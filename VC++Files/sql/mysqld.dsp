# Microsoft Developer Studio Project File - Name="mysqld" - Package Owner=<4>
# Microsoft Developer Studio Generated Build File, Format Version 6.00
# ** DO NOT EDIT **

# TARGTYPE "Win32 (x86) Console Application" 0x0103

CFG=mysqld - Win32 Release
!MESSAGE This is not a valid makefile. To build this project using NMAKE,
!MESSAGE use the Export Makefile command and run
!MESSAGE
!MESSAGE NMAKE /f "mysqld.mak".
!MESSAGE
!MESSAGE You can specify a configuration when running NMAKE
!MESSAGE by defining the macro CFG on the command line. For example:
!MESSAGE
!MESSAGE NMAKE /f "mysqld.mak" CFG="mysqld - Win32 Release"
!MESSAGE
!MESSAGE Possible choices for configuration are:
!MESSAGE
!MESSAGE "mysqld - Win32 Release" (based on "Win32 (x86) Console Application")
!MESSAGE "mysqld - Win32 Debug" (based on "Win32 (x86) Console Application")
!MESSAGE "mysqld - Win32 nt" (based on "Win32 (x86) Console Application")
!MESSAGE "mysqld - Win32 Max nt" (based on "Win32 (x86) Console Application")
!MESSAGE "mysqld - Win32 Max" (based on "Win32 (x86) Console Application")
!MESSAGE "mysqld - Win32 classic" (based on "Win32 (x86) Console Application")
!MESSAGE "mysqld - Win32 pro" (based on "Win32 (x86) Console Application")
!MESSAGE "mysqld - Win32 classic nt" (based on "Win32 (x86) Console Application")
!MESSAGE "mysqld - Win32 pro nt" (based on "Win32 (x86) Console Application")
!MESSAGE

# Begin Project
# PROP AllowPerConfigDependencies 0
# PROP Scc_ProjName ""
# PROP Scc_LocalPath ""
CPP=xicl6.exe
RSC=rc.exe

!IF  "$(CFG)" == "mysqld - Win32 Release"

# PROP BASE Use_MFC 0
# PROP BASE Use_Debug_Libraries 0
# PROP BASE Output_Dir "Release"
# PROP BASE Intermediate_Dir "Release"
# PROP BASE Target_Dir ""
# PROP Use_MFC 0
# PROP Use_Debug_Libraries 0
# PROP Output_Dir "release"
# PROP Intermediate_Dir "release"
# PROP Ignore_Export_Lib 0
# PROP Target_Dir ""
# ADD BASE CPP /nologo /W3 /GX /O2 /D "WIN32" /D "NDEBUG" /D "_CONSOLE" /D "_MBCS" /YX /FD /c
# ADD CPP /nologo /G6 /MT /W3 /O2 /I "../zlib" /I "../include" /I "../regex" /D "NDEBUG" /D "DBUG_OFF" /D "HAVE_INNOBASE_DB" /D "MYSQL_SERVER" /D "_WINDOWS" /D "_CONSOLE" /D "_MBCS" /D "HAVE_DLOPEN" /FD /c
# SUBTRACT CPP /YX
# ADD BASE RSC /l 0x410 /d "NDEBUG"
# ADD RSC /l 0x409 /d "NDEBUG"
BSC32=bscmake.exe
# ADD BASE BSC32 /nologo
# ADD BSC32 /nologo
LINK32=xilink6.exe
# ADD BASE LINK32 kernel32.lib user32.lib gdi32.lib winspool.lib comdlg32.lib advapi32.lib shell32.lib ole32.lib oleaut32.lib uuid.lib odbc32.lib odbccp32.lib /nologo /subsystem:console /machine:I386
# ADD LINK32 kernel32.lib user32.lib gdi32.lib winspool.lib comdlg32.lib advapi32.lib shell32.lib ole32.lib oleaut32.lib uuid.lib odbc32.lib odbccp32.lib Wsock32.lib ..\lib_release\vio.lib ..\lib_release\isam.lib ..\lib_release\merge.lib ..\lib_release\mysys.lib ..\lib_release\strings.lib ..\lib_release\regex.lib ..\lib_release\heap.lib /nologo /subsystem:console /pdb:none /machine:I386 /out:"../client_release/mysqld-opt.exe"
# SUBTRACT LINK32 /debug

!ELSEIF  "$(CFG)" == "mysqld - Win32 Debug"

# PROP BASE Use_MFC 0
# PROP BASE Use_Debug_Libraries 1
# PROP BASE Output_Dir "Debug"
# PROP BASE Intermediate_Dir "Debug"
# PROP BASE Target_Dir ""
# PROP Use_MFC 0
# PROP Use_Debug_Libraries 1
# PROP Output_Dir "debug"
# PROP Intermediate_Dir "debug"
# PROP Ignore_Export_Lib 0
# PROP Target_Dir ""
# ADD BASE CPP /nologo /W3 /Gm /GX /Zi /Od /D "WIN32" /D "_DEBUG" /D "_CONSOLE" /D "_MBCS" /YX /FD /c
# ADD CPP /nologo /G6 /MTd /W3 /Z7 /Od /I "../bdb/build_win32" /I "../include" /I "../regex" /I "../zlib" /D "_DEBUG" /D "SAFEMALLOC" /D "SAFE_MUTEX" /D "HAVE_INNOBASE_DB" /D "HAVE_BERKELEY_DB" /D "MYSQL_SERVER" /D "_WINDOWS" /D "_CONSOLE" /D "_MBCS" /D "HAVE_DLOPEN" /FD /c
# SUBTRACT CPP /Fr /YX
# ADD BASE RSC /l 0x410 /d "_DEBUG"
# ADD RSC /l 0x409 /d "_DEBUG"
BSC32=bscmake.exe
# ADD BASE BSC32 /nologo
# ADD BSC32 /nologo
LINK32=xilink6.exe
# ADD BASE LINK32 kernel32.lib user32.lib gdi32.lib winspool.lib comdlg32.lib advapi32.lib shell32.lib ole32.lib oleaut32.lib uuid.lib odbc32.lib odbccp32.lib /nologo /subsystem:console /debug /machine:I386 /pdbtype:sept
# ADD LINK32 kernel32.lib user32.lib gdi32.lib winspool.lib comdlg32.lib advapi32.lib shell32.lib ole32.lib oleaut32.lib uuid.lib odbc32.lib odbccp32.lib Wsock32.lib ..\lib_debug\dbug.lib ..\lib_debug\vio.lib ..\lib_debug\isam.lib ..\lib_debug\merge.lib ..\lib_debug\mysys.lib ..\lib_debug\strings.lib ..\lib_debug\regex.lib ..\lib_debug\heap.lib ..\lib_debug\bdb.lib ..\lib_debug\innodb.lib /nologo /subsystem:console /incremental:no /debug /machine:I386 /out:"../client_debug/mysqld.exe" /pdbtype:sept

!ELSEIF  "$(CFG)" == "mysqld - Win32 nt"

# PROP BASE Use_MFC 0
# PROP BASE Use_Debug_Libraries 0
# PROP BASE Output_Dir "mysqld__"
# PROP BASE Intermediate_Dir "mysqld__"
# PROP BASE Ignore_Export_Lib 0
# PROP BASE Target_Dir ""
# PROP Use_MFC 0
# PROP Use_Debug_Libraries 0
# PROP Output_Dir "nt"
# PROP Intermediate_Dir "nt"
# PROP Ignore_Export_Lib 0
# PROP Target_Dir ""
# ADD BASE CPP /nologo /G5 /MT /W3 /O2 /I "../include" /D "WIN32" /D "NDEBUG" /D "_CONSOLE" /D "_MBCS" /D "__WIN32__" /D "DBUG_OFF" /FD /c
# SUBTRACT BASE CPP /YX
# ADD CPP /nologo /G6 /MT /W3 /O2 /I "../include" /I "../regex" /I "../zlib" /D "NDEBUG" /D "__NT__" /D "DBUG_OFF" /D "MYSQL_SERVER" /D "HAVE_INNOBASE_DB" /D "_WINDOWS" /D "_CONSOLE" /D "_MBCS" /D "HAVE_DLOPEN" /D MYSQL_SERVER_SUFFIX=-nt /FD /c
# SUBTRACT CPP /YX
# ADD BASE RSC /l 0x410 /d "NDEBUG"
# ADD RSC /l 0x409 /d "NDEBUG"
BSC32=bscmake.exe
# ADD BASE BSC32 /nologo
# ADD BSC32 /nologo
LINK32=xilink6.exe
# ADD BASE LINK32 kernel32.lib user32.lib gdi32.lib winspool.lib comdlg32.lib advapi32.lib shell32.lib ole32.lib oleaut32.lib uuid.lib odbc32.lib odbccp32.lib Wsock32.lib ..\lib_release\dbug.lib ..\lib_release\isam.lib ..\lib_release\merge.lib ..\lib_release\mysys.lib ..\lib_release\strings.lib ..\lib_release\regex.lib ..\lib_release\heap.lib /nologo /subsystem:console /debug /machine:I386
# ADD LINK32 kernel32.lib user32.lib gdi32.lib winspool.lib comdlg32.lib advapi32.lib shell32.lib ole32.lib oleaut32.lib uuid.lib odbc32.lib odbccp32.lib Wsock32.lib ..\lib_release\vio.lib ..\lib_release\isam.lib ..\lib_release\merge.lib ..\lib_release\myisam.lib ..\lib_release\myisammrg.lib ..\lib_release\mysys.lib ..\lib_release\strings.lib ..\lib_release\regex.lib ..\lib_release\heap.lib ..\lib_release\innodb.lib ..\lib_release\zlib.lib /nologo /subsystem:console /map /machine:I386 /out:"../client_release/mysqld-nt.exe"
# SUBTRACT LINK32 /pdb:none /debug

!ELSEIF  "$(CFG)" == "mysqld - Win32 Max nt"

# PROP BASE Use_MFC 0
# PROP BASE Use_Debug_Libraries 0
# PROP BASE Output_Dir "mysqld___Win32_Max_nt"
# PROP BASE Intermediate_Dir "mysqld___Win32_Max_nt"
# PROP BASE Ignore_Export_Lib 0
# PROP BASE Target_Dir ""
# PROP Use_MFC 0
# PROP Use_Debug_Libraries 0
# PROP Output_Dir "max_nt"
# PROP Intermediate_Dir "max_nt"
# PROP Ignore_Export_Lib 0
# PROP Target_Dir ""
# ADD BASE CPP /nologo /G6 /MT /W3 /O2 /I "../include" /I "../regex" /D "NDEBUG" /D "__NT__" /D "DBUG_OFF" /D "MYSQL_SERVER" /D "_WINDOWS" /D "_CONSOLE" /D "_MBCS" /FD /c
# SUBTRACT BASE CPP /YX
# ADD CPP /nologo /G6 /MT /W3 /O2 /I "../bdb/build_win32" /I "../include" /I "../regex" /I "../zlib" /D "NDEBUG" /D "__NT__" /D "DBUG_OFF" /D "HAVE_INNOBASE_DB" /D "HAVE_BERKELEY_DB" /D "MYSQL_SERVER" /D "_WINDOWS" /D "_CONSOLE" /D "_MBCS" /D "HAVE_DLOPEN" /D MYSQL_SERVER_SUFFIX=-nt-max /FD /c
# SUBTRACT CPP /YX
# ADD BASE RSC /l 0x409 /d "NDEBUG"
# ADD RSC /l 0x409 /d "NDEBUG"
BSC32=bscmake.exe
# ADD BASE BSC32 /nologo
# ADD BSC32 /nologo
LINK32=xilink6.exe
# ADD BASE LINK32 kernel32.lib user32.lib gdi32.lib winspool.lib comdlg32.lib advapi32.lib shell32.lib ole32.lib oleaut32.lib uuid.lib odbc32.lib odbccp32.lib Wsock32.lib ..\lib_release\isam.lib ..\lib_release\merge.lib ..\lib_release\myisam.lib ..\lib_release\myisammrg.lib ..\lib_release\mysys.lib ..\lib_release\strings.lib ..\lib_release\regex.lib ..\lib_release\heap.lib ..\lib_release\zlib.lib /nologo /subsystem:console /map /machine:I386
# SUBTRACT BASE LINK32 /pdb:none /debug
# ADD LINK32 kernel32.lib user32.lib gdi32.lib winspool.lib comdlg32.lib advapi32.lib shell32.lib ole32.lib oleaut32.lib uuid.lib odbc32.lib odbccp32.lib Wsock32.lib ..\lib_release\vio.lib ..\lib_release\isam.lib ..\lib_release\merge.lib ..\lib_release\myisam.lib ..\lib_release\myisammrg.lib ..\lib_release\mysys-max.lib ..\lib_release\strings.lib ..\lib_release\regex.lib ..\lib_release\heap.lib ..\lib_release\zlib.lib ..\lib_release\innodb.lib ..\lib_release\bdb.lib /nologo /subsystem:console /map /machine:I386 /out:"../client_release/mysqld-max-nt.exe"
# SUBTRACT LINK32 /pdb:none /debug

!ELSEIF  "$(CFG)" == "mysqld - Win32 Max"

# PROP BASE Use_MFC 0
# PROP BASE Use_Debug_Libraries 0
# PROP BASE Output_Dir "mysqld___Win32_Max"
# PROP BASE Intermediate_Dir "mysqld___Win32_Max"
# PROP BASE Ignore_Export_Lib 0
# PROP BASE Target_Dir ""
# PROP Use_MFC 0
# PROP Use_Debug_Libraries 0
# PROP Output_Dir "max"
# PROP Intermediate_Dir "max"
# PROP Ignore_Export_Lib 0
# PROP Target_Dir ""
# ADD BASE CPP /nologo /G6 /MT /W3 /O2 /I "../include" /I "../regex" /D "NDEBUG" /D "DBUG_OFF" /D "MYSQL_SERVER" /D "_WINDOWS" /D "_CONSOLE" /D "_MBCS" /FD /c
# SUBTRACT BASE CPP /YX
# ADD CPP /nologo /G6 /MT /W3 /O2 /I "../bdb/build_win32" /I "../include" /I "../regex" /I "../zlib" /D "NDEBUG" /D "DBUG_OFF" /D "USE_SYMDIR" /D "HAVE_INNOBASE_DB" /D "HAVE_BERKELEY_DB" /D "MYSQL_SERVER" /D "_WINDOWS" /D "_CONSOLE" /D "_MBCS" /D "HAVE_DLOPEN" /D MYSQL_SERVER_SUFFIX=-max /FD /c
# SUBTRACT CPP /YX
# ADD BASE RSC /l 0x409 /d "NDEBUG"
# ADD RSC /l 0x409 /d "NDEBUG"
BSC32=bscmake.exe
# ADD BASE BSC32 /nologo
# ADD BSC32 /nologo
LINK32=xilink6.exe
# ADD BASE LINK32 kernel32.lib user32.lib gdi32.lib winspool.lib comdlg32.lib advapi32.lib shell32.lib ole32.lib oleaut32.lib uuid.lib odbc32.lib odbccp32.lib Wsock32.lib ..\lib_release\isam.lib ..\lib_release\merge.lib ..\lib_release\mysys.lib ..\lib_release\strings.lib ..\lib_release\regex.lib ..\lib_release\heap.lib /nologo /subsystem:console /pdb:none /debug /machine:I386
# ADD LINK32 kernel32.lib user32.lib gdi32.lib winspool.lib comdlg32.lib advapi32.lib shell32.lib ole32.lib oleaut32.lib uuid.lib odbc32.lib odbccp32.lib Wsock32.lib ..\lib_release\vio.lib ..\lib_release\isam.lib ..\lib_release\merge.lib ..\lib_release\myisam.lib ..\lib_release\myisammrg.lib ..\lib_release\mysys-max.lib ..\lib_release\strings.lib ..\lib_release\regex.lib ..\lib_release\heap.lib ..\lib_release\innodb.lib ..\lib_release\bdb.lib ..\lib_release\zlib.lib /nologo /subsystem:console /pdb:none /machine:I386 /out:"../client_release/mysqld-max.exe"
# SUBTRACT LINK32 /debug

!ELSEIF  "$(CFG)" == "mysqld - Win32 classic"

# PROP BASE Use_MFC 0
# PROP BASE Use_Debug_Libraries 0
# PROP BASE Output_Dir "mysqld___Win32_classic"
# PROP BASE Intermediate_Dir "mysqld___Win32_classic"
# PROP BASE Ignore_Export_Lib 0
# PROP BASE Target_Dir ""
# PROP Use_MFC 0
# PROP Use_Debug_Libraries 0
# PROP Output_Dir "classic"
# PROP Intermediate_Dir "classic"
# PROP Ignore_Export_Lib 0
# PROP Target_Dir ""
# ADD BASE CPP /nologo /G6 /MT /W3 /O2 /I "../include" /I "../regex" /I "../zlib" /D "DBUG_OFF" /D "MYSQL_SERVER" /D "_WINDOWS" /D "_CONSOLE" /D "_MBCS" /D "USE_SYMDIR" /D "HAVE_DLOPEN" /D "NDEBUG" /FD /c
# SUBTRACT BASE CPP /YX
# ADD CPP /nologo /G6 /MT /W3 /O2 /I "../include" /I "../regex" /I "../zlib" /D LICENSE=Commercial /D "MYSQL_SERVER" /D "_WINDOWS" /D "_CONSOLE" /D "HAVE_DLOPEN" /D "DBUG_OFF" /D "_MBCS" /D "NDEBUG" /FD /c
# ADD BASE RSC /l 0x409 /d "NDEBUG"
# ADD RSC /l 0x409 /d "NDEBUG"
BSC32=bscmake.exe
# ADD BASE BSC32 /nologo
# ADD BSC32 /nologo
LINK32=xilink6.exe
# ADD BASE LINK32 kernel32.lib user32.lib gdi32.lib winspool.lib comdlg32.lib advapi32.lib shell32.lib ole32.lib oleaut32.lib uuid.lib odbc32.lib odbccp32.lib Wsock32.lib ..\lib_release\vio.lib ..\lib_release\isam.lib ..\lib_release\merge.lib ..\lib_release\mysys.lib ..\lib_release\strings.lib ..\lib_release\regex.lib ..\lib_release\heap.lib /nologo /subsystem:console /pdb:none /machine:I386
# SUBTRACT BASE LINK32 /debug
# ADD LINK32 kernel32.lib user32.lib gdi32.lib winspool.lib comdlg32.lib advapi32.lib shell32.lib ole32.lib oleaut32.lib uuid.lib odbc32.lib odbccp32.lib Wsock32.lib ..\lib_release\vio.lib ..\lib_release\isam.lib ..\lib_release\merge.lib ..\lib_release\myisam.lib ..\lib_release\myisammrg.lib ..\lib_release\mysys.lib ..\lib_release\strings.lib ..\lib_release\regex.lib ..\lib_release\heap.lib ..\lib_release\zlib.lib /nologo /subsystem:console /pdb:none /machine:I386 /out:"../client_classic/mysqld.exe" /libpath:"..\lib_release"
# SUBTRACT LINK32 /debug

!ELSEIF  "$(CFG)" == "mysqld - Win32 pro"

# PROP BASE Use_MFC 0
# PROP BASE Use_Debug_Libraries 0
# PROP BASE Output_Dir "mysqld___Win32_pro"
# PROP BASE Intermediate_Dir "mysqld___Win32_pro"
# PROP BASE Ignore_Export_Lib 0
# PROP BASE Target_Dir ""
# PROP Use_MFC 0
# PROP Use_Debug_Libraries 0
# PROP Output_Dir "pro"
# PROP Intermediate_Dir "pro"
# PROP Ignore_Export_Lib 0
# PROP Target_Dir ""
# ADD BASE CPP /nologo /G6 /MT /W3 /O2 /I "../include" /I "../regex" /I "../zlib" /D "DBUG_OFF" /D "MYSQL_SERVER" /D "_WINDOWS" /D "_CONSOLE" /D "_MBCS" /D "USE_SYMDIR" /D "HAVE_DLOPEN" /D "NDEBUG" /FD /c
# SUBTRACT BASE CPP /YX
<<<<<<< HEAD
# ADD CPP /nologo /G6 /MT /W3 /O2 /I "../include" /I "../regex" /I "../zlib" /D "MYSQL_SERVER" /D LICENCE=Commercial /D "_MBCS" /D "HAVE_DLOPEN" /D "HAVE_INNOBASE_DB" /D "DBUG_OFF" /D "NDEBUG" /D "_WINDOWS" /D "_CONSOLE" /D MYSQL_SERVER_SUFFIX=-pro /FD /c
=======
# ADD CPP /nologo /G6 /MT /W3 /O2 /I "../include" /I "../regex" /I "../zlib" /D "MYSQL_SERVER" /D LICENSE=Commercial /D "_MBCS" /D "HAVE_DLOPEN" /D "HAVE_INNOBASE_DB" /D "DBUG_OFF" /D "NDEBUG" /D "_WINDOWS" /D "_CONSOLE" /FD /D MYSQL_SERVER_SUFFIX=-pro /c
>>>>>>> 137af900
# ADD BASE RSC /l 0x409 /d "NDEBUG"
# ADD RSC /l 0x409 /d "NDEBUG"
BSC32=bscmake.exe
# ADD BASE BSC32 /nologo
# ADD BSC32 /nologo
LINK32=xilink6.exe
# ADD BASE LINK32 kernel32.lib user32.lib gdi32.lib winspool.lib comdlg32.lib advapi32.lib shell32.lib ole32.lib oleaut32.lib uuid.lib odbc32.lib odbccp32.lib Wsock32.lib ..\lib_release\vio.lib ..\lib_release\isam.lib ..\lib_release\merge.lib ..\lib_release\mysys.lib ..\lib_release\strings.lib ..\lib_release\regex.lib ..\lib_release\heap.lib /nologo /subsystem:console /pdb:none /machine:I386
# SUBTRACT BASE LINK32 /debug
# ADD LINK32 kernel32.lib user32.lib gdi32.lib winspool.lib comdlg32.lib advapi32.lib shell32.lib ole32.lib oleaut32.lib uuid.lib odbc32.lib odbccp32.lib Wsock32.lib ..\lib_release\vio.lib ..\lib_release\isam.lib ..\lib_release\merge.lib ..\lib_release\myisam.lib ..\lib_release\myisammrg.lib ..\lib_release\mysys.lib ..\lib_release\strings.lib ..\lib_release\regex.lib ..\lib_release\heap.lib ..\lib_release\innodb.lib ..\lib_release\zlib.lib /nologo /subsystem:console /pdb:none /machine:I386 /out:"../client_pro/mysqld.exe" /libpath:"..\lib_release"
# SUBTRACT LINK32 /debug

!ELSEIF  "$(CFG)" == "mysqld - Win32 classic nt"

# PROP BASE Use_MFC 0
# PROP BASE Use_Debug_Libraries 0
# PROP BASE Output_Dir "mysqld___Win32_classic_nt"
# PROP BASE Intermediate_Dir "mysqld___Win32_classic_nt"
# PROP BASE Ignore_Export_Lib 0
# PROP BASE Target_Dir ""
# PROP Use_MFC 0
# PROP Use_Debug_Libraries 0
# PROP Output_Dir "classic_nt"
# PROP Intermediate_Dir "classic_nt"
# PROP Ignore_Export_Lib 0
# PROP Target_Dir ""
# ADD BASE CPP /nologo /G6 /MT /W3 /O2 /I "../include" /I "../regex" /I "../zlib" /D "DBUG_OFF" /D "MYSQL_SERVER" /D "_WINDOWS" /D "_CONSOLE" /D "_MBCS" /D "USE_SYMDIR" /D "HAVE_DLOPEN" /D "NDEBUG" /FD /c
# SUBTRACT BASE CPP /YX
<<<<<<< HEAD
# ADD CPP /nologo /G6 /MT /W3 /O2 /I "../include" /I "../regex" /I "../zlib" /D "__NT__" /D "DBUG_OFF" /D "NDEBUG" /D "MYSQL_SERVER" /D "_WINDOWS" /D "_CONSOLE" /D "_MBCS" /D "HAVE_DLOPEN" /D MYSQL_SERVER_SUFFIX=-nt /FD /c
=======
# ADD CPP /nologo /G6 /MT /W3 /O2 /I "../include" /I "../regex" /I "../zlib" /D "__NT__" /D "DBUG_OFF" /D "NDEBUG" /D "MYSQL_SERVER" /D "_WINDOWS" /D "_CONSOLE" /D "_MBCS" /D "HAVE_DLOPEN" /FD /D LICENSE=Commercial /D MYSQL_SERVER_SUFFIX=-nt /c
>>>>>>> 137af900
# SUBTRACT CPP /YX
# ADD BASE RSC /l 0x409 /d "NDEBUG"
# ADD RSC /l 0x409 /d "NDEBUG"
BSC32=bscmake.exe
# ADD BASE BSC32 /nologo
# ADD BSC32 /nologo
LINK32=xilink6.exe
# ADD BASE LINK32 kernel32.lib user32.lib gdi32.lib winspool.lib comdlg32.lib advapi32.lib shell32.lib ole32.lib oleaut32.lib uuid.lib odbc32.lib odbccp32.lib Wsock32.lib ..\lib_release\vio.lib ..\lib_release\isam.lib ..\lib_release\merge.lib ..\lib_release\mysys.lib ..\lib_release\strings.lib ..\lib_release\regex.lib ..\lib_release\heap.lib /nologo /subsystem:console /pdb:none /machine:I386
# SUBTRACT BASE LINK32 /debug
# ADD LINK32 kernel32.lib user32.lib gdi32.lib winspool.lib comdlg32.lib advapi32.lib shell32.lib ole32.lib oleaut32.lib uuid.lib odbc32.lib odbccp32.lib Wsock32.lib ..\lib_release\vio.lib ..\lib_release\isam.lib ..\lib_release\merge.lib ..\lib_release\myisam.lib ..\lib_release\myisammrg.lib ..\lib_release\mysys.lib ..\lib_release\strings.lib ..\lib_release\regex.lib ..\lib_release\heap.lib  ..\lib_release\zlib.lib /nologo /subsystem:console /pdb:none /machine:I386 /out:"../client_classic/mysqld-nt.exe" /libpath:"..\lib_release"
# SUBTRACT LINK32 /debug

!ELSEIF  "$(CFG)" == "mysqld - Win32 pro nt"

# PROP BASE Use_MFC 0
# PROP BASE Use_Debug_Libraries 0
# PROP BASE Output_Dir "mysqld___Win32_pro_nt"
# PROP BASE Intermediate_Dir "mysqld___Win32_pro_nt"
# PROP BASE Ignore_Export_Lib 0
# PROP BASE Target_Dir ""
# PROP Use_MFC 0
# PROP Use_Debug_Libraries 0
# PROP Output_Dir "pro_nt"
# PROP Intermediate_Dir "pro_nt"
# PROP Ignore_Export_Lib 0
# PROP Target_Dir ""
# ADD BASE CPP /nologo /G6 /MT /W3 /O2 /I "../include" /I "../regex" /I "../zlib" /D "DBUG_OFF" /D "MYSQL_SERVER" /D "_WINDOWS" /D "_CONSOLE" /D "_MBCS" /D "USE_SYMDIR" /D "HAVE_DLOPEN" /D "NDEBUG" /FD /c
# SUBTRACT BASE CPP /YX
<<<<<<< HEAD
# ADD CPP /nologo /G6 /MT /W3 /O2 /I "../include" /I "../regex" /I "../zlib" /D "__NT__" /D "DBUG_OFF" /D "HAVE_INNOBASE_DB" /D LICENCE=Commercial /D "NDEBUG" /D "MYSQL_SERVER" /D "_WINDOWS" /D "_CONSOLE" /D "_MBCS" /D "HAVE_DLOPEN" /D MYSQL_SERVER_SUFFIX=-pro-nt" /FD
=======
# ADD CPP /nologo /G6 /MT /W3 /O2 /I "../include" /I "../regex" /I "../zlib" /D "__NT__" /D "DBUG_OFF" /D "HAVE_INNOBASE_DB" /D LICENSE=Commercial /D "NDEBUG" /D "MYSQL_SERVER" /D "_WINDOWS" /D "_CONSOLE" /D "_MBCS" /D "HAVE_DLOPEN" /FD /D MYSQL_SERVER_SUFFIX=-pro-nt
>>>>>>> 137af900
# ADD BASE RSC /l 0x409 /d "NDEBUG"
# ADD RSC /l 0x409 /d "NDEBUG"
BSC32=bscmake.exe
# ADD BASE BSC32 /nologo
# ADD BSC32 /nologo
LINK32=xilink6.exe
# ADD BASE LINK32 kernel32.lib user32.lib gdi32.lib winspool.lib comdlg32.lib advapi32.lib shell32.lib ole32.lib oleaut32.lib uuid.lib odbc32.lib odbccp32.lib Wsock32.lib ..\lib_release\vio.lib ..\lib_release\isam.lib ..\lib_release\merge.lib ..\lib_release\mysys.lib ..\lib_release\strings.lib ..\lib_release\regex.lib ..\lib_release\heap.lib /nologo /subsystem:console /pdb:none /machine:I386
# SUBTRACT BASE LINK32 /debug
# ADD LINK32 kernel32.lib user32.lib gdi32.lib winspool.lib comdlg32.lib advapi32.lib shell32.lib ole32.lib oleaut32.lib uuid.lib odbc32.lib odbccp32.lib Wsock32.lib ..\lib_release\vio.lib ..\lib_release\isam.lib ..\lib_release\merge.lib ..\lib_release\myisam.lib ..\lib_release\myisammrg.lib ..\lib_release\mysys.lib ..\lib_release\strings.lib ..\lib_release\regex.lib ..\lib_release\heap.lib ..\lib_release\innodb.lib ..\lib_release\zlib.lib /nologo /subsystem:console /pdb:none /machine:I386 /out:"../client_pro/mysqld-nt.exe" /libpath:"..\lib_release"
# SUBTRACT LINK32 /debug

!ENDIF

# Begin Target

# Name "mysqld - Win32 Release"
# Name "mysqld - Win32 Debug"
# Name "mysqld - Win32 nt"
# Name "mysqld - Win32 Max nt"
# Name "mysqld - Win32 Max"
# Name "mysqld - Win32 classic"
# Name "mysqld - Win32 pro"
# Name "mysqld - Win32 classic nt"
# Name "mysqld - Win32 pro nt"
# Begin Source File

SOURCE=.\client.c

!IF  "$(CFG)" == "mysqld - Win32 Release"

!ELSEIF  "$(CFG)" == "mysqld - Win32 Debug"

# ADD CPP /G5
# SUBTRACT CPP /YX /Yc

!ELSEIF  "$(CFG)" == "mysqld - Win32 nt"

!ELSEIF  "$(CFG)" == "mysqld - Win32 Max nt"

!ELSEIF  "$(CFG)" == "mysqld - Win32 Max"

!ELSEIF  "$(CFG)" == "mysqld - Win32 classic"

!ELSEIF  "$(CFG)" == "mysqld - Win32 pro"

!ELSEIF  "$(CFG)" == "mysqld - Win32 classic nt"

!ELSEIF  "$(CFG)" == "mysqld - Win32 pro nt"

!ENDIF

# End Source File
# Begin Source File

SOURCE=.\derror.cpp

!IF  "$(CFG)" == "mysqld - Win32 Release"

!ELSEIF  "$(CFG)" == "mysqld - Win32 Debug"

# ADD CPP /G5
# SUBTRACT CPP /YX /Yc /Yu

!ELSEIF  "$(CFG)" == "mysqld - Win32 nt"

!ELSEIF  "$(CFG)" == "mysqld - Win32 Max nt"

!ELSEIF  "$(CFG)" == "mysqld - Win32 Max"

!ELSEIF  "$(CFG)" == "mysqld - Win32 classic"

!ELSEIF  "$(CFG)" == "mysqld - Win32 pro"

!ELSEIF  "$(CFG)" == "mysqld - Win32 classic nt"

!ELSEIF  "$(CFG)" == "mysqld - Win32 pro nt"

!ENDIF

# End Source File
# Begin Source File

SOURCE=.\discover.cpp
# End Source File
# Begin Source File

SOURCE=..\libmysql\errmsg.c
# End Source File
# Begin Source File

SOURCE=.\field.cpp

!IF  "$(CFG)" == "mysqld - Win32 Release"

!ELSEIF  "$(CFG)" == "mysqld - Win32 Debug"

# ADD CPP /G5
# SUBTRACT CPP /YX /Yc /Yu

!ELSEIF  "$(CFG)" == "mysqld - Win32 nt"

!ELSEIF  "$(CFG)" == "mysqld - Win32 Max nt"

!ELSEIF  "$(CFG)" == "mysqld - Win32 Max"

!ELSEIF  "$(CFG)" == "mysqld - Win32 classic"

!ELSEIF  "$(CFG)" == "mysqld - Win32 pro"

!ELSEIF  "$(CFG)" == "mysqld - Win32 classic nt"

!ELSEIF  "$(CFG)" == "mysqld - Win32 pro nt"

!ENDIF

# End Source File
# Begin Source File

SOURCE=.\field_conv.cpp

!IF  "$(CFG)" == "mysqld - Win32 Release"

!ELSEIF  "$(CFG)" == "mysqld - Win32 Debug"

# ADD CPP /G5
# SUBTRACT CPP /YX /Yc /Yu

!ELSEIF  "$(CFG)" == "mysqld - Win32 nt"

!ELSEIF  "$(CFG)" == "mysqld - Win32 Max nt"

!ELSEIF  "$(CFG)" == "mysqld - Win32 Max"

!ELSEIF  "$(CFG)" == "mysqld - Win32 classic"

!ELSEIF  "$(CFG)" == "mysqld - Win32 pro"

!ELSEIF  "$(CFG)" == "mysqld - Win32 classic nt"

!ELSEIF  "$(CFG)" == "mysqld - Win32 pro nt"

!ENDIF

# End Source File
# Begin Source File

SOURCE=.\filesort.cpp

!IF  "$(CFG)" == "mysqld - Win32 Release"

!ELSEIF  "$(CFG)" == "mysqld - Win32 Debug"

# ADD CPP /G5
# SUBTRACT CPP /YX /Yc /Yu

!ELSEIF  "$(CFG)" == "mysqld - Win32 nt"

!ELSEIF  "$(CFG)" == "mysqld - Win32 Max nt"

!ELSEIF  "$(CFG)" == "mysqld - Win32 Max"

!ELSEIF  "$(CFG)" == "mysqld - Win32 classic"

!ELSEIF  "$(CFG)" == "mysqld - Win32 pro"

!ELSEIF  "$(CFG)" == "mysqld - Win32 classic nt"

!ELSEIF  "$(CFG)" == "mysqld - Win32 pro nt"

!ENDIF

# End Source File
# Begin Source File

SOURCE=.\gstream.cpp
# End Source File
# Begin Source File

SOURCE=.\ha_berkeley.cpp
# End Source File
# Begin Source File

SOURCE=.\ha_heap.cpp
# End Source File
# Begin Source File

SOURCE=.\ha_innodb.cpp
# End Source File
# Begin Source File

SOURCE=.\ha_isam.cpp
# End Source File
# Begin Source File

SOURCE=.\ha_isammrg.cpp
# End Source File
# Begin Source File

SOURCE=.\ha_myisam.cpp
# End Source File
# Begin Source File

SOURCE=.\ha_myisammrg.cpp
# End Source File
# Begin Source File

SOURCE=.\handler.cpp

!IF  "$(CFG)" == "mysqld - Win32 Release"

!ELSEIF  "$(CFG)" == "mysqld - Win32 Debug"

# ADD CPP /G5
# SUBTRACT CPP /YX /Yc /Yu

!ELSEIF  "$(CFG)" == "mysqld - Win32 nt"

!ELSEIF  "$(CFG)" == "mysqld - Win32 Max nt"

!ELSEIF  "$(CFG)" == "mysqld - Win32 Max"

!ELSEIF  "$(CFG)" == "mysqld - Win32 classic"

!ELSEIF  "$(CFG)" == "mysqld - Win32 pro"

!ELSEIF  "$(CFG)" == "mysqld - Win32 classic nt"

!ELSEIF  "$(CFG)" == "mysqld - Win32 pro nt"

!ENDIF

# End Source File
# Begin Source File

SOURCE=.\hash_filo.cpp

!IF  "$(CFG)" == "mysqld - Win32 Release"

!ELSEIF  "$(CFG)" == "mysqld - Win32 Debug"

# SUBTRACT CPP /YX /Yc /Yu

!ELSEIF  "$(CFG)" == "mysqld - Win32 nt"

!ELSEIF  "$(CFG)" == "mysqld - Win32 Max nt"

!ELSEIF  "$(CFG)" == "mysqld - Win32 Max"

!ELSEIF  "$(CFG)" == "mysqld - Win32 classic"

!ELSEIF  "$(CFG)" == "mysqld - Win32 pro"

!ELSEIF  "$(CFG)" == "mysqld - Win32 classic nt"

!ELSEIF  "$(CFG)" == "mysqld - Win32 pro nt"

!ENDIF

# End Source File
# Begin Source File

SOURCE=.\hash_filo.h
# End Source File
# Begin Source File

SOURCE=.\hostname.cpp

!IF  "$(CFG)" == "mysqld - Win32 Release"

!ELSEIF  "$(CFG)" == "mysqld - Win32 Debug"

# SUBTRACT CPP /YX /Yc /Yu

!ELSEIF  "$(CFG)" == "mysqld - Win32 nt"

!ELSEIF  "$(CFG)" == "mysqld - Win32 Max nt"

!ELSEIF  "$(CFG)" == "mysqld - Win32 Max"

!ELSEIF  "$(CFG)" == "mysqld - Win32 classic"

!ELSEIF  "$(CFG)" == "mysqld - Win32 pro"

!ELSEIF  "$(CFG)" == "mysqld - Win32 classic nt"

!ELSEIF  "$(CFG)" == "mysqld - Win32 pro nt"

!ENDIF

# End Source File
# Begin Source File

SOURCE=.\init.cpp

!IF  "$(CFG)" == "mysqld - Win32 Release"

!ELSEIF  "$(CFG)" == "mysqld - Win32 Debug"

# ADD CPP /G5
# SUBTRACT CPP /YX /Yc /Yu

!ELSEIF  "$(CFG)" == "mysqld - Win32 nt"

!ELSEIF  "$(CFG)" == "mysqld - Win32 Max nt"

!ELSEIF  "$(CFG)" == "mysqld - Win32 Max"

!ELSEIF  "$(CFG)" == "mysqld - Win32 classic"

!ELSEIF  "$(CFG)" == "mysqld - Win32 pro"

!ELSEIF  "$(CFG)" == "mysqld - Win32 classic nt"

!ELSEIF  "$(CFG)" == "mysqld - Win32 pro nt"

!ENDIF

# End Source File
# Begin Source File

SOURCE=.\item.cpp

!IF  "$(CFG)" == "mysqld - Win32 Release"

!ELSEIF  "$(CFG)" == "mysqld - Win32 Debug"

# ADD CPP /G5
# SUBTRACT CPP /YX /Yc /Yu

!ELSEIF  "$(CFG)" == "mysqld - Win32 nt"

!ELSEIF  "$(CFG)" == "mysqld - Win32 Max nt"

!ELSEIF  "$(CFG)" == "mysqld - Win32 Max"

!ELSEIF  "$(CFG)" == "mysqld - Win32 classic"

!ELSEIF  "$(CFG)" == "mysqld - Win32 pro"

!ELSEIF  "$(CFG)" == "mysqld - Win32 classic nt"

!ELSEIF  "$(CFG)" == "mysqld - Win32 pro nt"

!ENDIF

# End Source File
# Begin Source File

SOURCE=.\item_buff.cpp

!IF  "$(CFG)" == "mysqld - Win32 Release"

!ELSEIF  "$(CFG)" == "mysqld - Win32 Debug"

# ADD CPP /G5
# SUBTRACT CPP /YX /Yc /Yu

!ELSEIF  "$(CFG)" == "mysqld - Win32 nt"

!ELSEIF  "$(CFG)" == "mysqld - Win32 Max nt"

!ELSEIF  "$(CFG)" == "mysqld - Win32 Max"

!ELSEIF  "$(CFG)" == "mysqld - Win32 classic"

!ELSEIF  "$(CFG)" == "mysqld - Win32 pro"

!ELSEIF  "$(CFG)" == "mysqld - Win32 classic nt"

!ELSEIF  "$(CFG)" == "mysqld - Win32 pro nt"

!ENDIF

# End Source File
# Begin Source File

SOURCE=.\item_cmpfunc.cpp

!IF  "$(CFG)" == "mysqld - Win32 Release"

!ELSEIF  "$(CFG)" == "mysqld - Win32 Debug"

# ADD CPP /G5
# SUBTRACT CPP /YX /Yc /Yu

!ELSEIF  "$(CFG)" == "mysqld - Win32 nt"

!ELSEIF  "$(CFG)" == "mysqld - Win32 Max nt"

!ELSEIF  "$(CFG)" == "mysqld - Win32 Max"

!ELSEIF  "$(CFG)" == "mysqld - Win32 classic"

!ELSEIF  "$(CFG)" == "mysqld - Win32 pro"

!ELSEIF  "$(CFG)" == "mysqld - Win32 classic nt"

!ELSEIF  "$(CFG)" == "mysqld - Win32 pro nt"

!ENDIF

# End Source File
# Begin Source File

SOURCE=.\item_create.cpp
# End Source File
# Begin Source File

SOURCE=.\item_func.cpp

!IF  "$(CFG)" == "mysqld - Win32 Release"

!ELSEIF  "$(CFG)" == "mysqld - Win32 Debug"

# ADD CPP /G5
# SUBTRACT CPP /YX /Yc /Yu

!ELSEIF  "$(CFG)" == "mysqld - Win32 nt"

!ELSEIF  "$(CFG)" == "mysqld - Win32 Max nt"

!ELSEIF  "$(CFG)" == "mysqld - Win32 Max"

!ELSEIF  "$(CFG)" == "mysqld - Win32 classic"

!ELSEIF  "$(CFG)" == "mysqld - Win32 pro"

!ELSEIF  "$(CFG)" == "mysqld - Win32 classic nt"

!ELSEIF  "$(CFG)" == "mysqld - Win32 pro nt"

!ENDIF

# End Source File
# Begin Source File

SOURCE=.\item_geofunc.cpp
# End Source File
# Begin Source File

SOURCE=.\item_row.cpp
# End Source File
# Begin Source File

SOURCE=.\item_strfunc.cpp

!IF  "$(CFG)" == "mysqld - Win32 Release"

!ELSEIF  "$(CFG)" == "mysqld - Win32 Debug"

# ADD CPP /G5
# SUBTRACT CPP /YX /Yc /Yu

!ELSEIF  "$(CFG)" == "mysqld - Win32 nt"

!ELSEIF  "$(CFG)" == "mysqld - Win32 Max nt"

!ELSEIF  "$(CFG)" == "mysqld - Win32 Max"

!ELSEIF  "$(CFG)" == "mysqld - Win32 classic"

!ELSEIF  "$(CFG)" == "mysqld - Win32 pro"

!ELSEIF  "$(CFG)" == "mysqld - Win32 classic nt"

!ELSEIF  "$(CFG)" == "mysqld - Win32 pro nt"

!ENDIF

# End Source File
# Begin Source File

SOURCE=.\item_subselect.cpp
# End Source File
# Begin Source File

SOURCE=.\item_sum.cpp

!IF  "$(CFG)" == "mysqld - Win32 Release"

!ELSEIF  "$(CFG)" == "mysqld - Win32 Debug"

# ADD CPP /G5
# SUBTRACT CPP /YX /Yc /Yu

!ELSEIF  "$(CFG)" == "mysqld - Win32 nt"

!ELSEIF  "$(CFG)" == "mysqld - Win32 Max nt"

!ELSEIF  "$(CFG)" == "mysqld - Win32 Max"

!ELSEIF  "$(CFG)" == "mysqld - Win32 classic"

!ELSEIF  "$(CFG)" == "mysqld - Win32 pro"

!ELSEIF  "$(CFG)" == "mysqld - Win32 classic nt"

!ELSEIF  "$(CFG)" == "mysqld - Win32 pro nt"

!ENDIF

# End Source File
# Begin Source File

SOURCE=.\item_timefunc.cpp

!IF  "$(CFG)" == "mysqld - Win32 Release"

!ELSEIF  "$(CFG)" == "mysqld - Win32 Debug"

# SUBTRACT CPP /YX /Yc /Yu

!ELSEIF  "$(CFG)" == "mysqld - Win32 nt"

!ELSEIF  "$(CFG)" == "mysqld - Win32 Max nt"

!ELSEIF  "$(CFG)" == "mysqld - Win32 Max"

!ELSEIF  "$(CFG)" == "mysqld - Win32 classic"

!ELSEIF  "$(CFG)" == "mysqld - Win32 pro"

!ELSEIF  "$(CFG)" == "mysqld - Win32 classic nt"

!ELSEIF  "$(CFG)" == "mysqld - Win32 pro nt"

!ENDIF

# End Source File
# Begin Source File

SOURCE=.\item_uniq.cpp

!IF  "$(CFG)" == "mysqld - Win32 Release"

!ELSEIF  "$(CFG)" == "mysqld - Win32 Debug"

# ADD CPP /G5
# SUBTRACT CPP /YX /Yc /Yu

!ELSEIF  "$(CFG)" == "mysqld - Win32 nt"

!ELSEIF  "$(CFG)" == "mysqld - Win32 Max nt"

!ELSEIF  "$(CFG)" == "mysqld - Win32 Max"

!ELSEIF  "$(CFG)" == "mysqld - Win32 classic"

!ELSEIF  "$(CFG)" == "mysqld - Win32 pro"

!ELSEIF  "$(CFG)" == "mysqld - Win32 classic nt"

!ELSEIF  "$(CFG)" == "mysqld - Win32 pro nt"

!ENDIF

# End Source File
# Begin Source File

SOURCE=.\key.cpp

!IF  "$(CFG)" == "mysqld - Win32 Release"

!ELSEIF  "$(CFG)" == "mysqld - Win32 Debug"

# ADD CPP /G5
# SUBTRACT CPP /YX /Yc /Yu

!ELSEIF  "$(CFG)" == "mysqld - Win32 nt"

!ELSEIF  "$(CFG)" == "mysqld - Win32 Max nt"

!ELSEIF  "$(CFG)" == "mysqld - Win32 Max"

!ELSEIF  "$(CFG)" == "mysqld - Win32 classic"

!ELSEIF  "$(CFG)" == "mysqld - Win32 pro"

!ELSEIF  "$(CFG)" == "mysqld - Win32 classic nt"

!ELSEIF  "$(CFG)" == "mysqld - Win32 pro nt"

!ENDIF

# End Source File
# Begin Source File

SOURCE=.\lock.cpp

!IF  "$(CFG)" == "mysqld - Win32 Release"

!ELSEIF  "$(CFG)" == "mysqld - Win32 Debug"

# ADD CPP /G5
# SUBTRACT CPP /YX /Yc /Yu

!ELSEIF  "$(CFG)" == "mysqld - Win32 nt"

!ELSEIF  "$(CFG)" == "mysqld - Win32 Max nt"

!ELSEIF  "$(CFG)" == "mysqld - Win32 Max"

!ELSEIF  "$(CFG)" == "mysqld - Win32 classic"

!ELSEIF  "$(CFG)" == "mysqld - Win32 pro"

!ELSEIF  "$(CFG)" == "mysqld - Win32 classic nt"

!ELSEIF  "$(CFG)" == "mysqld - Win32 pro nt"

!ENDIF

# End Source File
# Begin Source File

SOURCE=.\log.cpp

!IF  "$(CFG)" == "mysqld - Win32 Release"

!ELSEIF  "$(CFG)" == "mysqld - Win32 Debug"

# ADD CPP /G5
# SUBTRACT CPP /YX /Yc /Yu

!ELSEIF  "$(CFG)" == "mysqld - Win32 nt"

!ELSEIF  "$(CFG)" == "mysqld - Win32 Max nt"

!ELSEIF  "$(CFG)" == "mysqld - Win32 Max"

!ELSEIF  "$(CFG)" == "mysqld - Win32 classic"

!ELSEIF  "$(CFG)" == "mysqld - Win32 pro"

!ELSEIF  "$(CFG)" == "mysqld - Win32 classic nt"

!ELSEIF  "$(CFG)" == "mysqld - Win32 pro nt"

!ENDIF

# End Source File
# Begin Source File

SOURCE=.\log_event.cpp
# End Source File
# Begin Source File

SOURCE=.\mf_iocache.cpp

!IF  "$(CFG)" == "mysqld - Win32 Release"

!ELSEIF  "$(CFG)" == "mysqld - Win32 Debug"

# SUBTRACT CPP /YX /Yc /Yu

!ELSEIF  "$(CFG)" == "mysqld - Win32 nt"

!ELSEIF  "$(CFG)" == "mysqld - Win32 Max nt"

!ELSEIF  "$(CFG)" == "mysqld - Win32 Max"

!ELSEIF  "$(CFG)" == "mysqld - Win32 classic"

!ELSEIF  "$(CFG)" == "mysqld - Win32 pro"

!ELSEIF  "$(CFG)" == "mysqld - Win32 classic nt"

!ELSEIF  "$(CFG)" == "mysqld - Win32 pro nt"

!ENDIF

# End Source File
# Begin Source File

SOURCE=..\myisammrg\myrg_rnext_same.c
# End Source File
# Begin Source File

SOURCE=.\mysqld.cpp

!IF  "$(CFG)" == "mysqld - Win32 Release"

!ELSEIF  "$(CFG)" == "mysqld - Win32 Debug"

# ADD CPP /G5
# SUBTRACT CPP /YX /Yc /Yu

!ELSEIF  "$(CFG)" == "mysqld - Win32 nt"

!ELSEIF  "$(CFG)" == "mysqld - Win32 Max nt"

!ELSEIF  "$(CFG)" == "mysqld - Win32 Max"

!ELSEIF  "$(CFG)" == "mysqld - Win32 classic"

!ELSEIF  "$(CFG)" == "mysqld - Win32 pro"

!ELSEIF  "$(CFG)" == "mysqld - Win32 classic nt"

!ELSEIF  "$(CFG)" == "mysqld - Win32 pro nt"

!ENDIF

# End Source File
# Begin Source File

SOURCE=.\net_serv.cpp
# End Source File
# Begin Source File

SOURCE=.\nt_servc.cpp

!IF  "$(CFG)" == "mysqld - Win32 Release"

!ELSEIF  "$(CFG)" == "mysqld - Win32 Debug"

# SUBTRACT CPP /YX /Yc /Yu

!ELSEIF  "$(CFG)" == "mysqld - Win32 nt"

!ELSEIF  "$(CFG)" == "mysqld - Win32 Max nt"

!ELSEIF  "$(CFG)" == "mysqld - Win32 Max"

!ELSEIF  "$(CFG)" == "mysqld - Win32 classic"

!ELSEIF  "$(CFG)" == "mysqld - Win32 pro"

!ELSEIF  "$(CFG)" == "mysqld - Win32 classic nt"

!ELSEIF  "$(CFG)" == "mysqld - Win32 pro nt"

!ENDIF

# End Source File
# Begin Source File

SOURCE=.\nt_servc.h
# End Source File
# Begin Source File

SOURCE=.\opt_range.cpp

!IF  "$(CFG)" == "mysqld - Win32 Release"

!ELSEIF  "$(CFG)" == "mysqld - Win32 Debug"

# SUBTRACT CPP /YX /Yc /Yu

!ELSEIF  "$(CFG)" == "mysqld - Win32 nt"

!ELSEIF  "$(CFG)" == "mysqld - Win32 Max nt"

!ELSEIF  "$(CFG)" == "mysqld - Win32 Max"

!ELSEIF  "$(CFG)" == "mysqld - Win32 classic"

!ELSEIF  "$(CFG)" == "mysqld - Win32 pro"

!ELSEIF  "$(CFG)" == "mysqld - Win32 classic nt"

!ELSEIF  "$(CFG)" == "mysqld - Win32 pro nt"

!ENDIF

# End Source File
# Begin Source File

SOURCE=.\opt_range.h
# End Source File
# Begin Source File

SOURCE=.\OPT_SUM.cpp
# End Source File
# Begin Source File

SOURCE=.\pack.c
# End Source File
# Begin Source File

SOURCE=.\password.c

!IF  "$(CFG)" == "mysqld - Win32 Release"

!ELSEIF  "$(CFG)" == "mysqld - Win32 Debug"

# SUBTRACT CPP /YX /Yc /Yu

!ELSEIF  "$(CFG)" == "mysqld - Win32 nt"

!ELSEIF  "$(CFG)" == "mysqld - Win32 Max nt"

!ELSEIF  "$(CFG)" == "mysqld - Win32 Max"

!ELSEIF  "$(CFG)" == "mysqld - Win32 classic"

!ELSEIF  "$(CFG)" == "mysqld - Win32 pro"

!ELSEIF  "$(CFG)" == "mysqld - Win32 classic nt"

!ELSEIF  "$(CFG)" == "mysqld - Win32 pro nt"

!ENDIF

# End Source File
# Begin Source File

SOURCE=.\procedure.cpp

!IF  "$(CFG)" == "mysqld - Win32 Release"

!ELSEIF  "$(CFG)" == "mysqld - Win32 Debug"

# ADD CPP /G5
# SUBTRACT CPP /YX /Yc /Yu

!ELSEIF  "$(CFG)" == "mysqld - Win32 nt"

!ELSEIF  "$(CFG)" == "mysqld - Win32 Max nt"

!ELSEIF  "$(CFG)" == "mysqld - Win32 Max"

!ELSEIF  "$(CFG)" == "mysqld - Win32 classic"

!ELSEIF  "$(CFG)" == "mysqld - Win32 pro"

!ELSEIF  "$(CFG)" == "mysqld - Win32 classic nt"

!ELSEIF  "$(CFG)" == "mysqld - Win32 pro nt"

!ENDIF

# End Source File
# Begin Source File

SOURCE=.\protocol.cpp
# End Source File
# Begin Source File

SOURCE=.\records.cpp

!IF  "$(CFG)" == "mysqld - Win32 Release"

!ELSEIF  "$(CFG)" == "mysqld - Win32 Debug"

# ADD CPP /G5
# SUBTRACT CPP /YX /Yc /Yu

!ELSEIF  "$(CFG)" == "mysqld - Win32 nt"

!ELSEIF  "$(CFG)" == "mysqld - Win32 Max nt"

!ELSEIF  "$(CFG)" == "mysqld - Win32 Max"

!ELSEIF  "$(CFG)" == "mysqld - Win32 classic"

!ELSEIF  "$(CFG)" == "mysqld - Win32 pro"

!ELSEIF  "$(CFG)" == "mysqld - Win32 classic nt"

!ELSEIF  "$(CFG)" == "mysqld - Win32 pro nt"

!ENDIF

# End Source File
# Begin Source File

SOURCE=.\repl_failsafe.cpp
# End Source File
# Begin Source File

SOURCE=.\set_var.cpp
# End Source File
# Begin Source File

SOURCE=.\slave.cpp
# End Source File
# Begin Source File

SOURCE=.\spatial.cpp
# End Source File
# Begin Source File

SOURCE=.\sql_acl.cpp

!IF  "$(CFG)" == "mysqld - Win32 Release"

!ELSEIF  "$(CFG)" == "mysqld - Win32 Debug"

# ADD CPP /G5
# SUBTRACT CPP /YX /Yc /Yu

!ELSEIF  "$(CFG)" == "mysqld - Win32 nt"

!ELSEIF  "$(CFG)" == "mysqld - Win32 Max nt"

!ELSEIF  "$(CFG)" == "mysqld - Win32 Max"

!ELSEIF  "$(CFG)" == "mysqld - Win32 classic"

!ELSEIF  "$(CFG)" == "mysqld - Win32 pro"

!ELSEIF  "$(CFG)" == "mysqld - Win32 classic nt"

!ELSEIF  "$(CFG)" == "mysqld - Win32 pro nt"

!ENDIF

# End Source File
# Begin Source File

SOURCE=.\sql_analyse.cpp
# End Source File
# Begin Source File

SOURCE=.\sql_base.cpp

!IF  "$(CFG)" == "mysqld - Win32 Release"

!ELSEIF  "$(CFG)" == "mysqld - Win32 Debug"

# ADD CPP /G5
# SUBTRACT CPP /YX /Yc /Yu

!ELSEIF  "$(CFG)" == "mysqld - Win32 nt"

!ELSEIF  "$(CFG)" == "mysqld - Win32 Max nt"

!ELSEIF  "$(CFG)" == "mysqld - Win32 Max"

!ELSEIF  "$(CFG)" == "mysqld - Win32 classic"

!ELSEIF  "$(CFG)" == "mysqld - Win32 pro"

!ELSEIF  "$(CFG)" == "mysqld - Win32 classic nt"

!ELSEIF  "$(CFG)" == "mysqld - Win32 pro nt"

!ENDIF

# End Source File
# Begin Source File

SOURCE=.\sql_cache.cpp
# End Source File
# Begin Source File

SOURCE=.\sql_class.cpp

!IF  "$(CFG)" == "mysqld - Win32 Release"

!ELSEIF  "$(CFG)" == "mysqld - Win32 Debug"

# ADD CPP /G5
# SUBTRACT CPP /YX /Yc /Yu

!ELSEIF  "$(CFG)" == "mysqld - Win32 nt"

!ELSEIF  "$(CFG)" == "mysqld - Win32 Max nt"

!ELSEIF  "$(CFG)" == "mysqld - Win32 Max"

!ELSEIF  "$(CFG)" == "mysqld - Win32 classic"

!ELSEIF  "$(CFG)" == "mysqld - Win32 pro"

!ELSEIF  "$(CFG)" == "mysqld - Win32 classic nt"

!ELSEIF  "$(CFG)" == "mysqld - Win32 pro nt"

!ENDIF

# End Source File
# Begin Source File

SOURCE=.\sql_client.cpp
# End Source File
# Begin Source File

SOURCE=.\sql_crypt.cpp
# End Source File
# Begin Source File

SOURCE=.\sql_crypt.h
# End Source File
# Begin Source File

SOURCE=.\sql_db.cpp

!IF  "$(CFG)" == "mysqld - Win32 Release"

!ELSEIF  "$(CFG)" == "mysqld - Win32 Debug"

# ADD CPP /G5
# SUBTRACT CPP /YX /Yc /Yu

!ELSEIF  "$(CFG)" == "mysqld - Win32 nt"

!ELSEIF  "$(CFG)" == "mysqld - Win32 Max nt"

!ELSEIF  "$(CFG)" == "mysqld - Win32 Max"

!ELSEIF  "$(CFG)" == "mysqld - Win32 classic"

!ELSEIF  "$(CFG)" == "mysqld - Win32 pro"

!ELSEIF  "$(CFG)" == "mysqld - Win32 classic nt"

!ELSEIF  "$(CFG)" == "mysqld - Win32 pro nt"

!ENDIF

# End Source File
# Begin Source File

SOURCE=.\sql_delete.cpp

!IF  "$(CFG)" == "mysqld - Win32 Release"

!ELSEIF  "$(CFG)" == "mysqld - Win32 Debug"

# ADD CPP /G5
# SUBTRACT CPP /YX /Yc /Yu

!ELSEIF  "$(CFG)" == "mysqld - Win32 nt"

!ELSEIF  "$(CFG)" == "mysqld - Win32 Max nt"

!ELSEIF  "$(CFG)" == "mysqld - Win32 Max"

!ELSEIF  "$(CFG)" == "mysqld - Win32 classic"

!ELSEIF  "$(CFG)" == "mysqld - Win32 pro"

!ELSEIF  "$(CFG)" == "mysqld - Win32 classic nt"

!ELSEIF  "$(CFG)" == "mysqld - Win32 pro nt"

!ENDIF

# End Source File
# Begin Source File

SOURCE=.\sql_derived.cpp
# End Source File
# Begin Source File

SOURCE=.\sql_do.cpp
# End Source File
# Begin Source File

SOURCE=.\sql_error.cpp
# End Source File
# Begin Source File

SOURCE=.\sql_handler.cpp
# End Source File
# Begin Source File

SOURCE=.\sql_help.cpp
# End Source File
# Begin Source File

SOURCE=.\sql_insert.cpp

!IF  "$(CFG)" == "mysqld - Win32 Release"

!ELSEIF  "$(CFG)" == "mysqld - Win32 Debug"

# ADD CPP /G5
# SUBTRACT CPP /YX /Yc /Yu

!ELSEIF  "$(CFG)" == "mysqld - Win32 nt"

!ELSEIF  "$(CFG)" == "mysqld - Win32 Max nt"

!ELSEIF  "$(CFG)" == "mysqld - Win32 Max"

!ELSEIF  "$(CFG)" == "mysqld - Win32 classic"

!ELSEIF  "$(CFG)" == "mysqld - Win32 pro"

!ELSEIF  "$(CFG)" == "mysqld - Win32 classic nt"

!ELSEIF  "$(CFG)" == "mysqld - Win32 pro nt"

!ENDIF

# End Source File
# Begin Source File

SOURCE=.\sql_lex.cpp

!IF  "$(CFG)" == "mysqld - Win32 Release"

!ELSEIF  "$(CFG)" == "mysqld - Win32 Debug"

# ADD CPP /G5
# SUBTRACT CPP /YX /Yc /Yu

!ELSEIF  "$(CFG)" == "mysqld - Win32 nt"

!ELSEIF  "$(CFG)" == "mysqld - Win32 Max nt"

!ELSEIF  "$(CFG)" == "mysqld - Win32 Max"

!ELSEIF  "$(CFG)" == "mysqld - Win32 classic"

!ELSEIF  "$(CFG)" == "mysqld - Win32 pro"

!ELSEIF  "$(CFG)" == "mysqld - Win32 classic nt"

!ELSEIF  "$(CFG)" == "mysqld - Win32 pro nt"

!ENDIF

# End Source File
# Begin Source File

SOURCE=.\sql_list.cpp

!IF  "$(CFG)" == "mysqld - Win32 Release"

!ELSEIF  "$(CFG)" == "mysqld - Win32 Debug"

# ADD CPP /G5
# SUBTRACT CPP /YX /Yc /Yu

!ELSEIF  "$(CFG)" == "mysqld - Win32 nt"

!ELSEIF  "$(CFG)" == "mysqld - Win32 Max nt"

!ELSEIF  "$(CFG)" == "mysqld - Win32 Max"

!ELSEIF  "$(CFG)" == "mysqld - Win32 classic"

!ELSEIF  "$(CFG)" == "mysqld - Win32 pro"

!ELSEIF  "$(CFG)" == "mysqld - Win32 classic nt"

!ELSEIF  "$(CFG)" == "mysqld - Win32 pro nt"

!ENDIF

# End Source File
# Begin Source File

SOURCE=.\sql_load.cpp

!IF  "$(CFG)" == "mysqld - Win32 Release"

!ELSEIF  "$(CFG)" == "mysqld - Win32 Debug"

# ADD CPP /G5
# SUBTRACT CPP /YX /Yc /Yu

!ELSEIF  "$(CFG)" == "mysqld - Win32 nt"

!ELSEIF  "$(CFG)" == "mysqld - Win32 Max nt"

!ELSEIF  "$(CFG)" == "mysqld - Win32 Max"

!ELSEIF  "$(CFG)" == "mysqld - Win32 classic"

!ELSEIF  "$(CFG)" == "mysqld - Win32 pro"

!ELSEIF  "$(CFG)" == "mysqld - Win32 classic nt"

!ELSEIF  "$(CFG)" == "mysqld - Win32 pro nt"

!ENDIF

# End Source File
# Begin Source File

SOURCE=.\sql_manager.cpp
# End Source File
# Begin Source File

SOURCE=.\sql_map.cpp

!IF  "$(CFG)" == "mysqld - Win32 Release"

!ELSEIF  "$(CFG)" == "mysqld - Win32 Debug"

# ADD CPP /G5
# SUBTRACT CPP /YX /Yc /Yu

!ELSEIF  "$(CFG)" == "mysqld - Win32 nt"

!ELSEIF  "$(CFG)" == "mysqld - Win32 Max nt"

!ELSEIF  "$(CFG)" == "mysqld - Win32 Max"

!ELSEIF  "$(CFG)" == "mysqld - Win32 classic"

!ELSEIF  "$(CFG)" == "mysqld - Win32 pro"

!ELSEIF  "$(CFG)" == "mysqld - Win32 classic nt"

!ELSEIF  "$(CFG)" == "mysqld - Win32 pro nt"

!ENDIF

# End Source File
# Begin Source File

SOURCE=.\sql_parse.cpp

!IF  "$(CFG)" == "mysqld - Win32 Release"

!ELSEIF  "$(CFG)" == "mysqld - Win32 Debug"

# ADD CPP /G5
# SUBTRACT CPP /YX /Yc /Yu

!ELSEIF  "$(CFG)" == "mysqld - Win32 nt"

!ELSEIF  "$(CFG)" == "mysqld - Win32 Max nt"

!ELSEIF  "$(CFG)" == "mysqld - Win32 Max"

!ELSEIF  "$(CFG)" == "mysqld - Win32 classic"

!ELSEIF  "$(CFG)" == "mysqld - Win32 pro"

!ELSEIF  "$(CFG)" == "mysqld - Win32 classic nt"

!ELSEIF  "$(CFG)" == "mysqld - Win32 pro nt"

!ENDIF

# End Source File
# Begin Source File

SOURCE=.\sql_prepare.cpp
# End Source File
# Begin Source File

SOURCE=.\sql_rename.cpp
# End Source File
# Begin Source File

SOURCE=.\sql_repl.cpp
# End Source File
# Begin Source File

SOURCE=.\sql_select.cpp

!IF  "$(CFG)" == "mysqld - Win32 Release"

!ELSEIF  "$(CFG)" == "mysqld - Win32 Debug"

# ADD CPP /G5
# SUBTRACT CPP /YX /Yc /Yu

!ELSEIF  "$(CFG)" == "mysqld - Win32 nt"

!ELSEIF  "$(CFG)" == "mysqld - Win32 Max nt"

!ELSEIF  "$(CFG)" == "mysqld - Win32 Max"

!ELSEIF  "$(CFG)" == "mysqld - Win32 classic"

!ELSEIF  "$(CFG)" == "mysqld - Win32 pro"

!ELSEIF  "$(CFG)" == "mysqld - Win32 classic nt"

!ELSEIF  "$(CFG)" == "mysqld - Win32 pro nt"

!ENDIF

# End Source File
# Begin Source File

SOURCE=.\sql_show.cpp

!IF  "$(CFG)" == "mysqld - Win32 Release"

!ELSEIF  "$(CFG)" == "mysqld - Win32 Debug"

# ADD CPP /G5
# SUBTRACT CPP /YX /Yc /Yu

!ELSEIF  "$(CFG)" == "mysqld - Win32 nt"

!ELSEIF  "$(CFG)" == "mysqld - Win32 Max nt"

!ELSEIF  "$(CFG)" == "mysqld - Win32 Max"

!ELSEIF  "$(CFG)" == "mysqld - Win32 classic"

!ELSEIF  "$(CFG)" == "mysqld - Win32 pro"

!ELSEIF  "$(CFG)" == "mysqld - Win32 classic nt"

!ELSEIF  "$(CFG)" == "mysqld - Win32 pro nt"

!ENDIF

# End Source File
# Begin Source File

SOURCE=.\sql_state.c
# End Source File
# Begin Source File

SOURCE=.\sql_string.cpp

!IF  "$(CFG)" == "mysqld - Win32 Release"

!ELSEIF  "$(CFG)" == "mysqld - Win32 Debug"

# ADD CPP /G5
# SUBTRACT CPP /YX /Yc /Yu

!ELSEIF  "$(CFG)" == "mysqld - Win32 nt"

!ELSEIF  "$(CFG)" == "mysqld - Win32 Max nt"

!ELSEIF  "$(CFG)" == "mysqld - Win32 Max"

!ELSEIF  "$(CFG)" == "mysqld - Win32 classic"

!ELSEIF  "$(CFG)" == "mysqld - Win32 pro"

!ELSEIF  "$(CFG)" == "mysqld - Win32 classic nt"

!ELSEIF  "$(CFG)" == "mysqld - Win32 pro nt"

!ENDIF

# End Source File
# Begin Source File

SOURCE=.\sql_table.cpp

!IF  "$(CFG)" == "mysqld - Win32 Release"

!ELSEIF  "$(CFG)" == "mysqld - Win32 Debug"

# ADD CPP /G5
# SUBTRACT CPP /YX /Yc /Yu

!ELSEIF  "$(CFG)" == "mysqld - Win32 nt"

!ELSEIF  "$(CFG)" == "mysqld - Win32 Max nt"

!ELSEIF  "$(CFG)" == "mysqld - Win32 Max"

!ELSEIF  "$(CFG)" == "mysqld - Win32 classic"

!ELSEIF  "$(CFG)" == "mysqld - Win32 pro"

!ELSEIF  "$(CFG)" == "mysqld - Win32 classic nt"

!ELSEIF  "$(CFG)" == "mysqld - Win32 pro nt"

!ENDIF

# End Source File
# Begin Source File

SOURCE=.\sql_test.cpp

!IF  "$(CFG)" == "mysqld - Win32 Release"

!ELSEIF  "$(CFG)" == "mysqld - Win32 Debug"

# ADD CPP /G5
# SUBTRACT CPP /YX /Yc /Yu

!ELSEIF  "$(CFG)" == "mysqld - Win32 nt"

!ELSEIF  "$(CFG)" == "mysqld - Win32 Max nt"

!ELSEIF  "$(CFG)" == "mysqld - Win32 Max"

!ELSEIF  "$(CFG)" == "mysqld - Win32 classic"

!ELSEIF  "$(CFG)" == "mysqld - Win32 pro"

!ELSEIF  "$(CFG)" == "mysqld - Win32 classic nt"

!ELSEIF  "$(CFG)" == "mysqld - Win32 pro nt"

!ENDIF

# End Source File
# Begin Source File

SOURCE=.\sql_udf.cpp
# End Source File
# Begin Source File

SOURCE=.\sql_union.cpp
# End Source File
# Begin Source File

SOURCE=.\sql_update.cpp

!IF  "$(CFG)" == "mysqld - Win32 Release"

!ELSEIF  "$(CFG)" == "mysqld - Win32 Debug"

# ADD CPP /G5
# SUBTRACT CPP /YX /Yc /Yu

!ELSEIF  "$(CFG)" == "mysqld - Win32 nt"

!ELSEIF  "$(CFG)" == "mysqld - Win32 Max nt"

!ELSEIF  "$(CFG)" == "mysqld - Win32 Max"

!ELSEIF  "$(CFG)" == "mysqld - Win32 classic"

!ELSEIF  "$(CFG)" == "mysqld - Win32 pro"

!ELSEIF  "$(CFG)" == "mysqld - Win32 classic nt"

!ELSEIF  "$(CFG)" == "mysqld - Win32 pro nt"

!ENDIF

# End Source File
# Begin Source File

SOURCE=.\sql_yacc.cpp

!IF  "$(CFG)" == "mysqld - Win32 Release"

!ELSEIF  "$(CFG)" == "mysqld - Win32 Debug"

# ADD CPP /G5
# SUBTRACT CPP /YX /Yc /Yu

!ELSEIF  "$(CFG)" == "mysqld - Win32 nt"

!ELSEIF  "$(CFG)" == "mysqld - Win32 Max nt"

!ELSEIF  "$(CFG)" == "mysqld - Win32 Max"

!ELSEIF  "$(CFG)" == "mysqld - Win32 classic"

!ELSEIF  "$(CFG)" == "mysqld - Win32 pro"

!ELSEIF  "$(CFG)" == "mysqld - Win32 classic nt"

!ELSEIF  "$(CFG)" == "mysqld - Win32 pro nt"

!ENDIF

# End Source File
# Begin Source File

SOURCE=.\strfunc.cpp

!IF  "$(CFG)" == "mysqld - Win32 Release"

!ELSEIF  "$(CFG)" == "mysqld - Win32 Debug"

# ADD CPP /G5
# SUBTRACT CPP /YX /Yc /Yu

!ELSEIF  "$(CFG)" == "mysqld - Win32 nt"

!ELSEIF  "$(CFG)" == "mysqld - Win32 Max nt"

!ELSEIF  "$(CFG)" == "mysqld - Win32 Max"

!ELSEIF  "$(CFG)" == "mysqld - Win32 classic"

!ELSEIF  "$(CFG)" == "mysqld - Win32 pro"

!ELSEIF  "$(CFG)" == "mysqld - Win32 classic nt"

!ELSEIF  "$(CFG)" == "mysqld - Win32 pro nt"

!ENDIF

# End Source File
# Begin Source File

SOURCE=.\table.cpp
# End Source File
# Begin Source File

SOURCE=.\thr_malloc.cpp

!IF  "$(CFG)" == "mysqld - Win32 Release"

!ELSEIF  "$(CFG)" == "mysqld - Win32 Debug"

# ADD CPP /G5
# SUBTRACT CPP /YX /Yc /Yu

!ELSEIF  "$(CFG)" == "mysqld - Win32 nt"

!ELSEIF  "$(CFG)" == "mysqld - Win32 Max nt"

!ELSEIF  "$(CFG)" == "mysqld - Win32 Max"

!ELSEIF  "$(CFG)" == "mysqld - Win32 classic"

!ELSEIF  "$(CFG)" == "mysqld - Win32 pro"

!ELSEIF  "$(CFG)" == "mysqld - Win32 classic nt"

!ELSEIF  "$(CFG)" == "mysqld - Win32 pro nt"

!ENDIF

# End Source File
# Begin Source File

SOURCE=.\time.cpp

!IF  "$(CFG)" == "mysqld - Win32 Release"

!ELSEIF  "$(CFG)" == "mysqld - Win32 Debug"

# ADD CPP /G5
# SUBTRACT CPP /YX /Yc /Yu

!ELSEIF  "$(CFG)" == "mysqld - Win32 nt"

!ELSEIF  "$(CFG)" == "mysqld - Win32 Max nt"

!ELSEIF  "$(CFG)" == "mysqld - Win32 Max"

!ELSEIF  "$(CFG)" == "mysqld - Win32 classic"

!ELSEIF  "$(CFG)" == "mysqld - Win32 pro"

!ELSEIF  "$(CFG)" == "mysqld - Win32 classic nt"

!ELSEIF  "$(CFG)" == "mysqld - Win32 pro nt"

!ENDIF

# End Source File
# Begin Source File

SOURCE=.\uniques.cpp
# End Source File
# Begin Source File

SOURCE=.\unireg.cpp

!IF  "$(CFG)" == "mysqld - Win32 Release"

!ELSEIF  "$(CFG)" == "mysqld - Win32 Debug"

# ADD CPP /G5
# SUBTRACT CPP /YX /Yc /Yu

!ELSEIF  "$(CFG)" == "mysqld - Win32 nt"

!ELSEIF  "$(CFG)" == "mysqld - Win32 Max nt"

!ELSEIF  "$(CFG)" == "mysqld - Win32 Max"

!ELSEIF  "$(CFG)" == "mysqld - Win32 classic"

!ELSEIF  "$(CFG)" == "mysqld - Win32 pro"

!ELSEIF  "$(CFG)" == "mysqld - Win32 classic nt"

!ELSEIF  "$(CFG)" == "mysqld - Win32 pro nt"

!ENDIF

# End Source File
# End Target
# End Project<|MERGE_RESOLUTION|>--- conflicted
+++ resolved
@@ -215,11 +215,7 @@
 # PROP Target_Dir ""
 # ADD BASE CPP /nologo /G6 /MT /W3 /O2 /I "../include" /I "../regex" /I "../zlib" /D "DBUG_OFF" /D "MYSQL_SERVER" /D "_WINDOWS" /D "_CONSOLE" /D "_MBCS" /D "USE_SYMDIR" /D "HAVE_DLOPEN" /D "NDEBUG" /FD /c
 # SUBTRACT BASE CPP /YX
-<<<<<<< HEAD
-# ADD CPP /nologo /G6 /MT /W3 /O2 /I "../include" /I "../regex" /I "../zlib" /D "MYSQL_SERVER" /D LICENCE=Commercial /D "_MBCS" /D "HAVE_DLOPEN" /D "HAVE_INNOBASE_DB" /D "DBUG_OFF" /D "NDEBUG" /D "_WINDOWS" /D "_CONSOLE" /D MYSQL_SERVER_SUFFIX=-pro /FD /c
-=======
-# ADD CPP /nologo /G6 /MT /W3 /O2 /I "../include" /I "../regex" /I "../zlib" /D "MYSQL_SERVER" /D LICENSE=Commercial /D "_MBCS" /D "HAVE_DLOPEN" /D "HAVE_INNOBASE_DB" /D "DBUG_OFF" /D "NDEBUG" /D "_WINDOWS" /D "_CONSOLE" /FD /D MYSQL_SERVER_SUFFIX=-pro /c
->>>>>>> 137af900
+# ADD CPP /nologo /G6 /MT /W3 /O2 /I "../include" /I "../regex" /I "../zlib" /D "MYSQL_SERVER" /D LICENSE=Commercial /D "_MBCS" /D "HAVE_DLOPEN" /D "HAVE_INNOBASE_DB" /D "DBUG_OFF" /D "NDEBUG" /D "_WINDOWS" /D "_CONSOLE" /D MYSQL_SERVER_SUFFIX=-pro /FD /c
 # ADD BASE RSC /l 0x409 /d "NDEBUG"
 # ADD RSC /l 0x409 /d "NDEBUG"
 BSC32=bscmake.exe
@@ -247,11 +243,7 @@
 # PROP Target_Dir ""
 # ADD BASE CPP /nologo /G6 /MT /W3 /O2 /I "../include" /I "../regex" /I "../zlib" /D "DBUG_OFF" /D "MYSQL_SERVER" /D "_WINDOWS" /D "_CONSOLE" /D "_MBCS" /D "USE_SYMDIR" /D "HAVE_DLOPEN" /D "NDEBUG" /FD /c
 # SUBTRACT BASE CPP /YX
-<<<<<<< HEAD
-# ADD CPP /nologo /G6 /MT /W3 /O2 /I "../include" /I "../regex" /I "../zlib" /D "__NT__" /D "DBUG_OFF" /D "NDEBUG" /D "MYSQL_SERVER" /D "_WINDOWS" /D "_CONSOLE" /D "_MBCS" /D "HAVE_DLOPEN" /D MYSQL_SERVER_SUFFIX=-nt /FD /c
-=======
-# ADD CPP /nologo /G6 /MT /W3 /O2 /I "../include" /I "../regex" /I "../zlib" /D "__NT__" /D "DBUG_OFF" /D "NDEBUG" /D "MYSQL_SERVER" /D "_WINDOWS" /D "_CONSOLE" /D "_MBCS" /D "HAVE_DLOPEN" /FD /D LICENSE=Commercial /D MYSQL_SERVER_SUFFIX=-nt /c
->>>>>>> 137af900
+# ADD CPP /nologo /G6 /MT /W3 /O2 /I "../include" /I "../regex" /I "../zlib" /D "__NT__" /D "DBUG_OFF" /D "NDEBUG" /D "MYSQL_SERVER" /D "_WINDOWS" /D "_CONSOLE" /D "_MBCS" /D "HAVE_DLOPEN" /D LICENSE=Commercial /D MYSQL_SERVER_SUFFIX=-nt /FD /c
 # SUBTRACT CPP /YX
 # ADD BASE RSC /l 0x409 /d "NDEBUG"
 # ADD RSC /l 0x409 /d "NDEBUG"
@@ -280,11 +272,7 @@
 # PROP Target_Dir ""
 # ADD BASE CPP /nologo /G6 /MT /W3 /O2 /I "../include" /I "../regex" /I "../zlib" /D "DBUG_OFF" /D "MYSQL_SERVER" /D "_WINDOWS" /D "_CONSOLE" /D "_MBCS" /D "USE_SYMDIR" /D "HAVE_DLOPEN" /D "NDEBUG" /FD /c
 # SUBTRACT BASE CPP /YX
-<<<<<<< HEAD
-# ADD CPP /nologo /G6 /MT /W3 /O2 /I "../include" /I "../regex" /I "../zlib" /D "__NT__" /D "DBUG_OFF" /D "HAVE_INNOBASE_DB" /D LICENCE=Commercial /D "NDEBUG" /D "MYSQL_SERVER" /D "_WINDOWS" /D "_CONSOLE" /D "_MBCS" /D "HAVE_DLOPEN" /D MYSQL_SERVER_SUFFIX=-pro-nt" /FD
-=======
-# ADD CPP /nologo /G6 /MT /W3 /O2 /I "../include" /I "../regex" /I "../zlib" /D "__NT__" /D "DBUG_OFF" /D "HAVE_INNOBASE_DB" /D LICENSE=Commercial /D "NDEBUG" /D "MYSQL_SERVER" /D "_WINDOWS" /D "_CONSOLE" /D "_MBCS" /D "HAVE_DLOPEN" /FD /D MYSQL_SERVER_SUFFIX=-pro-nt
->>>>>>> 137af900
+# ADD CPP /nologo /G6 /MT /W3 /O2 /I "../include" /I "../regex" /I "../zlib" /D "__NT__" /D "DBUG_OFF" /D "HAVE_INNOBASE_DB" /D LICENSE=Commercial /D "NDEBUG" /D "MYSQL_SERVER" /D "_WINDOWS" /D "_CONSOLE" /D "_MBCS" /D "HAVE_DLOPEN" /D MYSQL_SERVER_SUFFIX=-pro-nt" /FD
 # ADD BASE RSC /l 0x409 /d "NDEBUG"
 # ADD RSC /l 0x409 /d "NDEBUG"
 BSC32=bscmake.exe
