/* Copyright (C) 2003 MySQL AB

   This program is free software; you can redistribute it and/or modify
   it under the terms of the GNU General Public License as published by
   the Free Software Foundation; either version 2 of the License, or
   (at your option) any later version.

   This program is distributed in the hope that it will be useful,
   but WITHOUT ANY WARRANTY; without even the implied warranty of
   MERCHANTABILITY or FITNESS FOR A PARTICULAR PURPOSE.  See the
   GNU General Public License for more details.

   You should have received a copy of the GNU General Public License
   along with this program; if not, write to the Free Software
   Foundation, Inc., 59 Temple Place, Suite 330, Boston, MA  02111-1307  USA */

#include <ndb_global.h>
#include <my_sys.h>

//#define HAVE_GLOBAL_REPLICATION

#include <Vector.hpp>
#ifdef  HAVE_GLOBAL_REPLICATION
#include "../rep/repapi/repapi.h"
#endif

#include <mgmapi.h>

class MgmtSrvr;

/** 
 *  @class CommandInterpreter
 *  @brief Reads command line in management client
 *
 *  This class has one public method which reads a command line 
 *  from a stream. It then interpret that commmand line and calls a suitable 
 *  method in the MgmtSrvr class which executes the command.
 *
 *  For command syntax, see the HELP command.
 */ 
class CommandInterpreter {
public:
  /**
   *   Constructor
   *   @param mgmtSrvr: Management server to use when executing commands
   */
  CommandInterpreter(const char *, int verbose);
  ~CommandInterpreter();
  
  /**
   *   Reads one line from the stream, parse the line to find 
   *   a command and then calls a suitable method which executes 
   *   the command.
   *
   *   @return true until quit/bye/exit has been typed
   */
  int execute(const char *_line, int _try_reconnect=-1, int *error= 0);

private:
  void printError();
  int execute_impl(const char *_line);

  /**
   *   Analyse the command line, after the first token.
   *
   *   @param  processId:           DB process id to send command to or -1 if
   *                                command will be sent to all DB processes.
   *   @param  allAfterFirstToken:  What the client gave after the 
   *                                first token on the command line
   */
  void analyseAfterFirstToken(int processId, char* allAfterFirstTokenCstr);

  /**
   *   Parse the block specification part of the LOG* commands,
   *   things after LOG*: [BLOCK = {ALL|<blockName>+}]
   *
   *   @param  allAfterLog: What the client gave after the second token 
   *                        (LOG*) on the command line
   *   @param  blocks, OUT: ALL or name of all the blocks
   *   @return: true if correct syntax, otherwise false
   */
  bool parseBlockSpecification(const char* allAfterLog, 
			       Vector<const char*>& blocks);
  
  /**
   *   A bunch of execute functions: Executes one of the commands
   *
   *   @param  processId:   DB process id to send command to
   *   @param  parameters:  What the client gave after the command name 
   *                        on the command line.
   *   For example if complete input from user is: "1 LOGLEVEL 22" then the
   *   parameters argument is the string with everything after LOGLEVEL, in
   *   this case "22". Each function is responsible to check the parameters
   *   argument.
   */
  void executeHelp(char* parameters);
  void executeShow(char* parameters);
  void executeConnect(char* parameters);
  void executePurge(char* parameters);
  int  executeShutdown(char* parameters);
  void executeRun(char* parameters);
  void executeInfo(char* parameters);
  void executeClusterLog(char* parameters);

public:
  void executeStop(int processId, const char* parameters, bool all);
  void executeEnterSingleUser(char* parameters);
  void executeExitSingleUser(char* parameters);
  void executeStart(int processId, const char* parameters, bool all);
  void executeRestart(int processId, const char* parameters, bool all);
  void executeLogLevel(int processId, const char* parameters, bool all);
  void executeError(int processId, const char* parameters, bool all);
  void executeLog(int processId, const char* parameters, bool all);
  void executeLogIn(int processId, const char* parameters, bool all);
  void executeLogOut(int processId, const char* parameters, bool all);
  void executeLogOff(int processId, const char* parameters, bool all);
  void executeTestOn(int processId, const char* parameters, bool all);
  void executeTestOff(int processId, const char* parameters, bool all);
  void executeSet(int processId, const char* parameters, bool all);
  void executeGetStat(int processId, const char* parameters, bool all);
  void executeStatus(int processId, const char* parameters, bool all);
  void executeEventReporting(int processId, const char* parameters, bool all);
  void executeDumpState(int processId, const char* parameters, bool all);
  int executeStartBackup(char * parameters);
  void executeAbortBackup(char * parameters);

  void executeRep(char* parameters);

  void executeCpc(char * parameters);

public:
  bool connect();
  bool disconnect();

  /**
   * A execute function definition
   */
public:
  typedef void (CommandInterpreter::* ExecuteFunction)(int processId, 
						       const char * param, 
						       bool all);
  
  struct CommandFunctionPair {
    const char * command;
    ExecuteFunction executeFunction;
  };
private:
  /**
   * 
   */
  void executeForAll(const char * cmd, 
		     ExecuteFunction fun,
		     const char * param);

  NdbMgmHandle m_mgmsrv;
  NdbMgmHandle m_mgmsrv2;
  bool m_connected;
  int m_verbose;
  int try_reconnect;
  int m_error;
#ifdef HAVE_GLOBAL_REPLICATION  
  NdbRepHandle m_repserver;
  const char *rep_host;
  bool rep_connected;
#endif
  struct NdbThread* m_event_thread;
};


/*
 * Facade object for CommandInterpreter
 */

#include "ndb_mgmclient.hpp"
#include "ndb_mgmclient.h"

Ndb_mgmclient::Ndb_mgmclient(const char *host,int verbose)
{
  m_cmd= new CommandInterpreter(host,verbose);
}
Ndb_mgmclient::~Ndb_mgmclient()
{
  delete m_cmd;
}
int Ndb_mgmclient::execute(const char *_line, int _try_reconnect, int *error)
{
  return m_cmd->execute(_line,_try_reconnect,error);
}
int
Ndb_mgmclient::disconnect()
{
  return m_cmd->disconnect();
}

extern "C" {
  Ndb_mgmclient_handle ndb_mgmclient_handle_create(const char *connect_string)
  {
    return (Ndb_mgmclient_handle) new Ndb_mgmclient(connect_string);
  }
  int ndb_mgmclient_execute(Ndb_mgmclient_handle h, int argc, char** argv)
  {
    return ((Ndb_mgmclient*)h)->execute(argc, argv, 1);
  }
  int ndb_mgmclient_handle_destroy(Ndb_mgmclient_handle h)
  {
    delete (Ndb_mgmclient*)h;
    return 0;
  }
}
/*
 * The CommandInterpreter
 */

#include <mgmapi.h>
#include <mgmapi_debug.h>
#include <version.h>
#include <NdbAutoPtr.hpp>
#include <NdbOut.hpp>
#include <NdbSleep.h>
#include <NdbMem.h>
#include <EventLogger.hpp>
#include <signaldata/SetLogLevelOrd.hpp>
#include <signaldata/GrepImpl.hpp>
#ifdef HAVE_GLOBAL_REPLICATION

#endif // HAVE_GLOBAL_REPLICATION
#include "MgmtErrorReporter.hpp"
#include <Parser.hpp>
#include <SocketServer.hpp>
#include <util/InputStream.hpp>
#include <util/OutputStream.hpp>

int Ndb_mgmclient::execute(int argc, char** argv, int _try_reconnect, int *error)
{
  if (argc <= 0)
    return 0;
  BaseString _line(argv[0]);
  for (int i= 1; i < argc; i++)
  {
    _line.appfmt(" %s", argv[i]);
  }
  return m_cmd->execute(_line.c_str(),_try_reconnect, error);
}

/*****************************************************************************
 * HELP
 *****************************************************************************/
static const char* helpText =
"---------------------------------------------------------------------------\n"
" NDB Cluster -- Management Client -- Help\n"
"---------------------------------------------------------------------------\n"
"HELP                                   Print help text\n"
"HELP SHOW                              Help for SHOW command\n"
#ifdef HAVE_GLOBAL_REPLICATION
"HELP REPLICATION                       Help for global replication\n"
#endif // HAVE_GLOBAL_REPLICATION
#ifdef VM_TRACE // DEBUG ONLY
"HELP DEBUG                             Help for debug compiled version\n"
#endif
"SHOW                                   Print information about cluster\n"
#if 0
"SHOW CONFIG                            Print configuration\n"
"SHOW PARAMETERS                        Print configuration parameters\n"
#endif
"START BACKUP [NOWAIT | WAIT STARTED | WAIT COMPLETED]\n"
"                                       Start backup (default WAIT COMPLETED)\n"
"ABORT BACKUP <backup id>               Abort backup\n"
"SHUTDOWN                               Shutdown all processes in cluster\n"
"CLUSTERLOG ON [<severity>] ...         Enable Cluster logging\n"
"CLUSTERLOG OFF [<severity>] ...        Disable Cluster logging\n"
"CLUSTERLOG TOGGLE [<severity>] ...     Toggle severity filter on/off\n"
"CLUSTERLOG INFO                        Print cluster log information\n"
"<id> START                             Start DB node (started with -n)\n"
"<id> RESTART [-n] [-i]                 Restart DB node\n"
"<id> STOP                              Stop DB node\n"
"ENTER SINGLE USER MODE <api-node>      Enter single user mode\n"
"EXIT SINGLE USER MODE                  Exit single user mode\n"
"<id> STATUS                            Print status\n"
"<id> CLUSTERLOG {<category>=<level>}+  Set log level for cluster log\n"
#ifdef HAVE_GLOBAL_REPLICATION
"REP CONNECT <host:port>                Connect to REP server on host:port\n"
#endif
"PURGE STALE SESSIONS                   Reset reserved nodeid's in the mgmt server\n"
"CONNECT [<connectstring>]              Connect to management server (reconnect if already connected)\n"
"QUIT                                   Quit management client\n"
;

static const char* helpTextShow =
"---------------------------------------------------------------------------\n"
" NDB Cluster -- Management Client -- Help for SHOW command\n"
"---------------------------------------------------------------------------\n"
"SHOW prints NDB Cluster information\n\n"
"SHOW               Print information about cluster\n" 
#if 0
"SHOW CONFIG        Print configuration (in initial config file format)\n" 
"SHOW PARAMETERS    Print information about configuration parameters\n\n"
#endif
;

#ifdef HAVE_GLOBAL_REPLICATION
static const char* helpTextRep =
"---------------------------------------------------------------------------\n"
" NDB Cluster -- Management Client -- Help for Global Replication\n"
"---------------------------------------------------------------------------\n"
"Commands should be executed on the standby NDB Cluster\n"
"These features are in an experimental release state.\n"
"\n"
"Simple Commands:\n"
"REP START              Start Global Replication\n" 
"REP START REQUESTOR    Start Global Replication Requestor\n" 
"REP STATUS             Show Global Replication status\n" 
"REP STOP               Stop Global Replication\n"
"REP STOP REQUESTOR     Stop Global Replication Requestor\n"
"\n" 
"Advanced Commands:\n"
"REP START <protocol>   Starts protocol\n"
"REP STOP <protocol>    Stops protocol\n"
"<protocol> = TRANSFER | APPLY | DELETE\n"
"\n"
#ifdef VM_TRACE // DEBUG ONLY
"Debugging commands:\n"
"REP DELETE             Removes epochs stored in primary and standy systems\n"
"REP DROP <tableid>     Drop a table in SS identified by table id\n"
"REP SLOWSTOP           Stop Replication (Tries to synchonize with primary)\n" 
"REP FASTSTOP           Stop Replication (Stops in consistent state)\n" 
"<component> = SUBSCRIPTION\n"
"              METALOG | METASCAN | DATALOG | DATASCAN\n"
"              REQUESTOR | TRANSFER | APPLY | DELETE\n"
#endif
;
#endif // HAVE_GLOBAL_REPLICATION

#ifdef VM_TRACE // DEBUG ONLY
static const char* helpTextDebug =
"---------------------------------------------------------------------------\n"
" NDB Cluster -- Management Client -- Help for Debugging (Internal use only)\n"
"---------------------------------------------------------------------------\n"
"SHOW PROPERTIES                       Print config properties object\n"
"<id> LOGLEVEL {<category>=<level>}+   Set log level\n"
#ifdef ERROR_INSERT
"<id> ERROR <errorNo>                  Inject error into NDB node\n"
#endif
"<id> LOG [BLOCK = {ALL|<block>+}]     Set logging on in & out signals\n"
"<id> LOGIN [BLOCK = {ALL|<block>+}]   Set logging on in signals\n"
"<id> LOGOUT [BLOCK = {ALL|<block>+}]  Set logging on out signals\n"
"<id> LOGOFF [BLOCK = {ALL|<block>+}]  Unset signal logging\n"
"<id> TESTON                           Start signal logging\n"
"<id> TESTOFF                          Stop signal logging\n"
"<id> SET <configParamName> <value>    Update configuration variable\n"
"<id> DUMP <arg>                       Dump system state to cluster.log\n"
"<id> GETSTAT                          Print statistics\n"
"\n"
"<id>       = ALL | Any database node id\n"
;
#endif

static bool
convert(const char* s, int& val) {
  
  if (s == NULL)
    return false;

  if (strlen(s) == 0)
    return false;

  errno = 0;
  char* p;
  long v = strtol(s, &p, 10);
  if (errno != 0)
    return false;

  if (p != &s[strlen(s)])
    return false;
  
  val = v;
  return true;
}

/*
 * Constructor
 */
CommandInterpreter::CommandInterpreter(const char *_host,int verbose) 
  : m_verbose(verbose)
{
  m_mgmsrv = ndb_mgm_create_handle();
  if(m_mgmsrv == NULL) {
    ndbout_c("Cannot create handle to management server.");
    exit(-1);
  }
  m_mgmsrv2 = ndb_mgm_create_handle();
  if(m_mgmsrv2 == NULL) {
    ndbout_c("Cannot create 2:nd handle to management server.");
    exit(-1);
  }
  if (ndb_mgm_set_connectstring(m_mgmsrv, _host))
  {
    printError();
    exit(-1);
  }

  m_connected= false;
  m_event_thread= 0;
  try_reconnect = 0;
#ifdef HAVE_GLOBAL_REPLICATION
  rep_host = NULL;
  m_repserver = NULL;
  rep_connected = false;
#endif
}

/*
 * Destructor
 */
CommandInterpreter::~CommandInterpreter() 
{
  disconnect();
  ndb_mgm_destroy_handle(&m_mgmsrv);
  ndb_mgm_destroy_handle(&m_mgmsrv2);
}

static bool 
emptyString(const char* s) 
{
  if (s == NULL) {
    return true;
  }

  for (unsigned int i = 0; i < strlen(s); ++i) {
    if (! isspace(s[i])) {
      return false;
    }
  }

  return true;
}

void
CommandInterpreter::printError() 
{
  if (ndb_mgm_check_connection(m_mgmsrv))
  {
    m_connected= false;
    disconnect();
  }
  ndbout_c("* %5d: %s", 
	   ndb_mgm_get_latest_error(m_mgmsrv),
	   ndb_mgm_get_latest_error_msg(m_mgmsrv));
  ndbout_c("*        %s", ndb_mgm_get_latest_error_desc(m_mgmsrv));
}

//*****************************************************************************
//*****************************************************************************

static int do_event_thread;
static void*
event_thread_run(void* m)
{
  DBUG_ENTER("event_thread_run");

  NdbMgmHandle handle= *(NdbMgmHandle*)m;

  int filter[] = { 15, NDB_MGM_EVENT_CATEGORY_BACKUP, 0 };
  int fd = ndb_mgm_listen_event(handle, filter);
  if (fd != NDB_INVALID_SOCKET)
  {
    do_event_thread= 1;
    char *tmp= 0;
    char buf[1024];
    SocketInputStream in(fd,10);
    do {
      if (tmp == 0) NdbSleep_MilliSleep(10);
      if((tmp = in.gets(buf, 1024)))
      {
	const char ping_token[]= "<PING>";
	if (memcmp(ping_token,tmp,sizeof(ping_token)-1))
	  ndbout << tmp;
      }
    } while(do_event_thread);
    NDB_CLOSE_SOCKET(fd);
  }
  else
  {
    do_event_thread= -1;
  }

  DBUG_RETURN(NULL);
}

bool
CommandInterpreter::connect() 
{
  DBUG_ENTER("CommandInterpreter::connect");
  if(!m_connected)
  {
    if(!ndb_mgm_connect(m_mgmsrv, try_reconnect-1, 5, 1))
    {
      const char *host= ndb_mgm_get_connected_host(m_mgmsrv);
      unsigned port= ndb_mgm_get_connected_port(m_mgmsrv);
      BaseString constr;
      constr.assfmt("%s:%d",host,port);
      if(!ndb_mgm_set_connectstring(m_mgmsrv2, constr.c_str()) &&
	 !ndb_mgm_connect(m_mgmsrv2, try_reconnect-1, 5, 1))
      {
	DBUG_PRINT("info",("2:ndb connected to Management Server ok at: %s:%d",
			   host, port));
	assert(m_event_thread == 0);
	assert(do_event_thread == 0);
	do_event_thread= 0;
	m_event_thread = NdbThread_Create(event_thread_run,
					  (void**)&m_mgmsrv2,
					  32768,
					  "CommandInterpreted_event_thread",
					  NDB_THREAD_PRIO_LOW);
	if (m_event_thread != 0)
	{
	  DBUG_PRINT("info",("Thread created ok, waiting for started..."));
	  int iter= 1000; // try for 30 seconds
	  while(do_event_thread == 0 &&
		iter-- > 0)
	    NdbSleep_MilliSleep(30);
	}
	if (m_event_thread == 0 ||
	    do_event_thread == 0 ||
	    do_event_thread == -1)
	{
<<<<<<< HEAD
	  DBUG_PRINT("warning",("thread not started"));
	  printf("Warning, event thread startup failed, degraded printouts as result\n");
=======
	  DBUG_PRINT("info",("Warning, event thread startup failed, "
			     "degraded printouts as result, errno=%d",
			     errno));
	  printf("Warning, event thread startup failed, "
		 "degraded printouts as result, errno=%d\n", errno);
>>>>>>> 638fe9ec
	  do_event_thread= 0;
	  if (m_event_thread)
	  {
	    void *res;
	    NdbThread_WaitFor(m_event_thread, &res);
	    NdbThread_Destroy(&m_event_thread);
	  }
	  ndb_mgm_disconnect(m_mgmsrv2);
	}
      }
      else
      {
	DBUG_PRINT("warning",
		   ("Could not do 2:nd connect to mgmtserver for event listening"));
	DBUG_PRINT("info", ("code: %d, msg: %s",
		    ndb_mgm_get_latest_error(m_mgmsrv2),
		    ndb_mgm_get_latest_error_msg(m_mgmsrv2)));
	printf("Warning, event connect failed, degraded printouts as result\n");
	printf("code: %d, msg: %s\n",
	       ndb_mgm_get_latest_error(m_mgmsrv2),
	       ndb_mgm_get_latest_error_msg(m_mgmsrv2));
      }
      m_connected= true;
<<<<<<< HEAD
      DBUG_PRINT("info",("Connected to Management Server at: %s:%d", host, port));
=======
      DBUG_PRINT("info",("Connected to Management Server at: %s:%d",
			 host,port));
>>>>>>> 638fe9ec
      if (m_verbose)
      {
	printf("Connected to Management Server at: %s:%d\n",
	       host, port);
      }
    }
  }
  DBUG_RETURN(m_connected);
}

bool 
CommandInterpreter::disconnect() 
{
  DBUG_ENTER("CommandInterpreter::disconnect");
  if (m_event_thread) {
    void *res;
    do_event_thread= 0;
    NdbThread_WaitFor(m_event_thread, &res);
    NdbThread_Destroy(&m_event_thread);
    m_event_thread= 0;
    ndb_mgm_disconnect(m_mgmsrv2);
  }
  if (m_connected)
  {
    if (ndb_mgm_disconnect(m_mgmsrv) == -1) {
      ndbout_c("Could not disconnect from management server");
      printError();
    }
    m_connected= false;
  }
  DBUG_RETURN(true);
}

//*****************************************************************************
//*****************************************************************************

int 
CommandInterpreter::execute(const char *_line, int _try_reconnect,
			    int *error) 
{
  if (_try_reconnect >= 0)
    try_reconnect=_try_reconnect;
  int result= execute_impl(_line);
  if (error)
    *error= m_error;
  return result;
}

static void
invalid_command(const char *cmd)
{
  ndbout << "Invalid command: " << cmd << endl;
  ndbout << "Type HELP for help." << endl << endl;
}

int 
CommandInterpreter::execute_impl(const char *_line) 
{
  DBUG_ENTER("CommandInterpreter::execute_impl");
  DBUG_PRINT("enter",("line=\"%s\"",_line));
  m_error= 0;

  char * line;
  if(_line == NULL) {
    DBUG_RETURN(false);
  }
  line = my_strdup(_line,MYF(MY_WME));
  My_auto_ptr<char> ptr(line);

  int do_continue;
  do {
    do_continue= 0;
    BaseString::trim(line," \t");
    if (line[0] == 0 ||
	line[0] == '#')
    {
      DBUG_RETURN(true);
    }
    // for mysql client compatability remove trailing ';'
    {
      unsigned last= strlen(line)-1;
      if (line[last] == ';')
      {
	line[last]= 0;
	do_continue= 1;
      }
    }
  } while (do_continue);
  // if there is anything in the line proceed
  char* firstToken = strtok(line, " ");
  char* allAfterFirstToken = strtok(NULL, "");
  
  if (strcasecmp(firstToken, "HELP") == 0 ||
      strcasecmp(firstToken, "?") == 0) {
    executeHelp(allAfterFirstToken);
    DBUG_RETURN(true);
  }
  else if (strcasecmp(firstToken, "CONNECT") == 0) {
    executeConnect(allAfterFirstToken);
    DBUG_RETURN(true);
  }
  else if (strcasecmp(firstToken, "SLEEP") == 0) {
    if (allAfterFirstToken)
      sleep(atoi(allAfterFirstToken));
    DBUG_RETURN(true);
  }
  else if((strcasecmp(firstToken, "QUIT") == 0 ||
	  strcasecmp(firstToken, "EXIT") == 0 ||
	  strcasecmp(firstToken, "BYE") == 0) && 
	  allAfterFirstToken == NULL){
    DBUG_RETURN(false);
  }

  if (!connect())
    DBUG_RETURN(true);

  if (strcasecmp(firstToken, "SHOW") == 0) {
    executeShow(allAfterFirstToken);
    DBUG_RETURN(true);
  }
  else if (strcasecmp(firstToken, "SHUTDOWN") == 0) {
    m_error= executeShutdown(allAfterFirstToken);
    DBUG_RETURN(true);
  }
  else if (strcasecmp(firstToken, "CLUSTERLOG") == 0){
    executeClusterLog(allAfterFirstToken);
    DBUG_RETURN(true);
  }
  else if(strcasecmp(firstToken, "START") == 0 &&
	  allAfterFirstToken != NULL &&
	  strncasecmp(allAfterFirstToken, "BACKUP", sizeof("BACKUP") - 1) == 0){
    m_error= executeStartBackup(allAfterFirstToken);
    DBUG_RETURN(true);
  }
  else if(strcasecmp(firstToken, "ABORT") == 0 &&
	  allAfterFirstToken != NULL &&
	  strncasecmp(allAfterFirstToken, "BACKUP", sizeof("BACKUP") - 1) == 0){
    executeAbortBackup(allAfterFirstToken);
    DBUG_RETURN(true);
  }
  else if (strcasecmp(firstToken, "PURGE") == 0) {
    executePurge(allAfterFirstToken);
    DBUG_RETURN(true);
  } 
#ifdef HAVE_GLOBAL_REPLICATION
  else if(strcasecmp(firstToken, "REPLICATION") == 0 ||
	  strcasecmp(firstToken, "REP") == 0) {
    executeRep(allAfterFirstToken);
    DBUG_RETURN(true);
  }
#endif // HAVE_GLOBAL_REPLICATION
  else if(strcasecmp(firstToken, "ENTER") == 0 &&
	  allAfterFirstToken != NULL &&
	  strncasecmp(allAfterFirstToken, "SINGLE USER MODE ", 
		  sizeof("SINGLE USER MODE") - 1) == 0){
    executeEnterSingleUser(allAfterFirstToken);
    DBUG_RETURN(true);
  }
  else if(strcasecmp(firstToken, "EXIT") == 0 &&
	  allAfterFirstToken != NULL &&
	  strncasecmp(allAfterFirstToken, "SINGLE USER MODE ", 
		  sizeof("SINGLE USER MODE") - 1) == 0){
    executeExitSingleUser(allAfterFirstToken);
    DBUG_RETURN(true);
  }
  else if (strcasecmp(firstToken, "ALL") == 0) {
    analyseAfterFirstToken(-1, allAfterFirstToken);
  } else {
    /**
     * First token should be a digit, node ID
     */
    int nodeId;

    if (! convert(firstToken, nodeId)) {
      invalid_command(_line);
      DBUG_RETURN(true);
    }

    if (nodeId <= 0) {
      ndbout << "Invalid node ID: " << firstToken << "." << endl;
      DBUG_RETURN(true);
    }
    
    analyseAfterFirstToken(nodeId, allAfterFirstToken);
    
  }
  DBUG_RETURN(true);
}


/**
 * List of commands used as second command argument
 */
static const CommandInterpreter::CommandFunctionPair commands[] = {
  { "START", &CommandInterpreter::executeStart }
  ,{ "RESTART", &CommandInterpreter::executeRestart }
  ,{ "STOP", &CommandInterpreter::executeStop }
  ,{ "STATUS", &CommandInterpreter::executeStatus }
  ,{ "LOGLEVEL", &CommandInterpreter::executeLogLevel }
  ,{ "CLUSTERLOG", &CommandInterpreter::executeEventReporting }
#ifdef ERROR_INSERT
  ,{ "ERROR", &CommandInterpreter::executeError }
#endif
  ,{ "LOG", &CommandInterpreter::executeLog }
  ,{ "LOGIN", &CommandInterpreter::executeLogIn }
  ,{ "LOGOUT", &CommandInterpreter::executeLogOut }
  ,{ "LOGOFF", &CommandInterpreter::executeLogOff }
  ,{ "TESTON", &CommandInterpreter::executeTestOn }
  ,{ "TESTOFF", &CommandInterpreter::executeTestOff }
  ,{ "SET", &CommandInterpreter::executeSet }
  ,{ "GETSTAT", &CommandInterpreter::executeGetStat }
  ,{ "DUMP", &CommandInterpreter::executeDumpState }
};


//*****************************************************************************
//*****************************************************************************
void
CommandInterpreter::analyseAfterFirstToken(int processId,
					   char* allAfterFirstToken) {
  
  if (emptyString(allAfterFirstToken)) {
    ndbout << "Expected a command after "
	   << ((processId == -1) ? "ALL." : "node ID.") << endl;
    return;
  }
  
  char* secondToken = strtok(allAfterFirstToken, " ");
  char* allAfterSecondToken = strtok(NULL, "\0");

  const int tmpSize = sizeof(commands)/sizeof(CommandFunctionPair);
  ExecuteFunction fun = 0;
  const char * command = 0;
  for(int i = 0; i<tmpSize; i++){
    if(strcasecmp(secondToken, commands[i].command) == 0){
      fun = commands[i].executeFunction;
      command = commands[i].command;
      break;
    }
  }
  
  if(fun == 0){
    invalid_command(secondToken);
    return;
  }
  
  if(processId == -1){
    executeForAll(command, fun, allAfterSecondToken);
  } else {
    (this->*fun)(processId, allAfterSecondToken, false);
  }
  ndbout << endl;
}

/**
 * Get next nodeid larger than the give node_id. node_id will be
 * set to the next node_id in the list. node_id should be set
 * to 0 (zero) on the first call.
 *
 * @param handle the NDB management handle
 * @param node_id last node_id retreived, 0 at first call
 * @param type type of node to look for
 * @return 1 if a node was found, 0 if no more node exist
 */
static 
int 
get_next_nodeid(struct ndb_mgm_cluster_state *cl,
		int *node_id,
		enum ndb_mgm_node_type type)
{
  int i;
  
  if(cl == NULL)
    return 0;
  
  i=0;
  while((i < cl->no_of_nodes)) {
    if((*node_id < cl->node_states[i].node_id) &&
       (cl->node_states[i].node_type == type)) {
      
      if(i >= cl->no_of_nodes)
	return 0;
      
      *node_id = cl->node_states[i].node_id;
      return 1;
    }
    i++;
  }
  
  return 0;
}

void
CommandInterpreter::executeForAll(const char * cmd, ExecuteFunction fun, 
				  const char * allAfterSecondToken)
{
  int nodeId = 0;
  if(strcasecmp(cmd, "STOP") == 0) {
    ndbout_c("Executing STOP on all nodes.");
    (this->*fun)(nodeId, allAfterSecondToken, true);
  } else if(strcasecmp(cmd, "RESTART") == 0) {
    ndbout_c("Executing RESTART on all nodes.");
    ndbout_c("Starting shutdown. This may take a while. Please wait...");
    (this->*fun)(nodeId, allAfterSecondToken, true);
    ndbout_c("Trying to start all nodes of system.");
    ndbout_c("Use ALL STATUS to see the system start-up phases.");
  } else {
    struct ndb_mgm_cluster_state *cl= ndb_mgm_get_status(m_mgmsrv);
    if(cl == 0){
      ndbout_c("Unable get status from management server");
      printError();
      return;
    }
    NdbAutoPtr<char> ap1((char*)cl);
    while(get_next_nodeid(cl, &nodeId, NDB_MGM_NODE_TYPE_NDB))
      (this->*fun)(nodeId, allAfterSecondToken, true);
  }
}

//*****************************************************************************
//*****************************************************************************
bool 
CommandInterpreter::parseBlockSpecification(const char* allAfterLog,
					    Vector<const char*>& blocks) 
{
  // Parse: [BLOCK = {ALL|<blockName>+}]

  if (emptyString(allAfterLog)) {
    return true;
  }

  // Copy allAfterLog since strtok will modify it  
  char* newAllAfterLog = my_strdup(allAfterLog,MYF(MY_WME));
  My_auto_ptr<char> ap1(newAllAfterLog);
  char* firstTokenAfterLog = strtok(newAllAfterLog, " ");
  for (unsigned int i = 0; i < strlen(firstTokenAfterLog); ++i) {
    firstTokenAfterLog[i] = toupper(firstTokenAfterLog[i]);
  }
  
  if (strcasecmp(firstTokenAfterLog, "BLOCK") != 0) {
    ndbout << "Unexpected value: " << firstTokenAfterLog 
	   << ". Expected BLOCK." << endl;
    return false;
  }

  char* allAfterFirstToken = strtok(NULL, "\0");
  if (emptyString(allAfterFirstToken)) {
    ndbout << "Expected =." << endl;
    return false;
  }

  char* secondTokenAfterLog = strtok(allAfterFirstToken, " ");
  if (strcasecmp(secondTokenAfterLog, "=") != 0) {
    ndbout << "Unexpected value: " << secondTokenAfterLog 
	   << ". Expected =." << endl;
    return false;
  }

  char* blockName = strtok(NULL, " ");
  bool all = false;
  if (blockName != NULL && (strcasecmp(blockName, "ALL") == 0)) {
    all = true;
  }
  while (blockName != NULL) {
    blocks.push_back(strdup(blockName));
    blockName = strtok(NULL, " ");
  }

  if (blocks.size() == 0) {
    ndbout << "No block specified." << endl;
    return false;
  }
  if (blocks.size() > 1 && all) {
    // More than "ALL" specified
    ndbout << "Nothing expected after ALL." << endl;
    return false;
  }
  
  return true;
}



/*****************************************************************************
 * HELP
 *****************************************************************************/
void 
CommandInterpreter::executeHelp(char* parameters)
{
  if (emptyString(parameters)) {
    ndbout << helpText;

    ndbout << endl 
	   << "<severity> = " 
	   << "ALERT | CRITICAL | ERROR | WARNING | INFO | DEBUG"
	   << endl;

    ndbout << "<category> = ";
    for(int i = CFG_MIN_LOGLEVEL; i <= CFG_MAX_LOGLEVEL; i++){
      const char *str= ndb_mgm_get_event_category_string((ndb_mgm_event_category)i);
      if (str) {
	if (i != CFG_MIN_LOGLEVEL)
	  ndbout << " | ";
	ndbout << str;
      }
    }
    ndbout << endl;

    ndbout << "<level>    = " << "0 - 15" << endl;
    ndbout << "<id>       = " << "ALL | Any database node id" << endl;
    ndbout << endl;
  } else if (strcasecmp(parameters, "SHOW") == 0) {
    ndbout << helpTextShow;
#ifdef HAVE_GLOBAL_REPLICATION
  } else if (strcasecmp(parameters, "REPLICATION") == 0 ||
	     strcasecmp(parameters, "REP") == 0) {
    ndbout << helpTextRep;
#endif // HAVE_GLOBAL_REPLICATION
#ifdef VM_TRACE // DEBUG ONLY
  } else if (strcasecmp(parameters, "DEBUG") == 0) {
    ndbout << helpTextDebug;
#endif
  } else {
    invalid_command(parameters);
  }
}


/*****************************************************************************
 * SHUTDOWN
 *****************************************************************************/

int
CommandInterpreter::executeShutdown(char* parameters) 
{ 
  ndb_mgm_cluster_state *state = ndb_mgm_get_status(m_mgmsrv);
  if(state == NULL) {
    ndbout_c("Could not get status");
    printError();
    return 1;
  }
  NdbAutoPtr<char> ap1((char*)state);

  int result = 0;
  result = ndb_mgm_stop(m_mgmsrv, 0, 0);
  if (result < 0) {
    ndbout << "Shutdown off NDB Cluster storage node(s) failed." << endl;
    printError();
    return result;
  }

  ndbout << result << " NDB Cluster storage node(s) have shutdown." << endl;

  int mgm_id= 0;
  for(int i=0; i < state->no_of_nodes; i++) {
    if(state->node_states[i].node_type == NDB_MGM_NODE_TYPE_MGM &&
       state->node_states[i].version != 0){
      if (mgm_id == 0)
	mgm_id= state->node_states[i].node_id;
      else {
	ndbout << "Unable to locate management server, "
	       << "shutdown manually with <id> STOP"
	       << endl;
	return 1;
      }
    }
  }

  result = ndb_mgm_stop(m_mgmsrv, 1, &mgm_id);
  if (result <= 0) {
    ndbout << "Shutdown of NDB Cluster management server failed." << endl;
    printError();
    if (result == 0)
      return 1;
    return result;
  }

  m_connected= false;
  disconnect();
  ndbout << "NDB Cluster management server shutdown." << endl;
  return 0;
}

/*****************************************************************************
 * SHOW
 *****************************************************************************/


static
const char *status_string(ndb_mgm_node_status status)
{
  switch(status){
  case NDB_MGM_NODE_STATUS_NO_CONTACT:
    return "not connected";
  case NDB_MGM_NODE_STATUS_NOT_STARTED:
    return "not started";
  case NDB_MGM_NODE_STATUS_STARTING:
    return "starting";
  case NDB_MGM_NODE_STATUS_STARTED:
    return "started";
  case NDB_MGM_NODE_STATUS_SHUTTING_DOWN:
    return "shutting down";
  case NDB_MGM_NODE_STATUS_RESTARTING:
    return "restarting";
  case NDB_MGM_NODE_STATUS_SINGLEUSER:
    return "single user mode";
  default:
    return "unknown state";
  }
}

static void
print_nodes(ndb_mgm_cluster_state *state, ndb_mgm_configuration_iterator *it,
	    const char *proc_name, int no_proc, ndb_mgm_node_type type,
	    int master_id)
{ 
  int i;
  ndbout << "[" << proc_name
	 << "(" << ndb_mgm_get_node_type_string(type) << ")]\t"
	 << no_proc << " node(s)" << endl;
  for(i=0; i < state->no_of_nodes; i++) {
    struct ndb_mgm_node_state *node_state= &(state->node_states[i]);
    if(node_state->node_type == type) {
      int node_id= node_state->node_id;
      ndbout << "id=" << node_id;
      if(node_state->version != 0) {
	const char *hostname= node_state->connect_address;
	if (hostname == 0
	    || strlen(hostname) == 0
	    || strcasecmp(hostname,"0.0.0.0") == 0)
	  ndbout << " ";
	else
	  ndbout << "\t@" << hostname;
	ndbout << "  (Version: "
	       << getMajor(node_state->version) << "."
	       << getMinor(node_state->version) << "."
	       << getBuild(node_state->version);
	if (type == NDB_MGM_NODE_TYPE_NDB) {
	  if (node_state->node_status != NDB_MGM_NODE_STATUS_STARTED) {
	    ndbout << ", " << status_string(node_state->node_status);
	  }
	  if (node_state->node_group >= 0) {
	    ndbout << ", Nodegroup: " << node_state->node_group;
	    if (node_state->dynamic_id == master_id)
	      ndbout << ", Master";
	  }
	}
	ndbout << ")" << endl;
      } else {
	ndb_mgm_first(it);
	if(ndb_mgm_find(it, CFG_NODE_ID, node_id) == 0){
	  const char *config_hostname= 0;
	  ndb_mgm_get_string_parameter(it, CFG_NODE_HOST, &config_hostname);
	  if (config_hostname == 0 || config_hostname[0] == 0)
	    config_hostname= "any host";
	  ndbout_c(" (not connected, accepting connect from %s)",
		   config_hostname);
	}
	else
	{
	  ndbout_c("Unable to find node with id: %d", node_id);
	}
      }
    }
  }
  ndbout << endl;
}

void
CommandInterpreter::executePurge(char* parameters) 
{ 
  int command_ok= 0;
  do {
    if (emptyString(parameters))
      break;
    char* firstToken = strtok(parameters, " ");
    char* nextToken = strtok(NULL, " \0");
    if (strcasecmp(firstToken,"STALE") == 0 &&
	nextToken &&
	strcasecmp(nextToken, "SESSIONS") == 0) {
      command_ok= 1;
      break;
    }
  } while(0);

  if (!command_ok) {
    ndbout_c("Unexpected command, expected: PURGE STALE SESSIONS");
    return;
  }

  int i;
  char *str;
  
  if (ndb_mgm_purge_stale_sessions(m_mgmsrv, &str)) {
    ndbout_c("Command failed");
    return;
  }
  if (str) {
    ndbout_c("Purged sessions with node id's: %s", str);
    free(str);
  }
  else
  {
    ndbout_c("No sessions purged");
  }
}

void
CommandInterpreter::executeShow(char* parameters) 
{ 
  int i;
  if (emptyString(parameters)) {
    ndb_mgm_cluster_state *state = ndb_mgm_get_status(m_mgmsrv);
    if(state == NULL) {
      ndbout_c("Could not get status");
      printError();
      return;
    }
    NdbAutoPtr<char> ap1((char*)state);

    ndb_mgm_configuration * conf = ndb_mgm_get_configuration(m_mgmsrv,0);
    if(conf == 0){
      ndbout_c("Could not get configuration");
      printError();
      return;
    }

    ndb_mgm_configuration_iterator * it;
    it = ndb_mgm_create_configuration_iterator((struct ndb_mgm_configuration *)conf, CFG_SECTION_NODE);

    if(it == 0){
      ndbout_c("Unable to create config iterator");
      return;
    }
    NdbAutoPtr<ndb_mgm_configuration_iterator> ptr(it);

    int
      master_id= 0,
      ndb_nodes= 0,
      api_nodes= 0,
      mgm_nodes= 0;

    for(i=0; i < state->no_of_nodes; i++) {
      if(state->node_states[i].node_type == NDB_MGM_NODE_TYPE_NDB &&
	 state->node_states[i].version != 0){
	master_id= state->node_states[i].dynamic_id;
	break;
      }
    }
    
    for(i=0; i < state->no_of_nodes; i++) {
      switch(state->node_states[i].node_type) {
      case NDB_MGM_NODE_TYPE_API:
	api_nodes++;
	break;
      case NDB_MGM_NODE_TYPE_NDB:
	if (state->node_states[i].dynamic_id &&
	    state->node_states[i].dynamic_id < master_id)
	  master_id= state->node_states[i].dynamic_id;
	ndb_nodes++;
	break;
      case NDB_MGM_NODE_TYPE_MGM:
	mgm_nodes++;
	break;
      case NDB_MGM_NODE_TYPE_UNKNOWN:
        ndbout << "Error: Unknown Node Type" << endl;
        return;
      case NDB_MGM_NODE_TYPE_REP:
	abort();
      }
    }

    ndbout << "Cluster Configuration" << endl
	   << "---------------------" << endl;
    print_nodes(state, it, "ndbd",     ndb_nodes, NDB_MGM_NODE_TYPE_NDB, master_id);
    print_nodes(state, it, "ndb_mgmd", mgm_nodes, NDB_MGM_NODE_TYPE_MGM, 0);
    print_nodes(state, it, "mysqld",   api_nodes, NDB_MGM_NODE_TYPE_API, 0);
    //    ndbout << helpTextShow;
    return;
  } else if (strcasecmp(parameters, "PROPERTIES") == 0 ||
	     strcasecmp(parameters, "PROP") == 0) {
    ndbout << "SHOW PROPERTIES is not yet implemented." << endl;
    //  ndbout << "_mgmtSrvr.getConfig()->print();" << endl; /* XXX */
  } else if (strcasecmp(parameters, "CONFIGURATION") == 0 ||
	     strcasecmp(parameters, "CONFIG") == 0){
    ndbout << "SHOW CONFIGURATION is not yet implemented." << endl;
    //nbout << "_mgmtSrvr.getConfig()->printConfigFile();" << endl; /* XXX */
  } else if (strcasecmp(parameters, "PARAMETERS") == 0 ||
	     strcasecmp(parameters, "PARAMS") == 0 ||
	     strcasecmp(parameters, "PARAM") == 0) {
    ndbout << "SHOW PARAMETERS is not yet implemented." << endl;
    //    ndbout << "_mgmtSrvr.getConfig()->getConfigInfo()->print();" 
    //           << endl; /* XXX */
  } else {
    ndbout << "Invalid argument." << endl;
  }
}

void
CommandInterpreter::executeConnect(char* parameters) 
{
  disconnect();
  if (!emptyString(parameters)) {
    if (ndb_mgm_set_connectstring(m_mgmsrv,
				  BaseString(parameters).trim().c_str()))
    {
      printError();
      return;
    }
  }
  connect();
}

//*****************************************************************************
//*****************************************************************************
void 
CommandInterpreter::executeClusterLog(char* parameters) 
{
  DBUG_ENTER("CommandInterpreter::executeClusterLog");
  int i;
  if (emptyString(parameters))
  {
    ndbout << "Missing argument." << endl;
    DBUG_VOID_RETURN;
  }

  enum ndb_mgm_event_severity severity = NDB_MGM_EVENT_SEVERITY_ALL;
    
  char * tmpString = my_strdup(parameters,MYF(MY_WME));
  My_auto_ptr<char> ap1(tmpString);
  char * tmpPtr = 0;
  char * item = strtok_r(tmpString, " ", &tmpPtr);
  int enable;

  const unsigned int *enabled= ndb_mgm_get_logfilter(m_mgmsrv);
  if(enabled == NULL) {
    ndbout << "Couldn't get status" << endl;
    printError();
    DBUG_VOID_RETURN;
  }

  /********************
   * CLUSTERLOG INFO
   ********************/
  if (strcasecmp(item, "INFO") == 0) {
    DBUG_PRINT("info",("INFO"));
    if(enabled[0] == 0)
    {
      ndbout << "Cluster logging is disabled." << endl;
      DBUG_VOID_RETURN;
    }
#if 0 
    for(i = 0; i<7;i++)
      printf("enabled[%d] = %d\n", i, enabled[i]);
#endif
    ndbout << "Severities enabled: ";
    for(i = 1; i < (int)NDB_MGM_EVENT_SEVERITY_ALL; i++) {
      const char *str= ndb_mgm_get_event_severity_string((ndb_mgm_event_severity)i);
      if (str == 0)
      {
	DBUG_ASSERT(false);
	continue;
      }
      if(enabled[i])
	ndbout << BaseString(str).ndb_toupper() << " ";
    }
    ndbout << endl;
    DBUG_VOID_RETURN;

  } 
  else if (strcasecmp(item, "FILTER") == 0 ||
	   strcasecmp(item, "TOGGLE") == 0)
  {
    DBUG_PRINT("info",("TOGGLE"));
    enable= -1;
  } 
  else if (strcasecmp(item, "OFF") == 0) 
  {
    DBUG_PRINT("info",("OFF"));
    enable= 0;
  } else if (strcasecmp(item, "ON") == 0) {
    DBUG_PRINT("info",("ON"));
    enable= 1;
  } else {
    ndbout << "Invalid argument." << endl;
    DBUG_VOID_RETURN;
  }

  int res_enable;
  item = strtok_r(NULL, " ", &tmpPtr);
  if (item == NULL) {
    res_enable=
      ndb_mgm_set_clusterlog_severity_filter(m_mgmsrv,
					     NDB_MGM_EVENT_SEVERITY_ON,
					     enable, NULL);
    if (res_enable < 0)
    {
      ndbout << "Couldn't set filter" << endl;
      printError();
      DBUG_VOID_RETURN;
    }
    ndbout << "Cluster logging is " << (res_enable ? "enabled.":"disabled") << endl;
    DBUG_VOID_RETURN;
  }

  do {
    severity= NDB_MGM_ILLEGAL_EVENT_SEVERITY;
    if (strcasecmp(item, "ALL") == 0) {
      severity = NDB_MGM_EVENT_SEVERITY_ALL;	
    } else if (strcasecmp(item, "ALERT") == 0) {
      severity = NDB_MGM_EVENT_SEVERITY_ALERT;
    } else if (strcasecmp(item, "CRITICAL") == 0) { 
      severity = NDB_MGM_EVENT_SEVERITY_CRITICAL;
    } else if (strcasecmp(item, "ERROR") == 0) {
      severity = NDB_MGM_EVENT_SEVERITY_ERROR;
    } else if (strcasecmp(item, "WARNING") == 0) {
      severity = NDB_MGM_EVENT_SEVERITY_WARNING;
    } else if (strcasecmp(item, "INFO") == 0) {
      severity = NDB_MGM_EVENT_SEVERITY_INFO;
    } else if (strcasecmp(item, "DEBUG") == 0) {
      severity = NDB_MGM_EVENT_SEVERITY_DEBUG;
    } else if (strcasecmp(item, "OFF") == 0 ||
	       strcasecmp(item, "ON") == 0) {
      if (enable < 0) // only makes sense with toggle
	severity = NDB_MGM_EVENT_SEVERITY_ON;
    }
    if (severity == NDB_MGM_ILLEGAL_EVENT_SEVERITY) {
      ndbout << "Invalid severity level: " << item << endl;
      DBUG_VOID_RETURN;
    }

    res_enable= ndb_mgm_set_clusterlog_severity_filter(m_mgmsrv, severity,
						       enable, NULL);
    if (res_enable < 0)
    {
      ndbout << "Couldn't set filter" << endl;
      printError();
      DBUG_VOID_RETURN;
    }
    ndbout << BaseString(item).ndb_toupper().c_str() << " " << (res_enable ? "enabled":"disabled") << endl;

    item = strtok_r(NULL, " ", &tmpPtr);	
  } while(item != NULL);

  DBUG_VOID_RETURN;
} 

//*****************************************************************************
//*****************************************************************************

void
CommandInterpreter::executeStop(int processId, const char *, bool all) 
{
  int result = 0;
  if(all) {
    result = ndb_mgm_stop(m_mgmsrv, 0, 0);
  } else {
    result = ndb_mgm_stop(m_mgmsrv, 1, &processId);
  }
  if (result < 0) {
    ndbout << "Shutdown failed." << endl;
    printError();
  } else
    {
      if(all)
	ndbout << "NDB Cluster has shutdown." << endl;
      else
	ndbout << "Node " << processId << " has shutdown." << endl;
    }
}

void
CommandInterpreter::executeEnterSingleUser(char* parameters) 
{
  strtok(parameters, " ");
  struct ndb_mgm_reply reply;
  char* id = strtok(NULL, " ");
  id = strtok(NULL, " ");
  id = strtok(NULL, "\0");
  int nodeId = -1;
  if(id == 0 || sscanf(id, "%d", &nodeId) != 1){
    ndbout_c("Invalid arguments: expected <NodeId>");
    ndbout_c("Use SHOW to see what API nodes are configured");
    return;
  }
  int result = ndb_mgm_enter_single_user(m_mgmsrv, nodeId, &reply);
  
  if (result != 0) {
    ndbout_c("Entering single user mode for node %d failed", nodeId);
    printError();
  } else {
    ndbout_c("Entering single user mode");
    ndbout_c("Access will be granted for API node %d only.", nodeId);
    ndbout_c("Use ALL STATUS to see when single user mode has been entered.");
  }
}

void 
CommandInterpreter::executeExitSingleUser(char* parameters) 
{
  int result = ndb_mgm_exit_single_user(m_mgmsrv, 0);
  if (result != 0) {
    ndbout_c("Exiting single user mode failed.");
    printError();
  } else {
    ndbout_c("Exiting single user mode in progress.");
    ndbout_c("Use ALL STATUS to see when single user mode has been exited.");
  }
}

void
CommandInterpreter::executeStart(int processId, const char* parameters,
				 bool all) 
{
  int result;
  if(all) {
    result = ndb_mgm_start(m_mgmsrv, 0, 0);
  } else {
    result = ndb_mgm_start(m_mgmsrv, 1, &processId);
  }

  if (result <= 0) {
    ndbout << "Start failed." << endl;
    printError();
  } else
    {
      if(all)
	ndbout_c("NDB Cluster is being started.");
      else
	ndbout_c("Database node %d is being started.", processId);
    }
}

void
CommandInterpreter::executeRestart(int processId, const char* parameters,
				   bool all) 
{
  int result;
  int nostart = 0;
  int initialstart = 0;
  int abort = 0;

  if(parameters != 0 && strlen(parameters) != 0){
    char * tmpString = my_strdup(parameters,MYF(MY_WME));
    My_auto_ptr<char> ap1(tmpString);
    char * tmpPtr = 0;
    char * item = strtok_r(tmpString, " ", &tmpPtr);
    while(item != NULL){
      if(strcasecmp(item, "-N") == 0)
	nostart = 1;
      if(strcasecmp(item, "-I") == 0)
	initialstart = 1;
      if(strcasecmp(item, "-A") == 0)
	abort = 1;
      item = strtok_r(NULL, " ", &tmpPtr);
    }
  }

  if(all) {
    result = ndb_mgm_restart2(m_mgmsrv, 0, NULL, initialstart, nostart, abort);
  } else {
    int v[1];
    v[0] = processId;
    result = ndb_mgm_restart2(m_mgmsrv, 1, v, initialstart, nostart, abort);
  }
  
  if (result <= 0) {
    ndbout.println("Restart failed.", result);
    printError();
  } else
    {
      if(all)
	ndbout << "NDB Cluster is being restarted." << endl;
      else
	ndbout_c("Node %d is being restarted.", processId);
    }
}

void
CommandInterpreter::executeDumpState(int processId, const char* parameters,
				     bool all) 
{
  if(emptyString(parameters)){
    ndbout << "Expected argument" << endl;
    return;
  }

  Uint32 no = 0;
  int pars[25];
  
  char * tmpString = my_strdup(parameters,MYF(MY_WME));
  My_auto_ptr<char> ap1(tmpString);
  char * tmpPtr = 0;
  char * item = strtok_r(tmpString, " ", &tmpPtr);
  while(item != NULL){
    if (0x0 <= strtoll(item, NULL, 0) && strtoll(item, NULL, 0) <= 0xffffffff){
      pars[no] = strtoll(item, NULL, 0); 
    } else {
      ndbout << "Illegal value in argument to signal." << endl
	     << "(Value must be between 0 and 0xffffffff.)" 
	     << endl;
      return;
    }
    no++;
    item = strtok_r(NULL, " ", &tmpPtr);
  }
  ndbout << "Sending dump signal with data:" << endl;
  for (Uint32 i=0; i<no; i++) {
    ndbout.setHexFormat(1) << pars[i] << " ";
    if (!(i+1 & 0x3)) ndbout << endl;
  }
  
  struct ndb_mgm_reply reply;
  ndb_mgm_dump_state(m_mgmsrv, processId, pars, no, &reply);
}

void 
CommandInterpreter::executeStatus(int processId, 
				  const char* parameters, bool all) 
{
  if (! emptyString(parameters)) {
    ndbout_c("No parameters expected to this command.");
    return;
  }

  ndb_mgm_node_status status;
  Uint32 startPhase, version;
  bool system;
  
  struct ndb_mgm_cluster_state *cl;
  cl = ndb_mgm_get_status(m_mgmsrv);
  if(cl == NULL) {
    ndbout_c("Cannot get status of node %d.", processId);
    printError();
    return;
  }
  NdbAutoPtr<char> ap1((char*)cl);

  int i = 0;
  while((i < cl->no_of_nodes) && cl->node_states[i].node_id != processId)
    i++;
  if(cl->node_states[i].node_id != processId) {
    ndbout << processId << ": Node not found" << endl;
    return;
  }
  status = cl->node_states[i].node_status;
  startPhase = cl->node_states[i].start_phase;
  version = cl->node_states[i].version;

  ndbout << "Node " << processId << ": " << status_string(status);
  switch(status){
  case NDB_MGM_NODE_STATUS_STARTING:
    ndbout << " (Phase " << startPhase << ")";
    break;
  case NDB_MGM_NODE_STATUS_SHUTTING_DOWN:
    ndbout << " (Phase " << startPhase << ")";
    break;
  default:
    break;
  }
  if(status != NDB_MGM_NODE_STATUS_NO_CONTACT)
    ndbout_c(" (Version %d.%d.%d)", 
	     getMajor(version) ,
	     getMinor(version),
	     getBuild(version));
  else
    ndbout << endl;
}


//*****************************************************************************
//*****************************************************************************

void 
CommandInterpreter::executeLogLevel(int processId, const char* parameters, 
				    bool all) 
{
  (void) all;
  if (emptyString(parameters)) {
    ndbout << "Expected argument" << endl;
    return;
  } 
  BaseString tmp(parameters);
  Vector<BaseString> spec;
  tmp.split(spec, "=");
  if(spec.size() != 2){
    ndbout << "Invalid loglevel specification: " << parameters << endl;
    return;
  }

  spec[0].trim().ndb_toupper();
  int category = ndb_mgm_match_event_category(spec[0].c_str());
  if(category == NDB_MGM_ILLEGAL_EVENT_CATEGORY){
    category = atoi(spec[0].c_str());
    if(category < NDB_MGM_MIN_EVENT_CATEGORY ||
       category > NDB_MGM_MAX_EVENT_CATEGORY){
      ndbout << "Unknown category: \"" << spec[0].c_str() << "\"" << endl;
      return;
    }
  }
  
  int level = atoi(spec[1].c_str());
  if(level < 0 || level > 15){
    ndbout << "Invalid level: " << spec[1].c_str() << endl;
    return;
  }
  
  ndbout << "Executing LOGLEVEL on node " << processId << flush;

  struct ndb_mgm_reply reply;
  int result;
  result = ndb_mgm_set_loglevel_node(m_mgmsrv, 
				     processId,
				     (ndb_mgm_event_category)category,
				     level, 
				     &reply);
  
  if (result < 0) {
    ndbout_c(" failed.");
    printError();
  } else {
    ndbout_c(" OK!");
  }  
  
}

//*****************************************************************************
//*****************************************************************************
void CommandInterpreter::executeError(int processId, 
				      const char* parameters, bool /* all */) 
{
  if (emptyString(parameters)) {
    ndbout << "Missing error number." << endl;
    return;
  }

  // Copy parameters since strtok will modify it
  char* newpar = my_strdup(parameters,MYF(MY_WME)); 
  My_auto_ptr<char> ap1(newpar);
  char* firstParameter = strtok(newpar, " ");

  int errorNo;
  if (! convert(firstParameter, errorNo)) {
    ndbout << "Expected an integer." << endl;
    return;
  }

  char* allAfterFirstParameter = strtok(NULL, "\0");
  if (! emptyString(allAfterFirstParameter)) {
    ndbout << "Nothing expected after error number." << endl;
    return;
  }

  ndb_mgm_insert_error(m_mgmsrv, processId, errorNo, NULL);
}

//*****************************************************************************
//*****************************************************************************

void 
CommandInterpreter::executeLog(int processId,
			       const char* parameters, bool all) 
{
  struct ndb_mgm_reply reply;
  Vector<const char *> blocks;
  if (! parseBlockSpecification(parameters, blocks)) {
    return;
  }
  int len=1;
  Uint32 i;
  for(i=0; i<blocks.size(); i++) {
    len += strlen(blocks[i]) + 1;
  }
  char * blockNames = (char*)my_malloc(len,MYF(MY_WME));
  My_auto_ptr<char> ap1(blockNames);
  
  blockNames[0] = 0;
  for(i=0; i<blocks.size(); i++) {
    strcat(blockNames, blocks[i]);
    strcat(blockNames, "|");
  }
  
  int result = ndb_mgm_log_signals(m_mgmsrv,
				   processId, 
				   NDB_MGM_SIGNAL_LOG_MODE_INOUT, 
				   blockNames,
				   &reply);
  if (result != 0) {
    ndbout_c("Execute LOG on node %d failed.", processId);
    printError();
  }
}

//*****************************************************************************
//*****************************************************************************
void 
CommandInterpreter::executeLogIn(int /* processId */,
				 const char* parameters, bool /* all */) 
{
  ndbout << "Command LOGIN not implemented." << endl;
}

//*****************************************************************************
//*****************************************************************************
void 
CommandInterpreter::executeLogOut(int /*processId*/, 
				  const char* parameters, bool /*all*/) 
{
  ndbout << "Command LOGOUT not implemented." << endl;
}

//*****************************************************************************
//*****************************************************************************
void 
CommandInterpreter::executeLogOff(int /*processId*/,
				  const char* parameters, bool /*all*/) 
{
  ndbout << "Command LOGOFF not implemented." << endl;
}

//*****************************************************************************
//*****************************************************************************
void 
CommandInterpreter::executeTestOn(int processId,
				  const char* parameters, bool /*all*/) 
{
  if (! emptyString(parameters)) {
    ndbout << "No parameters expected to this command." << endl;
    return;
  }
  struct ndb_mgm_reply reply;
  int result = ndb_mgm_start_signallog(m_mgmsrv, processId, &reply);
  if (result != 0) {
    ndbout_c("Execute TESTON failed.");
    printError();
  }
}

//*****************************************************************************
//*****************************************************************************
void 
CommandInterpreter::executeTestOff(int processId,
				   const char* parameters, bool /*all*/) 
{
  if (! emptyString(parameters)) {
    ndbout << "No parameters expected to this command." << endl;
    return;
  }
  struct ndb_mgm_reply reply;
  int result = ndb_mgm_stop_signallog(m_mgmsrv, processId, &reply);
  if (result != 0) {
    ndbout_c("Execute TESTOFF failed.");
    printError();
  }
}


//*****************************************************************************
//*****************************************************************************
void 
CommandInterpreter::executeSet(int /*processId*/, 
			       const char* parameters, bool /*all*/) 
{
  if (emptyString(parameters)) {
    ndbout << "Missing parameter name." << endl;
    return;
  }
#if 0
  // Copy parameters since strtok will modify it
  char* newpar = my_strdup(parameters,MYF(MY_WME));
  My_auto_ptr<char> ap1(newpar);
  char* configParameterName = strtok(newpar, " ");

  char* allAfterParameterName = strtok(NULL, "\0");
  if (emptyString(allAfterParameterName)) {
    ndbout << "Missing parameter value." << endl;
    return;
  }

  char* value = strtok(allAfterParameterName, " ");

  char* allAfterValue = strtok(NULL, "\0");
  if (! emptyString(allAfterValue)) {
    ndbout << "Nothing expected after parameter value." << endl;
    return;
  }

  bool configBackupFileUpdated;
  bool configPrimaryFileUpdated;
  
  // TODO The handling of the primary and backup config files should be 
  // analysed further.
  // How it should be handled if only the backup is possible to write.

  int result = _mgmtSrvr.updateConfigParam(processId, configParameterName, 
					   value, configBackupFileUpdated, 
					   configPrimaryFileUpdated);
  if (result == 0) {
    if (configBackupFileUpdated && configPrimaryFileUpdated) {
      ndbout << "The configuration is updated." << endl;
    }
    else if (configBackupFileUpdated && !configPrimaryFileUpdated) {
      ndbout << "The configuration is updated but it was only possible " 
	     << "to update the backup configuration file, not the primary." 
	     << endl;
    }
    else {
      assert(false);
    }
  }
  else {
    ndbout << get_error_text(result) << endl;
    if (configBackupFileUpdated && configPrimaryFileUpdated) {
      ndbout << "The configuration files are however updated and "
	     << "the value will be used next time the process is restarted." 
	     << endl;
    }
    else if (configBackupFileUpdated && !configPrimaryFileUpdated) {
      ndbout << "It was only possible to update the backup "
	     << "configuration file, not the primary." << endl;
    }
    else if (!configBackupFileUpdated && !configPrimaryFileUpdated) {
      ndbout << "The configuration files are not updated." << endl;
    }
    else {
      // The primary is not tried to write if the write of backup file fails
      abort();
    }
  }
#endif
}

//*****************************************************************************
//*****************************************************************************
void CommandInterpreter::executeGetStat(int /*processId*/,
					const char* parameters, bool /*all*/) 
{
  if (! emptyString(parameters)) {
    ndbout << "No parameters expected to this command." << endl;
    return;
  }

#if 0
  MgmtSrvr::Statistics statistics;
  int result = _mgmtSrvr.getStatistics(processId, statistics);
  if (result != 0) {
    ndbout << get_error_text(result) << endl;
    return;
  }
#endif
  // Print statistic...
  /*
  ndbout << "Number of GETSTAT commands: " 
  << statistics._test1 << endl;
  */
}

//*****************************************************************************
//*****************************************************************************
				 
void 
CommandInterpreter::executeEventReporting(int processId,
					  const char* parameters, 
					  bool all) 
{
  if (emptyString(parameters)) {
    ndbout << "Expected argument" << endl;
    return;
  }
  BaseString tmp(parameters);
  Vector<BaseString> spec;
  tmp.split(spec, "=");
  if(spec.size() != 2){
    ndbout << "Invalid loglevel specification: " << parameters << endl;
    return;
  }

  spec[0].trim().ndb_toupper();
  int category = ndb_mgm_match_event_category(spec[0].c_str());
  if(category == NDB_MGM_ILLEGAL_EVENT_CATEGORY){
    if(!convert(spec[0].c_str(), category) ||
       category < NDB_MGM_MIN_EVENT_CATEGORY ||
       category > NDB_MGM_MAX_EVENT_CATEGORY){
      ndbout << "Unknown category: \"" << spec[0].c_str() << "\"" << endl;
      return;
    }
  }

  int level;
  if (!convert(spec[1].c_str(),level))
  {
    ndbout << "Invalid level: " << spec[1].c_str() << endl;
    return;
  }

  ndbout << "Executing CLUSTERLOG on node " << processId << flush;

  struct ndb_mgm_reply reply;
  int result;
  result = ndb_mgm_set_loglevel_clusterlog(m_mgmsrv, 
					   processId,
					   (ndb_mgm_event_category)category,
					   level, 
					   &reply);
  
  if (result != 0) {
    ndbout_c(" failed."); 
    printError();
  } else {
    ndbout_c(" OK!"); 
  }  
}

/*****************************************************************************
 * Backup
 *****************************************************************************/
int
CommandInterpreter::executeStartBackup(char* parameters)
{
  struct ndb_mgm_reply reply;
  unsigned int backupId;
#if 0
  int filter[] = { 15, NDB_MGM_EVENT_CATEGORY_BACKUP, 0 };
  int fd = ndb_mgm_listen_event(m_mgmsrv, filter);
  if (fd < 0)
  {
    ndbout << "Initializing start of backup failed" << endl;
    printError();
    return fd;
  }
#endif
  Vector<BaseString> args;
  {
    BaseString(parameters).split(args);
    for (unsigned i= 0; i < args.size(); i++)
      if (args[i].length() == 0)
	args.erase(i--);
      else
	args[i].ndb_toupper();
  }
  int sz= args.size();

  int result;
  if (sz == 2 &&
      args[1] == "NOWAIT")
  {
    result = ndb_mgm_start_backup(m_mgmsrv, 0, &backupId, &reply);
  }
  else if (sz == 1 ||
	   (sz == 3 &&
	    args[1] == "WAIT" &&
	    args[2] == "COMPLETED"))
  {
    ndbout_c("Waiting for completed, this may take several minutes");
    result = ndb_mgm_start_backup(m_mgmsrv, 2, &backupId, &reply);
  }
  else if (sz == 3 &&
	   args[1] == "WAIT" &&
	   args[2] == "STARTED")
  {
    ndbout_c("Waiting for started, this may take several minutes");
    result = ndb_mgm_start_backup(m_mgmsrv, 1, &backupId, &reply);
  }
  else
  {
    invalid_command(parameters);
    return -1;
  }

  if (result != 0) {
    ndbout << "Start of backup failed" << endl;
    printError();
#if 0
    close(fd);
#endif
    return result;
  }
#if 0
  ndbout_c("Waiting for completed, this may take several minutes");
  char *tmp;
  char buf[1024];
  {
    SocketInputStream in(fd);
    int count = 0;
    do {
      tmp = in.gets(buf, 1024);
      if(tmp)
      {
	ndbout << tmp;
	unsigned int id;
	if(sscanf(tmp, "%*[^:]: Backup %d ", &id) == 1 && id == backupId){
	  count++;
	}
      }
    } while(count < 2);
  }

  SocketInputStream in(fd, 10);
  do {
    tmp = in.gets(buf, 1024);
    if(tmp && tmp[0] != 0)
    {
      ndbout << tmp;
    }
  } while(tmp && tmp[0] != 0);

  close(fd);
#endif  
  return 0;
}

void
CommandInterpreter::executeAbortBackup(char* parameters) 
{
  int bid = -1;
  struct ndb_mgm_reply reply;
  if (emptyString(parameters))
    goto executeAbortBackupError1;

  {
    strtok(parameters, " ");
    char* id = strtok(NULL, "\0");
    if(id == 0 || sscanf(id, "%d", &bid) != 1)
      goto executeAbortBackupError1;
  }
  {
    int result= ndb_mgm_abort_backup(m_mgmsrv, bid, &reply);
    if (result != 0) {
      ndbout << "Abort of backup " << bid << " failed" << endl;
      printError();
    } else {
      ndbout << "Abort of backup " << bid << " ordered" << endl;
    }
  }
  return;
 executeAbortBackupError1:
  ndbout << "Invalid arguments: expected <BackupId>" << endl;
  return;
}

#ifdef HAVE_GLOBAL_REPLICATION
/*****************************************************************************
 * Global Replication
 *
 * For information about the different commands, see
 * GrepReq::Request in file signaldata/grepImpl.cpp.
 *
 * Below are commands as of 2003-07-05 (may change!):
 * START = 0,            ///< Start Global Replication (all phases)
 * START_METALOG = 1,    ///< Start Global Replication (all phases)
 * START_METASCAN = 2,   ///< Start Global Replication (all phases)
 * START_DATALOG = 3,    ///< Start Global Replication (all phases)
 * START_DATASCAN = 4,   ///< Start Global Replication (all phases)
 * START_REQUESTOR = 5,  ///< Start Global Replication (all phases)
 * ABORT = 6,            ///< Immediate stop (removes subscription)
 * SLOW_STOP = 7,        ///< Stop after finishing applying current GCI epoch
 * FAST_STOP = 8,        ///< Stop after finishing applying all PS GCI epochs
 * START_TRANSFER = 9,   ///< Start SS-PS transfer
 * STOP_TRANSFER = 10,   ///< Stop SS-PS transfer
 * START_APPLY = 11,     ///< Start applying GCI epochs in SS
 * STOP_APPLY = 12,      ///< Stop applying GCI epochs in SS
 * STATUS = 13,           ///< Status
 * START_SUBSCR = 14,
 * REMOVE_BUFFERS = 15,
 * DROP_TABLE = 16

 *****************************************************************************/

void
CommandInterpreter::executeRep(char* parameters) 
{
  if (emptyString(parameters)) {
    ndbout << helpTextRep;
    return;
  }

  char * line = my_strdup(parameters,MYF(MY_WME));
  My_auto_ptr<char> ap1((char*)line);
  char * firstToken = strtok(line, " ");
  
  struct ndb_rep_reply  reply;
  unsigned int          repId;


  if (!strcasecmp(firstToken, "CONNECT")) {
    char * host = strtok(NULL, "\0");
    for (unsigned int i = 0; i < strlen(host); ++i) {
      host[i] = tolower(host[i]);
    }
    
    if(host == NULL)
    {
      ndbout_c("host:port must be specified.");
      return;
    }
    
    if(rep_connected) {
      if(m_repserver != NULL) {
	ndb_rep_disconnect(m_repserver);
	rep_connected = false;
      }       
    }
          
    if(m_repserver == NULL)
      m_repserver = ndb_rep_create_handle();
    if(ndb_rep_connect(m_repserver, host) < 0)
      ndbout_c("Failed to connect to %s", host); 
    else
      rep_connected=true;
    return;
    
    if(!rep_connected) {
      ndbout_c("Not connected to REP server");
    }
  }
    
  /********
   * START 
   ********/
  if (!strcasecmp(firstToken, "START")) {
    
    unsigned int          req;
    char *startType = strtok(NULL, "\0");
    
    if (startType == NULL) {                
      req = GrepReq::START;
    } else if (!strcasecmp(startType, "SUBSCRIPTION")) {  
      req = GrepReq::START_SUBSCR;
    } else if (!strcasecmp(startType, "METALOG")) { 
      req = GrepReq::START_METALOG;
    } else if (!strcasecmp(startType, "METASCAN")) {
      req = GrepReq::START_METASCAN;
    } else if (!strcasecmp(startType, "DATALOG")) {
      req = GrepReq::START_DATALOG;
    } else if (!strcasecmp(startType, "DATASCAN")) {
      req = GrepReq::START_DATASCAN;
    } else if (!strcasecmp(startType, "REQUESTOR")) {
      req = GrepReq::START_REQUESTOR;
    } else if (!strcasecmp(startType, "TRANSFER")) {
      req = GrepReq::START_TRANSFER;
    } else if (!strcasecmp(startType, "APPLY")) {
      req = GrepReq::START_APPLY;
    } else if (!strcasecmp(startType, "DELETE")) {
      req = GrepReq::START_DELETE;
    } else {
      ndbout_c("Illegal argument to command 'REPLICATION START'");
      return;
    }

    int result = ndb_rep_command(m_repserver, req, &repId, &reply);
    
    if (result != 0) {
      ndbout << "Start of Global Replication failed" << endl;
    } else {
      ndbout << "Start of Global Replication ordered" << endl;
    }
    return;
  }

  /********
   * STOP
   ********/
  if (!strcasecmp(firstToken, "STOP")) {    
    unsigned int          req;
    char *startType = strtok(NULL, " ");
    unsigned int epoch = 0;
    
    if (startType == NULL) {                 
      /**
       * Stop immediately
       */
      req = GrepReq::STOP;
    } else if (!strcasecmp(startType, "EPOCH")) {  
      char *strEpoch = strtok(NULL, "\0");
      if(strEpoch == NULL) {
	ndbout_c("Epoch expected!");
	return;
      }
      req = GrepReq::STOP;
      epoch=atoi(strEpoch);      
    } else if (!strcasecmp(startType, "SUBSCRIPTION")) {  
      req = GrepReq::STOP_SUBSCR;
    } else if (!strcasecmp(startType, "METALOG")) { 
      req = GrepReq::STOP_METALOG;
    } else if (!strcasecmp(startType, "METASCAN")) {
      req = GrepReq::STOP_METASCAN;
    } else if (!strcasecmp(startType, "DATALOG")) {
      req = GrepReq::STOP_DATALOG;
    } else if (!strcasecmp(startType, "DATASCAN")) {
      req = GrepReq::STOP_DATASCAN;
    } else if (!strcasecmp(startType, "REQUESTOR")) {
      req = GrepReq::STOP_REQUESTOR;
    } else if (!strcasecmp(startType, "TRANSFER")) {
      req = GrepReq::STOP_TRANSFER;
    } else if (!strcasecmp(startType, "APPLY")) {
      req = GrepReq::STOP_APPLY;
    } else if (!strcasecmp(startType, "DELETE")) {
      req = GrepReq::STOP_DELETE;
    } else {
      ndbout_c("Illegal argument to command 'REPLICATION STOP'");
      return;
    }
    int result = ndb_rep_command(m_repserver, req, &repId, &reply, epoch);
    
    if (result != 0) {
      ndbout << "Stop command failed" << endl;
    } else {
      ndbout << "Stop ordered" << endl;
    }
    return;
  }

  /*********
   * STATUS
   *********/
  if (!strcasecmp(firstToken, "STATUS")) {
    struct rep_state repstate;
    int result = 
      ndb_rep_get_status(m_repserver, &repId, &reply, &repstate);
    
    if (result != 0) {
      ndbout << "Status request of Global Replication failed" << endl;
    } else {
      ndbout << "Status request of Global Replication ordered" << endl;
      ndbout << "See printout at one of the DB nodes" << endl;
      ndbout << "(Better status report is under development.)" << endl;
      ndbout << " SubscriptionId " << repstate.subid 
	     << " SubscriptionKey " << repstate.subkey << endl;
    }
    return;
  }

  /*********
   * QUERY (see repapi.h for querable counters)
   *********/
  if (!strcasecmp(firstToken, "QUERY")) {
    char *query = strtok(NULL, "\0");
    int queryCounter=-1;
    if(query != NULL) {
      queryCounter = atoi(query);
    }
    struct rep_state repstate;
    unsigned repId = 0;
    int result = ndb_rep_query(m_repserver, (QueryCounter)queryCounter,
			       &repId, &reply, &repstate);
    
    if (result != 0) {
      ndbout << "Query repserver failed" << endl;
    } else {
      ndbout << "Query repserver sucessful" << endl;
      ndbout_c("repstate : QueryCounter %d, f=%d l=%d"
	       " nodegroups %d" , 
	       repstate.queryCounter,
	       repstate.first[0], repstate.last[0],
	       repstate.no_of_nodegroups );
    }
    return;
  }
}
#endif // HAVE_GLOBAL_REPLICATION

template class Vector<char const*>;<|MERGE_RESOLUTION|>--- conflicted
+++ resolved
@@ -523,16 +523,11 @@
 	    do_event_thread == 0 ||
 	    do_event_thread == -1)
 	{
-<<<<<<< HEAD
-	  DBUG_PRINT("warning",("thread not started"));
-	  printf("Warning, event thread startup failed, degraded printouts as result\n");
-=======
 	  DBUG_PRINT("info",("Warning, event thread startup failed, "
 			     "degraded printouts as result, errno=%d",
 			     errno));
 	  printf("Warning, event thread startup failed, "
 		 "degraded printouts as result, errno=%d\n", errno);
->>>>>>> 638fe9ec
 	  do_event_thread= 0;
 	  if (m_event_thread)
 	  {
@@ -556,12 +551,7 @@
 	       ndb_mgm_get_latest_error_msg(m_mgmsrv2));
       }
       m_connected= true;
-<<<<<<< HEAD
       DBUG_PRINT("info",("Connected to Management Server at: %s:%d", host, port));
-=======
-      DBUG_PRINT("info",("Connected to Management Server at: %s:%d",
-			 host,port));
->>>>>>> 638fe9ec
       if (m_verbose)
       {
 	printf("Connected to Management Server at: %s:%d\n",
