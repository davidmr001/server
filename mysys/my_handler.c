--- conflicted
+++ resolved
@@ -562,8 +562,6 @@
     }
   }
   return keyseg;
-<<<<<<< HEAD
-=======
 }
 
 
@@ -630,5 +628,4 @@
 {
   my_error_unregister(HA_ERR_FIRST,
                       HA_ERR_FIRST+ array_elements(handler_error_messages)-1);
->>>>>>> a898a7b6
 }