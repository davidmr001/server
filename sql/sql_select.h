#ifndef SQL_SELECT_INCLUDED
#define SQL_SELECT_INCLUDED

/* Copyright (c) 2000, 2013, Oracle and/or its affiliates.
   Copyright (c) 2008, 2013, Monty Program Ab.

   This program is free software; you can redistribute it and/or modify
   it under the terms of the GNU General Public License as published by
   the Free Software Foundation; version 2 of the License.

   This program is distributed in the hope that it will be useful,
   but WITHOUT ANY WARRANTY; without even the implied warranty of
   MERCHANTABILITY or FITNESS FOR A PARTICULAR PURPOSE.  See the
   GNU General Public License for more details.

   You should have received a copy of the GNU General Public License
   along with this program; if not, write to the Free Software
   Foundation, Inc., 51 Franklin St, Fifth Floor, Boston, MA 02110-1301  USA */

/**
  @file

  @brief
  classes to use when handling where clause
*/

#ifdef USE_PRAGMA_INTERFACE
#pragma interface			/* gcc class implementation */
#endif

#include "procedure.h"
#include "sql_array.h"                        /* Array */
#include "records.h"                          /* READ_RECORD */
#include "opt_range.h"                /* SQL_SELECT, QUICK_SELECT_I */


/* Values in optimize */
#define KEY_OPTIMIZE_EXISTS		1
#define KEY_OPTIMIZE_REF_OR_NULL	2
#define KEY_OPTIMIZE_EQ	                4

inline uint get_hash_join_key_no() { return MAX_KEY; }

inline bool is_hash_join_key_no(uint key) { return key == MAX_KEY; }

typedef struct keyuse_t {
  TABLE *table;
  Item	*val;				/**< or value if no field */
  table_map used_tables;
  uint	key, keypart, optimize;
  key_part_map keypart_map;
  ha_rows      ref_table_rows;
  /**
    If true, the comparison this value was created from will not be
    satisfied if val has NULL 'value'.
  */
  bool null_rejecting;
  /*
    !NULL - This KEYUSE was created from an equality that was wrapped into
            an Item_func_trig_cond. This means the equality (and validity of 
            this KEYUSE element) can be turned on and off. The on/off state 
            is indicted by the pointed value:
              *cond_guard == TRUE <=> equality condition is on
              *cond_guard == FALSE <=> equality condition is off

    NULL  - Otherwise (the source equality can't be turned off)
  */
  bool *cond_guard;
  /*
     0..64    <=> This was created from semi-join IN-equality # sj_pred_no.
     MAX_UINT  Otherwise
  */
  uint         sj_pred_no;

  bool is_for_hash_join() { return is_hash_join_key_no(key); }
} KEYUSE;

#define NO_KEYPART ((uint)(-1))

class store_key;

const int NO_REF_PART= uint(-1);

typedef struct st_table_ref
{
  bool		key_err;
  /** True if something was read into buffer in join_read_key.  */
  bool          has_record;
  uint          key_parts;                ///< num of ...
  uint          key_length;               ///< length of key_buff
  int           key;                      ///< key no
  uchar         *key_buff;                ///< value to look for with key
  uchar         *key_buff2;               ///< key_buff+key_length
  store_key     **key_copy;               //

  /*
    Bitmap of key parts which refer to constants. key_copy only has copiers for
    non-const key parts.
  */
  key_part_map  const_ref_part_map;

  Item          **items;                  ///< val()'s for each keypart
  /*  
    Array of pointers to trigger variables. Some/all of the pointers may be
    NULL.  The ref access can be used iff
    
      for each used key part i, (!cond_guards[i] || *cond_guards[i]) 

    This array is used by subquery code. The subquery code may inject
    triggered conditions, i.e. conditions that can be 'switched off'. A ref 
    access created from such condition is not valid when at least one of the 
    underlying conditions is switched off (see subquery code for more details)
  */
  bool          **cond_guards;
  /**
    (null_rejecting & (1<<i)) means the condition is '=' and no matching
    rows will be produced if items[i] IS NULL (see add_not_null_conds())
  */
  key_part_map  null_rejecting;
  table_map	depend_map;		  ///< Table depends on these tables.

  /* null byte position in the key_buf. Used for REF_OR_NULL optimization */
  uchar          *null_ref_key;
  /* 
    ref_or_null optimization: number of key part that alternates between
    the lookup value or NULL (there's only one such part). 
    If we're not using ref_or_null, the value is NO_REF_PART
  */
  uint           null_ref_part;

  /*
    The number of times the record associated with this key was used
    in the join.
  */
  ha_rows       use_count;

  /*
    TRUE <=> disable the "cache" as doing lookup with the same key value may
    produce different results (because of Index Condition Pushdown)

  */
  bool          disable_cache;

  bool tmp_table_index_lookup_init(THD *thd, KEY *tmp_key, Item_iterator &it,
                                   bool value, uint skip= 0);
  bool is_access_triggered();
} TABLE_REF;


/*
  The structs which holds the join connections and join states
*/
enum join_type { JT_UNKNOWN,JT_SYSTEM,JT_CONST,JT_EQ_REF,JT_REF,JT_MAYBE_REF,
		 JT_ALL, JT_RANGE, JT_NEXT, JT_FT, JT_REF_OR_NULL,
		 JT_UNIQUE_SUBQUERY, JT_INDEX_SUBQUERY, JT_INDEX_MERGE,
                 JT_HASH, JT_HASH_RANGE, JT_HASH_NEXT, JT_HASH_INDEX_MERGE};

class JOIN;

enum enum_nested_loop_state
{
  NESTED_LOOP_KILLED= -2, NESTED_LOOP_ERROR= -1,
  NESTED_LOOP_OK= 0, NESTED_LOOP_NO_MORE_ROWS= 1,
  NESTED_LOOP_QUERY_LIMIT= 3, NESTED_LOOP_CURSOR_LIMIT= 4
};


/* Possible sj_strategy values */
enum sj_strategy_enum
{
  SJ_OPT_NONE=0,
  SJ_OPT_DUPS_WEEDOUT=1,
  SJ_OPT_LOOSE_SCAN  =2,
  SJ_OPT_FIRST_MATCH =3,
  SJ_OPT_MATERIALIZE =4,
  SJ_OPT_MATERIALIZE_SCAN=5
};

/* Values for JOIN_TAB::packed_info */
#define TAB_INFO_HAVE_VALUE 1
#define TAB_INFO_USING_INDEX 2
#define TAB_INFO_USING_WHERE 4
#define TAB_INFO_FULL_SCAN_ON_NULL 8

typedef enum_nested_loop_state
(*Next_select_func)(JOIN *, struct st_join_table *, bool);
Next_select_func setup_end_select_func(JOIN *join);
int rr_sequential(READ_RECORD *info);
int rr_sequential_and_unpack(READ_RECORD *info);


#include "sql_explain.h"

/**************************************************************************************
 * New EXPLAIN structures END
 *************************************************************************************/

class JOIN_CACHE;
class SJ_TMP_TABLE;
class JOIN_TAB_RANGE;

typedef struct st_join_table {
  st_join_table() {}                          /* Remove gcc warning */
  TABLE		*table;
  KEYUSE	*keyuse;			/**< pointer to first used key */
  KEY           *hj_key;       /**< descriptor of the used best hash join key
				    not supported by any index                 */
  SQL_SELECT	*select;
  COND		*select_cond;
  COND          *on_precond;    /**< part of on condition to check before
				     accessing the first inner table           */  
  QUICK_SELECT_I *quick;
  /* 
    The value of select_cond before we've attempted to do Index Condition
    Pushdown. We may need to restore everything back if we first choose one
    index but then reconsider (see test_if_skip_sort_order() for such
    scenarios).
    NULL means no index condition pushdown was performed.
  */
  Item          *pre_idx_push_select_cond;
  /*
    Pointer to the associated ON expression. on_expr_ref=!NULL except for
    degenerate joins. 
    *on_expr_ref!=NULL for tables that are first inner tables within an outer
    join.
  */
  Item	       **on_expr_ref;
  COND_EQUAL    *cond_equal;    /**< multiple equalities for the on expression */
  st_join_table *first_inner;   /**< first inner table for including outerjoin */
  bool           found;         /**< true after all matches or null complement */
  bool           not_null_compl;/**< true before null complement is added      */
  st_join_table *last_inner;    /**< last table table for embedding outer join */
  st_join_table *first_upper;  /**< first inner table for embedding outer join */
  st_join_table *first_unmatched; /**< used for optimization purposes only     */

  /*
    For join tabs that are inside an SJM bush: root of the bush
  */
  st_join_table *bush_root_tab;

  /* TRUE <=> This join_tab is inside an SJM bush and is the last leaf tab here */
  bool          last_leaf_in_bush;
  
  /*
    ptr  - this is a bush, and ptr points to description of child join_tab
           range
    NULL - this join tab has no bush children
  */
  JOIN_TAB_RANGE *bush_children;
  
  /* Special content for EXPLAIN 'Extra' column or NULL if none */
  enum explain_extra_tag info;

  /* 
    Bitmap of TAB_INFO_* bits that encodes special line for EXPLAIN 'Extra'
    column, or 0 if there is no info.
  */
  uint          packed_info;

  READ_RECORD::Setup_func read_first_record;
  Next_select_func next_select;
  READ_RECORD	read_record;
  /* 
    Currently the following two fields are used only for a [NOT] IN subquery
    if it is executed by an alternative full table scan when the left operand of
    the subquery predicate is evaluated to NULL.
  */  
  READ_RECORD::Setup_func save_read_first_record;/* to save read_first_record */
  READ_RECORD::Read_func save_read_record;/* to save read_record.read_record */
  double	worst_seeks;
  key_map	const_keys;			/**< Keys with constant part */
  key_map	checked_keys;			/**< Keys checked in find_best */
  key_map	needed_reg;
  key_map       keys;                           /**< all keys with can be used */

  /* Either #rows in the table or 1 for const table.  */
  ha_rows	records;
  /*
    Number of records that will be scanned (yes scanned, not returned) by the
    best 'independent' access method, i.e. table scan or QUICK_*_SELECT)
  */
  ha_rows       found_records;
  /*
    Cost of accessing the table using "ALL" or range/index_merge access
    method (but not 'index' for some reason), i.e. this matches method which
    E(#records) is in found_records.
  */
  double        read_time;
  
<<<<<<< HEAD
  /* Copy of POSITION::records_read, set by get_best_combination() */
  double       records_read;
=======
  double        records_read;
>>>>>>> 06ef0bda
  
  /* The selectivity of the conditions that can be pushed to the table */ 
  double        cond_selectivity;  
  
  /* Startup cost for execution */
  double        startup_cost;
    
  double        partial_join_cardinality;

  table_map	dependent,key_dependent;
  /*
     1 - use quick select
     2 - use "Range checked for each record"
  */
  uint		use_quick;
  /*
    Index to use. Note: this is valid only for 'index' access, but not range or
    ref access.
  */
  uint          index;
  uint		status;				///< Save status for cache
  uint		used_fields;
  ulong         used_fieldlength;
  ulong         max_used_fieldlength;
  uint          used_blobs;
  uint          used_null_fields;
  uint          used_uneven_bit_fields;
  enum join_type type;
  bool          cached_eq_ref_table,eq_ref_table;
  bool          shortcut_for_distinct;
  bool          sorted;
  /* 
    If it's not 0 the number stored this field indicates that the index
    scan has been chosen to access the table data and we expect to scan 
    this number of rows for the table.
  */ 
  ha_rows       limit; 
  TABLE_REF	ref;
  /* TRUE <=> condition pushdown supports other tables presence */
  bool          icp_other_tables_ok;
  /* 
    TRUE <=> condition pushed to the index has to be factored out of
    the condition pushed to the table
  */
  bool          idx_cond_fact_out;
  bool          use_join_cache;
  uint          used_join_cache_level;
  ulong         join_buffer_size_limit;
  JOIN_CACHE	*cache;
  /*
    Index condition for BKA access join
  */
  Item          *cache_idx_cond;
  SQL_SELECT    *cache_select;
  JOIN		*join;
  /*
    Embedding SJ-nest (may be not the direct parent), or NULL if none.
    This variable holds the result of table pullout.
  */
  TABLE_LIST    *emb_sj_nest;

  /* FirstMatch variables (final QEP) */
  struct st_join_table *first_sj_inner_tab;
  struct st_join_table *last_sj_inner_tab;

  /* Variables for semi-join duplicate elimination */
  SJ_TMP_TABLE  *flush_weedout_table;
  SJ_TMP_TABLE  *check_weed_out_table;
  /* for EXPLAIN only: */
  SJ_TMP_TABLE  *first_weedout_table;
  
  /*
    If set, means we should stop join enumeration after we've got the first
    match and return to the specified join tab. May point to
    join->join_tab[-1] which means stop join execution after the first
    match.
  */
  struct st_join_table  *do_firstmatch;
 
  /* 
     ptr  - We're doing a LooseScan, this join tab is the first (i.e. 
            "driving") join tab), and ptr points to the last join tab
            handled by the strategy. loosescan_match_tab->found_match
            should be checked to see if the current value group had a match.
     NULL - Not doing a loose scan on this join tab.
  */
  struct st_join_table *loosescan_match_tab;
  
  /* TRUE <=> we are inside LooseScan range */
  bool inside_loosescan_range;

  /* Buffer to save index tuple to be able to skip duplicates */
  uchar *loosescan_buf;
  
  /* 
    Index used by LooseScan (we store it here separately because ref access
    stores it in tab->ref.key, while range scan stores it in tab->index, etc)
  */
  uint loosescan_key;

  /* Length of key tuple (depends on #keyparts used) to store in the above */
  uint loosescan_key_len;

  /* Used by LooseScan. TRUE<=> there has been a matching record combination */
  bool found_match;
  
  /*
    Used by DuplicateElimination. tab->table->ref must have the rowid
    whenever we have a current record.
  */
  int  keep_current_rowid;

  /* NestedOuterJoins: Bitmap of nested joins this table is part of */
  nested_join_map embedding_map;

  /*
    Semi-join strategy to be used for this join table. This is a copy of
    POSITION::sj_strategy field. This field is set up by the
    fix_semijoin_strategies_for_picked_join_order.
  */
  enum sj_strategy_enum sj_strategy;

  uint n_sj_tables;

  bool preread_init_done;

  void cleanup();
  inline bool is_using_loose_index_scan()
  {
    return (select && select->quick &&
            (select->quick->get_type() ==
             QUICK_SELECT_I::QS_TYPE_GROUP_MIN_MAX));
  }
  bool is_using_agg_loose_index_scan ()
  {
    return (is_using_loose_index_scan() &&
            ((QUICK_GROUP_MIN_MAX_SELECT *)select->quick)->is_agg_distinct());
  }
  bool is_inner_table_of_semi_join_with_first_match()
  {
    return first_sj_inner_tab != NULL;
  }
  bool is_inner_table_of_semijoin()
  {
    return emb_sj_nest != NULL;
  }
  bool is_inner_table_of_outer_join()
  {
    return first_inner != NULL;
  }
  bool is_single_inner_of_semi_join_with_first_match()
  {
    return first_sj_inner_tab == this && last_sj_inner_tab == this;            
  }
  bool is_single_inner_of_outer_join()
  {
    return first_inner == this && first_inner->last_inner == this;
  }
  bool is_first_inner_for_outer_join()
  {
    return first_inner && first_inner == this;
  }
  bool use_match_flag()
  {
    return is_first_inner_for_outer_join() || first_sj_inner_tab == this ; 
  }
  bool check_only_first_match()
  {
    return is_inner_table_of_semi_join_with_first_match() ||
           (is_inner_table_of_outer_join() &&
            table->reginfo.not_exists_optimize);
  }
  bool is_last_inner_table()
  {
    return (first_inner && first_inner->last_inner == this) ||
           last_sj_inner_tab == this;
  }
  /*
    Check whether the table belongs to a nest of inner tables of an
    outer join or to a nest of inner tables of a semi-join
  */
  bool is_nested_inner()
  {
    if (first_inner && 
        (first_inner != first_inner->last_inner || first_inner->first_upper))
      return TRUE;
    if (first_sj_inner_tab && first_sj_inner_tab != last_sj_inner_tab)
      return TRUE;
    return FALSE;
  }
  struct st_join_table *get_first_inner_table()
  {
    if (first_inner)
      return first_inner;
    return first_sj_inner_tab; 
  }
  void set_select_cond(COND *to, uint line)
  {
    DBUG_PRINT("info", ("select_cond changes %p -> %p at line %u tab %p",
                        select_cond, to, line, this));
    select_cond= to;
  }
  COND *set_cond(COND *new_cond)
  {
    COND *tmp_select_cond= select_cond;
    set_select_cond(new_cond, __LINE__);
    if (select)
      select->cond= new_cond;
    return tmp_select_cond;
  }
  void calc_used_field_length(bool max_fl);
  ulong get_used_fieldlength()
  {
    if (!used_fieldlength)
      calc_used_field_length(FALSE);
    return used_fieldlength;
  }
  ulong get_max_used_fieldlength()
  {
    if (!max_used_fieldlength)
      calc_used_field_length(TRUE);
    return max_used_fieldlength;
  }
  double get_partial_join_cardinality() { return partial_join_cardinality; }
  bool hash_join_is_possible();
  int make_scan_filter();
  bool is_ref_for_hash_join() { return is_hash_join_key_no(ref.key); }
  KEY *get_keyinfo_by_key_no(uint key) 
  {
    return (is_hash_join_key_no(key) ? hj_key : table->key_info+key);
  }
  double scan_time();
  ha_rows get_examined_rows();
  bool preread_init();

  bool is_sjm_nest() { return MY_TEST(bush_children); }

  bool access_from_tables_is_allowed(table_map used_tables,
                                     table_map sjm_lookup_tables)
  {
    table_map used_sjm_lookup_tables= used_tables & sjm_lookup_tables;
    return !used_sjm_lookup_tables ||
           (emb_sj_nest && 
            !(used_sjm_lookup_tables & ~emb_sj_nest->sj_inner_tables));
  }

  void remove_redundant_bnl_scan_conds();
} JOIN_TAB;


#include "sql_join_cache.h"

enum_nested_loop_state sub_select_cache(JOIN *join, JOIN_TAB *join_tab, bool
                                        end_of_records);
enum_nested_loop_state sub_select(JOIN *join,JOIN_TAB *join_tab, bool
                                  end_of_records);
enum_nested_loop_state
end_send_group(JOIN *join, JOIN_TAB *join_tab __attribute__((unused)),
	       bool end_of_records);
enum_nested_loop_state
end_write_group(JOIN *join, JOIN_TAB *join_tab __attribute__((unused)),
		bool end_of_records);


struct st_position;

class Semi_join_strategy_picker
{
public:
  /* Called when starting to build a new join prefix */
  virtual void set_empty() = 0;

  /* 
    Update internal state after another table has been added to the join
    prefix
  */
  virtual void set_from_prev(struct st_position *prev) = 0;
  
  virtual bool check_qep(JOIN *join,
                         uint idx,
                         table_map remaining_tables, 
                         const JOIN_TAB *new_join_tab,
                         double *record_count,
                         double *read_time,
                         table_map *handled_fanout,
                         sj_strategy_enum *strategy,
                         struct st_position *loose_scan_pos) = 0;

  virtual void mark_used() = 0;

  virtual ~Semi_join_strategy_picker() {} 
};


/*
  Duplicate Weedout strategy optimization state
*/

class Duplicate_weedout_picker : public Semi_join_strategy_picker
{
  /* The first table that the strategy will need to handle */
  uint  first_dupsweedout_table;

  /*
    Tables that we will need to have in the prefix to do the weedout step
    (all inner and all outer that the involved semi-joins are correlated with)
  */
  table_map dupsweedout_tables;
  
  bool is_used;
public:
  void set_empty()
  {
    dupsweedout_tables= 0;
    first_dupsweedout_table= MAX_TABLES;
    is_used= FALSE;
  }
  void set_from_prev(struct st_position *prev);
  
  bool check_qep(JOIN *join,
                 uint idx,
                 table_map remaining_tables, 
                 const JOIN_TAB *new_join_tab,
                 double *record_count,
                 double *read_time,
                 table_map *handled_fanout,
                 sj_strategy_enum *stratey,
                 struct st_position *loose_scan_pos);

  void mark_used() { is_used= TRUE; }
  friend void fix_semijoin_strategies_for_picked_join_order(JOIN *join);
};


class Firstmatch_picker : public Semi_join_strategy_picker
{
  /*
    Index of the first inner table that we intend to handle with this
    strategy
  */
  uint first_firstmatch_table;
  /*
    Tables that were not in the join prefix when we've started considering 
    FirstMatch strategy.
  */
  table_map first_firstmatch_rtbl;
  /* 
    Tables that need to be in the prefix before we can calculate the cost
    of using FirstMatch strategy.
   */
  table_map firstmatch_need_tables;

  bool is_used;

  bool in_firstmatch_prefix() { return (first_firstmatch_table != MAX_TABLES); }
  void invalidate_firstmatch_prefix() { first_firstmatch_table= MAX_TABLES; }
public:
  void set_empty()
  {
    invalidate_firstmatch_prefix();
    is_used= FALSE;
  }

  void set_from_prev(struct st_position *prev);
  bool check_qep(JOIN *join,
                 uint idx,
                 table_map remaining_tables, 
                 const JOIN_TAB *new_join_tab,
                 double *record_count,
                 double *read_time,
                 table_map *handled_fanout,
                 sj_strategy_enum *strategy,
                 struct st_position *loose_scan_pos);

  void mark_used() { is_used= TRUE; }
  friend void fix_semijoin_strategies_for_picked_join_order(JOIN *join);
};


class LooseScan_picker : public Semi_join_strategy_picker
{
  /* The first (i.e. driving) table we're doing loose scan for */
  uint        first_loosescan_table;
  /* 
     Tables that need to be in the prefix before we can calculate the cost
     of using LooseScan strategy.
  */
  table_map   loosescan_need_tables;

  /*
    keyno  -  Planning to do LooseScan on this key. If keyuse is NULL then 
              this is a full index scan, otherwise this is a ref+loosescan
              scan (and keyno matches the KEUSE's)
    MAX_KEY - Not doing a LooseScan
  */
  uint loosescan_key;  // final (one for strategy instance )
  uint loosescan_parts; /* Number of keyparts to be kept distinct */
  
  bool is_used;
public:
  void set_empty()
  {
    first_loosescan_table= MAX_TABLES; 
    is_used= FALSE;
  }

  void set_from_prev(struct st_position *prev);
  bool check_qep(JOIN *join,
                 uint idx,
                 table_map remaining_tables, 
                 const JOIN_TAB *new_join_tab,
                 double *record_count,
                 double *read_time,
                 table_map *handled_fanout,
                 sj_strategy_enum *strategy,
                 struct st_position *loose_scan_pos);
  void mark_used() { is_used= TRUE; }

  friend class Loose_scan_opt;
  friend void best_access_path(JOIN      *join,
                               JOIN_TAB  *s,
                               table_map remaining_tables,
                               uint      idx,
                               bool      disable_jbuf,
                               double    record_count,
                               struct st_position *pos,
                               struct st_position *loose_scan_pos);
  friend bool get_best_combination(JOIN *join);
  friend int setup_semijoin_dups_elimination(JOIN *join, ulonglong options,
                                             uint no_jbuf_after);
  friend void fix_semijoin_strategies_for_picked_join_order(JOIN *join);
};


class Sj_materialization_picker : public Semi_join_strategy_picker
{
  bool is_used;

  /* The last inner table (valid once we're after it) */
  uint      sjm_scan_last_inner;
  /*
    Tables that we need to have in the prefix to calculate the correct cost.
    Basically, we need all inner tables and outer tables mentioned in the
    semi-join's ON expression so we can correctly account for fanout.
  */
  table_map sjm_scan_need_tables;

public:
  void set_empty()
  {
    sjm_scan_need_tables= 0;
    LINT_INIT(sjm_scan_last_inner);
    is_used= FALSE;
  }
  void set_from_prev(struct st_position *prev);
  bool check_qep(JOIN *join,
                 uint idx,
                 table_map remaining_tables, 
                 const JOIN_TAB *new_join_tab,
                 double *record_count,
                 double *read_time,
                 table_map *handled_fanout,
                 sj_strategy_enum *strategy,
                 struct st_position *loose_scan_pos);
  void mark_used() { is_used= TRUE; }

  friend void fix_semijoin_strategies_for_picked_join_order(JOIN *join);
};


/**
  Information about a position of table within a join order. Used in join
  optimization.
*/
typedef struct st_position :public Sql_alloc
{
  /* The table that's put into join order */
  JOIN_TAB *table;

  /*
    The "fanout": number of output rows that will be produced (after
    pushed down selection condition is applied) per each row combination of
    previous tables.
  */
  double records_read;

  /* The selectivity of the pushed down conditions */
  double cond_selectivity; 

  /* 
    Cost accessing the table in course of the entire complete join execution,
    i.e. cost of one access method use (e.g. 'range' or 'ref' scan ) times 
    number the access method will be invoked.
  */
  double read_time;

  /* Cumulative cost and record count for the join prefix */
  Cost_estimate prefix_cost;
  double    prefix_record_count;

  /*
    NULL  -  'index' or 'range' or 'index_merge' or 'ALL' access is used.
    Other - [eq_]ref[_or_null] access is used. Pointer to {t.keypart1 = expr}
  */
  KEYUSE *key;

  /* If ref-based access is used: bitmap of tables this table depends on  */
  table_map ref_depend_map;
 
  /*
    TRUE <=> join buffering will be used. At the moment this is based on 
    *very* imprecise guesses made in best_access_path(). 
  */
  bool use_join_buffer;
 
  /*
    Current optimization state: Semi-join strategy to be used for this
    and preceding join tables.
    
    Join optimizer sets this for the *last* join_tab in the
    duplicate-generating range. That is, in order to interpret this field, 
    one needs to traverse join->[best_]positions array from right to left.
    When you see a join table with sj_strategy!= SJ_OPT_NONE, some other
    field (depending on the strategy) tells how many preceding positions 
    this applies to. The values of covered_preceding_positions->sj_strategy
    must be ignored.
  */
  enum sj_strategy_enum sj_strategy;
  
  /*
    Valid only after fix_semijoin_strategies_for_picked_join_order() call:
    if sj_strategy!=SJ_OPT_NONE, this is the number of subsequent tables that
    are covered by the specified semi-join strategy
  */
  uint n_sj_tables;

  table_map prefix_dups_producing_tables;

  table_map inner_tables_handled_with_other_sjs;
   
  Duplicate_weedout_picker  dups_weedout_picker;
  Firstmatch_picker         firstmatch_picker;
  LooseScan_picker          loosescan_picker;
  Sj_materialization_picker sjmat_picker;
} POSITION;

typedef struct st_rollup
{
  enum State { STATE_NONE, STATE_INITED, STATE_READY };
  State state;
  Item_null_result **null_items;
  Item ***ref_pointer_arrays;
  List<Item> *fields;
} ROLLUP;


class JOIN_TAB_RANGE: public Sql_alloc
{
public:
  JOIN_TAB *start;
  JOIN_TAB *end;
};


class JOIN :public Sql_alloc
{
private:
  JOIN(const JOIN &rhs);                        /**< not implemented */
  JOIN& operator=(const JOIN &rhs);             /**< not implemented */

protected:

  /**
    The subset of the state of a JOIN that represents an optimized query
    execution plan. Allows saving/restoring different JOIN plans for the same
    query.
  */
  class Join_plan_state {
  public:
    DYNAMIC_ARRAY keyuse;        /* Copy of the JOIN::keyuse array. */
    POSITION *best_positions;    /* Copy of JOIN::best_positions */
    /* Copies of the JOIN_TAB::keyuse pointers for each JOIN_TAB. */
    KEYUSE **join_tab_keyuse;
    /* Copies of JOIN_TAB::checked_keys for each JOIN_TAB. */
    key_map *join_tab_checked_keys;
    SJ_MATERIALIZATION_INFO **sj_mat_info;
    my_bool error;
  public:
    Join_plan_state(uint tables) : error(0)
    {   
      keyuse.elements= 0;
      keyuse.buffer= NULL;
      best_positions= 0;                        /* To detect errors */
      error= my_multi_malloc(MYF(MY_WME),
                             &best_positions,
                             sizeof(*best_positions) * (tables + 1),
                             &join_tab_keyuse,
                             sizeof(*join_tab_keyuse) * tables,
                             &join_tab_checked_keys,
                             sizeof(*join_tab_checked_keys) * tables,
                             &sj_mat_info,
                             sizeof(sj_mat_info) * tables,
                             NullS) == 0;
    }
    Join_plan_state(JOIN *join);
    ~Join_plan_state()
    {
      delete_dynamic(&keyuse);
      my_free(best_positions);
    }
  };

  /* Results of reoptimizing a JOIN via JOIN::reoptimize(). */
  enum enum_reopt_result {
    REOPT_NEW_PLAN, /* there is a new reoptimized plan */
    REOPT_OLD_PLAN, /* no new improved plan can be found, use the old one */
    REOPT_ERROR,    /* an irrecovarable error occured during reoptimization */
    REOPT_NONE      /* not yet reoptimized */
  };

  /* Support for plan reoptimization with rewritten conditions. */
  enum_reopt_result reoptimize(Item *added_where, table_map join_tables,
                               Join_plan_state *save_to);
  void save_query_plan(Join_plan_state *save_to);
  void reset_query_plan();
  void restore_query_plan(Join_plan_state *restore_from);
  /* Choose a subquery plan for a table-less subquery. */
  bool choose_tableless_subquery_plan();

public:
  JOIN_TAB *join_tab, **best_ref;
  
  /* 
    Saved join_tab for pre_sorting. create_sort_index() will save here.. 
  */
  JOIN_TAB *pre_sort_join_tab;
  uint pre_sort_index;
  Item *pre_sort_idx_pushed_cond;
  void clean_pre_sort_join_tab();

  /*
    For "Using temporary+Using filesort" queries, JOIN::join_tab can point to
    either: 
    1. array of join tabs describing how to run the select, or
    2. array of single join tab describing read from the temporary table.

    SHOW EXPLAIN code needs to read/show #1. This is why two next members are
    there for saving it.
  */
  JOIN_TAB *table_access_tabs;
  uint     top_table_access_tabs_count;
  
  JOIN_TAB **map2table;    ///< mapping between table indexes and JOIN_TABs
  JOIN_TAB *join_tab_save; ///< saved join_tab for subquery reexecution

  List<JOIN_TAB_RANGE> join_tab_ranges;
  
  /*
    Base tables participating in the join. After join optimization is done, the
    tables are stored in the join order (but the only really important part is 
    that const tables are first).
  */
  TABLE    **table;
  /**
    The table which has an index that allows to produce the requried ordering.
    A special value of 0x1 means that the ordering will be produced by
    passing 1st non-const table to filesort(). NULL means no such table exists.
  */
  TABLE    *sort_by_table;
  /* 
    Number of tables in the join. 
    (In MySQL, it is named 'tables' and is also the number of elements in 
     join->join_tab array. In MariaDB, the latter is not true, so we've renamed
     the variable)
  */
  uint	   table_count;
  uint     outer_tables;  /**< Number of tables that are not inside semijoin */
  uint     const_tables;
  /* 
    Number of tables in the top join_tab array. Normally this matches
    (join_tab_ranges.head()->end - join_tab_ranges.head()->start). 
    
    We keep it here so that it is saved/restored with JOIN::restore_tmp.
  */
  uint     top_join_tab_count;
  uint	   send_group_parts;
  bool	   group;          /**< If query contains GROUP BY clause */
  bool     need_distinct;

  /**
    Indicates that grouping will be performed on the result set during
    query execution. This field belongs to query execution.

    @see make_group_fields, alloc_group_fields, JOIN::exec
  */
  bool     sort_and_group; 
  bool     first_record,full_join, no_field_update;
  bool     hash_join;
  bool	   do_send_rows;
  table_map const_table_map;
  /** 
    Bitmap of semijoin tables that the current partial plan decided
    to materialize and access by lookups
  */
  table_map sjm_lookup_tables;
  /*
    Constant tables for which we have found a row (as opposed to those for
    which we didn't).
  */
  table_map found_const_table_map;
  
  /* Tables removed by table elimination. Set to 0 before the elimination. */
  table_map eliminated_tables;
  /*
     Bitmap of all inner tables from outer joins (set at start of
     make_join_statistics)
  */
  table_map outer_join;
  /* Bitmap of tables used in the select list items */
  table_map select_list_used_tables;
  ha_rows  send_records,found_records,examined_rows,row_limit, select_limit;
  /**
    Used to fetch no more than given amount of rows per one
    fetch operation of server side cursor.
    The value is checked in end_send and end_send_group in fashion, similar
    to offset_limit_cnt:
      - fetch_limit= HA_POS_ERROR if there is no cursor.
      - when we open a cursor, we set fetch_limit to 0,
      - on each fetch iteration we add num_rows to fetch to fetch_limit
  */
  ha_rows  fetch_limit;
  /* Finally picked QEP. This is result of join optimization */
  POSITION *best_positions;

/******* Join optimization state members start *******/
  /*
    pointer - we're doing optimization for a semi-join materialization nest.
    NULL    - otherwise
  */
  TABLE_LIST *emb_sjm_nest;
  
  /* Current join optimization state */
  POSITION *positions;
  
  /*
    Bitmap of nested joins embedding the position at the end of the current 
    partial join (valid only during join optimizer run).
  */
  nested_join_map cur_embedding_map;
  
  /*
    Bitmap of inner tables of semi-join nests that have a proper subset of
    their tables in the current join prefix. That is, of those semi-join
    nests that have their tables both in and outside of the join prefix.
  */
  table_map cur_sj_inner_tables;
  
  /*
    Bitmap of semi-join inner tables that are in the join prefix and for
    which there's no provision for how to eliminate semi-join duplicates
    they produce.
  */
  table_map cur_dups_producing_tables;
  
  /* We also maintain a stack of join optimization states in * join->positions[] */
/******* Join optimization state members end *******/

  /*
    Tables within complex firstmatch ranges (i.e. those where inner tables are
    interleaved with outer tables). Join buffering cannot be used for these.
  */
  table_map complex_firstmatch_tables;

  /*
    The cost of best complete join plan found so far during optimization,
    after optimization phase - cost of picked join order (not taking into
    account the changes made by test_if_skip_sort_order()).
  */
  double   best_read;
  /*
    Estimated result rows (fanout) of the join operation. If this is a subquery
    that is reexecuted multiple times, this value includes the estiamted # of
    reexecutions. This value is equal to the multiplication of all
    join->positions[i].records_read of a JOIN.
  */
  double   record_count;
  List<Item> *fields;
  List<Cached_item> group_fields, group_fields_cache;
  TABLE    *tmp_table;
  /// used to store 2 possible tmp table of SELECT
  TABLE    *exec_tmp_table1, *exec_tmp_table2;
  THD	   *thd;
  Item_sum  **sum_funcs, ***sum_funcs_end;
  /** second copy of sumfuncs (for queries with 2 temporary tables */
  Item_sum  **sum_funcs2, ***sum_funcs_end2;
  Procedure *procedure;
  Item	    *having;
  Item      *tmp_having; ///< To store having when processed temporary table
  Item      *having_history; ///< Store having for explain
  ulonglong  select_options;
  /* 
    Bitmap of allowed types of the join caches that
    can be used for join operations
  */
  uint allowed_join_cache_types;
  bool allowed_semijoin_with_cache;
  bool allowed_outer_join_with_cache;
  /* Maximum level of the join caches that can be used for join operations */ 
  uint max_allowed_join_cache_level;
  select_result *result;
  TMP_TABLE_PARAM tmp_table_param;
  MYSQL_LOCK *lock;
  /// unit structure (with global parameters) for this select
  SELECT_LEX_UNIT *unit;
  /// select that processed
  SELECT_LEX *select_lex;
  /** 
    TRUE <=> optimizer must not mark any table as a constant table.
    This is needed for subqueries in form "a IN (SELECT .. UNION SELECT ..):
    when we optimize the select that reads the results of the union from a
    temporary table, we must not mark the temp. table as constant because
    the number of rows in it may vary from one subquery execution to another.
  */
  bool no_const_tables; 
  /*
    This flag is set if we call no_rows_in_result() as par of end_group().
    This is used as a simple speed optimization to avoiding calling
    restore_no_rows_in_result() in ::reinit()
  */
  bool no_rows_in_result_called;

  /**
    This is set if SQL_CALC_ROWS was calculated by filesort()
    and should be taken from the appropriate JOIN_TAB
  */
  bool filesort_found_rows;
  
  /**
    Copy of this JOIN to be used with temporary tables.

    tmp_join is used when the JOIN needs to be "reusable" (e.g. in a
    subquery that gets re-executed several times) and we know will use
    temporary tables for materialization. The materialization to a
    temporary table overwrites the JOIN structure to point to the
    temporary table after the materialization is done. This is where
    tmp_join is used : it's a copy of the JOIN before the
    materialization and is used in restoring before re-execution by
    overwriting the current JOIN structure with the saved copy.
    Because of this we should pay extra care of not freeing up helper
    structures that are referenced by the original contents of the
    JOIN. We can check for this by making sure the "current" join is
    not the temporary copy, e.g.  !tmp_join || tmp_join != join
 
    We should free these sub-structures at JOIN::destroy() if the
    "current" join has a copy is not that copy.
  */
  JOIN *tmp_join;
  ROLLUP rollup;				///< Used with rollup
  
  bool mixed_implicit_grouping;
  bool select_distinct;				///< Set if SELECT DISTINCT
  /**
    If we have the GROUP BY statement in the query,
    but the group_list was emptied by optimizer, this
    flag is TRUE.
    It happens when fields in the GROUP BY are from
    constant table
  */
  bool group_optimized_away;

  /*
    simple_xxxxx is set if ORDER/GROUP BY doesn't include any references
    to other tables than the first non-constant table in the JOIN.
    It's also set if ORDER/GROUP BY is empty.
    Used for deciding for or against using a temporary table to compute 
    GROUP/ORDER BY.
  */
  bool simple_order, simple_group;
  /**
    Is set only in case if we have a GROUP BY clause
    and no ORDER BY after constant elimination of 'order'.
  */
  bool no_order;
  /** Is set if we have a GROUP BY and we have ORDER BY on a constant. */
  bool          skip_sort_order;

  bool need_tmp, hidden_group_fields;
  /* TRUE if there was full cleunap of the JOIN */
  bool cleaned;
  DYNAMIC_ARRAY keyuse;
  Item::cond_result cond_value, having_value;
  /**
    Impossible where after reading const tables 
    (set in make_join_statistics())
  */
  bool impossible_where; 
  List<Item> all_fields; ///< to store all fields that used in query
  ///Above list changed to use temporary table
  List<Item> tmp_all_fields1, tmp_all_fields2, tmp_all_fields3;
  ///Part, shared with list above, emulate following list
  List<Item> tmp_fields_list1, tmp_fields_list2, tmp_fields_list3;
  List<Item> &fields_list; ///< hold field list passed to mysql_select
  List<Item> procedure_fields_list;
  int error;

  ORDER *order, *group_list, *proc_param; //hold parameters of mysql_select
  COND *conds;                            // ---"---
  Item *conds_history;                    // store WHERE for explain
  COND *outer_ref_cond;       ///<part of conds containing only outer references
  COND *pseudo_bits_cond;     // part of conds containing special bita
  TABLE_LIST *tables_list;           ///<hold 'tables' parameter of mysql_select
  List<TABLE_LIST> *join_list;       ///< list of joined tables in reverse order
  COND_EQUAL *cond_equal;
  COND_EQUAL *having_equal;
  /*
    Constant codition computed during optimization, but evaluated during
    join execution. Typically expensive conditions that should not be
    evaluated at optimization time.
  */
  Item *exec_const_cond;
  /*
    Constant ORDER and/or GROUP expressions that contain subqueries. Such
    expressions need to evaluated to verify that the subquery indeed
    returns a single row. The evaluation of such expressions is delayed
    until query execution.
  */
  List<Item> exec_const_order_group_cond;
  SQL_SELECT *select;                ///<created in optimisation phase
  JOIN_TAB *return_tab;              ///<used only for outer joins
  Item **ref_pointer_array; ///<used pointer reference for this select
  // Copy of above to be used with different lists
  Item **items0, **items1, **items2, **items3, **current_ref_pointer_array;
  uint ref_pointer_array_size; ///< size of above in bytes
  const char *zero_result_cause; ///< not 0 if exec must return zero result
  
  bool union_part; ///< this subselect is part of union 

  enum join_optimization_state { NOT_OPTIMIZED=0,
                                 OPTIMIZATION_IN_PROGRESS=1,
                                 OPTIMIZATION_DONE=2};
  bool optimized; ///< flag to avoid double optimization in EXPLAIN
  bool initialized; ///< flag to avoid double init_execution calls
  
  enum { QEP_NOT_PRESENT_YET, QEP_AVAILABLE, QEP_DELETED} have_query_plan;

  /*
    Additional WHERE and HAVING predicates to be considered for IN=>EXISTS
    subquery transformation of a JOIN object.
  */
  Item *in_to_exists_where;
  Item *in_to_exists_having;
  
  /* Temporary tables used to weed-out semi-join duplicates */
  List<TABLE> sj_tmp_tables;
  /* SJM nests that are executed with SJ-Materialization strategy */
  List<SJ_MATERIALIZATION_INFO> sjm_info_list;

  /* 
    storage for caching buffers allocated during query execution. 
    These buffers allocations need to be cached as the thread memory pool is
    cleared only at the end of the execution of the whole query and not caching
    allocations that occur in repetition at execution time will result in 
    excessive memory usage.
    Note: make_simple_join always creates an execution plan that accesses
    a single table, thus it is sufficient to have a one-element array for
    table_reexec.
  */  
  SORT_FIELD *sortorder;                        // make_unireg_sortorder()
  TABLE *table_reexec[1];                       // make_simple_join()
  JOIN_TAB *join_tab_reexec;                    // make_simple_join()
  /* end of allocation caching storage */

  JOIN(THD *thd_arg, List<Item> &fields_arg, ulonglong select_options_arg,
       select_result *result_arg)
    :fields_list(fields_arg)
  {
    init(thd_arg, fields_arg, select_options_arg, result_arg);
  }

  void init(THD *thd_arg, List<Item> &fields_arg, ulonglong select_options_arg,
       select_result *result_arg)
  {
    join_tab= join_tab_save= 0;
    table= 0;
    table_count= 0;
    top_join_tab_count= 0;
    const_tables= 0;
    eliminated_tables= 0;
    join_list= 0;
    implicit_grouping= FALSE;
    sort_and_group= 0;
    first_record= 0;
    do_send_rows= 1;
    send_records= 0;
    found_records= 0;
    fetch_limit= HA_POS_ERROR;
    examined_rows= 0;
    exec_tmp_table1= 0;
    exec_tmp_table2= 0;
    sortorder= 0;
    table_reexec[0]= 0;
    join_tab_reexec= 0;
    thd= thd_arg;
    sum_funcs= sum_funcs2= 0;
    procedure= 0;
    having= tmp_having= having_history= 0;
    select_options= select_options_arg;
    result= result_arg;
    lock= thd_arg->lock;
    select_lex= 0; //for safety
    tmp_join= 0;
    select_distinct= MY_TEST(select_options & SELECT_DISTINCT);
    no_order= 0;
    simple_order= 0;
    simple_group= 0;
    need_distinct= 0;
    skip_sort_order= 0;
    need_tmp= 0;
    hidden_group_fields= 0; /*safety*/
    error= 0;
    select= 0;
    return_tab= 0;
    ref_pointer_array= items0= items1= items2= items3= 0;
    ref_pointer_array_size= 0;
    zero_result_cause= 0;
    optimized= 0;
    have_query_plan= QEP_NOT_PRESENT_YET;
    initialized= 0;
    cleaned= 0;
    cond_equal= 0;
    having_equal= 0;
    exec_const_cond= 0;
    group_optimized_away= 0;
    no_rows_in_result_called= 0;
    positions= best_positions= 0;

    all_fields= fields_arg;
    if (&fields_list != &fields_arg)      /* Avoid valgrind-warning */
      fields_list= fields_arg;
    bzero((char*) &keyuse,sizeof(keyuse));
    tmp_table_param.init();
    tmp_table_param.end_write_records= HA_POS_ERROR;
    rollup.state= ROLLUP::STATE_NONE;

    no_const_tables= FALSE;
    outer_ref_cond= pseudo_bits_cond= NULL;
    in_to_exists_where= NULL;
    in_to_exists_having= NULL;
    pre_sort_join_tab= NULL;
    emb_sjm_nest= NULL;
    sjm_lookup_tables= 0;

    filesort_found_rows= false;
    exec_saved_explain= false;
    /* 
      The following is needed because JOIN::cleanup(true) may be called for 
      joins for which JOIN::optimize was aborted with an error before a proper
      query plan was produced
    */
    table_access_tabs= NULL; 
  }

  /*
    TRUE <=> There was a JOIN::exec() call, which saved this JOIN's EXPLAIN.
    The idea is that we also save at the end of JOIN::optimize(), but that
    might not be the final plan.
  */
  bool exec_saved_explain;

  int prepare(Item ***rref_pointer_array, TABLE_LIST *tables, uint wind_num,
	      COND *conds, uint og_num, ORDER *order, bool skip_order_by,
              ORDER *group, Item *having, ORDER *proc_param, SELECT_LEX *select,
	      SELECT_LEX_UNIT *unit);
  bool prepare_stage2();
  int optimize();
  int optimize_inner();
  int reinit();
  int init_execution();
  void exec();
  void exec_inner();
  int destroy();
  void restore_tmp();
  bool alloc_func_list();
  bool flatten_subqueries();
  bool optimize_unflattened_subqueries();
  bool optimize_constant_subqueries();
  bool make_sum_func_list(List<Item> &all_fields, List<Item> &send_fields,
			  bool before_group_by, bool recompute= FALSE);

  inline void set_items_ref_array(Item **ptr)
  {
    memcpy((char*) ref_pointer_array, (char*) ptr, ref_pointer_array_size);
    current_ref_pointer_array= ptr;
  }
  inline void init_items_ref_array()
  {
    items0= ref_pointer_array + all_fields.elements;
    memcpy(items0, ref_pointer_array, ref_pointer_array_size);
    current_ref_pointer_array= items0;
  }

  bool rollup_init();
  bool rollup_process_const_fields();
  bool rollup_make_fields(List<Item> &all_fields, List<Item> &fields,
			  Item_sum ***func);
  int rollup_send_data(uint idx);
  int rollup_write_data(uint idx, TABLE *table);
  /**
    Release memory and, if possible, the open tables held by this execution
    plan (and nested plans). It's used to release some tables before
    the end of execution in order to increase concurrency and reduce
    memory consumption.
  */
  void join_free();
  /** Cleanup this JOIN, possibly for reuse */
  void cleanup(bool full);
  void clear();
  bool save_join_tab();
  bool init_save_join_tab();
  bool send_row_on_empty_set()
  {
    return (do_send_rows && implicit_grouping && !group_optimized_away &&
            having_value != Item::COND_FALSE);
  }
  bool empty_result() { return (zero_result_cause && !implicit_grouping); }
  bool change_result(select_result *result);
  bool is_top_level_join() const
  {
    return (unit == &thd->lex->unit && (unit->fake_select_lex == 0 ||
                                        select_lex == unit->fake_select_lex));
  }
  void cache_const_exprs();
  inline table_map all_tables_map()
  {
    return (table_map(1) << table_count) - 1;
  }
  void drop_unused_derived_keys();
  inline void eval_select_list_used_tables();
  /* 
    Return the table for which an index scan can be used to satisfy 
    the sort order needed by the ORDER BY/(implicit) GROUP BY clause 
  */
  JOIN_TAB *get_sort_by_join_tab()
  {
    return (need_tmp || !sort_by_table || skip_sort_order ||
            ((group || tmp_table_param.sum_func_count) && !group_list)) ?
              NULL : join_tab+const_tables;
  }
  bool setup_subquery_caches();
  bool shrink_join_buffers(JOIN_TAB *jt, 
                           ulonglong curr_space,
                           ulonglong needed_space);
  void set_allowed_join_cache_types();
  bool is_allowed_hash_join_access()
  { 
    return MY_TEST(allowed_join_cache_types & JOIN_CACHE_HASHED_BIT) &&
           max_allowed_join_cache_level > JOIN_CACHE_HASHED_BIT;
  }
  /*
    Check if we need to create a temporary table.
    This has to be done if all tables are not already read (const tables)
    and one of the following conditions holds:
    - We are using DISTINCT (simple distinct's are already optimized away)
    - We are using an ORDER BY or GROUP BY on fields not in the first table
    - We are using different ORDER BY and GROUP BY orders
    - The user wants us to buffer the result.
    When the WITH ROLLUP modifier is present, we cannot skip temporary table
    creation for the DISTINCT clause just because there are only const tables.
  */
  bool test_if_need_tmp_table()
  {
    return ((const_tables != table_count &&
	    ((select_distinct || !simple_order || !simple_group) ||
	     (group_list && order) ||
             MY_TEST(select_options & OPTION_BUFFER_RESULT))) ||
            (rollup.state != ROLLUP::STATE_NONE && select_distinct));
  }
  bool choose_subquery_plan(table_map join_tables);
  void get_partial_cost_and_fanout(int end_tab_idx,
                                   table_map filter_map,
                                   double *read_time_arg, 
                                   double *record_count_arg);
  void get_prefix_cost_and_fanout(uint n_tables, 
                                  double *read_time_arg,
                                  double *record_count_arg);
  double get_examined_rows();
  /* defined in opt_subselect.cc */
  bool transform_max_min_subquery();
  /* True if this JOIN is a subquery under an IN predicate. */
  bool is_in_subquery()
  {
    return (unit->item && unit->item->is_in_predicate());
  }
  void save_explain_data(Explain_query *output, bool can_overwrite,
                         bool need_tmp_table, bool need_order, bool distinct);
  int save_explain_data_intern(Explain_query *output, bool need_tmp_table,
                               bool need_order, bool distinct,
                               const char *message);
private:
  /**
    TRUE if the query contains an aggregate function but has no GROUP
    BY clause. 
  */
  bool implicit_grouping; 
  bool make_simple_join(JOIN *join, TABLE *tmp_table);
  void cleanup_item_list(List<Item> &items) const;
};

enum enum_with_bush_roots { WITH_BUSH_ROOTS, WITHOUT_BUSH_ROOTS};
enum enum_with_const_tables { WITH_CONST_TABLES, WITHOUT_CONST_TABLES};

JOIN_TAB *first_linear_tab(JOIN *join, enum enum_with_const_tables const_tbls);
JOIN_TAB *next_linear_tab(JOIN* join, JOIN_TAB* tab, 
                          enum enum_with_bush_roots include_bush_roots);

JOIN_TAB *first_top_level_tab(JOIN *join, enum enum_with_const_tables with_const);
JOIN_TAB *next_top_level_tab(JOIN *join, JOIN_TAB *tab);

typedef struct st_select_check {
  uint const_ref,reg_ref;
} SELECT_CHECK;

extern const char *join_type_str[];

/* Extern functions in sql_select.cc */
void count_field_types(SELECT_LEX *select_lex, TMP_TABLE_PARAM *param, 
                       List<Item> &fields, bool reset_with_sum_func);
bool setup_copy_fields(THD *thd, TMP_TABLE_PARAM *param,
		       Item **ref_pointer_array,
		       List<Item> &new_list1, List<Item> &new_list2,
		       uint elements, List<Item> &fields);
void copy_fields(TMP_TABLE_PARAM *param);
bool copy_funcs(Item **func_ptr, const THD *thd);
uint find_shortest_key(TABLE *table, const key_map *usable_keys);
Field* create_tmp_field_from_field(THD *thd, Field* org_field,
                                   const char *name, TABLE *table,
                                   Item_field *item, uint convert_blob_length);
                                                                      
bool is_indexed_agg_distinct(JOIN *join, List<Item_field> *out_args);

/* functions from opt_sum.cc */
bool simple_pred(Item_func *func_item, Item **args, bool *inv_order);
int opt_sum_query(THD* thd,
                  List<TABLE_LIST> &tables, List<Item> &all_fields, COND *conds);

/* from sql_delete.cc, used by opt_range.cc */
extern "C" int refpos_order_cmp(void* arg, const void *a,const void *b);

/** class to copying an field/item to a key struct */

class store_key :public Sql_alloc
{
public:
  bool null_key; /* TRUE <=> the value of the key has a null part */
  enum store_key_result { STORE_KEY_OK, STORE_KEY_FATAL, STORE_KEY_CONV };
  enum Type { FIELD_STORE_KEY, ITEM_STORE_KEY, CONST_ITEM_STORE_KEY };
  store_key(THD *thd, Field *field_arg, uchar *ptr, uchar *null, uint length)
    :null_key(0), null_ptr(null), err(0)
  {
    if (field_arg->type() == MYSQL_TYPE_BLOB
        || field_arg->type() == MYSQL_TYPE_GEOMETRY)
    {
      /* 
        Key segments are always packed with a 2 byte length prefix.
        See mi_rkey for details.
      */
      to_field= new Field_varstring(ptr, length, 2, null, 1, 
                                    Field::NONE, field_arg->field_name,
                                    field_arg->table->s, field_arg->charset());
      to_field->init(field_arg->table);
    }
    else
      to_field=field_arg->new_key_field(thd->mem_root, field_arg->table,
                                        ptr, null, 1);
  }
  store_key(store_key &arg)
    :Sql_alloc(), null_key(arg.null_key), to_field(arg.to_field),
             null_ptr(arg.null_ptr), err(arg.err)

  {}
  virtual ~store_key() {}			/** Not actually needed */
  virtual enum Type type() const=0;
  virtual const char *name() const=0;
  virtual bool store_key_is_const() { return false; }

  /**
    @brief sets ignore truncation warnings mode and calls the real copy method

    @details this function makes sure truncation warnings when preparing the
    key buffers don't end up as errors (because of an enclosing INSERT/UPDATE).
  */
  enum store_key_result copy()
  {
    enum store_key_result result;
    THD *thd= to_field->table->in_use;
    enum_check_fields saved_count_cuted_fields= thd->count_cuted_fields;
    ulonglong sql_mode= thd->variables.sql_mode;
    thd->variables.sql_mode&= ~(MODE_NO_ZERO_IN_DATE | MODE_NO_ZERO_DATE);
    thd->variables.sql_mode|= MODE_INVALID_DATES;

    thd->count_cuted_fields= CHECK_FIELD_IGNORE;

    result= copy_inner();

    thd->count_cuted_fields= saved_count_cuted_fields;
    thd->variables.sql_mode= sql_mode;

    return result;
  }

 protected:
  Field *to_field;				// Store data here
  uchar *null_ptr;
  uchar err;

  virtual enum store_key_result copy_inner()=0;
};


class store_key_field: public store_key
{
  Copy_field copy_field;
  const char *field_name;
 public:
  store_key_field(THD *thd, Field *to_field_arg, uchar *ptr,
                  uchar *null_ptr_arg,
		  uint length, Field *from_field, const char *name_arg)
    :store_key(thd, to_field_arg,ptr,
	       null_ptr_arg ? null_ptr_arg : from_field->maybe_null() ? &err
	       : (uchar*) 0, length), field_name(name_arg)
  {
    if (to_field)
    {
      copy_field.set(to_field,from_field,0);
    }
  }  

  enum Type type() const { return FIELD_STORE_KEY; }
  const char *name() const { return field_name; }

  void change_source_field(Item_field *fld_item)
  {
    copy_field.set(to_field, fld_item->field, 0);
    field_name= fld_item->full_name();
  }

 protected: 
  enum store_key_result copy_inner()
  {
    TABLE *table= copy_field.to_field->table;
    my_bitmap_map *old_map= dbug_tmp_use_all_columns(table,
                                                     table->write_set);

    /* 
      It looks like the next statement is needed only for a simplified
      hash function over key values used now in BNLH join.
      When the implementation of this function will be replaced for a proper
      full version this statement probably should be removed.
    */  
    bzero(copy_field.to_ptr,copy_field.to_length);

    copy_field.do_copy(&copy_field);
    dbug_tmp_restore_column_map(table->write_set, old_map);
    null_key= to_field->is_null();
    return err != 0 ? STORE_KEY_FATAL : STORE_KEY_OK;
  }
};


class store_key_item :public store_key
{
 protected:
  Item *item;
  /*
    Flag that forces usage of save_val() method which save value of the
    item instead of save_in_field() method which saves result.
  */
  bool use_value;
public:
  store_key_item(THD *thd, Field *to_field_arg, uchar *ptr,
                 uchar *null_ptr_arg, uint length, Item *item_arg, bool val)
    :store_key(thd, to_field_arg, ptr,
	       null_ptr_arg ? null_ptr_arg : item_arg->maybe_null ?
	       &err : (uchar*) 0, length), item(item_arg), use_value(val)
  {}
  store_key_item(store_key &arg, Item *new_item, bool val)
    :store_key(arg), item(new_item), use_value(val)
  {}


  enum Type type() const { return ITEM_STORE_KEY; }
  const char *name() const { return "func"; }

 protected:  
  enum store_key_result copy_inner()
  {
    TABLE *table= to_field->table;
    my_bitmap_map *old_map= dbug_tmp_use_all_columns(table,
                                                     table->write_set);
    int res= FALSE;

    /* 
      It looks like the next statement is needed only for a simplified
      hash function over key values used now in BNLH join.
      When the implementation of this function will be replaced for a proper
      full version this statement probably should be removed.
    */  
    to_field->reset();

    if (use_value)
      item->save_val(to_field);
    else
      res= item->save_in_field(to_field, 1);
    /*
     Item::save_in_field() may call Item::val_xxx(). And if this is a subquery
     we need to check for errors executing it and react accordingly
    */
    if (!res && table->in_use->is_error())
      res= 1; /* STORE_KEY_FATAL */
    dbug_tmp_restore_column_map(table->write_set, old_map);
    null_key= to_field->is_null() || item->null_value;
    return ((err != 0 || res < 0 || res > 2) ? STORE_KEY_FATAL : 
            (store_key_result) res);
  }
};


class store_key_const_item :public store_key_item
{
  bool inited;
public:
  store_key_const_item(THD *thd, Field *to_field_arg, uchar *ptr,
		       uchar *null_ptr_arg, uint length,
		       Item *item_arg)
    :store_key_item(thd, to_field_arg, ptr,
		    null_ptr_arg ? null_ptr_arg : item_arg->maybe_null ?
		    &err : (uchar*) 0, length, item_arg, FALSE), inited(0)
  {
  }
  store_key_const_item(store_key &arg, Item *new_item)
    :store_key_item(arg, new_item, FALSE), inited(0)
  {}

  enum Type type() const { return CONST_ITEM_STORE_KEY; }
  const char *name() const { return "const"; }
  bool store_key_is_const() { return true; }

protected:  
  enum store_key_result copy_inner()
  {
    int res;
    if (!inited)
    {
      inited=1;
      TABLE *table= to_field->table;
      my_bitmap_map *old_map= dbug_tmp_use_all_columns(table,
                                                       table->write_set);
      if ((res= item->save_in_field(to_field, 1)))
      {       
        if (!err)
          err= res < 0 ? 1 : res; /* 1=STORE_KEY_FATAL */
      }
      /*
        Item::save_in_field() may call Item::val_xxx(). And if this is a subquery
        we need to check for errors executing it and react accordingly
        */
      if (!err && to_field->table->in_use->is_error())
        err= 1; /* STORE_KEY_FATAL */
      dbug_tmp_restore_column_map(table->write_set, old_map);
    }
    null_key= to_field->is_null() || item->null_value;
    return (err > 2 ? STORE_KEY_FATAL : (store_key_result) err);
  }
};

bool cp_buffer_from_ref(THD *thd, TABLE *table, TABLE_REF *ref);
bool error_if_full_join(JOIN *join);
int report_error(TABLE *table, int error);
int safe_index_read(JOIN_TAB *tab);
COND *remove_eq_conds(THD *thd, COND *cond, Item::cond_result *cond_value);
int get_quick_record(SQL_SELECT *select);
SORT_FIELD * make_unireg_sortorder(ORDER *order, uint *length,
                                  SORT_FIELD *sortorder);
int setup_order(THD *thd, Item **ref_pointer_array, TABLE_LIST *tables,
		List<Item> &fields, List <Item> &all_fields, ORDER *order);
int setup_group(THD *thd, Item **ref_pointer_array, TABLE_LIST *tables,
		List<Item> &fields, List<Item> &all_fields, ORDER *order,
		bool *hidden_group_fields);
bool fix_inner_refs(THD *thd, List<Item> &all_fields, SELECT_LEX *select,
                   Item **ref_pointer_array);
int join_read_key2(THD *thd, struct st_join_table *tab, TABLE *table,
                   struct st_table_ref *table_ref);

bool handle_select(THD *thd, LEX *lex, select_result *result,
                   ulong setup_tables_done_option);
bool mysql_select(THD *thd, Item ***rref_pointer_array,
                  TABLE_LIST *tables, uint wild_num,  List<Item> &list,
                  COND *conds, uint og_num, ORDER *order, ORDER *group,
                  Item *having, ORDER *proc_param, ulonglong select_type, 
                  select_result *result, SELECT_LEX_UNIT *unit, 
                  SELECT_LEX *select_lex);
void free_underlaid_joins(THD *thd, SELECT_LEX *select);
bool mysql_explain_union(THD *thd, SELECT_LEX_UNIT *unit,
                         select_result *result);
Field *create_tmp_field(THD *thd, TABLE *table,Item *item, Item::Type type,
			Item ***copy_func, Field **from_field,
                        Field **def_field,
			bool group, bool modify_item,
			bool table_cant_handle_bit_fields,
                        bool make_copy_field,
                        uint convert_blob_length);
bool create_internal_tmp_table(TABLE *table, KEY *keyinfo, 
                               TMP_ENGINE_COLUMNDEF *start_recinfo,
                               TMP_ENGINE_COLUMNDEF **recinfo, 
                               ulonglong options, my_bool big_tables);

/*
  General routine to change field->ptr of a NULL-terminated array of Field
  objects. Useful when needed to call val_int, val_str or similar and the
  field data is not in table->record[0] but in some other structure.
  set_key_field_ptr changes all fields of an index using a key_info object.
  All methods presume that there is at least one field to change.
*/

TABLE *create_virtual_tmp_table(THD *thd, List<Create_field> &field_list);

int test_if_item_cache_changed(List<Cached_item> &list);
int join_init_read_record(JOIN_TAB *tab);
int join_read_record_no_init(JOIN_TAB *tab);
void set_position(JOIN *join,uint idx,JOIN_TAB *table,KEYUSE *key);
inline Item * and_items(Item* cond, Item *item)
{
  return (cond? (new Item_cond_and(cond, item)) : item);
}
bool choose_plan(JOIN *join, table_map join_tables);
void optimize_wo_join_buffering(JOIN *join, uint first_tab, uint last_tab, 
                                table_map last_remaining_tables, 
                                bool first_alt, uint no_jbuf_before,
                                double *outer_rec_count, double *reopt_cost);
Item_equal *find_item_equal(COND_EQUAL *cond_equal, Field *field,
                            bool *inherited_fl);
extern bool test_if_ref(Item *, 
                 Item_field *left_item,Item *right_item);

inline bool optimizer_flag(THD *thd, uint flag)
{ 
  return (thd->variables.optimizer_switch & flag);
}

int print_fake_select_lex_join(select_result_sink *result, bool on_the_fly,
                               SELECT_LEX *select_lex, uint8 select_options);

uint get_index_for_order(ORDER *order, TABLE *table, SQL_SELECT *select,
                         ha_rows limit, ha_rows *scanned_limit, 
                         bool *need_sort, bool *reverse);
ORDER *simple_remove_const(ORDER *order, COND *where);
bool const_expression_in_where(COND *cond, Item *comp_item,
                               Field *comp_field= NULL,
                               Item **const_item= NULL);
bool cond_is_datetime_is_null(Item *cond);
bool cond_has_datetime_is_null(Item *cond);

/* Table elimination entry point function */
void eliminate_tables(JOIN *join);

/* Index Condition Pushdown entry point function */
void push_index_cond(JOIN_TAB *tab, uint keyno);

#define OPT_LINK_EQUAL_FIELDS    1

/* EXPLAIN-related utility functions */
int print_explain_message_line(select_result_sink *result, 
                               uint8 options,
                               uint select_number,
                               const char *select_type,
                               ha_rows *rows,
                               const char *message);
void explain_append_mrr_info(QUICK_RANGE_SELECT *quick, String *res);
int print_explain_row(select_result_sink *result,
                      uint8 options,
                      uint select_number,
                      const char *select_type,
                      const char *table_name,
                      const char *partitions,
                      enum join_type jtype,
                      const char *possible_keys,
                      const char *index,
                      const char *key_len,
                      const char *ref,
                      ha_rows *rows,
                      const char *extra);
void make_possible_keys_line(TABLE *table, key_map possible_keys, String *line);

/****************************************************************************
  Temporary table support for SQL Runtime
 ***************************************************************************/

#define STRING_TOTAL_LENGTH_TO_PACK_ROWS 128
#define AVG_STRING_LENGTH_TO_PACK_ROWS   64
#define RATIO_TO_PACK_ROWS	       2
#define MIN_STRING_LENGTH_TO_PACK_ROWS   10

TABLE *create_tmp_table(THD *thd,TMP_TABLE_PARAM *param,List<Item> &fields,
			ORDER *group, bool distinct, bool save_sum_fields,
			ulonglong select_options, ha_rows rows_limit,
			const char* alias, bool do_not_open=FALSE,
                        bool keep_row_order= FALSE);
void free_tmp_table(THD *thd, TABLE *entry);
bool create_internal_tmp_table_from_heap(THD *thd, TABLE *table,
                                         TMP_ENGINE_COLUMNDEF *start_recinfo,
                                         TMP_ENGINE_COLUMNDEF **recinfo, 
                                         int error, bool ignore_last_dupp_key_error,
                                         bool *is_duplicate);
bool create_internal_tmp_table(TABLE *table, KEY *keyinfo, 
                               TMP_ENGINE_COLUMNDEF *start_recinfo,
                               TMP_ENGINE_COLUMNDEF **recinfo, 
                               ulonglong options);
bool open_tmp_table(TABLE *table);
void setup_tmp_table_column_bitmaps(TABLE *table, uchar *bitmaps);
double prev_record_reads(POSITION *positions, uint idx, table_map found_ref);
void fix_list_after_tbl_changes(SELECT_LEX *new_parent, List<TABLE_LIST> *tlist);

struct st_cond_statistic
{
  Item *cond;
  Field *field_arg;
  ulong positive;
};
typedef struct st_cond_statistic COND_STATISTIC;

ulong check_selectivity(THD *thd,
                        ulong rows_to_read,
                        TABLE *table,
                        List<COND_STATISTIC> *conds);

#endif /* SQL_SELECT_INCLUDED */<|MERGE_RESOLUTION|>--- conflicted
+++ resolved
@@ -287,12 +287,8 @@
   */
   double        read_time;
   
-<<<<<<< HEAD
   /* Copy of POSITION::records_read, set by get_best_combination() */
-  double       records_read;
-=======
   double        records_read;
->>>>>>> 06ef0bda
   
   /* The selectivity of the conditions that can be pushed to the table */ 
   double        cond_selectivity;  
