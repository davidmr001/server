--- conflicted
+++ resolved
@@ -7696,7 +7696,6 @@
 }
 
 
-<<<<<<< HEAD
 Item *Lex_trim_st::make_item_func_trim_std(THD *thd) const
 {
   if (m_remove)
@@ -7756,7 +7755,9 @@
   return (thd->variables.sql_mode & MODE_ORACLE) ?
          make_item_func_trim_oracle(thd) :
          make_item_func_trim_std(thd);
-=======
+}
+
+
 /**
   @brief
     Extract from given item a condition pushable into WHERE clause
@@ -7879,5 +7880,4 @@
   }
 
   *remaining_cond= cond;
->>>>>>> 79a7641b
 }