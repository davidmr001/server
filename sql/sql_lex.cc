--- conflicted
+++ resolved
@@ -7254,9 +7254,6 @@
 }
 
 
-<<<<<<< HEAD
-bool LEX::sp_add_cfetch(THD *thd, const LEX_CSTRING *name)
-=======
 Query_tables_backup::Query_tables_backup(THD* _thd) :
   thd(_thd)
 {
@@ -7270,8 +7267,7 @@
 }
 
 
-bool LEX::sp_add_cfetch(THD *thd, const LEX_STRING &name)
->>>>>>> ce66d5b2
+bool LEX::sp_add_cfetch(THD *thd, const LEX_CSTRING *name)
 {
   uint offset;
   sp_instr_cfetch *i;
@@ -7289,7 +7285,6 @@
 }
 
 
-<<<<<<< HEAD
 bool LEX::create_or_alter_view_finalize(THD *thd, Table_ident *table_ident)
 {
   sql_command= SQLCOM_CREATE_VIEW;
@@ -7401,11 +7396,13 @@
   return (thd->variables.sql_mode & MODE_ORACLE) ?
     new (thd->mem_root) Item_func_replace_oracle(thd, org, find, replace) :
     new (thd->mem_root) Item_func_replace(thd, org, find, replace);
-=======
-bool SELECT_LEX::vers_push_field(THD *thd, TABLE_LIST *table, const char* field_name)
+}
+
+
+bool SELECT_LEX::vers_push_field(THD *thd, TABLE_LIST *table, const LEX_CSTRING field_name)
 {
   Item_field *fld= new (thd->mem_root) Item_field(thd, &context,
-                                      table->db, table->alias, field_name);
+                                      table->db, table->alias, &field_name);
   if (!fld)
     return true;
 
@@ -7413,12 +7410,11 @@
 
   if (thd->lex->view_list.elements)
   {
-    if (LEX_STRING *l= thd->make_lex_string(field_name, strlen(field_name)))
+    if (LEX_STRING *l= thd->make_lex_string(field_name.str, field_name.length))
       thd->lex->view_list.push_back(l);
     else
       return true;
   }
 
   return false;
->>>>>>> ce66d5b2
-}+}
