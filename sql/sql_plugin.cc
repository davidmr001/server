--- conflicted
+++ resolved
@@ -1,8 +1,4 @@
-<<<<<<< HEAD
-/* Copyright (C) 2005 MySQL AB, 2009 Sun Microsystems, Inc.
-=======
 /* Copyright (c) 2005, 2011, Oracle and/or its affiliates. All rights reserved.
->>>>>>> 25221ccc
 
    This program is free software; you can redistribute it and/or modify
    it under the terms of the GNU General Public License as published by
@@ -552,16 +548,8 @@
     if (!cur)
     {
       free_plugin_mem(&plugin_dl);
-<<<<<<< HEAD
-      report_error(report, ER_OUTOFMEMORY, plugin_dl.dl.length);
-=======
-      if (report & REPORT_TO_USER)
-        my_error(ER_OUTOFMEMORY, MYF(0),
-                 static_cast<int>(plugin_dl.dl.length));
-      if (report & REPORT_TO_LOG)
-        sql_print_error(ER(ER_OUTOFMEMORY),
-                        static_cast<int>(plugin_dl.dl.length));
->>>>>>> 25221ccc
+      report_error(report, ER_OUTOFMEMORY,
+                   static_cast<int>(plugin_dl.dl.length));
       DBUG_RETURN(0);
     }
     /*
@@ -583,15 +571,8 @@
   if (! (plugin_dl.dl.str= (char*) my_malloc(plugin_dl.dl.length, MYF(0))))
   {
     free_plugin_mem(&plugin_dl);
-<<<<<<< HEAD
-    report_error(report, ER_OUTOFMEMORY, plugin_dl.dl.length);
-=======
-    if (report & REPORT_TO_USER)
-      my_error(ER_OUTOFMEMORY, MYF(0), static_cast<int>(plugin_dl.dl.length));
-    if (report & REPORT_TO_LOG)
-      sql_print_error(ER(ER_OUTOFMEMORY),
-                      static_cast<int>(plugin_dl.dl.length));
->>>>>>> 25221ccc
+    report_error(report, ER_OUTOFMEMORY,
+                 static_cast<int>(plugin_dl.dl.length));
     DBUG_RETURN(0);
   }
   plugin_dl.dl.length= copy_and_convert(plugin_dl.dl.str, plugin_dl.dl.length,
@@ -602,16 +583,8 @@
   if (! (tmp= plugin_dl_insert_or_reuse(&plugin_dl)))
   {
     free_plugin_mem(&plugin_dl);
-<<<<<<< HEAD
-    report_error(report, ER_OUTOFMEMORY, sizeof(struct st_plugin_dl));
-=======
-    if (report & REPORT_TO_USER)
-      my_error(ER_OUTOFMEMORY, MYF(0),
-               static_cast<int>(sizeof(struct st_plugin_dl)));
-    if (report & REPORT_TO_LOG)
-      sql_print_error(ER(ER_OUTOFMEMORY),
-                      static_cast<int>(sizeof(struct st_plugin_dl)));
->>>>>>> 25221ccc
+    report_error(report, ER_OUTOFMEMORY,
+                 static_cast<int>(sizeof(struct st_plugin_dl)));
     DBUG_RETURN(0);
   }
   DBUG_RETURN(tmp);
