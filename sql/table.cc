<<<<<<< HEAD
/* Copyright 2000-2008 MySQL AB, 2008-2009 Sun Microsystems, Inc.
=======
/* Copyright (c) 2000, 2011, Oracle and/or its affiliates. All rights reserved.
>>>>>>> 8e35f7a8

   This program is free software; you can redistribute it and/or modify
   it under the terms of the GNU General Public License as published by
   the Free Software Foundation; version 2 of the License.

   This program is distributed in the hope that it will be useful,
   but WITHOUT ANY WARRANTY; without even the implied warranty of
   MERCHANTABILITY or FITNESS FOR A PARTICULAR PURPOSE.  See the
   GNU General Public License for more details.

   You should have received a copy of the GNU General Public License
   along with this program; if not, write to the Free Software
   Foundation, Inc., 59 Temple Place, Suite 330, Boston, MA  02111-1307  USA */


/* Some general useful functions */

#include "my_global.h"                          /* NO_EMBEDDED_ACCESS_CHECKS */
#include "sql_priv.h"
#include "unireg.h"                    // REQUIRED: for other includes
#include "table.h"
#include "frm_crypt.h"           // get_crypt_for_frm
#include "key.h"                                // find_ref_key
#include "sql_table.h"                          // build_table_filename,
                                                // primary_key_name
#include "sql_trigger.h"
#include "sql_parse.h"                          // free_items
#include "strfunc.h"                            // unhex_type2
#include "sql_partition.h"       // mysql_unpack_partition,
                                 // fix_partition_func, partition_info
#include "sql_acl.h"             // *_ACL, acl_getroot_no_password
#include "sql_base.h"            // release_table_share
<<<<<<< HEAD
#include "create_options.h"
#include <m_ctype.h>
#include "my_md5.h"
#include "my_bit.h"
=======
#include <m_ctype.h>
#include "my_md5.h"
>>>>>>> 8e35f7a8
#include "sql_select.h"
#include "mdl.h"                 // MDL_wait_for_graph_visitor

/* INFORMATION_SCHEMA name */
LEX_STRING INFORMATION_SCHEMA_NAME= {C_STRING_WITH_LEN("information_schema")};

/* PERFORMANCE_SCHEMA name */
LEX_STRING PERFORMANCE_SCHEMA_DB_NAME= {C_STRING_WITH_LEN("performance_schema")};

/* MYSQL_SCHEMA name */
LEX_STRING MYSQL_SCHEMA_NAME= {C_STRING_WITH_LEN("mysql")};

/* GENERAL_LOG name */
LEX_STRING GENERAL_LOG_NAME= {C_STRING_WITH_LEN("general_log")};

/* SLOW_LOG name */
LEX_STRING SLOW_LOG_NAME= {C_STRING_WITH_LEN("slow_log")};

/* 
  Keyword added as a prefix when parsing the defining expression for a
  virtual column read from the column definition saved in the frm file
*/
LEX_STRING parse_vcol_keyword= { C_STRING_WITH_LEN("PARSE_VCOL_EXPR ") };

	/* Functions defined in this file */

void open_table_error(TABLE_SHARE *share, int error, int db_errno,
                      myf errortype, int errarg);
static int open_binary_frm(THD *thd, TABLE_SHARE *share,
                           uchar *head, File file);
static void fix_type_pointers(const char ***array, TYPELIB *point_to_type,
			      uint types, char **names);
static uint find_field(Field **fields, uchar *record, uint start, uint length);

inline bool is_system_table_name(const char *name, uint length);

static ulong get_form_pos(File file, uchar *head);

/**************************************************************************
  Object_creation_ctx implementation.
**************************************************************************/

Object_creation_ctx *Object_creation_ctx::set_n_backup(THD *thd)
{
  Object_creation_ctx *backup_ctx;
  DBUG_ENTER("Object_creation_ctx::set_n_backup");

  backup_ctx= create_backup_ctx(thd);
  change_env(thd);

  DBUG_RETURN(backup_ctx);
}

void Object_creation_ctx::restore_env(THD *thd, Object_creation_ctx *backup_ctx)
{
  if (!backup_ctx)
    return;

  backup_ctx->change_env(thd);

  delete backup_ctx;
}

/**************************************************************************
  Default_object_creation_ctx implementation.
**************************************************************************/

Default_object_creation_ctx::Default_object_creation_ctx(THD *thd)
  : m_client_cs(thd->variables.character_set_client),
    m_connection_cl(thd->variables.collation_connection)
{ }

Default_object_creation_ctx::Default_object_creation_ctx(
  CHARSET_INFO *client_cs, CHARSET_INFO *connection_cl)
  : m_client_cs(client_cs),
    m_connection_cl(connection_cl)
{ }

Object_creation_ctx *
Default_object_creation_ctx::create_backup_ctx(THD *thd) const
{
  return new Default_object_creation_ctx(thd);
}

void Default_object_creation_ctx::change_env(THD *thd) const
{
  thd->variables.character_set_client= m_client_cs;
  thd->variables.collation_connection= m_connection_cl;

  thd->update_charset();
}

/**************************************************************************
  View_creation_ctx implementation.
**************************************************************************/

View_creation_ctx *View_creation_ctx::create(THD *thd)
{
  View_creation_ctx *ctx= new (thd->mem_root) View_creation_ctx(thd);

  return ctx;
}

/*************************************************************************/

View_creation_ctx * View_creation_ctx::create(THD *thd,
                                              TABLE_LIST *view)
{
  View_creation_ctx *ctx= new (thd->mem_root) View_creation_ctx(thd);

  /* Throw a warning if there is NULL cs name. */

  if (!view->view_client_cs_name.str ||
      !view->view_connection_cl_name.str)
  {
    push_warning_printf(thd, MYSQL_ERROR::WARN_LEVEL_NOTE,
                        ER_VIEW_NO_CREATION_CTX,
                        ER(ER_VIEW_NO_CREATION_CTX),
                        (const char *) view->db,
                        (const char *) view->table_name);

    ctx->m_client_cs= system_charset_info;
    ctx->m_connection_cl= system_charset_info;

    return ctx;
  }

  /* Resolve cs names. Throw a warning if there is unknown cs name. */

  bool invalid_creation_ctx;

  invalid_creation_ctx= resolve_charset(view->view_client_cs_name.str,
                                        system_charset_info,
                                        &ctx->m_client_cs);

  invalid_creation_ctx= resolve_collation(view->view_connection_cl_name.str,
                                          system_charset_info,
                                          &ctx->m_connection_cl) ||
                        invalid_creation_ctx;

  if (invalid_creation_ctx)
  {
    sql_print_warning("View '%s'.'%s': there is unknown charset/collation "
                      "names (client: '%s'; connection: '%s').",
                      (const char *) view->db,
                      (const char *) view->table_name,
                      (const char *) view->view_client_cs_name.str,
                      (const char *) view->view_connection_cl_name.str);

    push_warning_printf(thd, MYSQL_ERROR::WARN_LEVEL_NOTE,
                        ER_VIEW_INVALID_CREATION_CTX,
                        ER(ER_VIEW_INVALID_CREATION_CTX),
                        (const char *) view->db,
                        (const char *) view->table_name);
  }

  return ctx;
}

/*************************************************************************/

/* Get column name from column hash */

static uchar *get_field_name(Field **buff, size_t *length,
                             my_bool not_used __attribute__((unused)))
{
  *length= (uint) strlen((*buff)->field_name);
  return (uchar*) (*buff)->field_name;
}


/*
  Returns pointer to '.frm' extension of the file name.

  SYNOPSIS
    fn_rext()
    name       file name

  DESCRIPTION
    Checks file name part starting with the rightmost '.' character,
    and returns it if it is equal to '.frm'. 

  TODO
    It is a good idea to get rid of this function modifying the code
    to garantee that the functions presently calling fn_rext() always
    get arguments in the same format: either with '.frm' or without '.frm'.

  RETURN VALUES
    Pointer to the '.frm' extension. If there is no extension,
    or extension is not '.frm', pointer at the end of file name.
*/

char *fn_rext(char *name)
{
  char *res= strrchr(name, '.');
  if (res && !strcmp(res, reg_ext))
    return res;
  return name + strlen(name);
}

TABLE_CATEGORY get_table_category(const LEX_STRING *db, const LEX_STRING *name)
{
  DBUG_ASSERT(db != NULL);
  DBUG_ASSERT(name != NULL);

  if (is_infoschema_db(db->str, db->length))
    return TABLE_CATEGORY_INFORMATION;

  if ((db->length == PERFORMANCE_SCHEMA_DB_NAME.length) &&
      (my_strcasecmp(system_charset_info,
                     PERFORMANCE_SCHEMA_DB_NAME.str,
                     db->str) == 0))
    return TABLE_CATEGORY_PERFORMANCE;

  if ((db->length == MYSQL_SCHEMA_NAME.length) &&
      (my_strcasecmp(system_charset_info,
                     MYSQL_SCHEMA_NAME.str,
                     db->str) == 0))
  {
    if (is_system_table_name(name->str, name->length))
      return TABLE_CATEGORY_SYSTEM;

    if ((name->length == GENERAL_LOG_NAME.length) &&
        (my_strcasecmp(system_charset_info,
                       GENERAL_LOG_NAME.str,
                       name->str) == 0))
      return TABLE_CATEGORY_LOG;

    if ((name->length == SLOW_LOG_NAME.length) &&
        (my_strcasecmp(system_charset_info,
                       SLOW_LOG_NAME.str,
                       name->str) == 0))
      return TABLE_CATEGORY_LOG;
  }

  return TABLE_CATEGORY_USER;
}


/*
  Allocate a setup TABLE_SHARE structure

  SYNOPSIS
    alloc_table_share()
    TABLE_LIST		Take database and table name from there
    key			Table cache key (db \0 table_name \0...)
    key_length		Length of key

  RETURN
    0  Error (out of memory)
    #  Share
*/

TABLE_SHARE *alloc_table_share(TABLE_LIST *table_list, char *key,
                               uint key_length)
{
  MEM_ROOT mem_root;
  TABLE_SHARE *share;
  char *key_buff, *path_buff;
  char path[FN_REFLEN];
  uint path_length;
  DBUG_ENTER("alloc_table_share");
  DBUG_PRINT("enter", ("table: '%s'.'%s'",
                       table_list->db, table_list->table_name));

  path_length= build_table_filename(path, sizeof(path) - 1,
                                    table_list->db,
                                    table_list->table_name, "", 0);
  init_sql_alloc(&mem_root, TABLE_ALLOC_BLOCK_SIZE, 0);
  if (multi_alloc_root(&mem_root,
                       &share, sizeof(*share),
                       &key_buff, key_length,
                       &path_buff, path_length + 1,
                       NULL))
  {
    bzero((char*) share, sizeof(*share));

    share->set_table_cache_key(key_buff, key, key_length);

    share->path.str= path_buff;
    share->path.length= path_length;
    strmov(share->path.str, path);
    share->normalized_path.str=    share->path.str;
    share->normalized_path.length= path_length;

    share->version=       refresh_version;

    /*
      Since alloc_table_share() can be called without any locking (for
      example, ha_create_table... functions), we do not assign a table
      map id here.  Instead we assign a value that is not used
      elsewhere, and then assign a table map id inside open_table()
      under the protection of the LOCK_open mutex.
    */
    share->table_map_id= ~0UL;
    share->cached_row_logging_check= -1;

    share->used_tables.empty();
    share->free_tables.empty();
    share->m_flush_tickets.empty();

    memcpy((char*) &share->mem_root, (char*) &mem_root, sizeof(mem_root));
    mysql_mutex_init(key_TABLE_SHARE_LOCK_ha_data,
                     &share->LOCK_ha_data, MY_MUTEX_INIT_FAST);
  }
  DBUG_RETURN(share);
}


/*
  Initialize share for temporary tables

  SYNOPSIS
    init_tmp_table_share()
    thd         thread handle
    share	Share to fill
    key		Table_cache_key, as generated from create_table_def_key.
		must start with db name.    
    key_length	Length of key
    table_name	Table name
    path	Path to file (possible in lower case) without .frm

  NOTES
    This is different from alloc_table_share() because temporary tables
    don't have to be shared between threads or put into the table def
    cache, so we can do some things notable simpler and faster

    If table is not put in thd->temporary_tables (happens only when
    one uses OPEN TEMPORARY) then one can specify 'db' as key and
    use key_length= 0 as neither table_cache_key or key_length will be used).
*/

void init_tmp_table_share(THD *thd, TABLE_SHARE *share, const char *key,
                          uint key_length, const char *table_name,
                          const char *path)
{
  DBUG_ENTER("init_tmp_table_share");
  DBUG_PRINT("enter", ("table: '%s'.'%s'", key, table_name));

  bzero((char*) share, sizeof(*share));
  init_sql_alloc(&share->mem_root, TABLE_ALLOC_BLOCK_SIZE, 0);
  share->table_category=         TABLE_CATEGORY_TEMPORARY;
  share->tmp_table=              INTERNAL_TMP_TABLE;
  share->db.str=                 (char*) key;
  share->db.length=		 strlen(key);
  share->table_cache_key.str=    (char*) key;
  share->table_cache_key.length= key_length;
  share->table_name.str=         (char*) table_name;
  share->table_name.length=      strlen(table_name);
  share->path.str=               (char*) path;
  share->normalized_path.str=    (char*) path;
  share->path.length= share->normalized_path.length= strlen(path);
  share->frm_version= 		 FRM_VER_TRUE_VARCHAR;

  share->cached_row_logging_check= -1;

  /*
    table_map_id is also used for MERGE tables to suppress repeated
    compatibility checks.
  */
  share->table_map_id= (ulong) thd->query_id;

  share->used_tables.empty();
  share->free_tables.empty();
  share->m_flush_tickets.empty();

  DBUG_VOID_RETURN;
}


/**
  Release resources (plugins) used by the share and free its memory.
  TABLE_SHARE is self-contained -- it's stored in its own MEM_ROOT.
  Free this MEM_ROOT.
*/

void TABLE_SHARE::destroy()
{
  uint idx;
  KEY *info_it;

  /* The mutex is initialized only for shares that are part of the TDC */
  if (tmp_table == NO_TMP_TABLE)
    mysql_mutex_destroy(&LOCK_ha_data);
  my_hash_free(&name_hash);

  plugin_unlock(NULL, db_plugin);
  db_plugin= NULL;

  /* Release fulltext parsers */
  info_it= key_info;
  for (idx= keys; idx; idx--, info_it++)
  {
    if (info_it->flags & HA_USES_PARSER)
    {
      plugin_unlock(NULL, info_it->parser);
      info_it->flags= 0;
    }
  }
<<<<<<< HEAD
=======
  if (ha_data_destroy)
  {
    ha_data_destroy(ha_data);
    ha_data_destroy= NULL;
  }
#ifdef WITH_PARTITION_STORAGE_ENGINE
  if (ha_part_data_destroy)
  {
    ha_part_data_destroy(ha_part_data);
    ha_part_data_destroy= NULL;
  }
#endif /* WITH_PARTITION_STORAGE_ENGINE */
>>>>>>> 8e35f7a8
  /*
    Make a copy since the share is allocated in its own root,
    and free_root() updates its argument after freeing the memory.
  */
  MEM_ROOT own_root= mem_root;
  free_root(&own_root, MYF(0));
}

/*
  Free table share and memory used by it

  SYNOPSIS
    free_table_share()
    share		Table share
*/

void free_table_share(TABLE_SHARE *share)
{
  DBUG_ENTER("free_table_share");
  DBUG_PRINT("enter", ("table: %s.%s", share->db.str, share->table_name.str));
  DBUG_ASSERT(share->ref_count == 0);

  if (share->m_flush_tickets.is_empty())
  {
    /*
      No threads are waiting for this share to be flushed (the
      share is not old, is for a temporary table, or just nobody
      happens to be waiting for it). Destroy it.
    */
    share->destroy();
  }
  else
  {
    Wait_for_flush_list::Iterator it(share->m_flush_tickets);
    Wait_for_flush *ticket;
    /*
      We're about to iterate over a list that is used
      concurrently. Make sure this never happens without a lock.
    */
    mysql_mutex_assert_owner(&LOCK_open);

    while ((ticket= it++))
      (void) ticket->get_ctx()->m_wait.set_status(MDL_wait::GRANTED);
    /*
      If there are threads waiting for this share to be flushed,
      the last one to receive the notification will destroy the
      share. At this point the share is removed from the table
      definition cache, so is OK to proceed here without waiting
      for this thread to do the work.
    */
  }
  DBUG_VOID_RETURN;
}


/**
  Return TRUE if a table name matches one of the system table names.
  Currently these are:

  help_category, help_keyword, help_relation, help_topic,
  proc, event
  time_zone, time_zone_leap_second, time_zone_name, time_zone_transition,
  time_zone_transition_type

  This function trades accuracy for speed, so may return false
  positives. Presumably mysql.* database is for internal purposes only
  and should not contain user tables.
*/

inline bool is_system_table_name(const char *name, uint length)
{
  CHARSET_INFO *ci= system_charset_info;

  return (
          /* mysql.proc table */
          (length == 4 &&
           my_tolower(ci, name[0]) == 'p' && 
           my_tolower(ci, name[1]) == 'r' &&
           my_tolower(ci, name[2]) == 'o' &&
           my_tolower(ci, name[3]) == 'c') ||

          (length > 4 &&
           (
            /* one of mysql.help* tables */
            (my_tolower(ci, name[0]) == 'h' &&
             my_tolower(ci, name[1]) == 'e' &&
             my_tolower(ci, name[2]) == 'l' &&
             my_tolower(ci, name[3]) == 'p') ||

            /* one of mysql.time_zone* tables */
            (my_tolower(ci, name[0]) == 't' &&
             my_tolower(ci, name[1]) == 'i' &&
             my_tolower(ci, name[2]) == 'm' &&
             my_tolower(ci, name[3]) == 'e') ||

            /* mysql.event table */
            (my_tolower(ci, name[0]) == 'e' &&
             my_tolower(ci, name[1]) == 'v' &&
             my_tolower(ci, name[2]) == 'e' &&
             my_tolower(ci, name[3]) == 'n' &&
             my_tolower(ci, name[4]) == 't')
            )
           )
         );
}


/**
  Check if a string contains path elements
*/  

static bool has_disabled_path_chars(const char *str)
{
  for (; *str; str++)
  {
    switch (*str) {
      case FN_EXTCHAR:
      case '/':
      case '\\':
      case '~':
      case '@':
        return TRUE;
    }
  }
  return FALSE;
}


/*
  Read table definition from a binary / text based .frm file
  
  SYNOPSIS
  open_table_def()
  thd		Thread handler
  share		Fill this with table definition
  db_flags	Bit mask of the following flags: OPEN_VIEW

  NOTES
    This function is called when the table definition is not cached in
    table_def_cache
    The data is returned in 'share', which is alloced by
    alloc_table_share().. The code assumes that share is initialized.

  RETURN VALUES
   0	ok
   1	Error (see open_table_error)
   2    Error (see open_table_error)
   3    Wrong data in .frm file
   4    Error (see open_table_error)
   5    Error (see open_table_error: charset unavailable)
   6    Unknown .frm version
*/

int open_table_def(THD *thd, TABLE_SHARE *share, uint db_flags)
{
  int error, table_type;
  bool error_given;
  File file;
  uchar head[64];
  char	path[FN_REFLEN];
  MEM_ROOT **root_ptr, *old_root;
  DBUG_ENTER("open_table_def");
  DBUG_PRINT("enter", ("table: '%s'.'%s'  path: '%s'", share->db.str,
                       share->table_name.str, share->normalized_path.str));

  error= 1;
  error_given= 0;

  strxmov(path, share->normalized_path.str, reg_ext, NullS);
  if ((file= mysql_file_open(key_file_frm,
                             path, O_RDONLY | O_SHARE, MYF(0))) < 0)
  {
    /*
      We don't try to open 5.0 unencoded name, if
      - non-encoded name contains '@' signs, 
        because '@' can be misinterpreted.
        It is not clear if '@' is escape character in 5.1,
        or a normal character in 5.0.
        
      - non-encoded db or table name contain "#mysql50#" prefix.
        This kind of tables must have been opened only by the
        mysql_file_open() above.
    */
    if (has_disabled_path_chars(share->table_name.str) ||
        has_disabled_path_chars(share->db.str) ||
        !strncmp(share->db.str, MYSQL50_TABLE_NAME_PREFIX,
                 MYSQL50_TABLE_NAME_PREFIX_LENGTH) ||
        !strncmp(share->table_name.str, MYSQL50_TABLE_NAME_PREFIX,
                 MYSQL50_TABLE_NAME_PREFIX_LENGTH))
      goto err_not_open;

    /* Try unencoded 5.0 name */
    uint length;
    strxnmov(path, sizeof(path)-1,
             mysql_data_home, "/", share->db.str, "/",
             share->table_name.str, reg_ext, NullS);
    length= unpack_filename(path, path) - reg_ext_length;
    /*
      The following is a safety test and should never fail
      as the old file name should never be longer than the new one.
    */
    DBUG_ASSERT(length <= share->normalized_path.length);
    /*
      If the old and the new names have the same length,
      then table name does not have tricky characters,
      so no need to check the old file name.
    */
    if (length == share->normalized_path.length ||
        ((file= mysql_file_open(key_file_frm,
                                path, O_RDONLY | O_SHARE, MYF(0))) < 0))
      goto err_not_open;

    /* Unencoded 5.0 table name found */
    path[length]= '\0'; // Remove .frm extension
    strmov(share->normalized_path.str, path);
    share->normalized_path.length= length;
  }

  error= 4;
  if (mysql_file_read(file, head, 64, MYF(MY_NABP)))
    goto err;

  if (head[0] == (uchar) 254 && head[1] == 1)
  {
    if (head[2] == FRM_VER || head[2] == FRM_VER+1 ||
        (head[2] >= FRM_VER+3 && head[2] <= FRM_VER+4))
    {
      /* Open view only */
      if (db_flags & OPEN_VIEW_ONLY)
      {
        error_given= 1;
        goto err;
      }
      table_type= 1;
    }
    else
    {
      error= 6;                                 // Unkown .frm version
      goto err;
    }
  }
  else if (memcmp(head, STRING_WITH_LEN("TYPE=")) == 0)
  {
    error= 5;
    if (memcmp(head+5,"VIEW",4) == 0)
    {
      share->is_view= 1;
      if (db_flags & OPEN_VIEW)
        error= 0;
    }
    goto err;
  }
  else
    goto err;

  /* No handling of text based files yet */
  if (table_type == 1)
  {
    root_ptr= my_pthread_getspecific_ptr(MEM_ROOT**, THR_MALLOC);
    old_root= *root_ptr;
    *root_ptr= &share->mem_root;
    error= open_binary_frm(thd, share, head, file);
    *root_ptr= old_root;
    error_given= 1;
  }

  share->table_category= get_table_category(& share->db, & share->table_name);

  if (!error)
    thd->status_var.opened_shares++;

err:
  mysql_file_close(file, MYF(MY_WME));

err_not_open:
  if (error && !error_given)
  {
    share->error= error;
    open_table_error(share, error, (share->open_errno= my_errno), 0);
  }

  DBUG_RETURN(error);
}


/*
  Read data from a binary .frm file from MySQL 3.23 - 5.0 into TABLE_SHARE
*/

static int open_binary_frm(THD *thd, TABLE_SHARE *share, uchar *head,
                           File file)
{
  int error, errarg= 0;
  uint new_frm_ver, field_pack_length, new_field_pack_flag;
  uint interval_count, interval_parts, read_length, int_length;
  uint db_create_options, keys, key_parts, n_length;
  uint key_info_length, com_length, null_bit_pos;
  uint extra_rec_buf_length;
  uint i,j;
  bool use_hash;
  char *keynames, *names, *comment_pos;
  uchar forminfo[288];
  uchar *record;
  uchar *disk_buff, *strpos, *null_flags, *null_pos;
  ulong pos, record_offset, *rec_per_key, rec_buff_length;
  handler *handler_file= 0;
  KEY	*keyinfo;
  KEY_PART_INFO *key_part;
  SQL_CRYPT *crypted=0;
  Field  **field_ptr, *reg_field;
  const char **interval_array;
  enum legacy_db_type legacy_db_type;
  my_bitmap_map *bitmaps;
<<<<<<< HEAD
  bool null_bits_are_used;
  uint vcol_screen_length, options_len;
  char *vcol_screen_pos;
  uchar *options, *buff= 0;
=======
  uchar *extra_segment_buff= 0;
  const uint format_section_header_size= 8;
  uchar *format_section_fields= 0;
>>>>>>> 8e35f7a8
  DBUG_ENTER("open_binary_frm");

  LINT_INIT(options);
  LINT_INIT(options_len);

  new_field_pack_flag= head[27];
  new_frm_ver= (head[2] - FRM_VER);
  field_pack_length= new_frm_ver < 2 ? 11 : 17;
  disk_buff= 0;

  error= 3;
  /* Position of the form in the form file. */
  if (!(pos= get_form_pos(file, head)))
    goto err;                                   /* purecov: inspected */

  mysql_file_seek(file,pos,MY_SEEK_SET,MYF(0));
  if (mysql_file_read(file, forminfo,288,MYF(MY_NABP)))
    goto err;
  share->frm_version= head[2];
  /*
    Check if .frm file created by MySQL 5.0. In this case we want to
    display CHAR fields as CHAR and not as VARCHAR.
    We do it this way as we want to keep the old frm version to enable
    MySQL 4.1 to read these files.
  */
  if (share->frm_version == FRM_VER_TRUE_VARCHAR -1 && head[33] == 5)
    share->frm_version= FRM_VER_TRUE_VARCHAR;

#ifdef WITH_PARTITION_STORAGE_ENGINE
  if (*(head+61) &&
      !(share->default_part_db_type= 
        ha_checktype(thd, (enum legacy_db_type) (uint) *(head+61), 1, 0)))
    goto err;
  DBUG_PRINT("info", ("default_part_db_type = %u", head[61]));
#endif
  legacy_db_type= (enum legacy_db_type) (uint) *(head+3);
  DBUG_ASSERT(share->db_plugin == NULL);
  /*
    if the storage engine is dynamic, no point in resolving it by its
    dynamically allocated legacy_db_type. We will resolve it later by name.
  */
  if (legacy_db_type > DB_TYPE_UNKNOWN && 
      legacy_db_type < DB_TYPE_FIRST_DYNAMIC)
    share->db_plugin= ha_lock_engine(NULL, 
                                     ha_checktype(thd, legacy_db_type, 0, 0));
  share->db_create_options= db_create_options= uint2korr(head+30);
  share->db_options_in_use= share->db_create_options;
  share->mysql_version= uint4korr(head+51);
  share->null_field_first= 0;
  if (!head[32])				// New frm file in 3.23
  {
    share->avg_row_length= uint4korr(head+34);
    share->transactional= (ha_choice) (head[39] & 3);
    share->page_checksum= (ha_choice) ((head[39] >> 2) & 3);
    share->row_type= (row_type) head[40];
    share->table_charset= get_charset((((uint) head[41]) << 8) + 
                                        (uint) head[38],MYF(0));
    share->null_field_first= 1;
  }
  if (!share->table_charset)
  {
    /* unknown charset in head[38] or pre-3.23 frm */
    if (use_mb(default_charset_info))
    {
      /* Warn that we may be changing the size of character columns */
      sql_print_warning("'%s' had no or invalid character set, "
                        "and default character set is multi-byte, "
                        "so character column sizes may have changed",
                        share->path.str);
    }
    share->table_charset= default_charset_info;
  }
  share->db_record_offset= 1;
  if (db_create_options & HA_OPTION_LONG_BLOB_PTR)
    share->blob_ptr_size= portable_sizeof_char_ptr;
  /* Set temporarily a good value for db_low_byte_first */
  share->db_low_byte_first= test(legacy_db_type != DB_TYPE_ISAM);
  error=4;
  share->max_rows= uint4korr(head+18);
  share->min_rows= uint4korr(head+22);

  /* Read keyinformation */
  key_info_length= (uint) uint2korr(head+28);
  mysql_file_seek(file, (ulong) uint2korr(head+6), MY_SEEK_SET, MYF(0));
  if (read_string(file,(uchar**) &disk_buff,key_info_length))
    goto err;                                   /* purecov: inspected */
  if (disk_buff[0] & 0x80)
  {
    share->keys=      keys=      (disk_buff[1] << 7) | (disk_buff[0] & 0x7f);
    share->key_parts= key_parts= uint2korr(disk_buff+2);
  }
  else
  {
    share->keys=      keys=      disk_buff[0];
    share->key_parts= key_parts= disk_buff[1];
  }
  share->keys_for_keyread.init(0);
  share->keys_in_use.init(keys);

  n_length=keys*sizeof(KEY)+key_parts*sizeof(KEY_PART_INFO);
  if (!(keyinfo = (KEY*) alloc_root(&share->mem_root,
				    n_length + uint2korr(disk_buff+4))))
    goto err;                                   /* purecov: inspected */
  bzero((char*) keyinfo,n_length);
  share->key_info= keyinfo;
  key_part= reinterpret_cast<KEY_PART_INFO*>(keyinfo+keys);
  strpos=disk_buff+6;

  if (!(rec_per_key= (ulong*) alloc_root(&share->mem_root,
                                         sizeof(ulong)*key_parts)))
    goto err;

  for (i=0 ; i < keys ; i++, keyinfo++)
  {
    if (new_frm_ver >= 3)
    {
      keyinfo->flags=	   (uint) uint2korr(strpos) ^ HA_NOSAME;
      keyinfo->key_length= (uint) uint2korr(strpos+2);
      keyinfo->key_parts=  (uint) strpos[4];
      keyinfo->algorithm=  (enum ha_key_alg) strpos[5];
      keyinfo->block_size= uint2korr(strpos+6);
      strpos+=8;
    }
    else
    {
      keyinfo->flags=	 ((uint) strpos[0]) ^ HA_NOSAME;
      keyinfo->key_length= (uint) uint2korr(strpos+1);
      keyinfo->key_parts=  (uint) strpos[3];
      keyinfo->algorithm= HA_KEY_ALG_UNDEF;
      strpos+=4;
    }

    keyinfo->key_part=	 key_part;
    keyinfo->rec_per_key= rec_per_key;
    for (j=keyinfo->key_parts ; j-- ; key_part++)
    {
      *rec_per_key++=0;
      key_part->fieldnr=	(uint16) (uint2korr(strpos) & FIELD_NR_MASK);
      key_part->offset= (uint) uint2korr(strpos+2)-1;
      key_part->key_type=	(uint) uint2korr(strpos+5);
      // key_part->field=	(Field*) 0;	// Will be fixed later
      if (new_frm_ver >= 1)
      {
	key_part->key_part_flag= *(strpos+4);
	key_part->length=	(uint) uint2korr(strpos+7);
	strpos+=9;
      }
      else
      {
	key_part->length=	*(strpos+4);
	key_part->key_part_flag=0;
	if (key_part->length > 128)
	{
	  key_part->length&=127;		/* purecov: inspected */
	  key_part->key_part_flag=HA_REVERSE_SORT; /* purecov: inspected */
	}
	strpos+=7;
      }
      key_part->store_length=key_part->length;
    }
  }
  keynames=(char*) key_part;
  strpos+= (strmov(keynames, (char *) strpos) - keynames)+1;

  //reading index comments
  for (keyinfo= share->key_info, i=0; i < keys; i++, keyinfo++)
  {
    if (keyinfo->flags & HA_USES_COMMENT)
    {
      keyinfo->comment.length= uint2korr(strpos);
      keyinfo->comment.str= strmake_root(&share->mem_root, (char*) strpos+2,
                                         keyinfo->comment.length);
      strpos+= 2 + keyinfo->comment.length;
    } 
    DBUG_ASSERT(test(keyinfo->flags & HA_USES_COMMENT) == 
               (keyinfo->comment.length > 0));
  }

  share->reclength = uint2korr((head+16));
  share->stored_rec_length= share->reclength;
  if (*(head+26) == 1)
    share->system= 1;				/* one-record-database */
#ifdef HAVE_CRYPTED_FRM
  else if (*(head+26) == 2)
  {
    crypted= get_crypt_for_frm();
    share->crypted= 1;
  }
#endif

  record_offset= (ulong) (uint2korr(head+6)+
                          ((uint2korr(head+14) == 0xffff ?
                            uint4korr(head+47) : uint2korr(head+14))));
 
  if ((n_length= uint4korr(head+55)))
  {
    /* Read extra data segment */
    uchar *next_chunk, *buff_end;
    DBUG_PRINT("info", ("extra segment size is %u bytes", n_length));
<<<<<<< HEAD
    if (!(next_chunk= buff= (uchar*) my_malloc(n_length+1, MYF(MY_WME))))
      goto err;
    if (mysql_file_pread(file, buff, n_length, record_offset + share->reclength,
                         MYF(MY_NABP)))
      goto free_and_err;
    share->connect_string.length= uint2korr(buff);
=======
    if (!(extra_segment_buff= (uchar*) my_malloc(n_length, MYF(MY_WME))))
      goto err;
    next_chunk= extra_segment_buff;
    if (mysql_file_pread(file, extra_segment_buff,
                         n_length, record_offset + share->reclength,
                         MYF(MY_NABP)))
    {
      goto err;
    }
    share->connect_string.length= uint2korr(next_chunk);
>>>>>>> 8e35f7a8
    if (!(share->connect_string.str= strmake_root(&share->mem_root,
                                                  (char*) next_chunk + 2,
                                                  share->connect_string.
                                                  length)))
<<<<<<< HEAD
      goto free_and_err;
=======
    {
      goto err;
    }
>>>>>>> 8e35f7a8
    next_chunk+= share->connect_string.length + 2;
    buff_end= extra_segment_buff + n_length;
    if (next_chunk + 2 < buff_end)
    {
      uint str_db_type_length= uint2korr(next_chunk);
      LEX_STRING name;
      name.str= (char*) next_chunk + 2;
      name.length= str_db_type_length;

      plugin_ref tmp_plugin= ha_resolve_by_name(thd, &name);
      if (tmp_plugin != NULL && !plugin_equals(tmp_plugin, share->db_plugin))
      {
        if (legacy_db_type > DB_TYPE_UNKNOWN &&
            legacy_db_type < DB_TYPE_FIRST_DYNAMIC &&
            legacy_db_type != ha_legacy_type(
                plugin_data(tmp_plugin, handlerton *)))
        {
          /* bad file, legacy_db_type did not match the name */
<<<<<<< HEAD
          goto free_and_err;
=======
          goto err;
>>>>>>> 8e35f7a8
        }
        /*
          tmp_plugin is locked with a local lock.
          we unlock the old value of share->db_plugin before
          replacing it with a globally locked version of tmp_plugin
        */
        plugin_unlock(NULL, share->db_plugin);
        share->db_plugin= my_plugin_lock(NULL, tmp_plugin);
        DBUG_PRINT("info", ("setting dbtype to '%.*s' (%d)",
                            str_db_type_length, next_chunk + 2,
                            ha_legacy_type(share->db_type())));
      }
#ifdef WITH_PARTITION_STORAGE_ENGINE
      else if (str_db_type_length == 9 &&
               !strncmp((char *) next_chunk + 2, "partition", 9))
      {
        /*
          Use partition handler
          tmp_plugin is locked with a local lock.
          we unlock the old value of share->db_plugin before
          replacing it with a globally locked version of tmp_plugin
        */
        /* Check if the partitioning engine is ready */
        if (!plugin_is_ready(&name, MYSQL_STORAGE_ENGINE_PLUGIN))
        {
          error= 8;
          my_error(ER_OPTION_PREVENTS_STATEMENT, MYF(0),
                   "--skip-partition");
<<<<<<< HEAD
          goto free_and_err;
=======
          goto err;
>>>>>>> 8e35f7a8
        }
        plugin_unlock(NULL, share->db_plugin);
        share->db_plugin= ha_lock_engine(NULL, partition_hton);
        DBUG_PRINT("info", ("setting dbtype to '%.*s' (%d)",
                            str_db_type_length, next_chunk + 2,
                            ha_legacy_type(share->db_type())));
      }
#endif
      else if (!tmp_plugin)
      {
        /* purecov: begin inspected */
        error= 8;
        name.str[name.length]=0;
        my_error(ER_UNKNOWN_STORAGE_ENGINE, MYF(0), name.str);
<<<<<<< HEAD
        goto free_and_err;
=======
        goto err;
>>>>>>> 8e35f7a8
        /* purecov: end */
      }
      next_chunk+= str_db_type_length + 2;
    }
    if (next_chunk + 5 < buff_end)
    {
      uint32 partition_info_str_len = uint4korr(next_chunk);
#ifdef WITH_PARTITION_STORAGE_ENGINE
      if ((share->partition_info_buffer_size=
             share->partition_info_str_len= partition_info_str_len))
      {
        if (!(share->partition_info_str= (char*)
              memdup_root(&share->mem_root, next_chunk + 4,
                          partition_info_str_len + 1)))
<<<<<<< HEAD
          goto free_and_err;
=======
        {
          goto err;
        }
>>>>>>> 8e35f7a8
      }
#else
      if (partition_info_str_len)
      {
        DBUG_PRINT("info", ("WITH_PARTITION_STORAGE_ENGINE is not defined"));
<<<<<<< HEAD
        goto free_and_err;
      }
#endif
      next_chunk+= 5 + partition_info_str_len;
    }
=======
        goto err;
      }
#endif
      next_chunk+= 5 + partition_info_str_len;
    }
#if MYSQL_VERSION_ID < 50200
    if (share->mysql_version >= 50106 && share->mysql_version <= 50109)
    {
      /*
         Partition state array was here in version 5.1.6 to 5.1.9, this code
         makes it possible to load a 5.1.6 table in later versions. Can most
         likely be removed at some point in time. Will only be used for
         upgrades within 5.1 series of versions. Upgrade to 5.2 can only be
         done from newer 5.1 versions.
      */
      next_chunk+= 4;
    }
    else
#endif
>>>>>>> 8e35f7a8
    if (share->mysql_version >= 50110)
    {
      /* New auto_partitioned indicator introduced in 5.1.11 */
#ifdef WITH_PARTITION_STORAGE_ENGINE
      share->auto_partitioned= *next_chunk;
#endif
      next_chunk++;
      DBUG_ASSERT(next_chunk <= buff_end);
    }
    keyinfo= share->key_info;
    for (i= 0; i < keys; i++, keyinfo++)
    {
      if (keyinfo->flags & HA_USES_PARSER)
      {
        LEX_STRING parser_name;
        if (next_chunk >= buff_end)
        {
          DBUG_PRINT("error",
                     ("fulltext key uses parser that is not defined in .frm"));
<<<<<<< HEAD
          goto free_and_err;
=======
          goto err;
>>>>>>> 8e35f7a8
        }
        parser_name.str= (char*) next_chunk;
        parser_name.length= strlen((char*) next_chunk);
        next_chunk+= parser_name.length + 1;
        keyinfo->parser= my_plugin_lock_by_name(NULL, &parser_name,
                                                MYSQL_FTPARSER_PLUGIN);
        if (! keyinfo->parser)
        {
          my_error(ER_PLUGIN_IS_NOT_LOADED, MYF(0), parser_name.str);
<<<<<<< HEAD
          goto free_and_err;
        }
      }
    }

=======
          goto err;
        }
      }
    }
>>>>>>> 8e35f7a8
    if (forminfo[46] == (uchar)255)
    {
      //reading long table comment
      if (next_chunk + 2 > buff_end)
      {
          DBUG_PRINT("error",
                     ("long table comment is not defined in .frm"));
<<<<<<< HEAD
          goto free_and_err;
=======
          goto err;
>>>>>>> 8e35f7a8
      }
      share->comment.length = uint2korr(next_chunk);
      if (! (share->comment.str= strmake_root(&share->mem_root,
             (char*)next_chunk + 2, share->comment.length)))
<<<<<<< HEAD
          goto free_and_err;
      next_chunk+= 2 + share->comment.length;
    }

    DBUG_ASSERT(next_chunk <= buff_end);
    if (share->db_create_options & HA_OPTION_TEXT_CREATE_OPTIONS)
    {
      /*
        store options position, but skip till the time we will
        know number of fields
      */
      options_len= uint4korr(next_chunk);
      options= next_chunk + 4;
      next_chunk+= options_len + 4;
    }
    DBUG_ASSERT(next_chunk <= buff_end);
=======
      {
          goto err;
      }
      next_chunk+= 2 + share->comment.length;
    }

    if (next_chunk + format_section_header_size < buff_end)
    {
      /*
        New extra data segment called "format section" with additional
        table and column properties introduced by MySQL Cluster
        based on 5.1.20

        Table properties:
        TABLESPACE <ts> and STORAGE [DISK|MEMORY]

        Column properties:
        COLUMN_FORMAT [DYNAMIC|FIXED] and STORAGE [DISK|MEMORY]
      */
      DBUG_PRINT("info", ("Found format section"));

      /* header */
      const uint format_section_length= uint2korr(next_chunk);
      const uint format_section_flags= uint4korr(next_chunk+2);
      /* 2 bytes unused */

      if (next_chunk + format_section_length > buff_end)
      {
        DBUG_PRINT("error", ("format section length too long: %u",
                             format_section_length));
        goto err;
      }
      DBUG_PRINT("info", ("format_section_length: %u, format_section_flags: %u",
                          format_section_length, format_section_flags));

      share->default_storage_media=
        (enum ha_storage_media) (format_section_flags & 0x7);

      /* tablespace */
      const char *tablespace=
        (const char*)next_chunk + format_section_header_size;
      const uint tablespace_length= strlen(tablespace);
      if (tablespace_length &&
          !(share->tablespace= strmake_root(&share->mem_root,
                                            tablespace, tablespace_length+1)))
      {
        goto err;
      }
      DBUG_PRINT("info", ("tablespace: '%s'",
                          share->tablespace ? share->tablespace : "<null>"));

      /* pointer to format section for fields */
      format_section_fields=
        next_chunk + format_section_header_size + tablespace_length + 1;

      next_chunk+= format_section_length;
    }
>>>>>>> 8e35f7a8
  }
  share->key_block_size= uint2korr(head+62);

  error=4;
  extra_rec_buf_length= uint2korr(head+59);
  rec_buff_length= ALIGN_SIZE(share->reclength + 1 + extra_rec_buf_length);
  share->rec_buff_length= rec_buff_length;
  if (!(record= (uchar *) alloc_root(&share->mem_root,
                                     rec_buff_length)))
    goto free_and_err;                          /* purecov: inspected */
  share->default_values= record;
  if (mysql_file_pread(file, record, (size_t) share->reclength,
                       record_offset, MYF(MY_NABP)))
<<<<<<< HEAD
    goto free_and_err;                          /* purecov: inspected */
=======
    goto err;                                   /* purecov: inspected */
>>>>>>> 8e35f7a8

  mysql_file_seek(file, pos+288, MY_SEEK_SET, MYF(0));
#ifdef HAVE_CRYPTED_FRM
  if (crypted)
  {
    crypted->decode((char*) forminfo+256,288-256);
    if (sint2korr(forminfo+284) != 0)		// Should be 0
<<<<<<< HEAD
      goto free_and_err;                        // Wrong password
=======
      goto err;                                 // Wrong password
>>>>>>> 8e35f7a8
  }
#endif

  share->fields= uint2korr(forminfo+258);
  pos= uint2korr(forminfo+260);   /* Length of all screens */
  n_length= uint2korr(forminfo+268);
  interval_count= uint2korr(forminfo+270);
  interval_parts= uint2korr(forminfo+272);
  int_length= uint2korr(forminfo+274);
  share->null_fields= uint2korr(forminfo+282);
  com_length= uint2korr(forminfo+284);
<<<<<<< HEAD
  vcol_screen_length= uint2korr(forminfo+286);
  share->vfields= 0;
  share->stored_fields= share->fields;
=======
>>>>>>> 8e35f7a8
  if (forminfo[46] != (uchar)255)
  {
    share->comment.length=  (int) (forminfo[46]);
    share->comment.str= strmake_root(&share->mem_root, (char*) forminfo+47,
                                     share->comment.length);
  }
<<<<<<< HEAD

  DBUG_PRINT("info",("i_count: %d  i_parts: %d  index: %d  n_length: %d  int_length: %d  com_length: %d  vcol_screen_length: %d", interval_count,interval_parts, share->keys,n_length,int_length, com_length, vcol_screen_length));
=======
>>>>>>> 8e35f7a8


  if (!(field_ptr = (Field **)
	alloc_root(&share->mem_root,
		   (uint) ((share->fields+1)*sizeof(Field*)+
			   interval_count*sizeof(TYPELIB)+
			   (share->fields+interval_parts+
			    keys+3)*sizeof(char *)+
			   (n_length+int_length+com_length+
			       vcol_screen_length)))))
    goto free_and_err;                           /* purecov: inspected */

  share->field= field_ptr;
  read_length=(uint) (share->fields * field_pack_length +
		      pos+ (uint) (n_length+int_length+com_length+
		                   vcol_screen_length));
  if (read_string(file,(uchar**) &disk_buff,read_length))
    goto free_and_err;                           /* purecov: inspected */
#ifdef HAVE_CRYPTED_FRM
  if (crypted)
  {
    crypted->decode((char*) disk_buff,read_length);
    delete crypted;
    crypted=0;
  }
#endif
  strpos= disk_buff+pos;

  share->intervals= (TYPELIB*) (field_ptr+share->fields+1);
  interval_array= (const char **) (share->intervals+interval_count);
  names= (char*) (interval_array+share->fields+interval_parts+keys+3);
  if (!interval_count)
    share->intervals= 0;			// For better debugging
  memcpy((char*) names, strpos+(share->fields*field_pack_length),
	 (uint) (n_length+int_length));
  comment_pos= names+(n_length+int_length);
  memcpy(comment_pos, disk_buff+read_length-com_length-vcol_screen_length, 
         com_length);
  vcol_screen_pos= names+(n_length+int_length+com_length);
  memcpy(vcol_screen_pos, disk_buff+read_length-vcol_screen_length, 
         vcol_screen_length);

  fix_type_pointers(&interval_array, &share->fieldnames, 1, &names);
  if (share->fieldnames.count != share->fields)
    goto free_and_err;
  fix_type_pointers(&interval_array, share->intervals, interval_count,
		    &names);

  {
    /* Set ENUM and SET lengths */
    TYPELIB *interval;
    for (interval= share->intervals;
         interval < share->intervals + interval_count;
         interval++)
    {
      uint count= (uint) (interval->count + 1) * sizeof(uint);
      if (!(interval->type_lengths= (uint *) alloc_root(&share->mem_root,
                                                        count)))
        goto free_and_err;
      for (count= 0; count < interval->count; count++)
      {
        char *val= (char*) interval->type_names[count];
        interval->type_lengths[count]= strlen(val);
      }
      interval->type_lengths[count]= 0;
    }
  }

  if (keynames)
    fix_type_pointers(&interval_array, &share->keynames, 1, &keynames);

 /* Allocate handler */
  if (!(handler_file= get_new_handler(share, thd->mem_root,
                                      share->db_type())))
    goto free_and_err;

  record= share->default_values-1;              /* Fieldstart = 1 */
  null_bits_are_used= share->null_fields != 0;
  if (share->null_field_first)
  {
    null_flags= null_pos= (uchar*) record+1;
    null_bit_pos= (db_create_options & HA_OPTION_PACK_RECORD) ? 0 : 1;
    /*
      null_bytes below is only correct under the condition that
      there are no bit fields.  Correct values is set below after the
      table struct is initialized
    */
    share->null_bytes= (share->null_fields + null_bit_pos + 7) / 8;
  }
#ifndef WE_WANT_TO_SUPPORT_VERY_OLD_FRM_FILES
  else
  {
    share->null_bytes= (share->null_fields+7)/8;
    null_flags= null_pos= (uchar*) (record + 1 +share->reclength -
                                    share->null_bytes);
    null_bit_pos= 0;
  }
#endif

  use_hash= share->fields >= MAX_FIELDS_BEFORE_HASH;
  if (use_hash)
    use_hash= !my_hash_init(&share->name_hash,
                            system_charset_info,
                            share->fields,0,0,
                            (my_hash_get_key) get_field_name,0,0);

  for (i=0 ; i < share->fields; i++, strpos+=field_pack_length, field_ptr++)
  {
    uint pack_flag, interval_nr, unireg_type, recpos, field_length;
    uint vcol_info_length=0;
    uint vcol_expr_length=0;
    enum_field_types field_type;
    CHARSET_INFO *charset=NULL;
    Field::geometry_type geom_type= Field::GEOM_GEOMETRY;
    LEX_STRING comment;
    Virtual_column_info *vcol_info= 0;
    bool fld_stored_in_db= TRUE;

    if (new_frm_ver >= 3)
    {
      /* new frm file in 4.1 */
      field_length= uint2korr(strpos+3);
      recpos=	    uint3korr(strpos+5);
      pack_flag=    uint2korr(strpos+8);
      unireg_type=  (uint) strpos[10];
      interval_nr=  (uint) strpos[12];
      uint comment_length=uint2korr(strpos+15);
      field_type=(enum_field_types) (uint) strpos[13];

      /* charset and geometry_type share the same byte in frm */
      if (field_type == MYSQL_TYPE_GEOMETRY)
      {
#ifdef HAVE_SPATIAL
	geom_type= (Field::geometry_type) strpos[14];
	charset= &my_charset_bin;
#else
	error= 4;  // unsupported field type
	goto free_and_err;
#endif
      }
      else
      {
        uint csid= strpos[14] + (((uint) strpos[11]) << 8);
        if (!csid)
          charset= &my_charset_bin;
        else if (!(charset= get_charset(csid, MYF(0))))
        {
          error= 5; // Unknown or unavailable charset
          errarg= (int) csid;
<<<<<<< HEAD
          goto free_and_err;
=======
          goto err;
>>>>>>> 8e35f7a8
        }
      }

      if ((uchar)field_type == (uchar)MYSQL_TYPE_VIRTUAL)
      {
        DBUG_ASSERT(interval_nr); // Expect non-null expression
        /* 
          The interval_id byte in the .frm file stores the length of the
          expression statement for a virtual column.
        */
        vcol_info_length= interval_nr;
        interval_nr= 0;
      }

      if (!comment_length)
      {
	comment.str= (char*) "";
	comment.length=0;
      }
      else
      {
	comment.str=    (char*) comment_pos;
	comment.length= comment_length;
	comment_pos+=   comment_length;
      }

      if (vcol_info_length)
      {
        /*
          Get virtual column data stored in the .frm file as follows:
          byte 1      = 1 (always 1 to allow for future extensions)
          byte 2      = sql_type
          byte 3      = flags (as of now, 0 - no flags, 1 - field is physically stored)
          byte 4-...  = virtual column expression (text data)
        */
        vcol_info= new Virtual_column_info();
        if ((uint)vcol_screen_pos[0] != 1)
        {
          error= 4;
          goto free_and_err;
        }
        field_type= (enum_field_types) (uchar) vcol_screen_pos[1];
        fld_stored_in_db= (bool) (uint) vcol_screen_pos[2];
        vcol_expr_length= vcol_info_length-(uint)FRM_VCOL_HEADER_SIZE;
        if (!(vcol_info->expr_str.str=
              (char *)memdup_root(&share->mem_root,
                                  vcol_screen_pos+(uint)FRM_VCOL_HEADER_SIZE,
                                  vcol_expr_length)))
          goto free_and_err;
        vcol_info->expr_str.length= vcol_expr_length;
        vcol_screen_pos+= vcol_info_length;
        share->vfields++;
      }
    }
    else
    {
      field_length= (uint) strpos[3];
      recpos=	    uint2korr(strpos+4),
      pack_flag=    uint2korr(strpos+6);
      pack_flag&=   ~FIELDFLAG_NO_DEFAULT;     // Safety for old files
      unireg_type=  (uint) strpos[8];
      interval_nr=  (uint) strpos[10];

      /* old frm file */
      field_type= (enum_field_types) f_packtype(pack_flag);
      if (f_is_binary(pack_flag))
      {
        /*
          Try to choose the best 4.1 type:
          - for 4.0 "CHAR(N) BINARY" or "VARCHAR(N) BINARY" 
            try to find a binary collation for character set.
          - for other types (e.g. BLOB) just use my_charset_bin. 
        */
        if (!f_is_blob(pack_flag))
        {
          // 3.23 or 4.0 string
          if (!(charset= get_charset_by_csname(share->table_charset->csname,
                                               MY_CS_BINSORT, MYF(0))))
            charset= &my_charset_bin;
        }
        else
          charset= &my_charset_bin;
      }
      else
        charset= share->table_charset;
      bzero((char*) &comment, sizeof(comment));
    }

    if (interval_nr && charset->mbminlen > 1)
    {
      /* Unescape UCS2 intervals from HEX notation */
      TYPELIB *interval= share->intervals + interval_nr - 1;
      unhex_type2(interval);
    }
    
#ifndef TO_BE_DELETED_ON_PRODUCTION
    if (field_type == MYSQL_TYPE_NEWDECIMAL && !share->mysql_version)
    {
      /*
        Fix pack length of old decimal values from 5.0.3 -> 5.0.4
        The difference is that in the old version we stored precision
        in the .frm table while we now store the display_length
      */
      uint decimals= f_decimals(pack_flag);
      field_length= my_decimal_precision_to_length(field_length,
                                                   decimals,
                                                   f_is_dec(pack_flag) == 0);
      sql_print_error("Found incompatible DECIMAL field '%s' in %s; "
                      "Please do \"ALTER TABLE '%s' FORCE\" to fix it!",
                      share->fieldnames.type_names[i], share->table_name.str,
                      share->table_name.str);
      push_warning_printf(thd, MYSQL_ERROR::WARN_LEVEL_WARN,
                          ER_CRASHED_ON_USAGE,
                          "Found incompatible DECIMAL field '%s' in %s; "
                          "Please do \"ALTER TABLE '%s' FORCE\" to fix it!",
                          share->fieldnames.type_names[i],
                          share->table_name.str,
                          share->table_name.str);
      share->crashed= 1;                        // Marker for CHECK TABLE
    }
#endif

    *field_ptr= reg_field=
      make_field(share, record+recpos,
		 (uint32) field_length,
		 null_pos, null_bit_pos,
		 pack_flag,
		 field_type,
		 charset,
		 geom_type,
		 (Field::utype) MTYP_TYPENR(unireg_type),
		 (interval_nr ?
		  share->intervals+interval_nr-1 :
		  (TYPELIB*) 0),
		 share->fieldnames.type_names[i]);
    if (!reg_field)				// Not supported field type
    {
      error= 4;
      goto free_and_err;			/* purecov: inspected */
    }

    reg_field->field_index= i;
    reg_field->comment=comment;
    reg_field->vcol_info= vcol_info;
    reg_field->stored_in_db= fld_stored_in_db;
    if (field_type == MYSQL_TYPE_BIT && !f_bit_as_char(pack_flag))
    {
      null_bits_are_used= 1;
      if ((null_bit_pos+= field_length & 7) > 7)
      {
        null_pos++;
        null_bit_pos-= 8;
      }
    }
    if (!(reg_field->flags & NOT_NULL_FLAG))
    {
      if (!(null_bit_pos= (null_bit_pos + 1) & 7))
        null_pos++;
    }
    if (f_no_default(pack_flag))
      reg_field->flags|= NO_DEFAULT_VALUE_FLAG;

    if (reg_field->unireg_check == Field::NEXT_NUMBER)
      share->found_next_number_field= field_ptr;
    if (share->timestamp_field == reg_field)
      share->timestamp_field_offset= i;

    if (use_hash)
    {
      if (my_hash_insert(&share->name_hash,
                         (uchar*) field_ptr))
      {
        /*
          Set return code 8 here to indicate that an error has
          occurred but that the error message already has been
          sent (OOM).
        */
        error= 8; 
        goto free_and_err;
      }
<<<<<<< HEAD
    }
    if (!reg_field->stored_in_db)
    {
      share->stored_fields--;
      if (share->stored_rec_length>=recpos)
        share->stored_rec_length= recpos-1;
=======

    if (format_section_fields)
    {
      const uchar field_flags= format_section_fields[i];
      const uchar field_storage= (field_flags & STORAGE_TYPE_MASK);
      const uchar field_column_format=
        ((field_flags >> COLUMN_FORMAT_SHIFT)& COLUMN_FORMAT_MASK);
      DBUG_PRINT("debug", ("field flags: %u, storage: %u, column_format: %u",
                           field_flags, field_storage, field_column_format));
      (void)field_storage; /* Reserved by and used in MySQL Cluster */
      (void)field_column_format; /* Reserved by and used in MySQL Cluster */
>>>>>>> 8e35f7a8
    }
  }
  *field_ptr=0;					// End marker
  /* Sanity checks: */
  DBUG_ASSERT(share->fields>=share->stored_fields);
  DBUG_ASSERT(share->reclength>=share->stored_rec_length);

  /* Fix key->name and key_part->field */
  if (key_parts)
  {
    uint primary_key=(uint) (find_type(primary_key_name, &share->keynames,
                                       FIND_TYPE_NO_PREFIX) - 1);
    longlong ha_option= handler_file->ha_table_flags();
    keyinfo= share->key_info;
    key_part= keyinfo->key_part;

    for (uint key=0 ; key < share->keys ; key++,keyinfo++)
    {
      uint usable_parts= 0;
      keyinfo->name=(char*) share->keynames.type_names[key];
      keyinfo->name_length= strlen(keyinfo->name);
      keyinfo->cache_name=
        (uchar*) alloc_root(&share->mem_root,
                            share->table_cache_key.length+
                            keyinfo->name_length + 1);
      if (keyinfo->cache_name)           // If not out of memory
      {
        uchar *pos= keyinfo->cache_name;
        memcpy(pos, share->table_cache_key.str, share->table_cache_key.length);
        memcpy(pos + share->table_cache_key.length, keyinfo->name,
               keyinfo->name_length+1);
      }

      /* Fix fulltext keys for old .frm files */
      if (share->key_info[key].flags & HA_FULLTEXT)
	share->key_info[key].algorithm= HA_KEY_ALG_FULLTEXT;

      if (primary_key >= MAX_KEY && (keyinfo->flags & HA_NOSAME))
      {
	/*
	  If the UNIQUE key doesn't have NULL columns and is not a part key
	  declare this as a primary key.
	*/
	primary_key=key;
	for (i=0 ; i < keyinfo->key_parts ;i++)
	{
	  uint fieldnr= key_part[i].fieldnr;
	  if (!fieldnr ||
	      share->field[fieldnr-1]->null_ptr ||
	      share->field[fieldnr-1]->key_length() !=
	      key_part[i].length)
	  {
	    primary_key=MAX_KEY;		// Can't be used
	    break;
	  }
	}
      }

      for (i=0 ; i < keyinfo->key_parts ; key_part++,i++)
      {
        Field *field;
	if (new_field_pack_flag <= 1)
	  key_part->fieldnr= (uint16) find_field(share->field,
                                                 share->default_values,
                                                 (uint) key_part->offset,
                                                 (uint) key_part->length);
	if (!key_part->fieldnr)
        {
          error= 4;                             // Wrong file
          goto free_and_err;
        }
        field= key_part->field= share->field[key_part->fieldnr-1];
        key_part->type= field->key_type();
        if (field->null_ptr)
        {
          key_part->null_offset=(uint) ((uchar*) field->null_ptr -
                                        share->default_values);
          key_part->null_bit= field->null_bit;
          key_part->store_length+=HA_KEY_NULL_LENGTH;
          keyinfo->flags|=HA_NULL_PART_KEY;
          keyinfo->extra_length+= HA_KEY_NULL_LENGTH;
          keyinfo->key_length+= HA_KEY_NULL_LENGTH;
        }
        if (field->type() == MYSQL_TYPE_BLOB ||
            field->real_type() == MYSQL_TYPE_VARCHAR ||
            field->type() == MYSQL_TYPE_GEOMETRY)
        {
          if (field->type() == MYSQL_TYPE_BLOB ||
              field->type() == MYSQL_TYPE_GEOMETRY)
            key_part->key_part_flag|= HA_BLOB_PART;
          else
            key_part->key_part_flag|= HA_VAR_LENGTH_PART;
          keyinfo->extra_length+=HA_KEY_BLOB_LENGTH;
          key_part->store_length+=HA_KEY_BLOB_LENGTH;
          keyinfo->key_length+= HA_KEY_BLOB_LENGTH;
        }
        if (field->type() == MYSQL_TYPE_BIT)
          key_part->key_part_flag|= HA_BIT_PART;

        if (i == 0 && key != primary_key)
          field->flags |= (((keyinfo->flags & HA_NOSAME) &&
                           (keyinfo->key_parts == 1)) ?
                           UNIQUE_KEY_FLAG : MULTIPLE_KEY_FLAG);
        if (i == 0)
          field->key_start.set_bit(key);
        if (field->key_length() == key_part->length &&
            !(field->flags & BLOB_FLAG))
        {
          if (handler_file->index_flags(key, i, 0) & HA_KEYREAD_ONLY)
          {
            share->keys_for_keyread.set_bit(key);
            field->part_of_key.set_bit(key);
            field->part_of_key_not_clustered.set_bit(key);
          }
          if (handler_file->index_flags(key, i, 1) & HA_READ_ORDER)
            field->part_of_sortkey.set_bit(key);
        }
        if (!(key_part->key_part_flag & HA_REVERSE_SORT) &&
            usable_parts == i)
          usable_parts++;			// For FILESORT
        field->flags|= PART_KEY_FLAG;
        if (key == primary_key)
        {
          field->flags|= PRI_KEY_FLAG;
          /*
            If this field is part of the primary key and all keys contains
            the primary key, then we can use any key to find this column
          */
          if (ha_option & HA_PRIMARY_KEY_IN_READ_INDEX)
          {
            if (field->key_length() == key_part->length &&
                !(field->flags & BLOB_FLAG))
              field->part_of_key= share->keys_in_use;
            if (field->part_of_sortkey.is_set(key))
              field->part_of_sortkey= share->keys_in_use;
          }
        }
        if (field->key_length() != key_part->length)
        {
#ifndef TO_BE_DELETED_ON_PRODUCTION
          if (field->type() == MYSQL_TYPE_NEWDECIMAL)
          {
            /*
              Fix a fatal error in decimal key handling that causes crashes
              on Innodb. We fix it by reducing the key length so that
              InnoDB never gets a too big key when searching.
              This allows the end user to do an ALTER TABLE to fix the
              error.
            */
            keyinfo->key_length-= (key_part->length - field->key_length());
            key_part->store_length-= (uint16)(key_part->length -
                                              field->key_length());
            key_part->length= (uint16)field->key_length();
            sql_print_error("Found wrong key definition in %s; "
                            "Please do \"ALTER TABLE '%s' FORCE \" to fix it!",
                            share->table_name.str,
                            share->table_name.str);
            push_warning_printf(thd, MYSQL_ERROR::WARN_LEVEL_WARN,
                                ER_CRASHED_ON_USAGE,
                                "Found wrong key definition in %s; "
                                "Please do \"ALTER TABLE '%s' FORCE\" to fix "
                                "it!",
                                share->table_name.str,
                                share->table_name.str);
            share->crashed= 1;                // Marker for CHECK TABLE
            continue;
          }
#endif
          key_part->key_part_flag|= HA_PART_KEY_SEG;
        }
        /*
          Sometimes we can compare key parts for equality with memcmp.
          But not always.
        */
        if (!(key_part->key_part_flag & (HA_BLOB_PART | HA_VAR_LENGTH_PART |
                                         HA_BIT_PART)) &&
            key_part->type != HA_KEYTYPE_FLOAT &&
            key_part->type == HA_KEYTYPE_DOUBLE)
          key_part->key_part_flag|= HA_CAN_MEMCMP;
      }
      keyinfo->usable_key_parts= usable_parts; // Filesort

      set_if_bigger(share->max_key_length,keyinfo->key_length+
                    keyinfo->key_parts);
      share->total_key_length+= keyinfo->key_length;
      /*
        MERGE tables do not have unique indexes. But every key could be
        an unique index on the underlying MyISAM table. (Bug #10400)
      */
      if ((keyinfo->flags & HA_NOSAME) ||
          (ha_option & HA_ANY_INDEX_MAY_BE_UNIQUE))
        set_if_bigger(share->max_unique_length,keyinfo->key_length);
    }
    if (primary_key < MAX_KEY &&
	(share->keys_in_use.is_set(primary_key)))
    {
      share->primary_key= primary_key;
      /*
	If we are using an integer as the primary key then allow the user to
	refer to it as '_rowid'
      */
      if (share->key_info[primary_key].key_parts == 1)
      {
	Field *field= share->key_info[primary_key].key_part[0].field;
	if (field && field->result_type() == INT_RESULT)
        {
          /* note that fieldnr here (and rowid_field_offset) starts from 1 */
	  share->rowid_field_offset= (share->key_info[primary_key].key_part[0].
                                      fieldnr);
        }
      }
    }
    else
      share->primary_key = MAX_KEY; // we do not have a primary key
  }
  else
    share->primary_key= MAX_KEY;
  my_free(disk_buff);
  disk_buff=0;
  if (new_field_pack_flag <= 1)
  {
    /* Old file format with default as not null */
    uint null_length= (share->null_fields+7)/8;
    bfill(share->default_values + (null_flags - (uchar*) record),
          null_length, 255);
  }

  if (share->db_create_options & HA_OPTION_TEXT_CREATE_OPTIONS)
  {
    DBUG_ASSERT(options_len);
    if (engine_table_options_frm_read(options, options_len, share))
      goto free_and_err;
  }
  if (parse_engine_table_options(thd, handler_file->partition_ht(), share))
    goto free_and_err;
  my_free(buff);

  if (share->found_next_number_field)
  {
    reg_field= *share->found_next_number_field;
    if ((int) (share->next_number_index= (uint)
	       find_ref_key(share->key_info, share->keys,
                            share->default_values, reg_field,
			    &share->next_number_key_offset,
                            &share->next_number_keypart)) < 0)
    {
      /* Wrong field definition */
      error= 4;
      goto err;
    }
    else
      reg_field->flags |= AUTO_INCREMENT_FLAG;
  }

  if (share->blob_fields)
  {
    Field **ptr;
    uint k, *save;

    /* Store offsets to blob fields to find them fast */
    if (!(share->blob_field= save=
	  (uint*) alloc_root(&share->mem_root,
                             (uint) (share->blob_fields* sizeof(uint)))))
      goto err;
    for (k=0, ptr= share->field ; *ptr ; ptr++, k++)
    {
      if ((*ptr)->flags & BLOB_FLAG)
	(*save++)= k;
    }
  }

  /*
    the correct null_bytes can now be set, since bitfields have been taken
    into account
  */
  share->null_bytes= (null_pos - (uchar*) null_flags +
                      (null_bit_pos + 7) / 8);
  share->last_null_bit_pos= null_bit_pos;
  share->null_bytes_for_compare= null_bits_are_used ? share->null_bytes : 0;
  share->can_cmp_whole_record= (share->blob_fields == 0 &&
                                share->varchar_fields == 0);

  share->db_low_byte_first= handler_file->low_byte_first();
  share->column_bitmap_size= bitmap_buffer_size(share->fields);

  if (!(bitmaps= (my_bitmap_map*) alloc_root(&share->mem_root,
                                             share->column_bitmap_size)))
    goto err;
  bitmap_init(&share->all_set, bitmaps, share->fields, FALSE);
  bitmap_set_all(&share->all_set);

  delete handler_file;
#ifndef DBUG_OFF
  if (use_hash)
    (void) my_hash_check(&share->name_hash);
#endif
  my_free(extra_segment_buff);
  DBUG_RETURN (0);

 free_and_err:
  my_free(buff);
 err:
  share->error= error;
  share->open_errno= my_errno;
  share->errarg= errarg;
  my_free(disk_buff);
<<<<<<< HEAD
=======
  my_free(extra_segment_buff);
>>>>>>> 8e35f7a8
  delete crypted;
  delete handler_file;
  my_hash_free(&share->name_hash);
  if (share->ha_data_destroy)
    share->ha_data_destroy(share->ha_data);
<<<<<<< HEAD
#ifdef WITH_PARTITION_STORAGE_ENGINE
  if (share->ha_part_data_destroy)
    share->ha_part_data_destroy(share->ha_part_data);
#endif
=======
    share->ha_data_destroy= NULL;
  }
#ifdef WITH_PARTITION_STORAGE_ENGINE
  if (share->ha_part_data_destroy)
  {
    share->ha_part_data_destroy(share->ha_part_data);
    share->ha_data_destroy= NULL;
  }
#endif /* WITH_PARTITION_STORAGE_ENGINE */
>>>>>>> 8e35f7a8

  open_table_error(share, error, share->open_errno, errarg);
  DBUG_RETURN(error);
} /* open_binary_frm */

/*
  @brief
    Clear GET_FIXED_FIELDS_FLAG in all fields of a table

  @param
    table     The table for whose fields the flags are to be cleared

  @note
    This routine is used for error handling purposes.

  @return
    none
*/

static void clear_field_flag(TABLE *table)
{
  Field **ptr;
  DBUG_ENTER("clear_field_flag");

  for (ptr= table->field; *ptr; ptr++)
    (*ptr)->flags&= (~GET_FIXED_FIELDS_FLAG);
  DBUG_VOID_RETURN;
}


/*
  @brief 
    Perform semantic analysis of the defining expression for a virtual column

  @param
    thd           The thread object
  @param
    table         The table containing the virtual column
  @param
    vcol_field    The virtual field whose defining expression is to be analyzed

  @details
    The function performs semantic analysis of the defining expression for
    the virtual column vcol_field. The expression is used to compute the
    values of this column.

  @note
   The function exploits the fact  that the fix_fields method sets the flag 
   GET_FIXED_FIELDS_FLAG for all fields in the item tree.
   This flag must always be unset before returning from this function
   since it is used for other purposes as well.
 
  @retval
    TRUE           An error occurred, something was wrong with the function
  @retval
    FALSE          Otherwise
*/

bool fix_vcol_expr(THD *thd,
                   TABLE *table,
                   Field *vcol_field)
{
  Virtual_column_info *vcol_info= vcol_field->vcol_info;
  Item* func_expr= vcol_info->expr_item;
  bool result= TRUE;
  TABLE_LIST tables;
  int error;
  const char *save_where;
  Field **ptr, *field;
  enum_mark_columns save_mark_used_columns= thd->mark_used_columns;
  DBUG_ASSERT(func_expr);
  DBUG_ENTER("fix_vcol_expr");

  thd->mark_used_columns= MARK_COLUMNS_NONE;

  save_where= thd->where;
  thd->where= "virtual column function";

  /* Fix fields referenced to by the virtual column function */
  error= func_expr->fix_fields(thd, (Item**)0);

  if (unlikely(error))
  {
    DBUG_PRINT("info", 
    ("Field in virtual column expression does not belong to the table"));
    goto end;
  }
  thd->where= save_where;
  if (unlikely(func_expr->result_type() == ROW_RESULT))
  {
     my_error(ER_ROW_EXPR_FOR_VCOL, MYF(0));
     goto end;
  }
#ifdef PARANOID
  /*
    Walk through the Item tree checking if all items are valid
   to be part of the virtual column
  */
  error= func_expr->walk(&Item::check_vcol_func_processor, 0, NULL);
  if (error)
  {
    my_error(ER_VIRTUAL_COLUMN_FUNCTION_IS_NOT_ALLOWED, MYF(0), field_name);
    goto end;
  }
#endif
  if (unlikely(func_expr->const_item()))
  {
    my_error(ER_CONST_EXPR_IN_VCOL, MYF(0));
    goto end;
  }
  /* Ensure that this virtual column is not based on another virtual field. */
  ptr= table->field;
  while ((field= *(ptr++))) 
  {
    if ((field->flags & GET_FIXED_FIELDS_FLAG) &&
        (field->vcol_info))
    {
      my_error(ER_VCOL_BASED_ON_VCOL, MYF(0));
      goto end;
    }
  }
  result= FALSE;

end:

  /* Clear GET_FIXED_FIELDS_FLAG for the fields of the table */
  clear_field_flag(table);

  table->get_fields_in_item_tree= FALSE;
  thd->mark_used_columns= save_mark_used_columns;
  table->map= 0; //Restore old value
 
 DBUG_RETURN(result);
}

/*
  @brief
    Unpack the definition of a virtual column from its linear representation

  @parm
    thd                  The thread object
  @param
    table                The table containing the virtual column
  @param
    field                The field for the virtual
  @param  
    vcol_expr            The string representation of the defining expression
  @param[out]
    error_reported       The flag to inform the caller that no other error
                         messages are to be generated

  @details
    The function takes string representation 'vcol_expr' of the defining
    expression for the virtual field 'field' of the table 'table' and
    parses it, building an item object for it. The pointer to this item is
    placed into in field->vcol_info.expr_item. After this the function performs
    semantic analysis of the item by calling the the function fix_vcol_expr.
    Since the defining expression is part of the table definition the item for
    it is created in table->memroot within the special arena TABLE::expr_arena.

  @note
    Before passing 'vcol_expr" to the parser the function embraces it in 
    parenthesis and prepands it a special keyword.
  
   @retval
    FALSE           If a success
   @retval
    TRUE            Otherwise
*/
bool unpack_vcol_info_from_frm(THD *thd,
                               TABLE *table,
                               Field *field,
                               LEX_STRING *vcol_expr,
                               bool *error_reported)
{
  bool rc;
  char *vcol_expr_str;
  int str_len;
  CHARSET_INFO *old_character_set_client;
  Query_arena *backup_stmt_arena_ptr;
  Query_arena backup_arena;
  Query_arena *vcol_arena= 0;
  Parser_state parser_state;
  LEX *old_lex= thd->lex;
  LEX lex;
  DBUG_ENTER("unpack_vcol_info_from_frm");
  DBUG_ASSERT(vcol_expr);

  old_character_set_client= thd->variables.character_set_client;
  backup_stmt_arena_ptr= thd->stmt_arena;

  /* 
    Step 1: Construct the input string for the parser.
    The string to be parsed has to be of the following format:
    "PARSE_VCOL_EXPR (<expr_string_from_frm>)".
  */
  
  if (!(vcol_expr_str= (char*) alloc_root(&table->mem_root,
                                          vcol_expr->length + 
                                            parse_vcol_keyword.length + 3)))
  {
    DBUG_RETURN(TRUE);
  }
  memcpy(vcol_expr_str,
         (char*) parse_vcol_keyword.str,
         parse_vcol_keyword.length);
  str_len= parse_vcol_keyword.length;
  memcpy(vcol_expr_str + str_len, "(", 1);
  str_len++;
  memcpy(vcol_expr_str + str_len, 
         (char*) vcol_expr->str, 
         vcol_expr->length);
  str_len+= vcol_expr->length;
  memcpy(vcol_expr_str + str_len, ")", 1);
  str_len++;
  memcpy(vcol_expr_str + str_len, "\0", 1);
  str_len++;

  if (parser_state.init(thd, vcol_expr_str, str_len))
    goto err;

  /* 
    Step 2: Setup thd for parsing.
  */
  vcol_arena= table->expr_arena;
  if (!vcol_arena)
  {
    Query_arena expr_arena(&table->mem_root, Query_arena::INITIALIZED);
    if (!(vcol_arena= (Query_arena *) alloc_root(&table->mem_root,
                                                 sizeof(Query_arena))))
      goto err;
    *vcol_arena= expr_arena;
    table->expr_arena= vcol_arena;
  }
  thd->set_n_backup_active_arena(vcol_arena, &backup_arena);
  thd->stmt_arena= vcol_arena;

  if (init_lex_with_single_table(thd, table, &lex))
    goto end;

  thd->lex->parse_vcol_expr= TRUE;

  /* 
    Step 3: Use the parser to build an Item object from vcol_expr_str.
  */
  if (parse_sql(thd, &parser_state, NULL))
  {
    goto err;
  }
  /* From now on use vcol_info generated by the parser. */
  field->vcol_info= thd->lex->vcol_info;

  /* Validate the Item tree. */
  if (fix_vcol_expr(thd, table, field))
  {
    *error_reported= TRUE;
    field->vcol_info= 0;
    goto err;
  }
  rc= FALSE;
  goto end;

err:
  rc= TRUE;
  thd->free_items();
end:
  thd->stmt_arena= backup_stmt_arena_ptr;
  if (vcol_arena)
    thd->restore_active_arena(vcol_arena, &backup_arena);
  end_lex_with_single_table(thd, table, old_lex);
  thd->variables.character_set_client= old_character_set_client;

  DBUG_RETURN(rc);
}

/*
  Read data from a binary .frm file from MySQL 3.23 - 5.0 into TABLE_SHARE
*/

/*
  Open a table based on a TABLE_SHARE

  SYNOPSIS
    open_table_from_share()
    thd			Thread handler
    share		Table definition
    alias       	Alias for table
    db_stat		open flags (for example HA_OPEN_KEYFILE|
    			HA_OPEN_RNDFILE..) can be 0 (example in
                        ha_example_table)
    prgflag   		READ_ALL etc..
    ha_open_flags	HA_OPEN_ABORT_IF_LOCKED etc..
    outparam       	result table

  RETURN VALUES
   0	ok
   1	Error (see open_table_error)
   2    Error (see open_table_error)
   3    Wrong data in .frm file
   4    Error (see open_table_error)
   5    Error (see open_table_error: charset unavailable)
   7    Table definition has changed in engine
*/

int open_table_from_share(THD *thd, TABLE_SHARE *share, const char *alias,
                          uint db_stat, uint prgflag, uint ha_open_flags,
                          TABLE *outparam, bool is_create_table)
{
  int error;
  uint records, i, bitmap_size;
  bool error_reported= FALSE;
  uchar *record, *bitmaps;
  Field **field_ptr, **vfield_ptr;
  bool save_view_prepare_mode= thd->lex->view_prepare_mode;
  DBUG_ENTER("open_table_from_share");
  DBUG_PRINT("enter",("name: '%s.%s'  form: 0x%lx", share->db.str,
                      share->table_name.str, (long) outparam));

<<<<<<< HEAD
  thd->lex->view_prepare_mode= FALSE; // not a view

=======
>>>>>>> 8e35f7a8
  error= 1;
  bzero((char*) outparam, sizeof(*outparam));
  outparam->in_use= thd;
  outparam->s= share;
  outparam->db_stat= db_stat;
  outparam->write_row_record= NULL;

  init_sql_alloc(&outparam->mem_root, TABLE_ALLOC_BLOCK_SIZE, 0);

  if (!(outparam->alias= my_strdup(alias, MYF(MY_WME))))
    goto err;
  outparam->quick_keys.init();
  outparam->covering_keys.init();
  outparam->merge_keys.init();
  outparam->keys_in_use_for_query.init();

  /* Allocate handler */
  outparam->file= 0;
  if (!(prgflag & OPEN_FRM_FILE_ONLY))
  {
    if (!(outparam->file= get_new_handler(share, &outparam->mem_root,
                                          share->db_type())))
      goto err;
  }
  else
  {
    DBUG_ASSERT(!db_stat);
  }

  error= 4;
  outparam->reginfo.lock_type= TL_UNLOCK;
  outparam->current_lock= F_UNLCK;
  records=0;
  if ((db_stat & HA_OPEN_KEYFILE) || (prgflag & DELAYED_OPEN))
    records=1;
  if (prgflag & (READ_ALL+EXTRA_RECORD))
    records++;

  if (!(record= (uchar*) alloc_root(&outparam->mem_root,
                                   share->rec_buff_length * records)))
    goto err;                                   /* purecov: inspected */

  if (records == 0)
  {
    /* We are probably in hard repair, and the buffers should not be used */
    outparam->record[0]= outparam->record[1]= share->default_values;
  }
  else
  {
    outparam->record[0]= record;
    if (records > 1)
      outparam->record[1]= record+ share->rec_buff_length;
    else
      outparam->record[1]= outparam->record[0];   // Safety
  }

#ifdef HAVE_valgrind
  /*
    We need this because when we read var-length rows, we are not updating
    bytes after end of varchar
  */
  if (records > 1)
  {
    memcpy(outparam->record[0], share->default_values, share->rec_buff_length);
    memcpy(outparam->record[1], share->default_values, share->null_bytes);
    if (records > 2)
      memcpy(outparam->record[1], share->default_values,
             share->rec_buff_length);
  }
#endif

  if (!(field_ptr = (Field **) alloc_root(&outparam->mem_root,
                                          (uint) ((share->fields+1)*
                                                  sizeof(Field*)))))
    goto err;                                   /* purecov: inspected */

  outparam->field= field_ptr;

  record= (uchar*) outparam->record[0]-1;	/* Fieldstart = 1 */
  if (share->null_field_first)
    outparam->null_flags= (uchar*) record+1;
  else
    outparam->null_flags= (uchar*) (record+ 1+ share->reclength -
                                    share->null_bytes);

  /* Setup copy of fields from share, but use the right alias and record */
  for (i=0 ; i < share->fields; i++, field_ptr++)
  {
    if (!((*field_ptr)= share->field[i]->clone(&outparam->mem_root, outparam)))
      goto err;
  }
  (*field_ptr)= 0;                              // End marker

  if (share->found_next_number_field)
    outparam->found_next_number_field=
      outparam->field[(uint) (share->found_next_number_field - share->field)];
  if (share->timestamp_field)
    outparam->timestamp_field= (Field_timestamp*) outparam->field[share->timestamp_field_offset];


  /* Fix key->name and key_part->field */
  if (share->key_parts)
  {
    KEY	*key_info, *key_info_end;
    KEY_PART_INFO *key_part;
    uint n_length;
    n_length= share->keys*sizeof(KEY) + share->key_parts*sizeof(KEY_PART_INFO);
    if (!(key_info= (KEY*) alloc_root(&outparam->mem_root, n_length)))
      goto err;
    outparam->key_info= key_info;
    key_part= (reinterpret_cast<KEY_PART_INFO*>(key_info+share->keys));

    memcpy(key_info, share->key_info, sizeof(*key_info)*share->keys);
    memcpy(key_part, share->key_info[0].key_part, (sizeof(*key_part) *
                                                   share->key_parts));

    for (key_info_end= key_info + share->keys ;
         key_info < key_info_end ;
         key_info++)
    {
      KEY_PART_INFO *key_part_end;

      key_info->table= outparam;
      key_info->key_part= key_part;

      for (key_part_end= key_part+ key_info->key_parts ;
           key_part < key_part_end ;
           key_part++)
      {
        Field *field= key_part->field= outparam->field[key_part->fieldnr-1];

        if (field->key_length() != key_part->length &&
            !(field->flags & BLOB_FLAG))
        {
          /*
            We are using only a prefix of the column as a key:
            Create a new field for the key part that matches the index
          */
          field= key_part->field=field->new_field(&outparam->mem_root,
                                                  outparam, 0);
          field->field_length= key_part->length;
        }
      }
    }
  }

  /*
    Process virtual columns, if any.
  */
  if (!(vfield_ptr = (Field **) alloc_root(&outparam->mem_root,
                                          (uint) ((share->vfields+1)*
                                                  sizeof(Field*)))))
    goto err;

  outparam->vfield= vfield_ptr;
  
  for (field_ptr= outparam->field; *field_ptr; field_ptr++)
  {
    if ((*field_ptr)->vcol_info)
    {
      if (unpack_vcol_info_from_frm(thd,
                                    outparam,
                                    *field_ptr,
                                    &(*field_ptr)->vcol_info->expr_str,
                                    &error_reported))
      {
        error= 4; // in case no error is reported
        goto err;
      }
      *(vfield_ptr++)= *field_ptr;
    }
  }
  *vfield_ptr= 0;                              // End marker

#ifdef WITH_PARTITION_STORAGE_ENGINE
  if (share->partition_info_str_len && outparam->file)
  {
  /*
    In this execution we must avoid calling thd->change_item_tree since
    we might release memory before statement is completed. We do this
    by changing to a new statement arena. As part of this arena we also
    set the memory root to be the memory root of the table since we
    call the parser and fix_fields which both can allocate memory for
    item objects. We keep the arena to ensure that we can release the
    free_list when closing the table object.
    SEE Bug #21658
  */

    Query_arena *backup_stmt_arena_ptr= thd->stmt_arena;
    Query_arena backup_arena;
    Query_arena part_func_arena(&outparam->mem_root,
                                Query_arena::STMT_INITIALIZED);
    thd->set_n_backup_active_arena(&part_func_arena, &backup_arena);
    thd->stmt_arena= &part_func_arena;
    bool tmp;
    bool work_part_info_used;

    tmp= mysql_unpack_partition(thd, share->partition_info_str,
                                share->partition_info_str_len,
                                outparam, is_create_table,
                                share->default_part_db_type,
                                &work_part_info_used);
    if (tmp)
    {
      thd->stmt_arena= backup_stmt_arena_ptr;
      thd->restore_active_arena(&part_func_arena, &backup_arena);
      goto partititon_err;
    }
    outparam->part_info->is_auto_partitioned= share->auto_partitioned;
    DBUG_PRINT("info", ("autopartitioned: %u", share->auto_partitioned));
    /* we should perform the fix_partition_func in either local or
       caller's arena depending on work_part_info_used value
    */
    if (!work_part_info_used)
      tmp= fix_partition_func(thd, outparam, is_create_table);
    thd->stmt_arena= backup_stmt_arena_ptr;
    thd->restore_active_arena(&part_func_arena, &backup_arena);
    if (!tmp)
    {
      if (work_part_info_used)
        tmp= fix_partition_func(thd, outparam, is_create_table);
    }
    outparam->part_info->item_free_list= part_func_arena.free_list;
partititon_err:
    if (tmp)
    {
      if (is_create_table)
      {
        /*
          During CREATE/ALTER TABLE it is ok to receive errors here.
          It is not ok if it happens during the opening of an frm
          file as part of a normal query.
        */
        error_reported= TRUE;
      }
      goto err;
    }
  }
#endif

  /* Check virtual columns against table's storage engine. */
  if (share->vfields && 
        ((outparam->file && 
          !outparam->file->check_if_supported_virtual_columns())))
  {
    my_error(ER_UNSUPPORTED_ACTION_ON_VIRTUAL_COLUMN,
             MYF(0), share->db_plugin ? plugin_name(share->db_plugin)->str :
             "Specified storage engine");
    error_reported= TRUE;
    goto err;
  }

  /* Allocate bitmaps */

  bitmap_size= share->column_bitmap_size;
  if (!(bitmaps= (uchar*) alloc_root(&outparam->mem_root, bitmap_size*4)))
    goto err;
  bitmap_init(&outparam->def_read_set,
              (my_bitmap_map*) bitmaps, share->fields, FALSE);
  bitmap_init(&outparam->def_write_set,
              (my_bitmap_map*) (bitmaps+bitmap_size), share->fields, FALSE);
  bitmap_init(&outparam->def_vcol_set,
              (my_bitmap_map*) (bitmaps+bitmap_size*2), share->fields, FALSE);
  bitmap_init(&outparam->tmp_set,
              (my_bitmap_map*) (bitmaps+bitmap_size*3), share->fields, FALSE);
  outparam->default_column_bitmaps();

  /* The table struct is now initialized;  Open the table */
  error= 2;
  if (db_stat)
  {
    int ha_err;
    if ((ha_err= (outparam->file->
                  ha_open(outparam, share->normalized_path.str,
                          (db_stat & HA_READ_ONLY ? O_RDONLY : O_RDWR),
                          (db_stat & HA_OPEN_TEMPORARY ? HA_OPEN_TMP_TABLE :
                           ((db_stat & HA_WAIT_IF_LOCKED) ||
                            (specialflag & SPECIAL_WAIT_IF_LOCKED)) ?
                           HA_OPEN_WAIT_IF_LOCKED :
                           (db_stat & (HA_ABORT_IF_LOCKED | HA_GET_INFO)) ?
                          HA_OPEN_ABORT_IF_LOCKED :
                           HA_OPEN_IGNORE_IF_LOCKED) | ha_open_flags))))
    {
      /* Set a flag if the table is crashed and it can be auto. repaired */
      share->crashed= ((ha_err == HA_ERR_CRASHED_ON_USAGE) &&
                       outparam->file->auto_repair() &&
                       !(ha_open_flags & HA_OPEN_FOR_REPAIR));

      switch (ha_err)
      {
        case HA_ERR_NO_SUCH_TABLE:
	  /*
            The table did not exists in storage engine, use same error message
            as if the .frm file didn't exist
          */
	  error= 1;
	  my_errno= ENOENT;
          break;
        case EMFILE:
	  /*
            Too many files opened, use same error message as if the .frm
            file can't open
           */
          DBUG_PRINT("error", ("open file: %s failed, too many files opened (errno: %d)", 
		  share->normalized_path.str, ha_err));
	  error= 1;
	  my_errno= EMFILE;
          break;
        default:
          outparam->file->print_error(ha_err, MYF(0));
          error_reported= TRUE;
          if (ha_err == HA_ERR_TABLE_DEF_CHANGED)
            error= 7;
          break;
      }
      goto err;                                 /* purecov: inspected */
    }
  }

#if defined(HAVE_valgrind) && !defined(DBUG_OFF)
  bzero((char*) bitmaps, bitmap_size*3);
#endif

  outparam->no_replicate= outparam->file &&
                          test(outparam->file->ha_table_flags() &
                               HA_HAS_OWN_BINLOGGING);
  thd->status_var.opened_tables++;

  thd->lex->view_prepare_mode= save_view_prepare_mode;
  DBUG_RETURN (0);

 err:
  if (! error_reported)
    open_table_error(share, error, my_errno, 0);
  delete outparam->file;
#ifdef WITH_PARTITION_STORAGE_ENGINE
  if (outparam->part_info)
    free_items(outparam->part_info->item_free_list);
#endif
  outparam->file= 0;				// For easier error checking
  outparam->db_stat=0;
  thd->lex->view_prepare_mode= save_view_prepare_mode;
  free_root(&outparam->mem_root, MYF(0));       // Safe to call on bzero'd root
  my_free((void *) outparam->alias);
  DBUG_RETURN (error);
}


/*
  Free information allocated by openfrm

  SYNOPSIS
    closefrm()
    table		TABLE object to free
    free_share		Is 1 if we also want to free table_share
*/

int closefrm(register TABLE *table, bool free_share)
{
  int error=0;
  DBUG_ENTER("closefrm");
  DBUG_PRINT("enter", ("table: 0x%lx", (long) table));

  if (table->db_stat)
  {
    if (table->s->deleting)
      table->file->extra(HA_EXTRA_PREPARE_FOR_DROP);
    error=table->file->close();
<<<<<<< HEAD
  }
=======
>>>>>>> 8e35f7a8
  my_free((void *) table->alias);
  table->alias= 0;
  if (table->expr_arena)
    table->expr_arena->free_items();
  if (table->field)
  {
    for (Field **ptr=table->field ; *ptr ; ptr++)
    {
      delete *ptr;
    }
    table->field= 0;
  }
  delete table->file;
  table->file= 0;				/* For easier errorchecking */
#ifdef WITH_PARTITION_STORAGE_ENGINE
  if (table->part_info)
  {
    free_items(table->part_info->item_free_list);
    table->part_info->item_free_list= 0;
    table->part_info= 0;
  }
#endif
  if (free_share)
  {
    if (table->s->tmp_table == NO_TMP_TABLE)
      release_table_share(table->s);
    else
      free_table_share(table->s);
  }
  free_root(&table->mem_root, MYF(0));
  DBUG_RETURN(error);
}


/* Deallocate temporary blob storage */

void free_blobs(register TABLE *table)
{
  uint *ptr, *end;
  for (ptr= table->s->blob_field, end=ptr + table->s->blob_fields ;
       ptr != end ;
       ptr++)
  {
    /*
      Reduced TABLE objects which are used by row-based replication for
      type conversion might have some fields missing. Skip freeing BLOB
      buffers for such missing fields.
    */
    if (table->field[*ptr])
      ((Field_blob*) table->field[*ptr])->free();
  }
}


/**
  Reclaim temporary blob storage which is bigger than 
  a threshold.
 
  @param table A handle to the TABLE object containing blob fields
  @param size The threshold value.
 
*/

void free_field_buffers_larger_than(TABLE *table, uint32 size)
{
  uint *ptr, *end;
  for (ptr= table->s->blob_field, end=ptr + table->s->blob_fields ;
       ptr != end ;
       ptr++)
  {
    Field_blob *blob= (Field_blob*) table->field[*ptr];
    if (blob->get_field_buffer_size() > size)
        blob->free();
  }
}

/**
  Find where a form starts.

  @param head The start of the form file.

  @remark If formname is NULL then only formnames is read.

  @retval The form position.
*/

static ulong get_form_pos(File file, uchar *head)
{
  uchar *pos, *buf;
  uint names, length;
  ulong ret_value=0;
  DBUG_ENTER("get_form_pos");

  names= uint2korr(head+8);

  if (!(names= uint2korr(head+8)))
    DBUG_RETURN(0);

  length= uint2korr(head+4);

  mysql_file_seek(file, 64L, MY_SEEK_SET, MYF(0));

  if (!(buf= (uchar*) my_malloc(length+names*4, MYF(MY_WME))))
    DBUG_RETURN(0);

  if (mysql_file_read(file, buf, length+names*4, MYF(MY_NABP)))
  {
    my_free(buf);
    DBUG_RETURN(0);
  }

  pos= buf+length;
  ret_value= uint4korr(pos);

  my_free(buf);

  DBUG_RETURN(ret_value);
}


/*
  Read string from a file with malloc

  NOTES:
    We add an \0 at end of the read string to make reading of C strings easier
*/

int read_string(File file, uchar**to, size_t length)
{
  DBUG_ENTER("read_string");

  my_free(*to);
  if (!(*to= (uchar*) my_malloc(length+1,MYF(MY_WME))) ||
      mysql_file_read(file, *to, length, MYF(MY_NABP)))
  {
     my_free(*to);                            /* purecov: inspected */
    *to= 0;                                   /* purecov: inspected */
    DBUG_RETURN(1);                           /* purecov: inspected */
  }
  *((char*) *to+length)= '\0';
  DBUG_RETURN (0);
} /* read_string */


	/* Add a new form to a form file */

ulong make_new_entry(File file, uchar *fileinfo, TYPELIB *formnames,
		     const char *newname)
{
  uint i,bufflength,maxlength,n_length,length,names;
  ulong endpos,newpos;
  uchar buff[IO_SIZE];
  uchar *pos;
  DBUG_ENTER("make_new_entry");

  length=(uint) strlen(newname)+1;
  n_length=uint2korr(fileinfo+4);
  maxlength=uint2korr(fileinfo+6);
  names=uint2korr(fileinfo+8);
  newpos=uint4korr(fileinfo+10);

  if (64+length+n_length+(names+1)*4 > maxlength)
  {						/* Expand file */
    newpos+=IO_SIZE;
    int4store(fileinfo+10,newpos);
    /* Copy from file-end */
    endpos= (ulong) mysql_file_seek(file, 0L, MY_SEEK_END, MYF(0));
    bufflength= (uint) (endpos & (IO_SIZE-1));	/* IO_SIZE is a power of 2 */

    while (endpos > maxlength)
    {
      mysql_file_seek(file, (ulong) (endpos-bufflength), MY_SEEK_SET, MYF(0));
      if (mysql_file_read(file, buff, bufflength, MYF(MY_NABP+MY_WME)))
	DBUG_RETURN(0L);
      mysql_file_seek(file, (ulong) (endpos-bufflength+IO_SIZE), MY_SEEK_SET,
                      MYF(0));
      if ((mysql_file_write(file, buff, bufflength, MYF(MY_NABP+MY_WME))))
	DBUG_RETURN(0);
      endpos-=bufflength; bufflength=IO_SIZE;
    }
    bzero(buff,IO_SIZE);			/* Null new block */
    mysql_file_seek(file, (ulong) maxlength, MY_SEEK_SET, MYF(0));
    if (mysql_file_write(file, buff, bufflength, MYF(MY_NABP+MY_WME)))
	DBUG_RETURN(0L);
    maxlength+=IO_SIZE;				/* Fix old ref */
    int2store(fileinfo+6,maxlength);
    for (i=names, pos= (uchar*) *formnames->type_names+n_length-1; i-- ;
	 pos+=4)
    {
      endpos=uint4korr(pos)+IO_SIZE;
      int4store(pos,endpos);
    }
  }

  if (n_length == 1 )
  {						/* First name */
    length++;
    (void) strxmov((char*) buff,"/",newname,"/",NullS);
  }
  else
    (void) strxmov((char*) buff,newname,"/",NullS); /* purecov: inspected */
  mysql_file_seek(file, 63L+(ulong) n_length, MY_SEEK_SET, MYF(0));
  if (mysql_file_write(file, buff, (size_t) length+1, MYF(MY_NABP+MY_WME)) ||
      (names && mysql_file_write(file,
                                 (uchar*) (*formnames->type_names+n_length-1),
                                 names*4, MYF(MY_NABP+MY_WME))) ||
      mysql_file_write(file, fileinfo+10, 4, MYF(MY_NABP+MY_WME)))
    DBUG_RETURN(0L); /* purecov: inspected */

  int2store(fileinfo+8,names+1);
  int2store(fileinfo+4,n_length+length);
  (void) mysql_file_chsize(file, newpos, 0, MYF(MY_WME));/* Append file with '\0' */
  DBUG_RETURN(newpos);
} /* make_new_entry */


	/* error message when opening a form file */

void open_table_error(TABLE_SHARE *share, int error, int db_errno, int errarg)
{
  int err_no;
  char buff[FN_REFLEN];
  myf errortype= ME_ERROR+ME_WAITTANG;
  DBUG_ENTER("open_table_error");

  switch (error) {
  case 7:
  case 1:
    if (db_errno == ENOENT)
      my_error(ER_NO_SUCH_TABLE, MYF(0), share->db.str, share->table_name.str);
    else
    {
      strxmov(buff, share->normalized_path.str, reg_ext, NullS);
      my_error((db_errno == EMFILE) ? ER_CANT_OPEN_FILE : ER_FILE_NOT_FOUND,
               errortype, buff, db_errno);
    }
    break;
  case 2:
  {
    handler *file= 0;
    const char *datext= "";
    
    if (share->db_type() != NULL)
    {
      if ((file= get_new_handler(share, current_thd->mem_root,
                                 share->db_type())))
      {
        if (!(datext= *file->bas_ext()))
          datext= "";
      }
    }
    err_no= (db_errno == ENOENT) ? ER_FILE_NOT_FOUND : (db_errno == EAGAIN) ?
      ER_FILE_USED : ER_CANT_OPEN_FILE;
    strxmov(buff, share->normalized_path.str, datext, NullS);
    my_error(err_no,errortype, buff, db_errno);
    delete file;
    break;
  }
  case 5:
  {
    const char *csname= get_charset_name((uint) errarg);
    char tmp[10];
    if (!csname || csname[0] =='?')
    {
      my_snprintf(tmp, sizeof(tmp), "#%d", errarg);
      csname= tmp;
    }
    my_printf_error(ER_UNKNOWN_COLLATION,
                    "Unknown collation '%s' in table '%-.64s' definition", 
                    MYF(0), csname, share->table_name.str);
    break;
  }
  case 6:
    strxmov(buff, share->normalized_path.str, reg_ext, NullS);
    my_printf_error(ER_NOT_FORM_FILE,
                    "Table '%-.64s' was created with a different version "
                    "of MySQL and cannot be read", 
                    MYF(0), buff);
    break;
  case 8:
    break;
  default:				/* Better wrong error than none */
  case 4:
    strxmov(buff, share->normalized_path.str, reg_ext, NullS);
    my_error(ER_NOT_FORM_FILE, errortype, buff);
    break;
  }
  DBUG_VOID_RETURN;
} /* open_table_error */


	/*
	** fix a str_type to a array type
	** typeparts separated with some char. differents types are separated
	** with a '\0'
	*/

static void
fix_type_pointers(const char ***array, TYPELIB *point_to_type, uint types,
		  char **names)
{
  char *type_name, *ptr;
  char chr;

  ptr= *names;
  while (types--)
  {
    point_to_type->name=0;
    point_to_type->type_names= *array;

    if ((chr= *ptr))			/* Test if empty type */
    {
      while ((type_name=strchr(ptr+1,chr)) != NullS)
      {
	*((*array)++) = ptr+1;
	*type_name= '\0';		/* End string */
	ptr=type_name;
      }
      ptr+=2;				/* Skip end mark and last 0 */
    }
    else
      ptr++;
    point_to_type->count= (uint) (*array - point_to_type->type_names);
    point_to_type++;
    *((*array)++)= NullS;		/* End of type */
  }
  *names=ptr;				/* Update end */
  return;
} /* fix_type_pointers */


TYPELIB *typelib(MEM_ROOT *mem_root, List<String> &strings)
{
  TYPELIB *result= (TYPELIB*) alloc_root(mem_root, sizeof(TYPELIB));
  if (!result)
    return 0;
  result->count=strings.elements;
  result->name="";
  uint nbytes= (sizeof(char*) + sizeof(uint)) * (result->count + 1);
  if (!(result->type_names= (const char**) alloc_root(mem_root, nbytes)))
    return 0;
  result->type_lengths= (uint*) (result->type_names + result->count + 1);
  List_iterator<String> it(strings);
  String *tmp;
  for (uint i=0; (tmp=it++) ; i++)
  {
    result->type_names[i]= tmp->ptr();
    result->type_lengths[i]= tmp->length();
  }
  result->type_names[result->count]= 0;		// End marker
  result->type_lengths[result->count]= 0;
  return result;
}


/*
 Search after a field with given start & length
 If an exact field isn't found, return longest field with starts
 at right position.
 
 NOTES
   This is needed because in some .frm fields 'fieldnr' was saved wrong

 RETURN
   0  error
   #  field number +1
*/

static uint find_field(Field **fields, uchar *record, uint start, uint length)
{
  Field **field;
  uint i, pos;

  pos= 0;
  for (field= fields, i=1 ; *field ; i++,field++)
  {
    if ((*field)->offset(record) == start)
    {
      if ((*field)->key_length() == length)
	return (i);
      if (!pos || fields[pos-1]->pack_length() <
	  (*field)->pack_length())
	pos= i;
    }
  }
  return (pos);
}


	/* Check that the integer is in the internal */

int set_zone(register int nr, int min_zone, int max_zone)
{
  if (nr<=min_zone)
    return (min_zone);
  if (nr>=max_zone)
    return (max_zone);
  return (nr);
} /* set_zone */

	/* Adjust number to next larger disk buffer */

ulong next_io_size(register ulong pos)
{
  reg2 ulong offset;
  if ((offset= pos & (IO_SIZE-1)))
    return pos-offset+IO_SIZE;
  return pos;
} /* next_io_size */


/*
  Store an SQL quoted string.

  SYNOPSIS  
    append_unescaped()
    res		result String
    pos		string to be quoted
    length	it's length

  NOTE
    This function works correctly with utf8 or single-byte charset strings.
    May fail with some multibyte charsets though.
*/

void append_unescaped(String *res, const char *pos, uint length)
{
  const char *end= pos+length;
  res->append('\'');

  for (; pos != end ; pos++)
  {
#if defined(USE_MB) && MYSQL_VERSION_ID < 40100
    uint mblen;
    if (use_mb(default_charset_info) &&
        (mblen= my_ismbchar(default_charset_info, pos, end)))
    {
      res->append(pos, mblen);
      pos+= mblen;
      continue;
    }
#endif

    switch (*pos) {
    case 0:				/* Must be escaped for 'mysql' */
      res->append('\\');
      res->append('0');
      break;
    case '\n':				/* Must be escaped for logs */
      res->append('\\');
      res->append('n');
      break;
    case '\r':
      res->append('\\');		/* This gives better readability */
      res->append('r');
      break;
    case '\\':
      res->append('\\');		/* Because of the sql syntax */
      res->append('\\');
      break;
    case '\'':
      res->append('\'');		/* Because of the sql syntax */
      res->append('\'');
      break;
    default:
      res->append(*pos);
      break;
    }
  }
  res->append('\'');
}


	/* Create a .frm file */

File create_frm(THD *thd, const char *name, const char *db,
                const char *table, uint reclength, uchar *fileinfo,
  		HA_CREATE_INFO *create_info, uint keys, KEY *key_info)
{
  register File file;
  ulong length;
  uchar fill[IO_SIZE];
  int create_flags= O_RDWR | O_TRUNC;
  ulong key_comment_total_bytes= 0;
  uint i;
<<<<<<< HEAD
  DBUG_ENTER("create_frm");
=======
>>>>>>> 8e35f7a8

  if (create_info->options & HA_LEX_CREATE_TMP_TABLE)
    create_flags|= O_EXCL | O_NOFOLLOW;

  /* Fix this when we have new .frm files;  Current limit is 4G rows (QQ) */
  if (create_info->max_rows > UINT_MAX32)
    create_info->max_rows= UINT_MAX32;
  if (create_info->min_rows > UINT_MAX32)
    create_info->min_rows= UINT_MAX32;

  if ((file= mysql_file_create(key_file_frm,
                               name, CREATE_MODE, create_flags, MYF(0))) >= 0)
  {
    uint key_length, tmp_key_length, tmp, csid;
    bzero((char*) fileinfo,64);
    /* header */
    fileinfo[0]=(uchar) 254;
    fileinfo[1]= 1;
    fileinfo[2]= FRM_VER+3+ test(create_info->varchar);

    fileinfo[3]= (uchar) ha_legacy_type(
          ha_checktype(thd,ha_legacy_type(create_info->db_type),0,0));
    fileinfo[4]=1;
    int2store(fileinfo+6,IO_SIZE);		/* Next block starts here */
    /*
      Keep in sync with pack_keys() in unireg.cc
      For each key:
      8 bytes for the key header
      9 bytes for each key-part (MAX_REF_PARTS)
      NAME_LEN bytes for the name
      1 byte for the NAMES_SEP_CHAR (before the name)
      For all keys:
      6 bytes for the header
      1 byte for the NAMES_SEP_CHAR (after the last name)
      9 extra bytes (padding for safety? alignment?)
    */
    for (i= 0; i < keys; i++)
    {
      DBUG_ASSERT(test(key_info[i].flags & HA_USES_COMMENT) == 
                 (key_info[i].comment.length > 0));
      if (key_info[i].flags & HA_USES_COMMENT)
        key_comment_total_bytes += 2 + key_info[i].comment.length;
    }

    key_length= keys * (8 + MAX_REF_PARTS * 9 + NAME_LEN + 1) + 16
                + key_comment_total_bytes;

    length= next_io_size((ulong) (IO_SIZE+key_length+reclength+
                                  create_info->extra_size));
    int4store(fileinfo+10,length);
    tmp_key_length= (key_length < 0xffff) ? key_length : 0xffff;
    int2store(fileinfo+14,tmp_key_length);
    int2store(fileinfo+16,reclength);
    int4store(fileinfo+18,create_info->max_rows);
    int4store(fileinfo+22,create_info->min_rows);
    /* fileinfo[26] is set in mysql_create_frm() */
    fileinfo[27]=2;				// Use long pack-fields
    /* fileinfo[28 & 29] is set to key_info_length in mysql_create_frm() */
    create_info->table_options|=HA_OPTION_LONG_BLOB_PTR; // Use portable blob pointers
    int2store(fileinfo+30,create_info->table_options);
    fileinfo[32]=0;				// No filename anymore
    fileinfo[33]=5;                             // Mark for 5.0 frm file
    int4store(fileinfo+34,create_info->avg_row_length);
    csid= (create_info->default_table_charset ?
           create_info->default_table_charset->number : 0);
    fileinfo[38]= (uchar) csid;
<<<<<<< HEAD
    fileinfo[39]= (uchar) ((uint) create_info->transactional |
                           ((uint) create_info->page_checksum << 2));
=======
    /*
      In future versions, we will store in fileinfo[39] the values of the
      TRANSACTIONAL and PAGE_CHECKSUM clauses of CREATE TABLE.
    */
    fileinfo[39]= 0;
>>>>>>> 8e35f7a8
    fileinfo[40]= (uchar) create_info->row_type;
    /* Next few bytes where for RAID support */
    fileinfo[41]= (uchar) (csid >> 8);
    fileinfo[42]= 0;
    fileinfo[43]= 0;
    fileinfo[44]= 0;
    fileinfo[45]= 0;
    fileinfo[46]= 0;
    int4store(fileinfo+47, key_length);
    tmp= MYSQL_VERSION_ID;          // Store to avoid warning from int4store
    int4store(fileinfo+51, tmp);
    int4store(fileinfo+55, create_info->extra_size);
    /*
      59-60 is reserved for extra_rec_buf_length,
      61 for default_part_db_type
    */
    int2store(fileinfo+62, create_info->key_block_size);
    bzero(fill,IO_SIZE);
    for (; length > IO_SIZE ; length-= IO_SIZE)
    {
      if (mysql_file_write(file, fill, IO_SIZE, MYF(MY_WME | MY_NABP)))
      {
        (void) mysql_file_close(file, MYF(0));
        (void) mysql_file_delete(key_file_frm, name, MYF(0));
	return(-1);
      }
    }
  }
  else
  {
    if (my_errno == ENOENT)
      my_error(ER_BAD_DB_ERROR,MYF(0),db);
    else
      my_error(ER_CANT_CREATE_TABLE,MYF(0),table,my_errno);
  }
  DBUG_RETURN(file);
} /* create_frm */


void update_create_info_from_table(HA_CREATE_INFO *create_info, TABLE *table)
{
  TABLE_SHARE *share= table->s;
  DBUG_ENTER("update_create_info_from_table");

  create_info->max_rows= share->max_rows;
  create_info->min_rows= share->min_rows;
  create_info->table_options= share->db_create_options;
  create_info->avg_row_length= share->avg_row_length;
  create_info->row_type= share->row_type;
  create_info->default_table_charset= share->table_charset;
  create_info->table_charset= 0;
  create_info->comment= share->comment;
<<<<<<< HEAD
  create_info->transactional= share->transactional;
  create_info->page_checksum= share->page_checksum;
  create_info->option_list= share->option_list;
=======
  create_info->storage_media= share->default_storage_media;
  create_info->tablespace= share->tablespace;
>>>>>>> 8e35f7a8

  DBUG_VOID_RETURN;
}

int
rename_file_ext(const char * from,const char * to,const char * ext)
{
  char from_b[FN_REFLEN],to_b[FN_REFLEN];
  (void) strxmov(from_b,from,ext,NullS);
  (void) strxmov(to_b,to,ext,NullS);
  return (mysql_file_rename(key_file_frm, from_b, to_b, MYF(MY_WME)));
}


/*
  Allocate string field in MEM_ROOT and return it as String

  SYNOPSIS
    get_field()
    mem   	MEM_ROOT for allocating
    field 	Field for retrieving of string
    res         result String

  RETURN VALUES
    1   string is empty
    0	all ok
*/

bool get_field(MEM_ROOT *mem, Field *field, String *res)
{
  char buff[MAX_FIELD_WIDTH], *to;
  String str(buff,sizeof(buff),&my_charset_bin);
  uint length;

  field->val_str(&str);
  if (!(length= str.length()))
  {
    res->length(0);
    return 1;
  }
  if (!(to= strmake_root(mem, str.ptr(), length)))
    length= 0;                                  // Safety fix
  res->set(to, length, ((Field_str*)field)->charset());
  return 0;
}


/*
  Allocate string field in MEM_ROOT and return it as NULL-terminated string

  SYNOPSIS
    get_field()
    mem   	MEM_ROOT for allocating
    field 	Field for retrieving of string

  RETURN VALUES
    NullS  string is empty
    #      pointer to NULL-terminated string value of field
*/

char *get_field(MEM_ROOT *mem, Field *field)
{
  char buff[MAX_FIELD_WIDTH], *to;
  String str(buff,sizeof(buff),&my_charset_bin);
  uint length;

  field->val_str(&str);
  length= str.length();
  if (!length || !(to= (char*) alloc_root(mem,length+1)))
    return NullS;
  memcpy(to,str.ptr(),(uint) length);
  to[length]=0;
  return to;
}

/*
  DESCRIPTION
    given a buffer with a key value, and a map of keyparts
    that are present in this value, returns the length of the value
*/
uint calculate_key_len(TABLE *table, uint key, const uchar *buf,
                       key_part_map keypart_map)
{
  /* works only with key prefixes */
  DBUG_ASSERT(((keypart_map + 1) & keypart_map) == 0);

  KEY *key_info= table->s->key_info+key;
  KEY_PART_INFO *key_part= key_info->key_part;
  KEY_PART_INFO *end_key_part= key_part + key_info->key_parts;
  uint length= 0;

  while (key_part < end_key_part && keypart_map)
  {
    length+= key_part->store_length;
    keypart_map >>= 1;
    key_part++;
  }
  return length;
}

/*
  Check if database name is valid

  SYNPOSIS
    check_db_name()
    org_name		Name of database and length

  NOTES
    If lower_case_table_names is set then database is converted to lower case

  RETURN
    0	ok
    1   error
*/

bool check_db_name(LEX_STRING *org_name)
{
  char *name= org_name->str;
  uint name_length= org_name->length;
  bool check_for_path_chars;

  if ((check_for_path_chars= check_mysql50_prefix(name)))
  {
    name+= MYSQL50_TABLE_NAME_PREFIX_LENGTH;
    name_length-= MYSQL50_TABLE_NAME_PREFIX_LENGTH;
  }

  if (!name_length || name_length > NAME_LEN)
    return 1;

  if (lower_case_table_names && name != any_db)
    my_casedn_str(files_charset_info, name);

  return check_table_name(name, name_length, check_for_path_chars);
}


/*
  Allow anything as a table name, as long as it doesn't contain an
  ' ' at the end
  returns 1 on error
*/

bool check_table_name(const char *name, size_t length, bool check_for_path_chars)
{
  // name length in symbols
  size_t name_length= 0;
  const char *end= name+length;


  if (!check_for_path_chars &&
      (check_for_path_chars= check_mysql50_prefix(name)))
  {
    name+= MYSQL50_TABLE_NAME_PREFIX_LENGTH;
    length-= MYSQL50_TABLE_NAME_PREFIX_LENGTH;
  }

  if (!length || length > NAME_LEN)
    return 1;
#if defined(USE_MB) && defined(USE_MB_IDENT)
  bool last_char_is_space= FALSE;
#else
  if (name[length-1]==' ')
    return 1;
#endif

  while (name != end)
  {
#if defined(USE_MB) && defined(USE_MB_IDENT)
    last_char_is_space= my_isspace(system_charset_info, *name);
    if (use_mb(system_charset_info))
    {
      int len=my_ismbchar(system_charset_info, name, end);
      if (len)
      {
        name+= len;
        name_length++;
        continue;
      }
    }
#endif
    if (check_for_path_chars &&
        (*name == '/' || *name == '\\' || *name == '~' || *name == FN_EXTCHAR))
      return 1;
    name++;
    name_length++;
  }
#if defined(USE_MB) && defined(USE_MB_IDENT)
  return last_char_is_space || (name_length > NAME_CHAR_LEN);
#else
  return FALSE;
#endif
}


bool check_column_name(const char *name)
{
  // name length in symbols
  size_t name_length= 0;
  bool last_char_is_space= TRUE;

  while (*name)
  {
#if defined(USE_MB) && defined(USE_MB_IDENT)
    last_char_is_space= my_isspace(system_charset_info, *name);
    if (use_mb(system_charset_info))
    {
      int len=my_ismbchar(system_charset_info, name, 
                          name+system_charset_info->mbmaxlen);
      if (len)
      {
        name += len;
        name_length++;
        continue;
      }
    }
#else
    last_char_is_space= *name==' ';
#endif
    if (*name == NAMES_SEP_CHAR)
      return 1;
    name++;
    name_length++;
  }
  /* Error if empty or too long column name */
  return last_char_is_space || (name_length > NAME_CHAR_LEN);
}


/**
  Checks whether a table is intact. Should be done *just* after the table has
  been opened.

  @param[in] table             The table to check
  @param[in] table_f_count     Expected number of columns in the table
  @param[in] table_def         Expected structure of the table (column name
                               and type)

  @retval  FALSE  OK
  @retval  TRUE   There was an error. An error message is output
                  to the error log.  We do not push an error
                  message into the error stack because this
                  function is currently only called at start up,
                  and such errors never reach the user.
*/

bool
Table_check_intact::check(TABLE *table, const TABLE_FIELD_DEF *table_def)
{
  uint i;
  my_bool error= FALSE;
  const TABLE_FIELD_TYPE *field_def= table_def->field;
  DBUG_ENTER("table_check_intact");
  DBUG_PRINT("info",("table: %s  expected_count: %d",
                     table->alias, table_def->count));

  /* Whether the table definition has already been validated. */
  if (table->s->table_field_def_cache == table_def)
    DBUG_RETURN(FALSE);

  if (table->s->fields != table_def->count)
  {
    DBUG_PRINT("info", ("Column count has changed, checking the definition"));

    /* previous MySQL version */
    if (MYSQL_VERSION_ID > table->s->mysql_version)
    {
      report_error(ER_COL_COUNT_DOESNT_MATCH_PLEASE_UPDATE,
                   ER(ER_COL_COUNT_DOESNT_MATCH_PLEASE_UPDATE),
                   table->alias, table_def->count, table->s->fields,
                   static_cast<int>(table->s->mysql_version),
                   MYSQL_VERSION_ID);
      DBUG_RETURN(TRUE);
    }
    else if (MYSQL_VERSION_ID == table->s->mysql_version)
    {
      report_error(ER_COL_COUNT_DOESNT_MATCH_CORRUPTED,
                   ER(ER_COL_COUNT_DOESNT_MATCH_CORRUPTED), table->alias,
                   table_def->count, table->s->fields);
      DBUG_RETURN(TRUE);
    }
    /*
      Something has definitely changed, but we're running an older
      version of MySQL with new system tables.
      Let's check column definitions. If a column was added at
      the end of the table, then we don't care much since such change
      is backward compatible.
    */
  }
  char buffer[STRING_BUFFER_USUAL_SIZE];
  for (i=0 ; i < table_def->count; i++, field_def++)
  {
    String sql_type(buffer, sizeof(buffer), system_charset_info);
    sql_type.length(0);
    if (i < table->s->fields)
    {
      Field *field= table->field[i];

      if (strncmp(field->field_name, field_def->name.str,
                  field_def->name.length))
      {
        /*
          Name changes are not fatal, we use ordinal numbers to access columns.
          Still this can be a sign of a tampered table, output an error
          to the error log.
        */
        report_error(0, "Incorrect definition of table %s.%s: "
                     "expected column '%s' at position %d, found '%s'.",
                     table->s->db.str, table->alias, field_def->name.str, i,
                     field->field_name);
      }
      field->sql_type(sql_type);
      /*
        Generally, if column types don't match, then something is
        wrong.

        However, we only compare column definitions up to the
        length of the original definition, since we consider the
        following definitions compatible:

        1. DATETIME and DATETIM
        2. INT(11) and INT(11
        3. SET('one', 'two') and SET('one', 'two', 'more')

        For SETs or ENUMs, if the same prefix is there it's OK to
        add more elements - they will get higher ordinal numbers and
        the new table definition is backward compatible with the
        original one.
       */
      if (strncmp(sql_type.c_ptr_safe(), field_def->type.str,
                  field_def->type.length - 1))
      {
        report_error(0, "Incorrect definition of table %s.%s: "
                     "expected column '%s' at position %d to have type "
                     "%s, found type %s.", table->s->db.str, table->alias,
                     field_def->name.str, i, field_def->type.str,
                     sql_type.c_ptr_safe());
        error= TRUE;
      }
      else if (field_def->cset.str && !field->has_charset())
      {
        report_error(0, "Incorrect definition of table %s.%s: "
                     "expected the type of column '%s' at position %d "
                     "to have character set '%s' but the type has no "
                     "character set.", table->s->db.str, table->alias,
                     field_def->name.str, i, field_def->cset.str);
        error= TRUE;
      }
      else if (field_def->cset.str &&
               strcmp(field->charset()->csname, field_def->cset.str))
      {
        report_error(0, "Incorrect definition of table %s.%s: "
                     "expected the type of column '%s' at position %d "
                     "to have character set '%s' but found "
                     "character set '%s'.", table->s->db.str, table->alias,
                     field_def->name.str, i, field_def->cset.str,
                     field->charset()->csname);
        error= TRUE;
      }
    }
    else
    {
      report_error(0, "Incorrect definition of table %s.%s: "
                   "expected column '%s' at position %d to have type %s "
                   " but the column is not found.",
                   table->s->db.str, table->alias,
                   field_def->name.str, i, field_def->type.str);
      error= TRUE;
    }
  }

  if (! error)
    table->s->table_field_def_cache= table_def;

  DBUG_RETURN(error);
}


/**
  Traverse portion of wait-for graph which is reachable through edge
  represented by this flush ticket in search for deadlocks.

  @retval TRUE  A deadlock is found. A victim is remembered
                by the visitor.
  @retval FALSE Success, no deadlocks.
*/

bool Wait_for_flush::accept_visitor(MDL_wait_for_graph_visitor *gvisitor)
{
  return m_share->visit_subgraph(this, gvisitor);
}


uint Wait_for_flush::get_deadlock_weight() const
{
  return m_deadlock_weight;
}


/**
  Traverse portion of wait-for graph which is reachable through this
  table share in search for deadlocks.

  @param waiting_ticket  Ticket representing wait for this share.
  @param dvisitor        Deadlock detection visitor.

  @retval TRUE  A deadlock is found. A victim is remembered
                by the visitor.
  @retval FALSE No deadlocks, it's OK to begin wait.
*/

bool TABLE_SHARE::visit_subgraph(Wait_for_flush *wait_for_flush,
                                 MDL_wait_for_graph_visitor *gvisitor)
{
  TABLE *table;
  MDL_context *src_ctx= wait_for_flush->get_ctx();
  bool result= TRUE;

  /*
    To protect used_tables list from being concurrently modified
    while we are iterating through it we acquire LOCK_open.
    This does not introduce deadlocks in the deadlock detector
    because we won't try to acquire LOCK_open while
    holding a write-lock on MDL_lock::m_rwlock.
  */
  if (gvisitor->m_lock_open_count++ == 0)
<<<<<<< HEAD
  {
    /*
      To circumvent bug #56405 "Deadlock in the MDL deadlock detector"
      we don't try to lock LOCK_open mutex if some thread doing
      deadlock detection already owns it and current search depth is
      greater than 0. Instead we report a deadlock.

      TODO/FIXME: The proper fix for this bug is to use rwlocks for
                  protection of table shares/instead of LOCK_open.
                  Unfortunately it requires more effort/has significant
                  performance effect.
    */
    mysql_mutex_lock(&LOCK_dd_owns_lock_open);
    if (gvisitor->m_current_search_depth > 0 && dd_owns_lock_open > 0)
    {
      mysql_mutex_unlock(&LOCK_dd_owns_lock_open);
      --gvisitor->m_lock_open_count;
      gvisitor->abort_traversal(src_ctx);
      return TRUE;
    }
    ++dd_owns_lock_open;
    mysql_mutex_unlock(&LOCK_dd_owns_lock_open);
    mysql_mutex_lock(&LOCK_open);
  }
=======
    mysql_mutex_lock(&LOCK_open);
>>>>>>> 8e35f7a8

  I_P_List_iterator <TABLE, TABLE_share> tables_it(used_tables);

  /*
    In case of multiple searches running in parallel, avoid going
    over the same loop twice and shortcut the search.
    Do it after taking the lock to weed out unnecessary races.
  */
  if (src_ctx->m_wait.get_status() != MDL_wait::EMPTY)
  {
    result= FALSE;
    goto end;
  }

<<<<<<< HEAD
  ++gvisitor->m_current_search_depth;
  if (gvisitor->enter_node(src_ctx))
  {
    --gvisitor->m_current_search_depth;
    goto end;
  }
=======
  if (gvisitor->enter_node(src_ctx))
    goto end;
>>>>>>> 8e35f7a8

  while ((table= tables_it++))
  {
    if (gvisitor->inspect_edge(&table->in_use->mdl_context))
    {
      goto end_leave_node;
    }
  }

  tables_it.rewind();
  while ((table= tables_it++))
  {
    if (table->in_use->mdl_context.visit_subgraph(gvisitor))
    {
      goto end_leave_node;
    }
  }

  result= FALSE;

end_leave_node:
  gvisitor->leave_node(src_ctx);
<<<<<<< HEAD
  --gvisitor->m_current_search_depth;

end:
  if (gvisitor->m_lock_open_count-- == 1)
  {
    mysql_mutex_unlock(&LOCK_open);
    mysql_mutex_lock(&LOCK_dd_owns_lock_open);
    --dd_owns_lock_open;
    mysql_mutex_unlock(&LOCK_dd_owns_lock_open);
  }
=======

end:
  if (gvisitor->m_lock_open_count-- == 1)
    mysql_mutex_unlock(&LOCK_open);
>>>>>>> 8e35f7a8

  return result;
}


/**
  Wait until the subject share is removed from the table
  definition cache and make sure it's destroyed.

  @param mdl_context     MDL context for thread which is going to wait.
  @param abstime         Timeout for waiting as absolute time value.
  @param deadlock_weight Weight of this wait for deadlock detector.

  @pre LOCK_open is write locked, the share is used (has
       non-zero reference count), is marked for flush and
       this connection does not reference the share.
       LOCK_open will be unlocked temporarily during execution.

  @retval FALSE - Success.
  @retval TRUE  - Error (OOM, deadlock, timeout, etc...).
*/

bool TABLE_SHARE::wait_for_old_version(THD *thd, struct timespec *abstime,
                                       uint deadlock_weight)
{
  MDL_context *mdl_context= &thd->mdl_context;
  Wait_for_flush ticket(mdl_context, this, deadlock_weight);
  MDL_wait::enum_wait_status wait_status;

  mysql_mutex_assert_owner(&LOCK_open);
  /*
    We should enter this method only when share's version is not
    up to date and the share is referenced. Otherwise our
    thread will never be woken up from wait.
  */
  DBUG_ASSERT(version != refresh_version && ref_count != 0);

  m_flush_tickets.push_front(&ticket);

  mdl_context->m_wait.reset_status();

  mysql_mutex_unlock(&LOCK_open);

  mdl_context->will_wait_for(&ticket);

  mdl_context->find_deadlock();

  wait_status= mdl_context->m_wait.timed_wait(thd, abstime, TRUE,
                                              "Waiting for table flush");

  mdl_context->done_waiting_for();

  mysql_mutex_lock(&LOCK_open);

  m_flush_tickets.remove(&ticket);

  if (m_flush_tickets.is_empty() && ref_count == 0)
  {
    /*
      If our thread was the last one using the share,
      we must destroy it here.
    */
    destroy();
  }

  /*
    In cases when our wait was aborted by KILL statement,
    a deadlock or a timeout, the share might still be referenced,
    so we don't delete it. Note, that we can't determine this
    condition by checking wait_status alone, since, for example,
    a timeout can happen after all references to the table share
    were released, but before the share is removed from the
    cache and we receive the notification. This is why
    we first destroy the share, and then look at
    wait_status.
  */
  switch (wait_status)
  {
  case MDL_wait::GRANTED:
    return FALSE;
  case MDL_wait::VICTIM:
    my_error(ER_LOCK_DEADLOCK, MYF(0));
    return TRUE;
  case MDL_wait::TIMEOUT:
    my_error(ER_LOCK_WAIT_TIMEOUT, MYF(0));
    return TRUE;
  case MDL_wait::KILLED:
    return TRUE;
  default:
    DBUG_ASSERT(0);
    return TRUE;
  }
}


<<<<<<< HEAD
=======
/**
  Initialize TABLE instance (newly created, or coming either from table
  cache or THD::temporary_tables list) and prepare it for further use
  during statement execution. Set the 'alias' attribute from the specified
  TABLE_LIST element. Remember the TABLE_LIST element in the
  TABLE::pos_in_table_list member.

  @param thd  Thread context.
  @param tl   TABLE_LIST element.
*/

void TABLE::init(THD *thd, TABLE_LIST *tl)
{
  DBUG_ASSERT(s->ref_count > 0 || s->tmp_table != NO_TMP_TABLE);

  if (thd->lex->need_correct_ident())
    alias_name_used= my_strcasecmp(table_alias_charset,
                                   s->table_name.str,
                                   tl->alias);
  /* Fix alias if table name changes. */
  if (strcmp(alias, tl->alias))
  {
    uint length= (uint) strlen(tl->alias)+1;
    alias= (char*) my_realloc((char*) alias, length, MYF(MY_WME));
    memcpy((char*) alias, tl->alias, length);
  }

  tablenr= thd->current_tablenr++;
  used_fields= 0;
  const_table= 0;
  null_row= 0;
  maybe_null= 0;
  force_index= 0;
  force_index_order= 0;
  force_index_group= 0;
  status= STATUS_NO_RECORD;
  insert_values= 0;
  fulltext_searched= 0;
  file->ft_handler= 0;
  reginfo.impossible_range= 0;

  /* Catch wrong handling of the auto_increment_field_not_null. */
  DBUG_ASSERT(!auto_increment_field_not_null);
  auto_increment_field_not_null= FALSE;

  if (timestamp_field)
    timestamp_field_type= timestamp_field->get_auto_set_type();

  pos_in_table_list= tl;

  clear_column_bitmaps();

  DBUG_ASSERT(key_read == 0);

  /* Tables may be reused in a sub statement. */
  DBUG_ASSERT(!file->extra(HA_EXTRA_IS_ATTACHED_CHILDREN));
}


>>>>>>> 8e35f7a8
/*
  Create Item_field for each column in the table.

  SYNPOSIS
    TABLE::fill_item_list()
      item_list          a pointer to an empty list used to store items

  DESCRIPTION
    Create Item_field object for each column in the table and
    initialize it with the corresponding Field. New items are
    created in the current THD memory root.

  RETURN VALUE
    0                    success
    1                    out of memory
*/

bool TABLE::fill_item_list(List<Item> *item_list) const
{
  /*
    All Item_field's created using a direct pointer to a field
    are fixed in Item_field constructor.
  */
  for (Field **ptr= field; *ptr; ptr++)
  {
    Item_field *item= new Item_field(*ptr);
    if (!item || item_list->push_back(item))
      return TRUE;
  }
  return FALSE;
}

/*
  Reset an existing list of Item_field items to point to the
  Fields of this table.

  SYNPOSIS
    TABLE::fill_item_list()
      item_list          a non-empty list with Item_fields

  DESCRIPTION
    This is a counterpart of fill_item_list used to redirect
    Item_fields to the fields of a newly created table.
    The caller must ensure that number of items in the item_list
    is the same as the number of columns in the table.
*/

void TABLE::reset_item_list(List<Item> *item_list) const
{
  List_iterator_fast<Item> it(*item_list);
  for (Field **ptr= field; *ptr; ptr++)
  {
    Item_field *item_field= (Item_field*) it++;
    DBUG_ASSERT(item_field != 0);
    item_field->reset_field(*ptr);
  }
}

/*
  calculate md5 of query

  SYNOPSIS
    TABLE_LIST::calc_md5()
    buffer	buffer for md5 writing
*/

void  TABLE_LIST::calc_md5(char *buffer)
{
  uchar digest[16];
  MY_MD5_HASH(digest, (uchar *) select_stmt.str, select_stmt.length);
  sprintf((char *) buffer,
	    "%02x%02x%02x%02x%02x%02x%02x%02x%02x%02x%02x%02x%02x%02x%02x%02x",
	    digest[0], digest[1], digest[2], digest[3],
	    digest[4], digest[5], digest[6], digest[7],
	    digest[8], digest[9], digest[10], digest[11],
	    digest[12], digest[13], digest[14], digest[15]);
}


/**
   @brief Set underlying table for table place holder of view.

   @details

   Replace all views that only use one table with the table itself.  This
   allows us to treat the view as a simple table and even update it (it is a
   kind of optimization).

   @note 

   This optimization is potentially dangerous as it makes views
   masquerade as base tables: Views don't have the pointer TABLE_LIST::table
   set to non-@c NULL.

   We may have the case where a view accesses tables not normally accessible
   in the current Security_context (only in the definer's
   Security_context). According to the table's GRANT_INFO (TABLE::grant),
   access is fulfilled, but this is implicitly meant in the definer's security
   context. Hence we must never look at only a TABLE's GRANT_INFO without
   looking at the one of the referring TABLE_LIST.
*/

void TABLE_LIST::set_underlying_merge()
{
  TABLE_LIST *tbl;

  if ((tbl= merge_underlying_list))
  {
    /* This is a view. Process all tables of view */
    DBUG_ASSERT(view && effective_algorithm == VIEW_ALGORITHM_MERGE);
    do
    {
      if (tbl->merge_underlying_list)          // This is a view
      {
        DBUG_ASSERT(tbl->view &&
                    tbl->effective_algorithm == VIEW_ALGORITHM_MERGE);
        /*
          This is the only case where set_ancestor is called on an object
          that may not be a view (in which case ancestor is 0)
        */
        tbl->merge_underlying_list->set_underlying_merge();
      }
    } while ((tbl= tbl->next_local));

    if (!multitable_view)
    {
      table= merge_underlying_list->table;
      schema_table= merge_underlying_list->schema_table;
    }
  }
}


/*
  setup fields of placeholder of merged VIEW

  SYNOPSIS
    TABLE_LIST::setup_underlying()
    thd		    - thread handler

  DESCRIPTION
    It is:
    - preparing translation table for view columns
    If there are underlying view(s) procedure first will be called for them.

  RETURN
    FALSE - OK
    TRUE  - error
*/

bool TABLE_LIST::setup_underlying(THD *thd)
{
  DBUG_ENTER("TABLE_LIST::setup_underlying");

  if (!field_translation && merge_underlying_list)
  {
    Field_translator *transl;
    SELECT_LEX *select= &view->select_lex;
    Item *item;
    TABLE_LIST *tbl;
    List_iterator_fast<Item> it(select->item_list);
    uint field_count= 0;

    if (check_stack_overrun(thd, STACK_MIN_SIZE, (uchar*) &field_count))
    {
      DBUG_RETURN(TRUE);
    }

    for (tbl= merge_underlying_list; tbl; tbl= tbl->next_local)
    {
      if (tbl->merge_underlying_list &&
          tbl->setup_underlying(thd))
      {
        DBUG_RETURN(TRUE);
      }
    }

    /* Create view fields translation table */

    if (!(transl=
          (Field_translator*)(thd->stmt_arena->
                              alloc(select->item_list.elements *
                                    sizeof(Field_translator)))))
    {
      DBUG_RETURN(TRUE);
    }

    while ((item= it++))
    {
      transl[field_count].name= item->name;
      transl[field_count++].item= item;
    }
    field_translation= transl;
    field_translation_end= transl + field_count;
    /* TODO: use hash for big number of fields */

    /* full text function moving to current select */
    if (view->select_lex.ftfunc_list->elements)
    {
      Item_func_match *ifm;
      SELECT_LEX *current_select= thd->lex->current_select;
      List_iterator_fast<Item_func_match>
        li(*(view->select_lex.ftfunc_list));
      while ((ifm= li++))
        current_select->ftfunc_list->push_front(ifm);
    }
  }
  DBUG_RETURN(FALSE);
}


/*
  Prepare where expression of view

  SYNOPSIS
    TABLE_LIST::prep_where()
    thd             - thread handler
    conds           - condition of this JOIN
    no_where_clause - do not build WHERE or ON outer qwery do not need it
                      (it is INSERT), we do not need conds if this flag is set

  NOTE: have to be called befor CHECK OPTION preparation, because it makes
  fix_fields for view WHERE clause

  RETURN
    FALSE - OK
    TRUE  - error
*/

bool TABLE_LIST::prep_where(THD *thd, Item **conds,
                               bool no_where_clause)
{
  DBUG_ENTER("TABLE_LIST::prep_where");

  for (TABLE_LIST *tbl= merge_underlying_list; tbl; tbl= tbl->next_local)
  {
    if (tbl->view && tbl->prep_where(thd, conds, no_where_clause))
    {
      DBUG_RETURN(TRUE);
    }
  }

  if (where)
  {
    if (!where->fixed && where->fix_fields(thd, &where))
    {
      DBUG_RETURN(TRUE);
    }

    /*
      check that it is not VIEW in which we insert with INSERT SELECT
      (in this case we can't add view WHERE condition to main SELECT_LEX)
    */
    if (!no_where_clause && !where_processed)
    {
      TABLE_LIST *tbl= this;
      Query_arena *arena= thd->stmt_arena, backup;
      arena= thd->activate_stmt_arena_if_needed(&backup);  // For easier test

      /* Go up to join tree and try to find left join */
      for (; tbl; tbl= tbl->embedding)
      {
        if (tbl->outer_join)
        {
          /*
            Store WHERE condition to ON expression for outer join, because
            we can't use WHERE to correctly execute left joins on VIEWs and
            this expression will not be moved to WHERE condition (i.e. will
            be clean correctly for PS/SP)
          */
          tbl->on_expr= and_conds(tbl->on_expr,
                                  where->copy_andor_structure(thd));
          break;
        }
      }
      if (tbl == 0)
        *conds= and_conds(*conds, where->copy_andor_structure(thd));
      if (arena)
        thd->restore_active_arena(arena, &backup);
      where_processed= TRUE;
    }
  }

  DBUG_RETURN(FALSE);
}


/*
  Merge ON expressions for a view

  SYNOPSIS
    merge_on_conds()
    thd             thread handle
    table           table for the VIEW
    is_cascaded     TRUE <=> merge ON expressions from underlying views

  DESCRIPTION
    This function returns the result of ANDing the ON expressions
    of the given view and all underlying views. The ON expressions
    of the underlying views are added only if is_cascaded is TRUE.

  RETURN
    Pointer to the built expression if there is any.
    Otherwise and in the case of a failure NULL is returned.
*/

static Item *
merge_on_conds(THD *thd, TABLE_LIST *table, bool is_cascaded)
{
  DBUG_ENTER("merge_on_conds");

  Item *cond= NULL;
  DBUG_PRINT("info", ("alias: %s", table->alias));
  if (table->on_expr)
    cond= table->on_expr->copy_andor_structure(thd);
  if (!table->nested_join)
    DBUG_RETURN(cond);
  List_iterator<TABLE_LIST> li(table->nested_join->join_list);
  while (TABLE_LIST *tbl= li++)
  {
    if (tbl->view && !is_cascaded)
      continue;
    cond= and_conds(cond, merge_on_conds(thd, tbl, is_cascaded));
  }
  DBUG_RETURN(cond);
}


/*
  Prepare check option expression of table

  SYNOPSIS
    TABLE_LIST::prep_check_option()
    thd             - thread handler
    check_opt_type  - WITH CHECK OPTION type (VIEW_CHECK_NONE,
                      VIEW_CHECK_LOCAL, VIEW_CHECK_CASCADED)
                      we use this parameter instead of direct check of
                      effective_with_check to change type of underlying
                      views to VIEW_CHECK_CASCADED if outer view have
                      such option and prevent processing of underlying
                      view check options if outer view have just
                      VIEW_CHECK_LOCAL option.

  NOTE
    This method builds check option condition to use it later on
    every call (usual execution or every SP/PS call).
    This method have to be called after WHERE preparation
    (TABLE_LIST::prep_where)

  RETURN
    FALSE - OK
    TRUE  - error
*/

bool TABLE_LIST::prep_check_option(THD *thd, uint8 check_opt_type)
{
  DBUG_ENTER("TABLE_LIST::prep_check_option");
  bool is_cascaded= check_opt_type == VIEW_CHECK_CASCADED;

  for (TABLE_LIST *tbl= merge_underlying_list; tbl; tbl= tbl->next_local)
  {
    /* see comment of check_opt_type parameter */
    if (tbl->view && tbl->prep_check_option(thd, (is_cascaded ?
                                                  VIEW_CHECK_CASCADED :
                                                  VIEW_CHECK_NONE)))
      DBUG_RETURN(TRUE);
  }

  if (check_opt_type && !check_option_processed)
  {
    Query_arena *arena= thd->stmt_arena, backup;
    arena= thd->activate_stmt_arena_if_needed(&backup);  // For easier test

    if (where)
    {
      DBUG_ASSERT(where->fixed);
      check_option= where->copy_andor_structure(thd);
    }
    if (is_cascaded)
    {
      for (TABLE_LIST *tbl= merge_underlying_list; tbl; tbl= tbl->next_local)
      {
        if (tbl->check_option)
          check_option= and_conds(check_option, tbl->check_option);
      }
    }
    check_option= and_conds(check_option,
                            merge_on_conds(thd, this, is_cascaded));

    if (arena)
      thd->restore_active_arena(arena, &backup);
    check_option_processed= TRUE;

  }

  if (check_option)
  {
    const char *save_where= thd->where;
    thd->where= "check option";
    if ((!check_option->fixed &&
         check_option->fix_fields(thd, &check_option)) ||
        check_option->check_cols(1))
    {
      DBUG_RETURN(TRUE);
    }
    thd->where= save_where;
  }
  DBUG_RETURN(FALSE);
}


/**
  Hide errors which show view underlying table information. 
  There are currently two mechanisms at work that handle errors for views,
  this one and a more general mechanism based on an Internal_error_handler,
  see Show_create_error_handler. The latter handles errors encountered during
  execution of SHOW CREATE VIEW, while the machanism using this method is
  handles SELECT from views. The two methods should not clash.

  @param[in,out]  thd     thread handler

  @pre This method can be called only if there is an error.
*/

void TABLE_LIST::hide_view_error(THD *thd)
{
  if (thd->killed || thd->get_internal_handler())
    return;
  /* Hide "Unknown column" or "Unknown function" error */
  DBUG_ASSERT(thd->is_error());

  if (thd->stmt_da->sql_errno() == ER_BAD_FIELD_ERROR ||
      thd->stmt_da->sql_errno() == ER_SP_DOES_NOT_EXIST ||
      thd->stmt_da->sql_errno() == ER_FUNC_INEXISTENT_NAME_COLLISION ||
      thd->stmt_da->sql_errno() == ER_PROCACCESS_DENIED_ERROR ||
      thd->stmt_da->sql_errno() == ER_COLUMNACCESS_DENIED_ERROR ||
      thd->stmt_da->sql_errno() == ER_TABLEACCESS_DENIED_ERROR ||
      thd->stmt_da->sql_errno() == ER_TABLE_NOT_LOCKED ||
      thd->stmt_da->sql_errno() == ER_NO_SUCH_TABLE)
  {
    TABLE_LIST *top= top_table();
    thd->clear_error();
    my_error(ER_VIEW_INVALID, MYF(0), top->view_db.str, top->view_name.str);
  }
  else if (thd->stmt_da->sql_errno() == ER_NO_DEFAULT_FOR_FIELD)
  {
    TABLE_LIST *top= top_table();
    thd->clear_error();
    // TODO: make correct error message
    my_error(ER_NO_DEFAULT_FOR_VIEW_FIELD, MYF(0),
             top->view_db.str, top->view_name.str);
  }
}


/*
  Find underlying base tables (TABLE_LIST) which represent given
  table_to_find (TABLE)

  SYNOPSIS
    TABLE_LIST::find_underlying_table()
    table_to_find table to find

  RETURN
    0  table is not found
    found table reference
*/

TABLE_LIST *TABLE_LIST::find_underlying_table(TABLE *table_to_find)
{
  /* is this real table and table which we are looking for? */
  if (table == table_to_find && merge_underlying_list == 0)
    return this;

  for (TABLE_LIST *tbl= merge_underlying_list; tbl; tbl= tbl->next_local)
  {
    TABLE_LIST *result;
    if ((result= tbl->find_underlying_table(table_to_find)))
      return result;
  }
  return 0;
}

/*
  cleanup items belonged to view fields translation table

  SYNOPSIS
    TABLE_LIST::cleanup_items()
*/

void TABLE_LIST::cleanup_items()
{
  if (!field_translation)
    return;

  for (Field_translator *transl= field_translation;
       transl < field_translation_end;
       transl++)
    transl->item->walk(&Item::cleanup_processor, 0, 0);
}


/*
  check CHECK OPTION condition

  SYNOPSIS
    TABLE_LIST::view_check_option()
    ignore_failure ignore check option fail

  RETURN
    VIEW_CHECK_OK     OK
    VIEW_CHECK_ERROR  FAILED
    VIEW_CHECK_SKIP   FAILED, but continue
*/

int TABLE_LIST::view_check_option(THD *thd, bool ignore_failure)
{
  if (check_option && check_option->val_int() == 0)
  {
    TABLE_LIST *main_view= top_table();
    if (ignore_failure)
    {
      push_warning_printf(thd, MYSQL_ERROR::WARN_LEVEL_WARN,
                          ER_VIEW_CHECK_FAILED, ER(ER_VIEW_CHECK_FAILED),
                          main_view->view_db.str, main_view->view_name.str);
      return(VIEW_CHECK_SKIP);
    }
    my_error(ER_VIEW_CHECK_FAILED, MYF(0), main_view->view_db.str,
             main_view->view_name.str);
    return(VIEW_CHECK_ERROR);
  }
  return(VIEW_CHECK_OK);
}


/*
  Find table in underlying tables by mask and check that only this
  table belong to given mask

  SYNOPSIS
    TABLE_LIST::check_single_table()
    table_arg	reference on variable where to store found table
		(should be 0 on call, to find table, or point to table for
		unique test)
    map         bit mask of tables
    view_arg    view for which we are looking table

  RETURN
    FALSE table not found or found only one
    TRUE  found several tables
*/

bool TABLE_LIST::check_single_table(TABLE_LIST **table_arg,
                                       table_map map,
                                       TABLE_LIST *view_arg)
{
  for (TABLE_LIST *tbl= merge_underlying_list; tbl; tbl= tbl->next_local)
  {
    if (tbl->table)
    {
      if (tbl->table->map & map)
      {
	if (*table_arg)
	  return TRUE;
        *table_arg= tbl;
        tbl->check_option= view_arg->check_option;
      }
    }
    else if (tbl->check_single_table(table_arg, map, view_arg))
      return TRUE;
  }
  return FALSE;
}


/*
  Set insert_values buffer

  SYNOPSIS
    set_insert_values()
    mem_root   memory pool for allocating

  RETURN
    FALSE - OK
    TRUE  - out of memory
*/

bool TABLE_LIST::set_insert_values(MEM_ROOT *mem_root)
{
  if (table)
  {
    if (!table->insert_values &&
        !(table->insert_values= (uchar *)alloc_root(mem_root,
                                                   table->s->rec_buff_length)))
      return TRUE;
  }
  else
  {
    DBUG_ASSERT(view && merge_underlying_list);
    for (TABLE_LIST *tbl= merge_underlying_list; tbl; tbl= tbl->next_local)
      if (tbl->set_insert_values(mem_root))
        return TRUE;
  }
  return FALSE;
}


/*
  Test if this is a leaf with respect to name resolution.

  SYNOPSIS
    TABLE_LIST::is_leaf_for_name_resolution()

  DESCRIPTION
    A table reference is a leaf with respect to name resolution if
    it is either a leaf node in a nested join tree (table, view,
    schema table, subquery), or an inner node that represents a
    NATURAL/USING join, or a nested join with materialized join
    columns.

  RETURN
    TRUE if a leaf, FALSE otherwise.
*/
bool TABLE_LIST::is_leaf_for_name_resolution()
{
  return (view || is_natural_join || is_join_columns_complete ||
          !nested_join);
}


/*
  Retrieve the first (left-most) leaf in a nested join tree with
  respect to name resolution.

  SYNOPSIS
    TABLE_LIST::first_leaf_for_name_resolution()

  DESCRIPTION
    Given that 'this' is a nested table reference, recursively walk
    down the left-most children of 'this' until we reach a leaf
    table reference with respect to name resolution.

  IMPLEMENTATION
    The left-most child of a nested table reference is the last element
    in the list of children because the children are inserted in
    reverse order.

  RETURN
    If 'this' is a nested table reference - the left-most child of
      the tree rooted in 'this',
    else return 'this'
*/

TABLE_LIST *TABLE_LIST::first_leaf_for_name_resolution()
{
  TABLE_LIST *cur_table_ref;
  NESTED_JOIN *cur_nested_join;
  LINT_INIT(cur_table_ref);

  if (is_leaf_for_name_resolution())
    return this;
  DBUG_ASSERT(nested_join);

  for (cur_nested_join= nested_join;
       cur_nested_join;
       cur_nested_join= cur_table_ref->nested_join)
  {
    List_iterator_fast<TABLE_LIST> it(cur_nested_join->join_list);
    cur_table_ref= it++;
    /*
      If the current nested join is a RIGHT JOIN, the operands in
      'join_list' are in reverse order, thus the first operand is
      already at the front of the list. Otherwise the first operand
      is in the end of the list of join operands.
    */
    if (!(cur_table_ref->outer_join & JOIN_TYPE_RIGHT))
    {
      TABLE_LIST *next;
      while ((next= it++))
        cur_table_ref= next;
    }
    if (cur_table_ref->is_leaf_for_name_resolution())
      break;
  }
  return cur_table_ref;
}


/*
  Retrieve the last (right-most) leaf in a nested join tree with
  respect to name resolution.

  SYNOPSIS
    TABLE_LIST::last_leaf_for_name_resolution()

  DESCRIPTION
    Given that 'this' is a nested table reference, recursively walk
    down the right-most children of 'this' until we reach a leaf
    table reference with respect to name resolution.

  IMPLEMENTATION
    The right-most child of a nested table reference is the first
    element in the list of children because the children are inserted
    in reverse order.

  RETURN
    - If 'this' is a nested table reference - the right-most child of
      the tree rooted in 'this',
    - else - 'this'
*/

TABLE_LIST *TABLE_LIST::last_leaf_for_name_resolution()
{
  TABLE_LIST *cur_table_ref= this;
  NESTED_JOIN *cur_nested_join;

  if (is_leaf_for_name_resolution())
    return this;
  DBUG_ASSERT(nested_join);

  for (cur_nested_join= nested_join;
       cur_nested_join;
       cur_nested_join= cur_table_ref->nested_join)
  {
    cur_table_ref= cur_nested_join->join_list.head();
    /*
      If the current nested is a RIGHT JOIN, the operands in
      'join_list' are in reverse order, thus the last operand is in the
      end of the list.
    */
    if ((cur_table_ref->outer_join & JOIN_TYPE_RIGHT))
    {
      List_iterator_fast<TABLE_LIST> it(cur_nested_join->join_list);
      TABLE_LIST *next;
      cur_table_ref= it++;
      while ((next= it++))
        cur_table_ref= next;
    }
    if (cur_table_ref->is_leaf_for_name_resolution())
      break;
  }
  return cur_table_ref;
}


/*
  Register access mode which we need for underlying tables

  SYNOPSIS
    register_want_access()
    want_access          Acess which we require
*/

void TABLE_LIST::register_want_access(ulong want_access)
{
  /* Remove SHOW_VIEW_ACL, because it will be checked during making view */
  want_access&= ~SHOW_VIEW_ACL;
  if (belong_to_view)
  {
    grant.want_privilege= want_access;
    if (table)
      table->grant.want_privilege= want_access;
  }
  for (TABLE_LIST *tbl= merge_underlying_list; tbl; tbl= tbl->next_local)
    tbl->register_want_access(want_access);
}


/*
  Load security context information for this view

  SYNOPSIS
    TABLE_LIST::prepare_view_securety_context()
    thd                  [in] thread handler

  RETURN
    FALSE  OK
    TRUE   Error
*/

#ifndef NO_EMBEDDED_ACCESS_CHECKS
bool TABLE_LIST::prepare_view_securety_context(THD *thd)
{
  DBUG_ENTER("TABLE_LIST::prepare_view_securety_context");
  DBUG_PRINT("enter", ("table: %s", alias));

  DBUG_ASSERT(!prelocking_placeholder && view);
  if (view_suid)
  {
    DBUG_PRINT("info", ("This table is suid view => load contest"));
    DBUG_ASSERT(view && view_sctx);
    if (acl_getroot(view_sctx, definer.user.str, definer.host.str,
                                definer.host.str, thd->db))
    {
      if ((thd->lex->sql_command == SQLCOM_SHOW_CREATE) ||
          (thd->lex->sql_command == SQLCOM_SHOW_FIELDS))
      {
        push_warning_printf(thd, MYSQL_ERROR::WARN_LEVEL_NOTE, 
                            ER_NO_SUCH_USER, 
                            ER(ER_NO_SUCH_USER),
                            definer.user.str, definer.host.str);
      }
      else
      {
        if (thd->security_ctx->master_access & SUPER_ACL)
        {
          my_error(ER_NO_SUCH_USER, MYF(0), definer.user.str, definer.host.str);

        }
        else
        {
          if (thd->password == 2)
            my_error(ER_ACCESS_DENIED_NO_PASSWORD_ERROR, MYF(0),
                     thd->security_ctx->priv_user,
                     thd->security_ctx->priv_host);
          else
            my_error(ER_ACCESS_DENIED_ERROR, MYF(0),
                     thd->security_ctx->priv_user,
                     thd->security_ctx->priv_host,
                     (thd->password ?  ER(ER_YES) : ER(ER_NO)));
        }
        DBUG_RETURN(TRUE);
      }
    }
  }
  DBUG_RETURN(FALSE);
}
#endif


/*
  Find security context of current view

  SYNOPSIS
    TABLE_LIST::find_view_security_context()
    thd                  [in] thread handler

*/

#ifndef NO_EMBEDDED_ACCESS_CHECKS
Security_context *TABLE_LIST::find_view_security_context(THD *thd)
{
  Security_context *sctx;
  TABLE_LIST *upper_view= this;
  DBUG_ENTER("TABLE_LIST::find_view_security_context");

  DBUG_ASSERT(view);
  while (upper_view && !upper_view->view_suid)
  {
    DBUG_ASSERT(!upper_view->prelocking_placeholder);
    upper_view= upper_view->referencing_view;
  }
  if (upper_view)
  {
    DBUG_PRINT("info", ("Securety context of view %s will be used",
                        upper_view->alias));
    sctx= upper_view->view_sctx;
    DBUG_ASSERT(sctx);
  }
  else
  {
    DBUG_PRINT("info", ("Current global context will be used"));
    sctx= thd->security_ctx;
  }
  DBUG_RETURN(sctx);
}
#endif


/*
  Prepare security context and load underlying tables priveleges for view

  SYNOPSIS
    TABLE_LIST::prepare_security()
    thd                  [in] thread handler

  RETURN
    FALSE  OK
    TRUE   Error
*/

bool TABLE_LIST::prepare_security(THD *thd)
{
  List_iterator_fast<TABLE_LIST> tb(*view_tables);
  TABLE_LIST *tbl;
  DBUG_ENTER("TABLE_LIST::prepare_security");
#ifndef NO_EMBEDDED_ACCESS_CHECKS
  Security_context *save_security_ctx= thd->security_ctx;

  DBUG_ASSERT(!prelocking_placeholder);
  if (prepare_view_securety_context(thd))
    DBUG_RETURN(TRUE);
  thd->security_ctx= find_view_security_context(thd);
  while ((tbl= tb++))
  {
    DBUG_ASSERT(tbl->referencing_view);
    char *local_db, *local_table_name;
    if (tbl->view)
    {
      local_db= tbl->view_db.str;
      local_table_name= tbl->view_name.str;
    }
    else
    {
      local_db= tbl->db;
      local_table_name= tbl->table_name;
    }
    fill_effective_table_privileges(thd, &tbl->grant, local_db,
                                    local_table_name);
    if (tbl->table)
      tbl->table->grant= grant;
  }
  thd->security_ctx= save_security_ctx;
#else
  while ((tbl= tb++))
    tbl->grant.privilege= ~NO_ACCESS;
#endif
  DBUG_RETURN(FALSE);
}


Natural_join_column::Natural_join_column(Field_translator *field_param,
                                         TABLE_LIST *tab)
{
  DBUG_ASSERT(tab->field_translation);
  view_field= field_param;
  table_field= NULL;
  table_ref= tab;
  is_common= FALSE;
}


Natural_join_column::Natural_join_column(Item_field *field_param,
                                         TABLE_LIST *tab)
{
  DBUG_ASSERT(tab->table == field_param->field->table);
  table_field= field_param;
  view_field= NULL;
  table_ref= tab;
  is_common= FALSE;
}


const char *Natural_join_column::name()
{
  if (view_field)
  {
    DBUG_ASSERT(table_field == NULL);
    return view_field->name;
  }

  return table_field->field_name;
}


Item *Natural_join_column::create_item(THD *thd)
{
  if (view_field)
  {
    DBUG_ASSERT(table_field == NULL);
    return create_view_field(thd, table_ref, &view_field->item,
                             view_field->name);
  }
  return table_field;
}


Field *Natural_join_column::field()
{
  if (view_field)
  {
    DBUG_ASSERT(table_field == NULL);
    return NULL;
  }
  return table_field->field;
}


const char *Natural_join_column::table_name()
{
  DBUG_ASSERT(table_ref);
  return table_ref->alias;
}


const char *Natural_join_column::db_name()
{
  if (view_field)
    return table_ref->view_db.str;

  /*
    Test that TABLE_LIST::db is the same as TABLE_SHARE::db to
    ensure consistency. An exception are I_S schema tables, which
    are inconsistent in this respect.
  */
  DBUG_ASSERT(!strcmp(table_ref->db,
                      table_ref->table->s->db.str) ||
              (table_ref->schema_table &&
               is_infoschema_db(table_ref->table->s->db.str,
                                table_ref->table->s->db.length)));
  return table_ref->db;
}


GRANT_INFO *Natural_join_column::grant()
{
  if (view_field)
    return &(table_ref->grant);
  return &(table_ref->table->grant);
}


void Field_iterator_view::set(TABLE_LIST *table)
{
  DBUG_ASSERT(table->field_translation);
  view= table;
  ptr= table->field_translation;
  array_end= table->field_translation_end;
}


const char *Field_iterator_table::name()
{
  return (*ptr)->field_name;
}


Item *Field_iterator_table::create_item(THD *thd)
{
  SELECT_LEX *select= thd->lex->current_select;

  Item_field *item= new Item_field(thd, &select->context, *ptr);
  if (item && thd->variables.sql_mode & MODE_ONLY_FULL_GROUP_BY &&
      !thd->lex->in_sum_func && select->cur_pos_in_select_list != UNDEF_POS)
  {
    select->non_agg_fields.push_back(item);
    item->marker= select->cur_pos_in_select_list;
  }
  return item;
}


const char *Field_iterator_view::name()
{
  return ptr->name;
}


Item *Field_iterator_view::create_item(THD *thd)
{
  return create_view_field(thd, view, &ptr->item, ptr->name);
}

Item *create_view_field(THD *thd, TABLE_LIST *view, Item **field_ref,
                        const char *name)
{
  bool save_wrapper= thd->lex->select_lex.no_wrap_view_item;
  Item *field= *field_ref;
  DBUG_ENTER("create_view_field");

  if (view->schema_table_reformed)
  {
    /*
      Translation table items are always Item_fields and already fixed
      ('mysql_schema_table' function). So we can return directly the
      field. This case happens only for 'show & where' commands.
    */
    DBUG_ASSERT(field && field->fixed);
    DBUG_RETURN(field);
  }

  DBUG_ASSERT(field);
  thd->lex->current_select->no_wrap_view_item= TRUE;
  if (!field->fixed)
  {
    if (field->fix_fields(thd, field_ref))
    {
      thd->lex->current_select->no_wrap_view_item= save_wrapper;
      DBUG_RETURN(0);
    }
    field= *field_ref;
  }
  thd->lex->current_select->no_wrap_view_item= save_wrapper;
  if (save_wrapper)
  {
    DBUG_RETURN(field);
  }
  Item *item= new Item_direct_view_ref(view, field_ref, name);
  DBUG_RETURN(item);
}


void Field_iterator_natural_join::set(TABLE_LIST *table_ref)
{
  DBUG_ASSERT(table_ref->join_columns);
  column_ref_it.init(*(table_ref->join_columns));
  cur_column_ref= column_ref_it++;
}


void Field_iterator_natural_join::next()
{
  cur_column_ref= column_ref_it++;
  DBUG_ASSERT(!cur_column_ref || ! cur_column_ref->table_field ||
              cur_column_ref->table_ref->table ==
              cur_column_ref->table_field->field->table);
}


void Field_iterator_table_ref::set_field_iterator()
{
  DBUG_ENTER("Field_iterator_table_ref::set_field_iterator");
  /*
    If the table reference we are iterating over is a natural join, or it is
    an operand of a natural join, and TABLE_LIST::join_columns contains all
    the columns of the join operand, then we pick the columns from
    TABLE_LIST::join_columns, instead of the  orginial container of the
    columns of the join operator.
  */
  if (table_ref->is_join_columns_complete)
  {
    /* Necesary, but insufficient conditions. */
    DBUG_ASSERT(table_ref->is_natural_join ||
                table_ref->nested_join ||
                (table_ref->join_columns &&
                 /* This is a merge view. */
                 ((table_ref->field_translation &&
                   table_ref->join_columns->elements ==
                   (ulong)(table_ref->field_translation_end -
                           table_ref->field_translation)) ||
                  /* This is stored table or a tmptable view. */
                  (!table_ref->field_translation &&
                   table_ref->join_columns->elements ==
                   table_ref->table->s->fields))));
    field_it= &natural_join_it;
    DBUG_PRINT("info",("field_it for '%s' is Field_iterator_natural_join",
                       table_ref->alias));
  }
  /* This is a merge view, so use field_translation. */
  else if (table_ref->field_translation)
  {
    DBUG_ASSERT(table_ref->view &&
                table_ref->effective_algorithm == VIEW_ALGORITHM_MERGE);
    field_it= &view_field_it;
    DBUG_PRINT("info", ("field_it for '%s' is Field_iterator_view",
                        table_ref->alias));
  }
  /* This is a base table or stored view. */
  else
  {
    DBUG_ASSERT(table_ref->table || table_ref->view);
    field_it= &table_field_it;
    DBUG_PRINT("info", ("field_it for '%s' is Field_iterator_table",
                        table_ref->alias));
  }
  field_it->set(table_ref);
  DBUG_VOID_RETURN;
}


void Field_iterator_table_ref::set(TABLE_LIST *table)
{
  DBUG_ASSERT(table);
  first_leaf= table->first_leaf_for_name_resolution();
  last_leaf=  table->last_leaf_for_name_resolution();
  DBUG_ASSERT(first_leaf && last_leaf);
  table_ref= first_leaf;
  set_field_iterator();
}


void Field_iterator_table_ref::next()
{
  /* Move to the next field in the current table reference. */
  field_it->next();
  /*
    If all fields of the current table reference are exhausted, move to
    the next leaf table reference.
  */
  if (field_it->end_of_fields() && table_ref != last_leaf)
  {
    table_ref= table_ref->next_name_resolution_table;
    DBUG_ASSERT(table_ref);
    set_field_iterator();
  }
}


const char *Field_iterator_table_ref::get_table_name()
{
  if (table_ref->view)
    return table_ref->view_name.str;
  else if (table_ref->is_natural_join)
    return natural_join_it.column_ref()->table_name();

  DBUG_ASSERT(!strcmp(table_ref->table_name,
                      table_ref->table->s->table_name.str));
  return table_ref->table_name;
}


const char *Field_iterator_table_ref::get_db_name()
{
  if (table_ref->view)
    return table_ref->view_db.str;
  else if (table_ref->is_natural_join)
    return natural_join_it.column_ref()->db_name();

  /*
    Test that TABLE_LIST::db is the same as TABLE_SHARE::db to
    ensure consistency. An exception are I_S schema tables, which
    are inconsistent in this respect.
  */
  DBUG_ASSERT(!strcmp(table_ref->db, table_ref->table->s->db.str) ||
              (table_ref->schema_table &&
               is_infoschema_db(table_ref->table->s->db.str,
                                table_ref->table->s->db.length)));

  return table_ref->db;
}


GRANT_INFO *Field_iterator_table_ref::grant()
{
  if (table_ref->view)
    return &(table_ref->grant);
  else if (table_ref->is_natural_join)
    return natural_join_it.column_ref()->grant();
  return &(table_ref->table->grant);
}


/*
  Create new or return existing column reference to a column of a
  natural/using join.

  SYNOPSIS
    Field_iterator_table_ref::get_or_create_column_ref()
    parent_table_ref  the parent table reference over which the
                      iterator is iterating

  DESCRIPTION
    Create a new natural join column for the current field of the
    iterator if no such column was created, or return an already
    created natural join column. The former happens for base tables or
    views, and the latter for natural/using joins. If a new field is
    created, then the field is added to 'parent_table_ref' if it is
    given, or to the original table referene of the field if
    parent_table_ref == NULL.

  NOTES
    This method is designed so that when a Field_iterator_table_ref
    walks through the fields of a table reference, all its fields
    are created and stored as follows:
    - If the table reference being iterated is a stored table, view or
      natural/using join, store all natural join columns in a list
      attached to that table reference.
    - If the table reference being iterated is a nested join that is
      not natural/using join, then do not materialize its result
      fields. This is OK because for such table references
      Field_iterator_table_ref iterates over the fields of the nested
      table references (recursively). In this way we avoid the storage
      of unnecessay copies of result columns of nested joins.

  RETURN
    #     Pointer to a column of a natural join (or its operand)
    NULL  No memory to allocate the column
*/

Natural_join_column *
Field_iterator_table_ref::get_or_create_column_ref(THD *thd, TABLE_LIST *parent_table_ref)
{
  Natural_join_column *nj_col;
  bool is_created= TRUE;
  uint field_count;
  TABLE_LIST *add_table_ref= parent_table_ref ?
                             parent_table_ref : table_ref;
  LINT_INIT(field_count);

  if (field_it == &table_field_it)
  {
    /* The field belongs to a stored table. */
    Field *tmp_field= table_field_it.field();
    Item_field *tmp_item=
      new Item_field(thd, &thd->lex->current_select->context, tmp_field);
    if (!tmp_item)
      return NULL;
    nj_col= new Natural_join_column(tmp_item, table_ref);
    field_count= table_ref->table->s->fields;
  }
  else if (field_it == &view_field_it)
  {
    /* The field belongs to a merge view or information schema table. */
    Field_translator *translated_field= view_field_it.field_translator();
    nj_col= new Natural_join_column(translated_field, table_ref);
    field_count= table_ref->field_translation_end -
                 table_ref->field_translation;
  }
  else
  {
    /*
      The field belongs to a NATURAL join, therefore the column reference was
      already created via one of the two constructor calls above. In this case
      we just return the already created column reference.
    */
    DBUG_ASSERT(table_ref->is_join_columns_complete);
    is_created= FALSE;
    nj_col= natural_join_it.column_ref();
    DBUG_ASSERT(nj_col);
  }
  DBUG_ASSERT(!nj_col->table_field ||
              nj_col->table_ref->table == nj_col->table_field->field->table);

  /*
    If the natural join column was just created add it to the list of
    natural join columns of either 'parent_table_ref' or to the table
    reference that directly contains the original field.
  */
  if (is_created)
  {
    /* Make sure not all columns were materialized. */
    DBUG_ASSERT(!add_table_ref->is_join_columns_complete);
    if (!add_table_ref->join_columns)
    {
      /* Create a list of natural join columns on demand. */
      if (!(add_table_ref->join_columns= new List<Natural_join_column>))
        return NULL;
      add_table_ref->is_join_columns_complete= FALSE;
    }
    add_table_ref->join_columns->push_back(nj_col);
    /*
      If new fields are added to their original table reference, mark if
      all fields were added. We do it here as the caller has no easy way
      of knowing when to do it.
      If the fields are being added to parent_table_ref, then the caller
      must take care to mark when all fields are created/added.
    */
    if (!parent_table_ref &&
        add_table_ref->join_columns->elements == field_count)
      add_table_ref->is_join_columns_complete= TRUE;
  }

  return nj_col;
}


/*
  Return an existing reference to a column of a natural/using join.

  SYNOPSIS
    Field_iterator_table_ref::get_natural_column_ref()

  DESCRIPTION
    The method should be called in contexts where it is expected that
    all natural join columns are already created, and that the column
    being retrieved is a Natural_join_column.

  RETURN
    #     Pointer to a column of a natural join (or its operand)
    NULL  No memory to allocate the column
*/

Natural_join_column *
Field_iterator_table_ref::get_natural_column_ref()
{
  Natural_join_column *nj_col;

  DBUG_ASSERT(field_it == &natural_join_it);
  /*
    The field belongs to a NATURAL join, therefore the column reference was
    already created via one of the two constructor calls above. In this case
    we just return the already created column reference.
  */
  nj_col= natural_join_it.column_ref();
  DBUG_ASSERT(nj_col &&
              (!nj_col->table_field ||
               nj_col->table_ref->table == nj_col->table_field->field->table));
  return nj_col;
}

/*****************************************************************************
  Functions to handle column usage bitmaps (read_set, write_set etc...)
*****************************************************************************/

/* Reset all columns bitmaps */

void TABLE::clear_column_bitmaps()
{
  /*
    Reset column read/write usage. It's identical to:
    bitmap_clear_all(&table->def_read_set);
    bitmap_clear_all(&table->def_write_set);
    bitmap_clear_all(&table->def_vcol_set);
  */
  bzero((char*) def_read_set.bitmap, s->column_bitmap_size*3);
  column_bitmaps_set(&def_read_set, &def_write_set, &def_vcol_set);
}


/*
  Tell handler we are going to call position() and rnd_pos() later.
  
  NOTES:
  This is needed for handlers that uses the primary key to find the
  row. In this case we have to extend the read bitmap with the primary
  key fields.
*/

void TABLE::prepare_for_position()
{
  DBUG_ENTER("TABLE::prepare_for_position");

  if ((file->ha_table_flags() & HA_PRIMARY_KEY_IN_READ_INDEX) &&
      s->primary_key < MAX_KEY)
  {
    mark_columns_used_by_index_no_reset(s->primary_key, read_set);
    /* signal change */
    file->column_bitmaps_signal();
  }
  DBUG_VOID_RETURN;
}


/*
  Mark that only fields from one key is used

  NOTE:
    This changes the bitmap to use the tmp bitmap
    After this, you can't access any other columns in the table until
    bitmaps are reset, for example with TABLE::clear_column_bitmaps()
    or TABLE::restore_column_maps_after_mark_index()
*/

void TABLE::mark_columns_used_by_index(uint index)
{
  MY_BITMAP *bitmap= &tmp_set;
  DBUG_ENTER("TABLE::mark_columns_used_by_index");

  enable_keyread();
  bitmap_clear_all(bitmap);
  mark_columns_used_by_index_no_reset(index, bitmap);
  column_bitmaps_set(bitmap, bitmap);
  DBUG_VOID_RETURN;
}


/*
  Add fields used by a specified index to the table's read_set.

  NOTE:
    The original state can be restored with
    restore_column_maps_after_mark_index().
*/

void TABLE::add_read_columns_used_by_index(uint index)
{
  MY_BITMAP *bitmap= &tmp_set;
  DBUG_ENTER("TABLE::add_read_columns_used_by_index");

  enable_keyread();
  bitmap_copy(bitmap, read_set);
  mark_columns_used_by_index_no_reset(index, bitmap);
  column_bitmaps_set(bitmap, write_set);
  DBUG_VOID_RETURN;
}


/*
  Restore to use normal column maps after key read

  NOTES
    This reverse the change done by mark_columns_used_by_index

  WARNING
    For this to work, one must have the normal table maps in place
    when calling mark_columns_used_by_index
*/

void TABLE::restore_column_maps_after_mark_index()
{
  DBUG_ENTER("TABLE::restore_column_maps_after_mark_index");

  disable_keyread();
  default_column_bitmaps();
  file->column_bitmaps_signal();
  DBUG_VOID_RETURN;
}


/*
  mark columns used by key, but don't reset other fields
*/

void TABLE::mark_columns_used_by_index_no_reset(uint index,
                                                   MY_BITMAP *bitmap)
{
  KEY_PART_INFO *key_part= key_info[index].key_part;
  KEY_PART_INFO *key_part_end= (key_part +
                                key_info[index].key_parts);
  for (;key_part != key_part_end; key_part++)
  {
    bitmap_set_bit(bitmap, key_part->fieldnr-1);
    if (key_part->field->vcol_info &&
        key_part->field->vcol_info->expr_item)
      key_part->field->vcol_info->
               expr_item->walk(&Item::register_field_in_bitmap, 
                               1, (uchar *) bitmap);
  }
}


/*
  Mark auto-increment fields as used fields in both read and write maps

  NOTES
    This is needed in insert & update as the auto-increment field is
    always set and sometimes read.
*/

void TABLE::mark_auto_increment_column()
{
  DBUG_ASSERT(found_next_number_field);
  /*
    We must set bit in read set as update_auto_increment() is using the
    store() to check overflow of auto_increment values
  */
  bitmap_set_bit(read_set, found_next_number_field->field_index);
  bitmap_set_bit(write_set, found_next_number_field->field_index);
  if (s->next_number_keypart)
    mark_columns_used_by_index_no_reset(s->next_number_index, read_set);
  file->column_bitmaps_signal();
}


/*
  Mark columns needed for doing an delete of a row

  DESCRIPTON
    Some table engines don't have a cursor on the retrieve rows
    so they need either to use the primary key or all columns to
    be able to delete a row.

    If the engine needs this, the function works as follows:
    - If primary key exits, mark the primary key columns to be read.
    - If not, mark all columns to be read

    If the engine has HA_REQUIRES_KEY_COLUMNS_FOR_DELETE, we will
    mark all key columns as 'to-be-read'. This allows the engine to
    loop over the given record to find all keys and doesn't have to
    retrieve the row again.
*/

void TABLE::mark_columns_needed_for_delete()
{
  if (triggers)
    triggers->mark_fields_used(TRG_EVENT_DELETE);
  if (file->ha_table_flags() & HA_REQUIRES_KEY_COLUMNS_FOR_DELETE)
  {
    Field **reg_field;
    for (reg_field= field ; *reg_field ; reg_field++)
    {
      if ((*reg_field)->flags & PART_KEY_FLAG)
        bitmap_set_bit(read_set, (*reg_field)->field_index);
    }
    file->column_bitmaps_signal();
  }
  if (file->ha_table_flags() & HA_PRIMARY_KEY_REQUIRED_FOR_DELETE)
  {
    /*
      If the handler has no cursor capabilites, we have to read either
      the primary key, the hidden primary key or all columns to be
      able to do an delete
    */
    if (s->primary_key == MAX_KEY)
      file->use_hidden_primary_key();
    else
    {
      mark_columns_used_by_index_no_reset(s->primary_key, read_set);
      file->column_bitmaps_signal();
    }
  }
}


/*
  Mark columns needed for doing an update of a row

  DESCRIPTON
    Some engines needs to have all columns in an update (to be able to
    build a complete row). If this is the case, we mark all not
    updated columns to be read.

    If this is no the case, we do like in the delete case and mark
    if neeed, either the primary key column or all columns to be read.
    (see mark_columns_needed_for_delete() for details)

    If the engine has HA_REQUIRES_KEY_COLUMNS_FOR_DELETE, we will
    mark all USED key columns as 'to-be-read'. This allows the engine to
    loop over the given record to find all changed keys and doesn't have to
    retrieve the row again.
*/

void TABLE::mark_columns_needed_for_update()
{
  DBUG_ENTER("mark_columns_needed_for_update");
  if (triggers)
    triggers->mark_fields_used(TRG_EVENT_UPDATE);
  if (file->ha_table_flags() & HA_REQUIRES_KEY_COLUMNS_FOR_DELETE)
  {
    /* Mark all used key columns for read */
    Field **reg_field;
    for (reg_field= field ; *reg_field ; reg_field++)
    {
      /* Merge keys is all keys that had a column refered to in the query */
      if (merge_keys.is_overlapping((*reg_field)->part_of_key))
        bitmap_set_bit(read_set, (*reg_field)->field_index);
    }
    file->column_bitmaps_signal();
  }
  if (file->ha_table_flags() & HA_PRIMARY_KEY_REQUIRED_FOR_DELETE)
  {
    /*
      If the handler has no cursor capabilites, we have to read either
      the primary key, the hidden primary key or all columns to be
      able to do an update
    */
    if (s->primary_key == MAX_KEY)
      file->use_hidden_primary_key();
    else
    {
      mark_columns_used_by_index_no_reset(s->primary_key, read_set);
      file->column_bitmaps_signal();
    }
  }
  /* Mark all virtual columns needed for update */
  mark_virtual_columns_for_write(FALSE);
  DBUG_VOID_RETURN;
}


/*
  Mark columns the handler needs for doing an insert

  For now, this is used to mark fields used by the trigger
  as changed.
*/

void TABLE::mark_columns_needed_for_insert()
{
  if (triggers)
  {
    /*
      We don't need to mark columns which are used by ON DELETE and
      ON UPDATE triggers, which may be invoked in case of REPLACE or
      INSERT ... ON DUPLICATE KEY UPDATE, since before doing actual
      row replacement or update write_record() will mark all table
      fields as used.
    */
    triggers->mark_fields_used(TRG_EVENT_INSERT);
  }
  if (found_next_number_field)
    mark_auto_increment_column();
  /* Mark virtual columns for insert */
  mark_virtual_columns_for_write(TRUE);
}


/*
   @brief Mark a column as virtual used by the query

   @param field           the field for the column to be marked

   @details
     The function marks the column for 'field' as virtual (computed)
     in the bitmap vcol_set.
     If the column is marked for the first time the expression to compute
     the column is traversed and all columns that are occurred there are
     marked in the read_set of the table.

   @retval
     TRUE       if column is marked for the first time
   @retval
     FALSE      otherwise
*/

bool TABLE::mark_virtual_col(Field *field)
{
  bool res;
  DBUG_ASSERT(field->vcol_info);
  if (!(res= bitmap_fast_test_and_set(vcol_set, field->field_index)))
  {
    Item *vcol_item= field->vcol_info->expr_item;
    DBUG_ASSERT(vcol_item);
    vcol_item->walk(&Item::register_field_in_read_map, 1, (uchar *) 0);
  }
  return res;
}


/* 
  @brief Mark virtual columns for update/insert commands
    
  @param insert_fl    <-> virtual columns are marked for insert command 

  @details
    The function marks virtual columns used in a update/insert commands
    in the vcol_set bitmap.
    For an insert command a virtual column is always marked in write_set if
    it is a stored column.
    If a virtual column is from  write_set it is always marked in vcol_set.
    If a stored virtual column is not from write_set but it is computed
    through columns from write_set it is also marked in vcol_set, and,
    besides, it is added to write_set. 

  @return       void

  @note
    Let table t1 have columns a,b,c and let column c be a stored virtual 
    column computed through columns a and b. Then for the query
      UPDATE t1 SET a=1
    column c will be placed into vcol_set and into write_set while
    column b will be placed into read_set.
    If column c was a virtual column, but not a stored virtual column
    then it would not be added to any of the sets. Column b would not
    be added to read_set either.           
*/

void TABLE::mark_virtual_columns_for_write(bool insert_fl)
{
  Field **vfield_ptr, *tmp_vfield;
  bool bitmap_updated= FALSE;

  for (vfield_ptr= vfield; *vfield_ptr; vfield_ptr++)
  {
    tmp_vfield= *vfield_ptr;
    if (bitmap_is_set(write_set, tmp_vfield->field_index))
      bitmap_updated= mark_virtual_col(tmp_vfield);
    else if (tmp_vfield->stored_in_db)
    {
      bool mark_fl= insert_fl;
      if (!mark_fl)
      {
        MY_BITMAP *save_read_set;
        Item *vcol_item= tmp_vfield->vcol_info->expr_item;
        DBUG_ASSERT(vcol_item);
        bitmap_clear_all(&tmp_set);
        save_read_set= read_set;
        read_set= &tmp_set;
        vcol_item->walk(&Item::register_field_in_read_map, 1, (uchar *) 0);
        read_set= save_read_set;
        bitmap_intersect(&tmp_set, write_set);
        mark_fl= !bitmap_is_clear_all(&tmp_set);
      }
      if (mark_fl)
      {
        bitmap_set_bit(write_set, tmp_vfield->field_index);
        mark_virtual_col(tmp_vfield);
        bitmap_updated= TRUE;
      }
    } 
  }
  if (bitmap_updated)
    file->column_bitmaps_signal();
}


<<<<<<< HEAD
/**
  Allocate space for keys

  @param key_count  number of keys to allocate.

  @details
  Allocates space enough to fit 'key_count' keys for this table.

  @return FALSE space was successfully allocated.
  @return TRUE an error occur.
*/

bool TABLE::alloc_keys(uint key_count)
{
  DBUG_ASSERT(!s->keys);
  key_info= s->key_info= (KEY*) alloc_root(&mem_root, sizeof(KEY)*key_count);
  max_keys= key_count;
  return !(key_info);
}


/**
  Add a key to a temporary  table

  @param key            the number of the key
  @param key_parts      number of components of the key
  @param next_field_no  the call-back function that returns the number of
                        the field used as the next component of the key
  @param arg            the argument for the above function
  @param unique         Is it unique index

  @details
  The function adds a new key to the table that is assumed to be
  temprary table. The call-back function must at each call must return
  the number of the field that used as next component of this key

  @return FALSE is a success
  @return TRUE if a failure
*/

bool TABLE::add_tmp_key(uint key, uint key_parts,
                        uint (*next_field_no) (uchar *), uchar *arg,
                        bool unique)
{
  DBUG_ASSERT(key < max_keys);

  char buf[NAME_CHAR_LEN];
  KEY* keyinfo;
  Field **reg_field;
  uint i;
  bool key_start= TRUE;
  KEY_PART_INFO* key_part_info=
      (KEY_PART_INFO*) alloc_root(&mem_root, sizeof(KEY_PART_INFO)*key_parts);
  if (!key_part_info)
    return TRUE;
  keyinfo= key_info + key;
  keyinfo->key_part= key_part_info;
  keyinfo->usable_key_parts= keyinfo->key_parts = key_parts;
  keyinfo->key_length=0;
  keyinfo->algorithm= HA_KEY_ALG_UNDEF;
  keyinfo->flags= HA_GENERATED_KEY;
  if (unique)
    keyinfo->flags|= HA_NOSAME;
  sprintf(buf, "key%i", key);
  if (!(keyinfo->name= strdup_root(&mem_root, buf)))
    return TRUE;
  keyinfo->rec_per_key= (ulong*) alloc_root(&mem_root,
                                            sizeof(ulong)*key_parts);
  if (!keyinfo->rec_per_key)
    return TRUE;
  bzero(keyinfo->rec_per_key, sizeof(ulong)*key_parts);
  for (i= 0; i < key_parts; i++)
  {
    reg_field= field + next_field_no(arg);
    if (key_start)
      (*reg_field)->key_start.set_bit(key);
    key_start= FALSE;
      (*reg_field)->part_of_key.set_bit(key);
    (*reg_field)->flags|= PART_KEY_FLAG;
    key_part_info->null_bit= (*reg_field)->null_bit;
    key_part_info->null_offset= (uint) ((*reg_field)->null_ptr -
                                          (uchar*) record[0]);
    key_part_info->field=    *reg_field;
    key_part_info->offset=   (*reg_field)->offset(record[0]);
    key_part_info->length=   (uint16) (*reg_field)->pack_length();
    keyinfo->key_length+= key_part_info->length;
    key_part_info->key_part_flag= 0;
    /* TODO:
      The below method of computing the key format length of the
      key part is a copy/paste from opt_range.cc, and table.cc.
      This should be factored out, e.g. as a method of Field.
      In addition it is not clear if any of the Field::*_length
      methods is supposed to compute the same length. If so, it
      might be reused.
    */
    key_part_info->store_length= key_part_info->length;

    if ((*reg_field)->real_maybe_null())
    {
      key_part_info->store_length+= HA_KEY_NULL_LENGTH;
      keyinfo->key_length+= HA_KEY_NULL_LENGTH;
      if (unique)
        keyinfo->flags|= HA_NULL_ARE_EQUAL;     // def. that NULL == NULL
    }
    if ((*reg_field)->type() == MYSQL_TYPE_BLOB || 
        (*reg_field)->real_type() == MYSQL_TYPE_VARCHAR)
    {
      key_part_info->store_length+= HA_KEY_BLOB_LENGTH;
      keyinfo->key_length+= HA_KEY_BLOB_LENGTH; // ???
    }

    key_part_info->type=     (uint8) (*reg_field)->key_type();
    key_part_info->key_type =
      ((ha_base_keytype) key_part_info->type == HA_KEYTYPE_TEXT ||
       (ha_base_keytype) key_part_info->type == HA_KEYTYPE_VARTEXT1 ||
       (ha_base_keytype) key_part_info->type == HA_KEYTYPE_VARTEXT2) ?
      0 : FIELDFLAG_BINARY;
    key_part_info++;
  }
  set_if_bigger(s->max_key_length, keyinfo->key_length);
  s->keys++;
  return FALSE;
}


=======
>>>>>>> 8e35f7a8
/*
  Cleanup this table for re-execution.

  SYNOPSIS
    TABLE_LIST::reinit_before_use()
*/

void TABLE_LIST::reinit_before_use(THD *thd)
{
  /*
    Reset old pointers to TABLEs: they are not valid since the tables
    were closed in the end of previous prepare or execute call.
  */
  table= 0;
  /* Reset is_schema_table_processed value(needed for I_S tables */
  schema_table_state= NOT_PROCESSED;

  TABLE_LIST *embedded; /* The table at the current level of nesting. */
  TABLE_LIST *parent_embedding= this; /* The parent nested table reference. */
  do
  {
    embedded= parent_embedding;
    if (embedded->prep_on_expr)
      embedded->on_expr= embedded->prep_on_expr->copy_andor_structure(thd);
    parent_embedding= embedded->embedding;
  }
  while (parent_embedding &&
         parent_embedding->nested_join->join_list.head() == embedded);

  mdl_request.ticket= NULL;
}

/*
  Return subselect that contains the FROM list this table is taken from

  SYNOPSIS
    TABLE_LIST::containing_subselect()
 
  RETURN
    Subselect item for the subquery that contains the FROM list
    this table is taken from if there is any
    0 - otherwise

*/

Item_subselect *TABLE_LIST::containing_subselect()
{    
  return (select_lex ? select_lex->master_unit()->item : 0);
}

/*
  Compiles the tagged hints list and fills up the bitmasks.

  SYNOPSIS
    process_index_hints()
      table         the TABLE to operate on.

  DESCRIPTION
    The parser collects the index hints for each table in a "tagged list" 
    (TABLE_LIST::index_hints). Using the information in this tagged list
<<<<<<< HEAD
    this function sets the members TABLE::keys_in_use_for_query,
    TABLE::keys_in_use_for_group_by, TABLE::keys_in_use_for_order_by,
    TABLE::force_index, TABLE::force_index_order,
    TABLE::force_index_group and TABLE::covering_keys.
=======
    this function sets the members st_table::keys_in_use_for_query,
    st_table::keys_in_use_for_group_by, st_table::keys_in_use_for_order_by,
    st_table::force_index, st_table::force_index_order,
    st_table::force_index_group and st_table::covering_keys.
>>>>>>> 8e35f7a8

    Current implementation of the runtime does not allow mixing FORCE INDEX
    and USE INDEX, so this is checked here. Then the FORCE INDEX list 
    (if non-empty) is appended to the USE INDEX list and a flag is set.

    Multiple hints of the same kind are processed so that each clause 
    is applied to what is computed in the previous clause.
    For example:
        USE INDEX (i1) USE INDEX (i2)
    is equivalent to
        USE INDEX (i1,i2)
    and means "consider only i1 and i2".
        
    Similarly
        USE INDEX () USE INDEX (i1)
    is equivalent to
        USE INDEX (i1)
    and means "consider only the index i1"

    It is OK to have the same index several times, e.g. "USE INDEX (i1,i1)" is
    not an error.
        
    Different kind of hints (USE/FORCE/IGNORE) are processed in the following
    order:
      1. All indexes in USE (or FORCE) INDEX are added to the mask.
      2. All IGNORE INDEX

    e.g. "USE INDEX i1, IGNORE INDEX i1, USE INDEX i1" will not use i1 at all
    as if we had "USE INDEX i1, USE INDEX i1, IGNORE INDEX i1".

    As an optimization if there is a covering index, and we have 
    IGNORE INDEX FOR GROUP/ORDER, and this index is used for the JOIN part, 
    then we have to ignore the IGNORE INDEX FROM GROUP/ORDER.

  RETURN VALUE
    FALSE                no errors found
    TRUE                 found and reported an error.
*/
bool TABLE_LIST::process_index_hints(TABLE *tbl)
{
  /* initialize the result variables */
  tbl->keys_in_use_for_query= tbl->keys_in_use_for_group_by= 
    tbl->keys_in_use_for_order_by= tbl->s->keys_in_use;

  /* index hint list processing */
  if (index_hints)
  {
    key_map index_join[INDEX_HINT_FORCE + 1];
    key_map index_order[INDEX_HINT_FORCE + 1];
    key_map index_group[INDEX_HINT_FORCE + 1];
    Index_hint *hint;
    int type;
    bool have_empty_use_join= FALSE, have_empty_use_order= FALSE, 
         have_empty_use_group= FALSE;
    List_iterator <Index_hint> iter(*index_hints);

    /* initialize temporary variables used to collect hints of each kind */
    for (type= INDEX_HINT_IGNORE; type <= INDEX_HINT_FORCE; type++)
    {
      index_join[type].clear_all();
      index_order[type].clear_all();
      index_group[type].clear_all();
    }

    /* iterate over the hints list */
    while ((hint= iter++))
    {
      uint pos;

      /* process empty USE INDEX () */
      if (hint->type == INDEX_HINT_USE && !hint->key_name.str)
      {
        if (hint->clause & INDEX_HINT_MASK_JOIN)
        {
          index_join[hint->type].clear_all();
          have_empty_use_join= TRUE;
        }
        if (hint->clause & INDEX_HINT_MASK_ORDER)
        {
          index_order[hint->type].clear_all();
          have_empty_use_order= TRUE;
        }
        if (hint->clause & INDEX_HINT_MASK_GROUP)
        {
          index_group[hint->type].clear_all();
          have_empty_use_group= TRUE;
        }
        continue;
      }

      /* 
        Check if an index with the given name exists and get his offset in 
        the keys bitmask for the table 
      */
      if (tbl->s->keynames.type_names == 0 ||
          (pos= find_type(&tbl->s->keynames, hint->key_name.str,
                          hint->key_name.length, 1)) <= 0)
      {
        my_error(ER_KEY_DOES_NOT_EXITS, MYF(0), hint->key_name.str, alias);
        return 1;
      }

      pos--;

      /* add to the appropriate clause mask */
      if (hint->clause & INDEX_HINT_MASK_JOIN)
        index_join[hint->type].set_bit (pos);
      if (hint->clause & INDEX_HINT_MASK_ORDER)
        index_order[hint->type].set_bit (pos);
      if (hint->clause & INDEX_HINT_MASK_GROUP)
        index_group[hint->type].set_bit (pos);
    }

    /* cannot mix USE INDEX and FORCE INDEX */
    if ((!index_join[INDEX_HINT_FORCE].is_clear_all() ||
         !index_order[INDEX_HINT_FORCE].is_clear_all() ||
         !index_group[INDEX_HINT_FORCE].is_clear_all()) &&
        (!index_join[INDEX_HINT_USE].is_clear_all() ||  have_empty_use_join ||
         !index_order[INDEX_HINT_USE].is_clear_all() || have_empty_use_order ||
         !index_group[INDEX_HINT_USE].is_clear_all() || have_empty_use_group))
    {
      my_error(ER_WRONG_USAGE, MYF(0), index_hint_type_name[INDEX_HINT_USE],
               index_hint_type_name[INDEX_HINT_FORCE]);
      return 1;
    }

    /* process FORCE INDEX as USE INDEX with a flag */
    if (!index_order[INDEX_HINT_FORCE].is_clear_all())
    {
      tbl->force_index_order= TRUE;
      index_order[INDEX_HINT_USE].merge(index_order[INDEX_HINT_FORCE]);
    }

    if (!index_group[INDEX_HINT_FORCE].is_clear_all())
    {
      tbl->force_index_group= TRUE;
      index_group[INDEX_HINT_USE].merge(index_group[INDEX_HINT_FORCE]);
    }

    /*
      TODO: get rid of tbl->force_index (on if any FORCE INDEX is specified) and
      create tbl->force_index_join instead.
      Then use the correct force_index_XX instead of the global one.
    */
    if (!index_join[INDEX_HINT_FORCE].is_clear_all() ||
        tbl->force_index_group || tbl->force_index_order)
    {
      tbl->force_index= TRUE;
      index_join[INDEX_HINT_USE].merge(index_join[INDEX_HINT_FORCE]);
    }

    /* apply USE INDEX */
    if (!index_join[INDEX_HINT_USE].is_clear_all() || have_empty_use_join)
      tbl->keys_in_use_for_query.intersect(index_join[INDEX_HINT_USE]);
    if (!index_order[INDEX_HINT_USE].is_clear_all() || have_empty_use_order)
      tbl->keys_in_use_for_order_by.intersect (index_order[INDEX_HINT_USE]);
    if (!index_group[INDEX_HINT_USE].is_clear_all() || have_empty_use_group)
      tbl->keys_in_use_for_group_by.intersect (index_group[INDEX_HINT_USE]);

    /* apply IGNORE INDEX */
    tbl->keys_in_use_for_query.subtract (index_join[INDEX_HINT_IGNORE]);
    tbl->keys_in_use_for_order_by.subtract (index_order[INDEX_HINT_IGNORE]);
    tbl->keys_in_use_for_group_by.subtract (index_group[INDEX_HINT_IGNORE]);
  }

  /* make sure covering_keys don't include indexes disabled with a hint */
  tbl->covering_keys.intersect(tbl->keys_in_use_for_query);
  return 0;
}


size_t max_row_length(TABLE *table, const uchar *data)
{
  TABLE_SHARE *table_s= table->s;
  size_t length= table_s->reclength + 2 * table_s->fields;
  uint *const beg= table_s->blob_field;
  uint *const end= beg + table_s->blob_fields;

  for (uint *ptr= beg ; ptr != end ; ++ptr)
  {
    Field_blob* const blob= (Field_blob*) table->field[*ptr];
    length+= blob->get_length((const uchar*)
                              (data + blob->offset(table->record[0]))) +
      HA_KEY_BLOB_LENGTH;
  }
  return length;
}


/**
   Helper function which allows to allocate metadata lock request
   objects for all elements of table list.
*/

void init_mdl_requests(TABLE_LIST *table_list)
{
  for ( ; table_list ; table_list= table_list->next_global)
    table_list->mdl_request.init(MDL_key::TABLE,
                                 table_list->db, table_list->table_name,
                                 table_list->lock_type >= TL_WRITE_ALLOW_WRITE ?
<<<<<<< HEAD
                                 MDL_SHARED_WRITE : MDL_SHARED_READ);
=======
                                 MDL_SHARED_WRITE : MDL_SHARED_READ,
                                 MDL_TRANSACTION);
>>>>>>> 8e35f7a8
}


/**
  Update TABLE::const_key_parts for single table UPDATE/DELETE query

  @param conds               WHERE clause expression

  @retval TRUE   error (OOM)
  @retval FALSE  success

  @note
    Set const_key_parts bits if key fields are equal to constants in
    the WHERE expression.
*/

bool TABLE::update_const_key_parts(COND *conds)
{
  bzero((char*) const_key_parts, sizeof(key_part_map) * s->keys);

  if (conds == NULL)
    return FALSE;

  for (uint index= 0; index < s->keys; index++)
  {
    KEY_PART_INFO *keyinfo= key_info[index].key_part;
    KEY_PART_INFO *keyinfo_end= keyinfo + key_info[index].key_parts;

    for (key_part_map part_map= (key_part_map)1; 
        keyinfo < keyinfo_end;
        keyinfo++, part_map<<= 1)
    {
      if (const_expression_in_where(conds, NULL, keyinfo->field))
        const_key_parts[index]|= part_map;
    }
  }
  return FALSE;
}

/**
  Test if the order list consists of simple field expressions

  @param order                Linked list of ORDER BY arguments

  @return TRUE if @a order is empty or consist of simple field expressions
*/

bool is_simple_order(ORDER *order)
{
  for (ORDER *ord= order; ord; ord= ord->next)
  {
    if (ord->item[0]->real_item()->type() != Item::FIELD_ITEM)
      return FALSE;
  }
  return TRUE;
}

<<<<<<< HEAD
/*
  @brief Compute values for virtual columns used in query

  @param  thd              Thread handle
  @param  table            The TABLE object
  @param  for_write        Requests to compute only fields needed for write   
  
  @details
    The function computes the values of the virtual columns of the table and
    stores them in the table record buffer.
    Only fields from vcol_set are computed, and, when the flag for_write is not
    set to TRUE, a virtual field is computed only if it's not stored.
    The flag for_write is set to TRUE for row insert/update operations. 
 
  @retval
    0    Success
  @retval
    >0   Error occurred when storing a virtual field value
*/

int update_virtual_fields(THD *thd, TABLE *table, bool for_write)
{
  DBUG_ENTER("update_virtual_fields");
  Field **vfield_ptr, *vfield;
  int error= 0;
  if (!table || !table->vfield)
    DBUG_RETURN(0);

  thd->reset_arena_for_cached_items(table->expr_arena);
  /* Iterate over virtual fields in the table */
  for (vfield_ptr= table->vfield; *vfield_ptr; vfield_ptr++)
  {
    vfield= (*vfield_ptr);
    DBUG_ASSERT(vfield->vcol_info && vfield->vcol_info->expr_item);
    /* Only update those fields that are marked in the vcol_set bitmap */
    if (bitmap_is_set(table->vcol_set, vfield->field_index) &&
        (for_write || !vfield->stored_in_db))
    {
      /* Compute the actual value of the virtual fields */
      error= vfield->vcol_info->expr_item->save_in_field(vfield, 0);
      DBUG_PRINT("info", ("field '%s' - updated", vfield->field_name));
    }
    else
    {
      DBUG_PRINT("info", ("field '%s' - skipped", vfield->field_name));
    }
  }
  thd->reset_arena_for_cached_items(0);
  DBUG_RETURN(0);
}
=======
>>>>>>> 8e35f7a8

/*****************************************************************************
** Instansiate templates
*****************************************************************************/

#ifdef HAVE_EXPLICIT_TEMPLATE_INSTANTIATION
template class List<String>;
template class List_iterator<String>;
#endif<|MERGE_RESOLUTION|>--- conflicted
+++ resolved
@@ -1,8 +1,4 @@
-<<<<<<< HEAD
-/* Copyright 2000-2008 MySQL AB, 2008-2009 Sun Microsystems, Inc.
-=======
 /* Copyright (c) 2000, 2011, Oracle and/or its affiliates. All rights reserved.
->>>>>>> 8e35f7a8
 
    This program is free software; you can redistribute it and/or modify
    it under the terms of the GNU General Public License as published by
@@ -35,15 +31,10 @@
                                  // fix_partition_func, partition_info
 #include "sql_acl.h"             // *_ACL, acl_getroot_no_password
 #include "sql_base.h"            // release_table_share
-<<<<<<< HEAD
 #include "create_options.h"
 #include <m_ctype.h>
 #include "my_md5.h"
 #include "my_bit.h"
-=======
-#include <m_ctype.h>
-#include "my_md5.h"
->>>>>>> 8e35f7a8
 #include "sql_select.h"
 #include "mdl.h"                 // MDL_wait_for_graph_visitor
 
@@ -443,8 +434,6 @@
       info_it->flags= 0;
     }
   }
-<<<<<<< HEAD
-=======
   if (ha_data_destroy)
   {
     ha_data_destroy(ha_data);
@@ -457,7 +446,6 @@
     ha_part_data_destroy= NULL;
   }
 #endif /* WITH_PARTITION_STORAGE_ENGINE */
->>>>>>> 8e35f7a8
   /*
     Make a copy since the share is allocated in its own root,
     and free_root() updates its argument after freeing the memory.
@@ -771,20 +759,12 @@
   const char **interval_array;
   enum legacy_db_type legacy_db_type;
   my_bitmap_map *bitmaps;
-<<<<<<< HEAD
   bool null_bits_are_used;
-  uint vcol_screen_length, options_len;
+  uint vcol_screen_length, UNINIT_VAR(options_len);
   char *vcol_screen_pos;
-  uchar *options, *buff= 0;
-=======
+  uchar *UNINIT_VAR(options);
   uchar *extra_segment_buff= 0;
-  const uint format_section_header_size= 8;
-  uchar *format_section_fields= 0;
->>>>>>> 8e35f7a8
   DBUG_ENTER("open_binary_frm");
-
-  LINT_INIT(options);
-  LINT_INIT(options_len);
 
   new_field_pack_flag= head[27];
   new_frm_ver= (head[2] - FRM_VER);
@@ -980,15 +960,7 @@
     /* Read extra data segment */
     uchar *next_chunk, *buff_end;
     DBUG_PRINT("info", ("extra segment size is %u bytes", n_length));
-<<<<<<< HEAD
-    if (!(next_chunk= buff= (uchar*) my_malloc(n_length+1, MYF(MY_WME))))
-      goto err;
-    if (mysql_file_pread(file, buff, n_length, record_offset + share->reclength,
-                         MYF(MY_NABP)))
-      goto free_and_err;
-    share->connect_string.length= uint2korr(buff);
-=======
-    if (!(extra_segment_buff= (uchar*) my_malloc(n_length, MYF(MY_WME))))
+    if (!(extra_segment_buff= (uchar*) my_malloc(n_length + 1, MYF(MY_WME))))
       goto err;
     next_chunk= extra_segment_buff;
     if (mysql_file_pread(file, extra_segment_buff,
@@ -998,18 +970,13 @@
       goto err;
     }
     share->connect_string.length= uint2korr(next_chunk);
->>>>>>> 8e35f7a8
     if (!(share->connect_string.str= strmake_root(&share->mem_root,
                                                   (char*) next_chunk + 2,
                                                   share->connect_string.
                                                   length)))
-<<<<<<< HEAD
-      goto free_and_err;
-=======
     {
       goto err;
     }
->>>>>>> 8e35f7a8
     next_chunk+= share->connect_string.length + 2;
     buff_end= extra_segment_buff + n_length;
     if (next_chunk + 2 < buff_end)
@@ -1028,11 +995,7 @@
                 plugin_data(tmp_plugin, handlerton *)))
         {
           /* bad file, legacy_db_type did not match the name */
-<<<<<<< HEAD
-          goto free_and_err;
-=======
           goto err;
->>>>>>> 8e35f7a8
         }
         /*
           tmp_plugin is locked with a local lock.
@@ -1061,11 +1024,7 @@
           error= 8;
           my_error(ER_OPTION_PREVENTS_STATEMENT, MYF(0),
                    "--skip-partition");
-<<<<<<< HEAD
-          goto free_and_err;
-=======
           goto err;
->>>>>>> 8e35f7a8
         }
         plugin_unlock(NULL, share->db_plugin);
         share->db_plugin= ha_lock_engine(NULL, partition_hton);
@@ -1080,11 +1039,7 @@
         error= 8;
         name.str[name.length]=0;
         my_error(ER_UNKNOWN_STORAGE_ENGINE, MYF(0), name.str);
-<<<<<<< HEAD
-        goto free_and_err;
-=======
         goto err;
->>>>>>> 8e35f7a8
         /* purecov: end */
       }
       next_chunk+= str_db_type_length + 2;
@@ -1099,45 +1054,19 @@
         if (!(share->partition_info_str= (char*)
               memdup_root(&share->mem_root, next_chunk + 4,
                           partition_info_str_len + 1)))
-<<<<<<< HEAD
-          goto free_and_err;
-=======
         {
           goto err;
         }
->>>>>>> 8e35f7a8
       }
 #else
       if (partition_info_str_len)
       {
         DBUG_PRINT("info", ("WITH_PARTITION_STORAGE_ENGINE is not defined"));
-<<<<<<< HEAD
-        goto free_and_err;
-      }
-#endif
-      next_chunk+= 5 + partition_info_str_len;
-    }
-=======
         goto err;
       }
 #endif
       next_chunk+= 5 + partition_info_str_len;
     }
-#if MYSQL_VERSION_ID < 50200
-    if (share->mysql_version >= 50106 && share->mysql_version <= 50109)
-    {
-      /*
-         Partition state array was here in version 5.1.6 to 5.1.9, this code
-         makes it possible to load a 5.1.6 table in later versions. Can most
-         likely be removed at some point in time. Will only be used for
-         upgrades within 5.1 series of versions. Upgrade to 5.2 can only be
-         done from newer 5.1 versions.
-      */
-      next_chunk+= 4;
-    }
-    else
-#endif
->>>>>>> 8e35f7a8
     if (share->mysql_version >= 50110)
     {
       /* New auto_partitioned indicator introduced in 5.1.11 */
@@ -1157,11 +1086,7 @@
         {
           DBUG_PRINT("error",
                      ("fulltext key uses parser that is not defined in .frm"));
-<<<<<<< HEAD
-          goto free_and_err;
-=======
           goto err;
->>>>>>> 8e35f7a8
         }
         parser_name.str= (char*) next_chunk;
         parser_name.length= strlen((char*) next_chunk);
@@ -1171,18 +1096,11 @@
         if (! keyinfo->parser)
         {
           my_error(ER_PLUGIN_IS_NOT_LOADED, MYF(0), parser_name.str);
-<<<<<<< HEAD
-          goto free_and_err;
-        }
-      }
-    }
-
-=======
           goto err;
         }
       }
     }
->>>>>>> 8e35f7a8
+
     if (forminfo[46] == (uchar)255)
     {
       //reading long table comment
@@ -1190,21 +1108,19 @@
       {
           DBUG_PRINT("error",
                      ("long table comment is not defined in .frm"));
-<<<<<<< HEAD
-          goto free_and_err;
-=======
           goto err;
->>>>>>> 8e35f7a8
       }
       share->comment.length = uint2korr(next_chunk);
       if (! (share->comment.str= strmake_root(&share->mem_root,
              (char*)next_chunk + 2, share->comment.length)))
-<<<<<<< HEAD
-          goto free_and_err;
+      {
+          goto err;
+      }
       next_chunk+= 2 + share->comment.length;
     }
 
     DBUG_ASSERT(next_chunk <= buff_end);
+
     if (share->db_create_options & HA_OPTION_TEXT_CREATE_OPTIONS)
     {
       /*
@@ -1216,65 +1132,6 @@
       next_chunk+= options_len + 4;
     }
     DBUG_ASSERT(next_chunk <= buff_end);
-=======
-      {
-          goto err;
-      }
-      next_chunk+= 2 + share->comment.length;
-    }
-
-    if (next_chunk + format_section_header_size < buff_end)
-    {
-      /*
-        New extra data segment called "format section" with additional
-        table and column properties introduced by MySQL Cluster
-        based on 5.1.20
-
-        Table properties:
-        TABLESPACE <ts> and STORAGE [DISK|MEMORY]
-
-        Column properties:
-        COLUMN_FORMAT [DYNAMIC|FIXED] and STORAGE [DISK|MEMORY]
-      */
-      DBUG_PRINT("info", ("Found format section"));
-
-      /* header */
-      const uint format_section_length= uint2korr(next_chunk);
-      const uint format_section_flags= uint4korr(next_chunk+2);
-      /* 2 bytes unused */
-
-      if (next_chunk + format_section_length > buff_end)
-      {
-        DBUG_PRINT("error", ("format section length too long: %u",
-                             format_section_length));
-        goto err;
-      }
-      DBUG_PRINT("info", ("format_section_length: %u, format_section_flags: %u",
-                          format_section_length, format_section_flags));
-
-      share->default_storage_media=
-        (enum ha_storage_media) (format_section_flags & 0x7);
-
-      /* tablespace */
-      const char *tablespace=
-        (const char*)next_chunk + format_section_header_size;
-      const uint tablespace_length= strlen(tablespace);
-      if (tablespace_length &&
-          !(share->tablespace= strmake_root(&share->mem_root,
-                                            tablespace, tablespace_length+1)))
-      {
-        goto err;
-      }
-      DBUG_PRINT("info", ("tablespace: '%s'",
-                          share->tablespace ? share->tablespace : "<null>"));
-
-      /* pointer to format section for fields */
-      format_section_fields=
-        next_chunk + format_section_header_size + tablespace_length + 1;
-
-      next_chunk+= format_section_length;
-    }
->>>>>>> 8e35f7a8
   }
   share->key_block_size= uint2korr(head+62);
 
@@ -1288,11 +1145,7 @@
   share->default_values= record;
   if (mysql_file_pread(file, record, (size_t) share->reclength,
                        record_offset, MYF(MY_NABP)))
-<<<<<<< HEAD
     goto free_and_err;                          /* purecov: inspected */
-=======
-    goto err;                                   /* purecov: inspected */
->>>>>>> 8e35f7a8
 
   mysql_file_seek(file, pos+288, MY_SEEK_SET, MYF(0));
 #ifdef HAVE_CRYPTED_FRM
@@ -1300,11 +1153,7 @@
   {
     crypted->decode((char*) forminfo+256,288-256);
     if (sint2korr(forminfo+284) != 0)		// Should be 0
-<<<<<<< HEAD
       goto free_and_err;                        // Wrong password
-=======
-      goto err;                                 // Wrong password
->>>>>>> 8e35f7a8
   }
 #endif
 
@@ -1316,23 +1165,17 @@
   int_length= uint2korr(forminfo+274);
   share->null_fields= uint2korr(forminfo+282);
   com_length= uint2korr(forminfo+284);
-<<<<<<< HEAD
   vcol_screen_length= uint2korr(forminfo+286);
   share->vfields= 0;
   share->stored_fields= share->fields;
-=======
->>>>>>> 8e35f7a8
   if (forminfo[46] != (uchar)255)
   {
     share->comment.length=  (int) (forminfo[46]);
     share->comment.str= strmake_root(&share->mem_root, (char*) forminfo+47,
                                      share->comment.length);
   }
-<<<<<<< HEAD
 
   DBUG_PRINT("info",("i_count: %d  i_parts: %d  index: %d  n_length: %d  int_length: %d  com_length: %d  vcol_screen_length: %d", interval_count,interval_parts, share->keys,n_length,int_length, com_length, vcol_screen_length));
-=======
->>>>>>> 8e35f7a8
 
 
   if (!(field_ptr = (Field **)
@@ -1482,11 +1325,7 @@
         {
           error= 5; // Unknown or unavailable charset
           errarg= (int) csid;
-<<<<<<< HEAD
           goto free_and_err;
-=======
-          goto err;
->>>>>>> 8e35f7a8
         }
       }
 
@@ -1667,26 +1506,12 @@
         error= 8; 
         goto free_and_err;
       }
-<<<<<<< HEAD
     }
     if (!reg_field->stored_in_db)
     {
       share->stored_fields--;
       if (share->stored_rec_length>=recpos)
         share->stored_rec_length= recpos-1;
-=======
-
-    if (format_section_fields)
-    {
-      const uchar field_flags= format_section_fields[i];
-      const uchar field_storage= (field_flags & STORAGE_TYPE_MASK);
-      const uchar field_column_format=
-        ((field_flags >> COLUMN_FORMAT_SHIFT)& COLUMN_FORMAT_MASK);
-      DBUG_PRINT("debug", ("field flags: %u, storage: %u, column_format: %u",
-                           field_flags, field_storage, field_column_format));
-      (void)field_storage; /* Reserved by and used in MySQL Cluster */
-      (void)field_column_format; /* Reserved by and used in MySQL Cluster */
->>>>>>> 8e35f7a8
     }
   }
   *field_ptr=0;					// End marker
@@ -1986,38 +1811,27 @@
   my_free(extra_segment_buff);
   DBUG_RETURN (0);
 
- free_and_err:
-  my_free(buff);
  err:
   share->error= error;
   share->open_errno= my_errno;
   share->errarg= errarg;
   my_free(disk_buff);
-<<<<<<< HEAD
-=======
   my_free(extra_segment_buff);
->>>>>>> 8e35f7a8
   delete crypted;
   delete handler_file;
   my_hash_free(&share->name_hash);
   if (share->ha_data_destroy)
+  {
     share->ha_data_destroy(share->ha_data);
-<<<<<<< HEAD
+    share->ha_data_destroy= NULL;
+  }
 #ifdef WITH_PARTITION_STORAGE_ENGINE
   if (share->ha_part_data_destroy)
-    share->ha_part_data_destroy(share->ha_part_data);
-#endif
-=======
-    share->ha_data_destroy= NULL;
-  }
-#ifdef WITH_PARTITION_STORAGE_ENGINE
-  if (share->ha_part_data_destroy)
   {
     share->ha_part_data_destroy(share->ha_part_data);
     share->ha_data_destroy= NULL;
   }
 #endif /* WITH_PARTITION_STORAGE_ENGINE */
->>>>>>> 8e35f7a8
 
   open_table_error(share, error, share->open_errno, errarg);
   DBUG_RETURN(error);
@@ -2336,11 +2150,8 @@
   DBUG_PRINT("enter",("name: '%s.%s'  form: 0x%lx", share->db.str,
                       share->table_name.str, (long) outparam));
 
-<<<<<<< HEAD
   thd->lex->view_prepare_mode= FALSE; // not a view
 
-=======
->>>>>>> 8e35f7a8
   error= 1;
   bzero((char*) outparam, sizeof(*outparam));
   outparam->in_use= thd;
@@ -2709,10 +2520,7 @@
     if (table->s->deleting)
       table->file->extra(HA_EXTRA_PREPARE_FOR_DROP);
     error=table->file->close();
-<<<<<<< HEAD
-  }
-=======
->>>>>>> 8e35f7a8
+  }
   my_free((void *) table->alias);
   table->alias= 0;
   if (table->expr_arena)
@@ -3198,10 +3006,7 @@
   int create_flags= O_RDWR | O_TRUNC;
   ulong key_comment_total_bytes= 0;
   uint i;
-<<<<<<< HEAD
   DBUG_ENTER("create_frm");
-=======
->>>>>>> 8e35f7a8
 
   if (create_info->options & HA_LEX_CREATE_TMP_TABLE)
     create_flags|= O_EXCL | O_NOFOLLOW;
@@ -3268,16 +3073,8 @@
     csid= (create_info->default_table_charset ?
            create_info->default_table_charset->number : 0);
     fileinfo[38]= (uchar) csid;
-<<<<<<< HEAD
     fileinfo[39]= (uchar) ((uint) create_info->transactional |
                            ((uint) create_info->page_checksum << 2));
-=======
-    /*
-      In future versions, we will store in fileinfo[39] the values of the
-      TRANSACTIONAL and PAGE_CHECKSUM clauses of CREATE TABLE.
-    */
-    fileinfo[39]= 0;
->>>>>>> 8e35f7a8
     fileinfo[40]= (uchar) create_info->row_type;
     /* Next few bytes where for RAID support */
     fileinfo[41]= (uchar) (csid >> 8);
@@ -3330,14 +3127,9 @@
   create_info->default_table_charset= share->table_charset;
   create_info->table_charset= 0;
   create_info->comment= share->comment;
-<<<<<<< HEAD
   create_info->transactional= share->transactional;
   create_info->page_checksum= share->page_checksum;
   create_info->option_list= share->option_list;
-=======
-  create_info->storage_media= share->default_storage_media;
-  create_info->tablespace= share->tablespace;
->>>>>>> 8e35f7a8
 
   DBUG_VOID_RETURN;
 }
@@ -3764,34 +3556,7 @@
     holding a write-lock on MDL_lock::m_rwlock.
   */
   if (gvisitor->m_lock_open_count++ == 0)
-<<<<<<< HEAD
-  {
-    /*
-      To circumvent bug #56405 "Deadlock in the MDL deadlock detector"
-      we don't try to lock LOCK_open mutex if some thread doing
-      deadlock detection already owns it and current search depth is
-      greater than 0. Instead we report a deadlock.
-
-      TODO/FIXME: The proper fix for this bug is to use rwlocks for
-                  protection of table shares/instead of LOCK_open.
-                  Unfortunately it requires more effort/has significant
-                  performance effect.
-    */
-    mysql_mutex_lock(&LOCK_dd_owns_lock_open);
-    if (gvisitor->m_current_search_depth > 0 && dd_owns_lock_open > 0)
-    {
-      mysql_mutex_unlock(&LOCK_dd_owns_lock_open);
-      --gvisitor->m_lock_open_count;
-      gvisitor->abort_traversal(src_ctx);
-      return TRUE;
-    }
-    ++dd_owns_lock_open;
-    mysql_mutex_unlock(&LOCK_dd_owns_lock_open);
     mysql_mutex_lock(&LOCK_open);
-  }
-=======
-    mysql_mutex_lock(&LOCK_open);
->>>>>>> 8e35f7a8
 
   I_P_List_iterator <TABLE, TABLE_share> tables_it(used_tables);
 
@@ -3806,17 +3571,8 @@
     goto end;
   }
 
-<<<<<<< HEAD
-  ++gvisitor->m_current_search_depth;
-  if (gvisitor->enter_node(src_ctx))
-  {
-    --gvisitor->m_current_search_depth;
-    goto end;
-  }
-=======
   if (gvisitor->enter_node(src_ctx))
     goto end;
->>>>>>> 8e35f7a8
 
   while ((table= tables_it++))
   {
@@ -3839,23 +3595,10 @@
 
 end_leave_node:
   gvisitor->leave_node(src_ctx);
-<<<<<<< HEAD
-  --gvisitor->m_current_search_depth;
-
-end:
-  if (gvisitor->m_lock_open_count-- == 1)
-  {
-    mysql_mutex_unlock(&LOCK_open);
-    mysql_mutex_lock(&LOCK_dd_owns_lock_open);
-    --dd_owns_lock_open;
-    mysql_mutex_unlock(&LOCK_dd_owns_lock_open);
-  }
-=======
 
 end:
   if (gvisitor->m_lock_open_count-- == 1)
     mysql_mutex_unlock(&LOCK_open);
->>>>>>> 8e35f7a8
 
   return result;
 }
@@ -3951,8 +3694,6 @@
 }
 
 
-<<<<<<< HEAD
-=======
 /**
   Initialize TABLE instance (newly created, or coming either from table
   cache or THD::temporary_tables list) and prepare it for further use
@@ -3991,7 +3732,7 @@
   status= STATUS_NO_RECORD;
   insert_values= 0;
   fulltext_searched= 0;
-  file->ft_handler= 0;
+  file->ha_start_of_new_statement();
   reginfo.impossible_range= 0;
 
   /* Catch wrong handling of the auto_increment_field_not_null. */
@@ -4007,12 +3748,14 @@
 
   DBUG_ASSERT(key_read == 0);
 
+  /* mark the record[0] uninitialized */
+  TRASH(table->record[0], table->s->reclength);
+
   /* Tables may be reused in a sub statement. */
   DBUG_ASSERT(!file->extra(HA_EXTRA_IS_ATTACHED_CHILDREN));
 }
 
 
->>>>>>> 8e35f7a8
 /*
   Create Item_field for each column in the table.
 
@@ -5779,7 +5522,6 @@
 }
 
 
-<<<<<<< HEAD
 /**
   Allocate space for keys
 
@@ -5905,8 +5647,6 @@
 }
 
 
-=======
->>>>>>> 8e35f7a8
 /*
   Cleanup this table for re-execution.
 
@@ -5967,17 +5707,10 @@
   DESCRIPTION
     The parser collects the index hints for each table in a "tagged list" 
     (TABLE_LIST::index_hints). Using the information in this tagged list
-<<<<<<< HEAD
     this function sets the members TABLE::keys_in_use_for_query,
     TABLE::keys_in_use_for_group_by, TABLE::keys_in_use_for_order_by,
     TABLE::force_index, TABLE::force_index_order,
     TABLE::force_index_group and TABLE::covering_keys.
-=======
-    this function sets the members st_table::keys_in_use_for_query,
-    st_table::keys_in_use_for_group_by, st_table::keys_in_use_for_order_by,
-    st_table::force_index, st_table::force_index_order,
-    st_table::force_index_group and st_table::covering_keys.
->>>>>>> 8e35f7a8
 
     Current implementation of the runtime does not allow mixing FORCE INDEX
     and USE INDEX, so this is checked here. Then the FORCE INDEX list 
@@ -6178,12 +5911,8 @@
     table_list->mdl_request.init(MDL_key::TABLE,
                                  table_list->db, table_list->table_name,
                                  table_list->lock_type >= TL_WRITE_ALLOW_WRITE ?
-<<<<<<< HEAD
-                                 MDL_SHARED_WRITE : MDL_SHARED_READ);
-=======
                                  MDL_SHARED_WRITE : MDL_SHARED_READ,
                                  MDL_TRANSACTION);
->>>>>>> 8e35f7a8
 }
 
 
@@ -6241,7 +5970,6 @@
   return TRUE;
 }
 
-<<<<<<< HEAD
 /*
   @brief Compute values for virtual columns used in query
 
@@ -6292,8 +6020,6 @@
   thd->reset_arena_for_cached_items(0);
   DBUG_RETURN(0);
 }
-=======
->>>>>>> 8e35f7a8
 
 /*****************************************************************************
 ** Instansiate templates
