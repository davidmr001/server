/*
   Copyright (c) 2000, 2011, Oracle and/or its affiliates.
   Copyright (c) 2008, 2013, Monty Program Ab.

   This program is free software; you can redistribute it and/or modify
   it under the terms of the GNU General Public License as published by
   the Free Software Foundation; version 2 of the License.

   This program is distributed in the hope that it will be useful,
   but WITHOUT ANY WARRANTY; without even the implied warranty of
   MERCHANTABILITY or FITNESS FOR A PARTICULAR PURPOSE.  See the
   GNU General Public License for more details.

   You should have received a copy of the GNU General Public License
   along with this program; if not, write to the Free Software
   Foundation, Inc., 51 Franklin Street, Fifth Floor, Boston, MA  02110-1301, USA */


/* Some general useful functions */

#include "my_global.h"                          /* NO_EMBEDDED_ACCESS_CHECKS */
#include "sql_priv.h"
#include "unireg.h"                    // REQUIRED: for other includes
#include "table.h"
#include "key.h"                                // find_ref_key
#include "sql_table.h"                          // build_table_filename,
                                                // primary_key_name
#include "sql_trigger.h"
#include "sql_parse.h"                          // free_items
#include "strfunc.h"                            // unhex_type2
#include "sql_partition.h"       // mysql_unpack_partition,
                                 // fix_partition_func, partition_info
#include "sql_acl.h"             // *_ACL, acl_getroot_no_password
#include "sql_base.h"            // release_table_share
#include "create_options.h"
#include <m_ctype.h>
#include "my_md5.h"
#include "my_bit.h"
#include "sql_select.h"
#include "sql_derived.h"
#include "sql_statistics.h"
#include "discover.h"
#include "mdl.h"                 // MDL_wait_for_graph_visitor

/* INFORMATION_SCHEMA name */
LEX_STRING INFORMATION_SCHEMA_NAME= {C_STRING_WITH_LEN("information_schema")};

/* PERFORMANCE_SCHEMA name */
LEX_STRING PERFORMANCE_SCHEMA_DB_NAME= {C_STRING_WITH_LEN("performance_schema")};

/* MYSQL_SCHEMA name */
LEX_STRING MYSQL_SCHEMA_NAME= {C_STRING_WITH_LEN("mysql")};

/* GENERAL_LOG name */
LEX_STRING GENERAL_LOG_NAME= {C_STRING_WITH_LEN("general_log")};

/* SLOW_LOG name */
LEX_STRING SLOW_LOG_NAME= {C_STRING_WITH_LEN("slow_log")};

/* 
  Keyword added as a prefix when parsing the defining expression for a
  virtual column read from the column definition saved in the frm file
*/
LEX_STRING parse_vcol_keyword= { C_STRING_WITH_LEN("PARSE_VCOL_EXPR ") };

	/* Functions defined in this file */

static void fix_type_pointers(const char ***array, TYPELIB *point_to_type,
			      uint types, char **names);
static uint find_field(Field **fields, uchar *record, uint start, uint length);

inline bool is_system_table_name(const char *name, uint length);

/**************************************************************************
  Object_creation_ctx implementation.
**************************************************************************/

Object_creation_ctx *Object_creation_ctx::set_n_backup(THD *thd)
{
  Object_creation_ctx *backup_ctx;
  DBUG_ENTER("Object_creation_ctx::set_n_backup");

  backup_ctx= create_backup_ctx(thd);
  change_env(thd);

  DBUG_RETURN(backup_ctx);
}

void Object_creation_ctx::restore_env(THD *thd, Object_creation_ctx *backup_ctx)
{
  if (!backup_ctx)
    return;

  backup_ctx->change_env(thd);

  delete backup_ctx;
}

/**************************************************************************
  Default_object_creation_ctx implementation.
**************************************************************************/

Default_object_creation_ctx::Default_object_creation_ctx(THD *thd)
  : m_client_cs(thd->variables.character_set_client),
    m_connection_cl(thd->variables.collation_connection)
{ }

Default_object_creation_ctx::Default_object_creation_ctx(
  CHARSET_INFO *client_cs, CHARSET_INFO *connection_cl)
  : m_client_cs(client_cs),
    m_connection_cl(connection_cl)
{ }

Object_creation_ctx *
Default_object_creation_ctx::create_backup_ctx(THD *thd) const
{
  return new Default_object_creation_ctx(thd);
}

void Default_object_creation_ctx::change_env(THD *thd) const
{
  thd->variables.character_set_client= m_client_cs;
  thd->variables.collation_connection= m_connection_cl;

  thd->update_charset();
}

/**************************************************************************
  View_creation_ctx implementation.
**************************************************************************/

View_creation_ctx *View_creation_ctx::create(THD *thd)
{
  View_creation_ctx *ctx= new (thd->mem_root) View_creation_ctx(thd);

  return ctx;
}

/*************************************************************************/

View_creation_ctx * View_creation_ctx::create(THD *thd,
                                              TABLE_LIST *view)
{
  View_creation_ctx *ctx= new (thd->mem_root) View_creation_ctx(thd);

  /* Throw a warning if there is NULL cs name. */

  if (!view->view_client_cs_name.str ||
      !view->view_connection_cl_name.str)
  {
    push_warning_printf(thd, MYSQL_ERROR::WARN_LEVEL_NOTE,
                        ER_VIEW_NO_CREATION_CTX,
                        ER(ER_VIEW_NO_CREATION_CTX),
                        (const char *) view->db,
                        (const char *) view->table_name);

    ctx->m_client_cs= system_charset_info;
    ctx->m_connection_cl= system_charset_info;

    return ctx;
  }

  /* Resolve cs names. Throw a warning if there is unknown cs name. */

  bool invalid_creation_ctx;

  invalid_creation_ctx= resolve_charset(view->view_client_cs_name.str,
                                        system_charset_info,
                                        &ctx->m_client_cs);

  invalid_creation_ctx= resolve_collation(view->view_connection_cl_name.str,
                                          system_charset_info,
                                          &ctx->m_connection_cl) ||
                        invalid_creation_ctx;

  if (invalid_creation_ctx)
  {
    sql_print_warning("View '%s'.'%s': there is unknown charset/collation "
                      "names (client: '%s'; connection: '%s').",
                      (const char *) view->db,
                      (const char *) view->table_name,
                      (const char *) view->view_client_cs_name.str,
                      (const char *) view->view_connection_cl_name.str);

    push_warning_printf(thd, MYSQL_ERROR::WARN_LEVEL_NOTE,
                        ER_VIEW_INVALID_CREATION_CTX,
                        ER(ER_VIEW_INVALID_CREATION_CTX),
                        (const char *) view->db,
                        (const char *) view->table_name);
  }

  return ctx;
}

/*************************************************************************/

/* Get column name from column hash */

static uchar *get_field_name(Field **buff, size_t *length,
                             my_bool not_used __attribute__((unused)))
{
  *length= (uint) strlen((*buff)->field_name);
  return (uchar*) (*buff)->field_name;
}


/*
  Returns pointer to '.frm' extension of the file name.

  SYNOPSIS
    fn_rext()
    name       file name

  DESCRIPTION
    Checks file name part starting with the rightmost '.' character,
    and returns it if it is equal to '.frm'. 

  TODO
    It is a good idea to get rid of this function modifying the code
    to garantee that the functions presently calling fn_rext() always
    get arguments in the same format: either with '.frm' or without '.frm'.

  RETURN VALUES
    Pointer to the '.frm' extension. If there is no extension,
    or extension is not '.frm', pointer at the end of file name.
*/

char *fn_rext(char *name)
{
  char *res= strrchr(name, '.');
  if (res && !strcmp(res, reg_ext))
    return res;
  return name + strlen(name);
}

TABLE_CATEGORY get_table_category(const LEX_STRING *db, const LEX_STRING *name)
{
  DBUG_ASSERT(db != NULL);
  DBUG_ASSERT(name != NULL);

  if (is_infoschema_db(db->str, db->length))
    return TABLE_CATEGORY_INFORMATION;

  if ((db->length == PERFORMANCE_SCHEMA_DB_NAME.length) &&
      (my_strcasecmp(system_charset_info,
                     PERFORMANCE_SCHEMA_DB_NAME.str,
                     db->str) == 0))
    return TABLE_CATEGORY_PERFORMANCE;

  if ((db->length == MYSQL_SCHEMA_NAME.length) &&
      (my_strcasecmp(system_charset_info,
                     MYSQL_SCHEMA_NAME.str,
                     db->str) == 0))
  {
    if (is_system_table_name(name->str, name->length))
      return TABLE_CATEGORY_SYSTEM;

    if ((name->length == GENERAL_LOG_NAME.length) &&
        (my_strcasecmp(system_charset_info,
                       GENERAL_LOG_NAME.str,
                       name->str) == 0))
      return TABLE_CATEGORY_LOG;

    if ((name->length == SLOW_LOG_NAME.length) &&
        (my_strcasecmp(system_charset_info,
                       SLOW_LOG_NAME.str,
                       name->str) == 0))
      return TABLE_CATEGORY_LOG;
  }

  return TABLE_CATEGORY_USER;
}


/*
  Allocate a setup TABLE_SHARE structure

  SYNOPSIS
    alloc_table_share()
    TABLE_LIST		Take database and table name from there
    key			Table cache key (db \0 table_name \0...)
    key_length		Length of key

  RETURN
    0  Error (out of memory)
    #  Share
*/

TABLE_SHARE *alloc_table_share(const char *db, const char *table_name,
                               char *key, uint key_length)
{
  MEM_ROOT mem_root;
  TABLE_SHARE *share;
  char *key_buff, *path_buff;
  char path[FN_REFLEN];
  uint path_length;
  DBUG_ENTER("alloc_table_share");
  DBUG_PRINT("enter", ("table: '%s'.'%s'", db, table_name));

  path_length= build_table_filename(path, sizeof(path) - 1,
                                    db, table_name, "", 0);
  init_sql_alloc(&mem_root, TABLE_ALLOC_BLOCK_SIZE, 0, MYF(0));
  if (multi_alloc_root(&mem_root,
                       &share, sizeof(*share),
                       &key_buff, key_length,
                       &path_buff, path_length + 1,
                       NULL))
  {
    bzero((char*) share, sizeof(*share));

    share->set_table_cache_key(key_buff, key, key_length);

    share->path.str= path_buff;
    share->path.length= path_length;
    strmov(share->path.str, path);
    share->normalized_path.str=    share->path.str;
    share->normalized_path.length= path_length;
    share->table_category= get_table_category(& share->db, & share->table_name);
    share->set_refresh_version();
    share->open_errno= ENOENT;

    /*
      Since alloc_table_share() can be called without any locking (for
      example, ha_create_table... functions), we do not assign a table
      map id here.  Instead we assign a value that is not used
      elsewhere, and then assign a table map id inside open_table()
      under the protection of the LOCK_open mutex.
    */
    share->table_map_id= ~0UL;
    share->cached_row_logging_check= -1;

    share->used_tables.empty();
    share->free_tables.empty();
    share->m_flush_tickets.empty();

    init_sql_alloc(&share->stats_cb.mem_root, TABLE_ALLOC_BLOCK_SIZE, 0, MYF(0));

    memcpy((char*) &share->mem_root, (char*) &mem_root, sizeof(mem_root));
    mysql_mutex_init(key_TABLE_SHARE_LOCK_ha_data,
                     &share->LOCK_ha_data, MY_MUTEX_INIT_FAST);
  }
  DBUG_RETURN(share);
}


/*
  Initialize share for temporary tables

  SYNOPSIS
    init_tmp_table_share()
    thd         thread handle
    share	Share to fill
    key		Table_cache_key, as generated from create_table_def_key.
		must start with db name.    
    key_length	Length of key
    table_name	Table name
    path	Path to file (possible in lower case) without .frm

  NOTES
    This is different from alloc_table_share() because temporary tables
    don't have to be shared between threads or put into the table def
    cache, so we can do some things notable simpler and faster

    If table is not put in thd->temporary_tables (happens only when
    one uses OPEN TEMPORARY) then one can specify 'db' as key and
    use key_length= 0 as neither table_cache_key or key_length will be used).
*/

void init_tmp_table_share(THD *thd, TABLE_SHARE *share, const char *key,
                          uint key_length, const char *table_name,
                          const char *path)
{
  DBUG_ENTER("init_tmp_table_share");
  DBUG_PRINT("enter", ("table: '%s'.'%s'", key, table_name));

  bzero((char*) share, sizeof(*share));
  /*
    This can't be MY_THREAD_SPECIFIC for slaves as they are freed
    during cleanup() from Relay_log_info::close_temporary_tables()
  */
  init_sql_alloc(&share->mem_root, TABLE_ALLOC_BLOCK_SIZE, 0, 
                 MYF(thd->slave_thread ? 0 : MY_THREAD_SPECIFIC));
  share->table_category=         TABLE_CATEGORY_TEMPORARY;
  share->tmp_table=              INTERNAL_TMP_TABLE;
  share->db.str=                 (char*) key;
  share->db.length=		 strlen(key);
  share->table_cache_key.str=    (char*) key;
  share->table_cache_key.length= key_length;
  share->table_name.str=         (char*) table_name;
  share->table_name.length=      strlen(table_name);
  share->path.str=               (char*) path;
  share->normalized_path.str=    (char*) path;
  share->path.length= share->normalized_path.length= strlen(path);
  share->frm_version= 		 FRM_VER_TRUE_VARCHAR;

  share->cached_row_logging_check= -1;

  /*
    table_map_id is also used for MERGE tables to suppress repeated
    compatibility checks.
  */
  share->table_map_id= (ulong) thd->query_id;

  share->used_tables.empty();
  share->free_tables.empty();
  share->m_flush_tickets.empty();

  DBUG_VOID_RETURN;
}


/**
  Release resources (plugins) used by the share and free its memory.
  TABLE_SHARE is self-contained -- it's stored in its own MEM_ROOT.
  Free this MEM_ROOT.
*/

void TABLE_SHARE::destroy()
{
  uint idx;
  KEY *info_it;

  if (tmp_table == NO_TMP_TABLE)
    mysql_mutex_lock(&LOCK_ha_data);
  free_root(&stats_cb.mem_root, MYF(0));
  stats_cb.stats_can_be_read= FALSE;
  stats_cb.stats_is_read= FALSE;
  stats_cb.histograms_can_be_read= FALSE;
  stats_cb.histograms_are_read= FALSE;
  if (tmp_table == NO_TMP_TABLE)
    mysql_mutex_unlock(&LOCK_ha_data);

  /* The mutex is initialized only for shares that are part of the TDC */
  if (tmp_table == NO_TMP_TABLE)
    mysql_mutex_destroy(&LOCK_ha_data);
  my_hash_free(&name_hash);

  plugin_unlock(NULL, db_plugin);
  db_plugin= NULL;

  /* Release fulltext parsers */
  info_it= key_info;
  for (idx= keys; idx; idx--, info_it++)
  {
    if (info_it->flags & HA_USES_PARSER)
    {
      plugin_unlock(NULL, info_it->parser);
      info_it->flags= 0;
    }
  }
  if (ha_data_destroy)
  {
    ha_data_destroy(ha_data);
    ha_data_destroy= NULL;
  }
#ifdef WITH_PARTITION_STORAGE_ENGINE
  plugin_unlock(NULL, default_part_plugin);
  if (ha_part_data_destroy)
  {
    ha_part_data_destroy(ha_part_data);
    ha_part_data_destroy= NULL;
  }
#endif /* WITH_PARTITION_STORAGE_ENGINE */
  /*
    Make a copy since the share is allocated in its own root,
    and free_root() updates its argument after freeing the memory.
  */
  MEM_ROOT own_root= mem_root;
  free_root(&own_root, MYF(0));
}

/*
  Free table share and memory used by it

  SYNOPSIS
    free_table_share()
    share		Table share
*/

void free_table_share(TABLE_SHARE *share)
{
  DBUG_ENTER("free_table_share");
  DBUG_PRINT("enter", ("table: %s.%s", share->db.str, share->table_name.str));
  DBUG_ASSERT(share->ref_count == 0);

  if (share->m_flush_tickets.is_empty())
  {
    /*
      No threads are waiting for this share to be flushed (the
      share is not old, is for a temporary table, or just nobody
      happens to be waiting for it). Destroy it.
    */
    share->destroy();
  }
  else
  {
    Wait_for_flush_list::Iterator it(share->m_flush_tickets);
    Wait_for_flush *ticket;
    /*
      We're about to iterate over a list that is used
      concurrently. Make sure this never happens without a lock.
    */
    mysql_mutex_assert_owner(&LOCK_open);

    while ((ticket= it++))
      (void) ticket->get_ctx()->m_wait.set_status(MDL_wait::GRANTED);
    /*
      If there are threads waiting for this share to be flushed,
      the last one to receive the notification will destroy the
      share. At this point the share is removed from the table
      definition cache, so is OK to proceed here without waiting
      for this thread to do the work.
    */
  }
  DBUG_VOID_RETURN;
}


/**
  Return TRUE if a table name matches one of the system table names.
  Currently these are:

  help_category, help_keyword, help_relation, help_topic,
  proc, event
  time_zone, time_zone_leap_second, time_zone_name, time_zone_transition,
  time_zone_transition_type

  This function trades accuracy for speed, so may return false
  positives. Presumably mysql.* database is for internal purposes only
  and should not contain user tables.
*/

inline bool is_system_table_name(const char *name, uint length)
{
  CHARSET_INFO *ci= system_charset_info;

  return (
          /* mysql.proc table */
          (length == 4 &&
           my_tolower(ci, name[0]) == 'p' && 
           my_tolower(ci, name[1]) == 'r' &&
           my_tolower(ci, name[2]) == 'o' &&
           my_tolower(ci, name[3]) == 'c') ||

          (length > 4 &&
           (
            /* one of mysql.help* tables */
            (my_tolower(ci, name[0]) == 'h' &&
             my_tolower(ci, name[1]) == 'e' &&
             my_tolower(ci, name[2]) == 'l' &&
             my_tolower(ci, name[3]) == 'p') ||

            /* one of mysql.time_zone* tables */
            (my_tolower(ci, name[0]) == 't' &&
             my_tolower(ci, name[1]) == 'i' &&
             my_tolower(ci, name[2]) == 'm' &&
             my_tolower(ci, name[3]) == 'e') ||

            /* one of mysql.*_stat tables */
            (my_tolower(ci, name[length-5]) == 's' &&
             my_tolower(ci, name[length-4]) == 't' &&
             my_tolower(ci, name[length-3]) == 'a' &&
             my_tolower(ci, name[length-2]) == 't' &&
             my_tolower(ci, name[length-1]) == 's') ||
           
            /* mysql.event table */
            (my_tolower(ci, name[0]) == 'e' &&
             my_tolower(ci, name[1]) == 'v' &&
             my_tolower(ci, name[2]) == 'e' &&
             my_tolower(ci, name[3]) == 'n' &&
             my_tolower(ci, name[4]) == 't')
            )
           )
         );
}


/*
  Read table definition from a binary / text based .frm file
  
  SYNOPSIS
  open_table_def()
  thd		Thread handler
  share		Fill this with table definition
  db_flags	Bit mask of the following flags: OPEN_VIEW

  NOTES
    This function is called when the table definition is not cached in
    table_def_cache
    The data is returned in 'share', which is alloced by
    alloc_table_share().. The code assumes that share is initialized.
*/

enum open_frm_error open_table_def(THD *thd, TABLE_SHARE *share, uint flags)
{
  bool error_given= false;
  File file;
  uchar *buf;
  uchar head[FRM_HEADER_SIZE];
  char	path[FN_REFLEN];
  size_t frmlen, read_length;
  DBUG_ENTER("open_table_def");
  DBUG_PRINT("enter", ("table: '%s'.'%s'  path: '%s'", share->db.str,
                       share->table_name.str, share->normalized_path.str));

  share->error= OPEN_FRM_OPEN_ERROR;

  strxmov(path, share->normalized_path.str, reg_ext, NullS);
  if (flags & GTS_FORCE_DISCOVERY)
  {
    DBUG_ASSERT(flags & GTS_TABLE);
    DBUG_ASSERT(flags & GTS_USE_DISCOVERY);
    mysql_file_delete_with_symlink(key_file_frm, path, MYF(0));
    file= -1;
  }
  else
    file= mysql_file_open(key_file_frm, path, O_RDONLY | O_SHARE, MYF(0));

  if (file < 0)
  {
    if ((flags & GTS_TABLE) && (flags & GTS_USE_DISCOVERY))
    {
      ha_discover_table(thd, share);
      error_given= true;
    }
    goto err_not_open;
  }

  if (mysql_file_read(file, head, sizeof(head), MYF(MY_NABP)))
  {
    share->error = my_errno == HA_ERR_FILE_TOO_SHORT
                      ? OPEN_FRM_CORRUPTED : OPEN_FRM_READ_ERROR;
    goto err;
  }

  if (memcmp(head, STRING_WITH_LEN("TYPE=VIEW\n")) == 0)
  {
    share->is_view= 1;
    share->error= flags & GTS_VIEW ? OPEN_FRM_OK : OPEN_FRM_NOT_A_TABLE;
    goto err;
  }
  if (!is_binary_frm_header(head))
  {
    /* No handling of text based files yet */
    share->error = OPEN_FRM_CORRUPTED;
    goto err;
  }
  if (!(flags & GTS_TABLE))
  {
    share->error = OPEN_FRM_NOT_A_VIEW;
    goto err;
  }

  frmlen= uint4korr(head+10);
  set_if_smaller(frmlen, FRM_MAX_SIZE); // safety

  if (!(buf= (uchar*)my_malloc(frmlen, MYF(MY_THREAD_SPECIFIC|MY_WME))))
    goto err;

  memcpy(buf, head, sizeof(head));

  read_length= mysql_file_read(file, buf + sizeof(head),
                               frmlen - sizeof(head), MYF(MY_WME));
  if (read_length == 0 || read_length == (size_t)-1)
  {
    share->error = OPEN_FRM_READ_ERROR;
    my_free(buf);
    goto err;
  }
  mysql_file_close(file, MYF(MY_WME));

  frmlen= read_length + sizeof(head);

  share->init_from_binary_frm_image(thd, false, buf, frmlen);
  error_given= true; // init_from_binary_frm_image has already called my_error()
  my_free(buf);

  goto err_not_open;

err:
  mysql_file_close(file, MYF(MY_WME));

err_not_open:
  if (share->error && !error_given)
  {
    share->open_errno= my_errno;
    open_table_error(share, share->error, share->open_errno);
  }

  DBUG_RETURN(share->error);
}

<<<<<<< HEAD
static bool create_key_infos(const uchar *strpos, const uchar *frm_image_end,
                             uint keys, KEY *keyinfo,
                             uint new_frm_ver, uint &ext_key_parts,
                             TABLE_SHARE *share, uint len,
=======

static bool create_key_infos(uchar *strpos, uint keys, KEY *keyinfo,
                             uint new_frm_ver,
                             uint &ext_key_parts, TABLE_SHARE *share, uint len,
>>>>>>> 6b6d40fa
                             KEY *first_keyinfo, char* &keynames)
{
  uint i, j, n_length;
  KEY_PART_INFO *key_part= NULL;
  ulong *rec_per_key= NULL;
  KEY_PART_INFO *first_key_part= NULL;
  uint first_key_parts= 0;

  if (!keys)
  {  
    if (!(keyinfo = (KEY*) alloc_root(&share->mem_root, len)))
      return 1;
    bzero((char*) keyinfo, len);
    key_part= reinterpret_cast<KEY_PART_INFO*> (keyinfo);
  }

  /*
    If share->use_ext_keys is set to TRUE we assume that any key
    can be extended by the components of the primary key whose
    definition is read first from the frm file.
    For each key only those fields of the assumed primary key are
    added that are not included in the proper key definition. 
    If after all it turns out that there is no primary key the
    added components are removed from each key.

    When in the future we support others schemes of extending of
    secondary keys with components of the primary key we'll have
    to change the type of this flag for an enumeration type.                 
  */   

  for (i=0 ; i < keys ; i++, keyinfo++)
  {
    if (new_frm_ver >= 3)
    {
      if (strpos + 8 >= frm_image_end)
        return 1;
      keyinfo->flags=	   (uint) uint2korr(strpos) ^ HA_NOSAME;
      keyinfo->key_length= (uint) uint2korr(strpos+2);
      keyinfo->key_parts=  (uint) strpos[4];
      keyinfo->algorithm=  (enum ha_key_alg) strpos[5];
      keyinfo->block_size= uint2korr(strpos+6);
      strpos+=8;
    }
    else
    {
      if (strpos + 4 >= frm_image_end)
        return 1;
      keyinfo->flags=	 ((uint) strpos[0]) ^ HA_NOSAME;
      keyinfo->key_length= (uint) uint2korr(strpos+1);
      keyinfo->key_parts=  (uint) strpos[3];
      keyinfo->algorithm= HA_KEY_ALG_UNDEF;
      strpos+=4;
    }

    if (i == 0)
    {
      ext_key_parts+= (share->use_ext_keys ? first_keyinfo->key_parts*(keys-1) : 0); 
      n_length=keys * sizeof(KEY) + ext_key_parts * sizeof(KEY_PART_INFO);
      if (!(keyinfo= (KEY*) alloc_root(&share->mem_root,
				       n_length + len)))
        return 1;
      bzero((char*) keyinfo,n_length);
      share->key_info= keyinfo;
      key_part= reinterpret_cast<KEY_PART_INFO*> (keyinfo + keys);

      if (!(rec_per_key= (ulong*) alloc_root(&share->mem_root,
                                             sizeof(ulong) * ext_key_parts)))
        return 1;
      first_key_part= key_part;
      first_key_parts= first_keyinfo->key_parts;
      keyinfo->flags= first_keyinfo->flags;
      keyinfo->key_length= first_keyinfo->key_length;
      keyinfo->key_parts= first_keyinfo->key_parts;
      keyinfo->algorithm= first_keyinfo->algorithm;
      if (new_frm_ver >= 3)
        keyinfo->block_size= first_keyinfo->block_size;
    }

    keyinfo->key_part=	 key_part;
    keyinfo->rec_per_key= rec_per_key;
    for (j=keyinfo->key_parts ; j-- ; key_part++)
    {
      if (strpos + (new_frm_ver >= 1 ? 9 : 7) >= frm_image_end)
        return 1;
      *rec_per_key++=0;
      key_part->fieldnr=	(uint16) (uint2korr(strpos) & FIELD_NR_MASK);
      key_part->offset= (uint) uint2korr(strpos+2)-1;
      key_part->key_type=	(uint) uint2korr(strpos+5);
      // key_part->field=	(Field*) 0;	// Will be fixed later
      if (new_frm_ver >= 1)
      {
	key_part->key_part_flag= *(strpos+4);
	key_part->length=	(uint) uint2korr(strpos+7);
	strpos+=9;
      }
      else
      {
	key_part->length=	*(strpos+4);
	key_part->key_part_flag=0;
	if (key_part->length > 128)
	{
	  key_part->length&=127;		/* purecov: inspected */
	  key_part->key_part_flag=HA_REVERSE_SORT; /* purecov: inspected */
	}
	strpos+=7;
      }
      key_part->store_length=key_part->length;
    }
    keyinfo->ext_key_parts= keyinfo->key_parts;
    keyinfo->ext_key_flags= keyinfo->flags;
    keyinfo->ext_key_part_map= 0;
    if (share->use_ext_keys && i)
    {
      for (j= 0; 
           j < first_key_parts && keyinfo->ext_key_parts < MAX_REF_PARTS;
           j++)
      {
        uint key_parts= keyinfo->key_parts;
        KEY_PART_INFO* curr_key_part= keyinfo->key_part;
        KEY_PART_INFO* curr_key_part_end= curr_key_part+key_parts;
        for ( ; curr_key_part < curr_key_part_end; curr_key_part++)
        {
          if (curr_key_part->fieldnr == first_key_part[j].fieldnr)
            break;
        }
        if (curr_key_part == curr_key_part_end)
        {
          *key_part++= first_key_part[j];
          *rec_per_key++= 0;
          keyinfo->ext_key_parts++;
          keyinfo->ext_key_part_map|= 1 << j;
        }
      }
      if (j == first_key_parts)
        keyinfo->ext_key_flags= keyinfo->flags | HA_EXT_NOSAME;
    }
    share->ext_key_parts+= keyinfo->ext_key_parts;  
  }
  keynames=(char*) key_part;
  strpos+= strnmov(keynames, (char *) strpos, frm_image_end - strpos) - keynames;
  if (*strpos++) // key names are \0-terminated
    return 1;

  //reading index comments
  for (keyinfo= share->key_info, i=0; i < keys; i++, keyinfo++)
  {
    if (keyinfo->flags & HA_USES_COMMENT)
    {
      if (strpos + 2 >= frm_image_end)
        return 1;
      keyinfo->comment.length= uint2korr(strpos);
      strpos+= 2;

      if (strpos + keyinfo->comment.length >= frm_image_end)
        return 1;
      keyinfo->comment.str= strmake_root(&share->mem_root, (char*) strpos,
                                         keyinfo->comment.length);
      strpos+= keyinfo->comment.length;
    } 
    DBUG_ASSERT(test(keyinfo->flags & HA_USES_COMMENT) == 
               (keyinfo->comment.length > 0));
  }

  share->keys= keys; // do it *after* all key_info's are initialized

  return 0;
}


/**
  Read data from a binary .frm file image into a TABLE_SHARE

  @note
  frm bytes at the following offsets are unused in MariaDB 10.0:

  8..9    (used to be the number of "form names")
  28..29  (used to be key_info_length)

  They're still set, for compatibility reasons, but never read.

  42..46 are unused since 5.0 (were for RAID support)
  Also, there're few unused bytes in forminfo.

*/

int TABLE_SHARE::init_from_binary_frm_image(THD *thd, bool write,
                                            const uchar *frm_image,
                                            size_t frm_length)
{
  TABLE_SHARE *share= this;
  uint new_frm_ver, field_pack_length, new_field_pack_flag;
  uint interval_count, interval_parts, read_length, int_length;
  uint db_create_options, keys, key_parts, n_length;
  uint com_length, null_bit_pos;
  uint extra_rec_buf_length;
  uint i;
  bool use_hash;
  char *keynames, *names, *comment_pos;
  const uchar *forminfo, *extra2;
  const uchar *frm_image_end = frm_image + frm_length;
  uchar *record, *null_flags, *null_pos;
  const uchar *disk_buff, *strpos;
  ulong pos, record_offset; 
  ulong rec_buff_length;
  handler *handler_file= 0;
  KEY	*keyinfo;
  KEY_PART_INFO *key_part= NULL;
  Field  **field_ptr, *reg_field;
  const char **interval_array;
  enum legacy_db_type legacy_db_type;
  my_bitmap_map *bitmaps;
  bool null_bits_are_used;
  uint vcol_screen_length, UNINIT_VAR(options_len);
  char *vcol_screen_pos;
  const uchar *options= 0;
  KEY first_keyinfo;
  uint len;
  uint ext_key_parts= 0;
  plugin_ref se_plugin= 0;
  keyinfo= &first_keyinfo;
  share->ext_key_parts= 0;
  MEM_ROOT **root_ptr, *old_root;
  DBUG_ENTER("TABLE_SHARE::init_from_binary_frm_image");

  root_ptr= my_pthread_getspecific_ptr(MEM_ROOT**, THR_MALLOC);
  old_root= *root_ptr;
  *root_ptr= &share->mem_root;

  if (write && write_frm_image(frm_image, frm_length))
    goto err;

  if (frm_length < FRM_HEADER_SIZE + FRM_FORMINFO_SIZE)
    goto err;

  new_field_pack_flag= frm_image[27];
  new_frm_ver= (frm_image[2] - FRM_VER);
  field_pack_length= new_frm_ver < 2 ? 11 : 17;

  /* Length of the MariaDB extra2 segment in the form file. */
  len = uint2korr(frm_image+4);
  extra2= frm_image + 64;

  if (*extra2 != '/')   // old frm had '/' there
  {
    const uchar *e2end= extra2 + len;
    while (extra2 + 3 < e2end)
    {
      uchar type= *extra2++;
      size_t length= *extra2++;
      if (!length)
      {
        if (extra2 + 258 >= e2end)
          goto err;
        length= uint2korr(extra2);
        extra2+=2;
        if (length < 256)
          goto err;
      }
      if (extra2 + length > e2end)
        goto err;
      switch (type) {
      case EXTRA2_TABLEDEF_VERSION:
        if (tabledef_version.str) // see init_from_sql_statement_string()
        {
          if (length != tabledef_version.length ||
              memcmp(extra2, tabledef_version.str, length))
            goto err;
        }
        else
        {
          tabledef_version.length= length;
          tabledef_version.str= (uchar*)memdup_root(&mem_root, extra2, length);
          if (!tabledef_version.str)
            goto err;
        }
        break;
      case EXTRA2_ENGINE_TABLEOPTS:
        if (options)
          goto err;
        /* remember but delay parsing until we have read fields and keys */
        options= extra2;
        options_len= length;
        break;
      case EXTRA2_DEFAULT_PART_ENGINE:
#ifdef WITH_PARTITION_STORAGE_ENGINE
        {
          LEX_STRING name= { (char*)extra2, length };
          share->default_part_plugin= ha_resolve_by_name(NULL, &name);
          if (!share->default_part_plugin)
            goto err;
        }
#endif
        break;
      default:
        /* abort frm parsing if it's an unknown but important extra2 value */
        if (type >= EXTRA2_ENGINE_IMPORTANT)
          goto err;
      }
      extra2+= length;
    }
    if (extra2 != e2end)
      goto err;
  }

  if (frm_length < FRM_HEADER_SIZE + len ||
      !(pos= uint4korr(frm_image + FRM_HEADER_SIZE + len)))
    goto err;

  forminfo= frm_image + pos;
  if (forminfo + FRM_FORMINFO_SIZE >= frm_image_end)
    goto err;

  share->frm_version= frm_image[2];
  /*
    Check if .frm file created by MySQL 5.0. In this case we want to
    display CHAR fields as CHAR and not as VARCHAR.
    We do it this way as we want to keep the old frm version to enable
    MySQL 4.1 to read these files.
  */
  if (share->frm_version == FRM_VER_TRUE_VARCHAR -1 && frm_image[33] == 5)
    share->frm_version= FRM_VER_TRUE_VARCHAR;

#ifdef WITH_PARTITION_STORAGE_ENGINE
  if (frm_image[61] && !share->default_part_plugin)
  {
    enum legacy_db_type db_type= (enum legacy_db_type) (uint) frm_image[61];
    share->default_part_plugin=
                ha_lock_engine(NULL, ha_checktype(thd, db_type, 1, 0));
    if (!share->default_part_plugin)
      goto err;
  }
#endif
  legacy_db_type= (enum legacy_db_type) (uint) frm_image[3];
  /*
    if the storage engine is dynamic, no point in resolving it by its
    dynamically allocated legacy_db_type. We will resolve it later by name.
  */
  if (legacy_db_type > DB_TYPE_UNKNOWN && 
      legacy_db_type < DB_TYPE_FIRST_DYNAMIC)
    se_plugin= ha_lock_engine(NULL, ha_checktype(thd, legacy_db_type, 0, 0));
  share->db_create_options= db_create_options= uint2korr(frm_image+30);
  share->db_options_in_use= share->db_create_options;
  share->mysql_version= uint4korr(frm_image+51);
  share->null_field_first= 0;
  if (!frm_image[32])				// New frm file in 3.23
  {
    share->avg_row_length= uint4korr(frm_image+34);
    share->transactional= (ha_choice) (frm_image[39] & 3);
    share->page_checksum= (ha_choice) ((frm_image[39] >> 2) & 3);
    share->row_type= (enum row_type) frm_image[40];
    share->table_charset= get_charset((((uint) frm_image[41]) << 8) + 
                                        (uint) frm_image[38],MYF(0));
    share->null_field_first= 1;
  }
  if (!share->table_charset)
  {
    /* unknown charset in frm_image[38] or pre-3.23 frm */
    if (use_mb(default_charset_info))
    {
      /* Warn that we may be changing the size of character columns */
      sql_print_warning("'%s' had no or invalid character set, "
                        "and default character set is multi-byte, "
                        "so character column sizes may have changed",
                        share->path.str);
    }
    share->table_charset= default_charset_info;
  }
  share->db_record_offset= 1;
  if (db_create_options & HA_OPTION_LONG_BLOB_PTR)
    share->blob_ptr_size= portable_sizeof_char_ptr;
  share->max_rows= uint4korr(frm_image+18);
  share->min_rows= uint4korr(frm_image+22);

  /* Read keyinformation */
  disk_buff= frm_image + uint2korr(frm_image+6);

  if (disk_buff + 6 >= frm_image_end)
    goto err;

  if (disk_buff[0] & 0x80)
  {
    keys=      (disk_buff[1] << 7) | (disk_buff[0] & 0x7f);
    share->key_parts= key_parts= uint2korr(disk_buff+2);
  }
  else
  {
    keys=      disk_buff[0];
    share->key_parts= key_parts= disk_buff[1];
  }
  share->keys_for_keyread.init(0);
  share->keys_in_use.init(keys);
  ext_key_parts= key_parts;

  len= (uint) uint2korr(disk_buff+4);

  share->reclength = uint2korr(frm_image+16);
  share->stored_rec_length= share->reclength;
  if (frm_image[26] == 1)
    share->system= 1;				/* one-record-database */

  record_offset= (ulong) (uint2korr(frm_image+6)+
                          ((uint2korr(frm_image+14) == 0xffff ?
                            uint4korr(frm_image+47) : uint2korr(frm_image+14))));

  if (record_offset + share->reclength >= frm_length)
    goto err;
 
  if ((n_length= uint4korr(frm_image+55)))
  {
    /* Read extra data segment */
    const uchar *next_chunk, *buff_end;
    DBUG_PRINT("info", ("extra segment size is %u bytes", n_length));
    next_chunk= frm_image + record_offset + share->reclength;
    buff_end= next_chunk + n_length;

    if (buff_end >= frm_image_end)
      goto err;

    share->connect_string.length= uint2korr(next_chunk);
    if (!(share->connect_string.str= strmake_root(&share->mem_root,
                                                  (char*) next_chunk + 2,
                                                  share->connect_string.
                                                  length)))
    {
      goto err;
    }
    next_chunk+= share->connect_string.length + 2;
    if (next_chunk + 2 < buff_end)
    {
      uint str_db_type_length= uint2korr(next_chunk);
      LEX_STRING name;
      name.str= (char*) next_chunk + 2;
      name.length= str_db_type_length;

      plugin_ref tmp_plugin= ha_resolve_by_name(thd, &name);
      if (tmp_plugin != NULL && !plugin_equals(tmp_plugin, se_plugin))
      {
        if (se_plugin)
        {
          /* bad file, legacy_db_type did not match the name */
          sql_print_warning("%s.frm is inconsistent: engine typecode %d, engine name %s (%d)",
                        share->normalized_path.str, legacy_db_type,
                        plugin_name(tmp_plugin)->str,
                        ha_legacy_type(plugin_data(tmp_plugin, handlerton *)));
        }
        /*
          tmp_plugin is locked with a local lock.
          we unlock the old value of se_plugin before
          replacing it with a globally locked version of tmp_plugin
        */
        plugin_unlock(NULL, se_plugin);
        se_plugin= plugin_lock(NULL, tmp_plugin);
      }
#ifdef WITH_PARTITION_STORAGE_ENGINE
      else if (str_db_type_length == 9 &&
               !strncmp((char *) next_chunk + 2, "partition", 9))
      {
        /*
          Use partition handler
          tmp_plugin is locked with a local lock.
          we unlock the old value of se_plugin before
          replacing it with a globally locked version of tmp_plugin
        */
        /* Check if the partitioning engine is ready */
        if (!plugin_is_ready(&name, MYSQL_STORAGE_ENGINE_PLUGIN))
        {
          my_error(ER_OPTION_PREVENTS_STATEMENT, MYF(0),
                   "--skip-partition");
          goto err;
        }
        plugin_unlock(NULL, se_plugin);
        se_plugin= ha_lock_engine(NULL, partition_hton);
      }
#endif
      else if (!tmp_plugin)
      {
        /* purecov: begin inspected */
        name.str[name.length]=0;
        my_error(ER_UNKNOWN_STORAGE_ENGINE, MYF(0), name.str);
        goto err;
        /* purecov: end */
      }
      next_chunk+= str_db_type_length + 2;
    }

    share->set_use_ext_keys_flag(plugin_hton(se_plugin)->flags & HTON_EXTENDED_KEYS);

<<<<<<< HEAD
    if (create_key_infos(disk_buff + 6, frm_image_end, keys, keyinfo,
                         new_frm_ver, ext_key_parts,
=======
    if (create_key_infos(disk_buff + 6, keys, keyinfo, new_frm_ver,
                         ext_key_parts,
>>>>>>> 6b6d40fa
                         share, len, &first_keyinfo, keynames))
      goto err;

    if (next_chunk + 5 < buff_end)
    {
      uint32 partition_info_str_len = uint4korr(next_chunk);
#ifdef WITH_PARTITION_STORAGE_ENGINE
      if ((share->partition_info_buffer_size=
             share->partition_info_str_len= partition_info_str_len))
      {
        if (!(share->partition_info_str= (char*)
              memdup_root(&share->mem_root, next_chunk + 4,
                          partition_info_str_len + 1)))
        {
          goto err;
        }
      }
#else
      if (partition_info_str_len)
      {
        DBUG_PRINT("info", ("WITH_PARTITION_STORAGE_ENGINE is not defined"));
        goto err;
      }
#endif
      next_chunk+= 5 + partition_info_str_len;
    }
    if (share->mysql_version >= 50110 && next_chunk < buff_end)
    {
      /* New auto_partitioned indicator introduced in 5.1.11 */
#ifdef WITH_PARTITION_STORAGE_ENGINE
      share->auto_partitioned= *next_chunk;
#endif
      next_chunk++;
    }
    keyinfo= share->key_info;
    for (i= 0; i < keys; i++, keyinfo++)
    {
      if (keyinfo->flags & HA_USES_PARSER)
      {
        LEX_STRING parser_name;
        if (next_chunk >= buff_end)
        {
          DBUG_PRINT("error",
                     ("fulltext key uses parser that is not defined in .frm"));
          goto err;
        }
        parser_name.str= (char*) next_chunk;
        parser_name.length= strlen((char*) next_chunk);
        next_chunk+= parser_name.length + 1;
        keyinfo->parser= my_plugin_lock_by_name(NULL, &parser_name,
                                                MYSQL_FTPARSER_PLUGIN);
        if (! keyinfo->parser)
        {
          my_error(ER_PLUGIN_IS_NOT_LOADED, MYF(0), parser_name.str);
          goto err;
        }
      }
    }

    if (forminfo[46] == (uchar)255)
    {
      //reading long table comment
      if (next_chunk + 2 > buff_end)
      {
          DBUG_PRINT("error",
                     ("long table comment is not defined in .frm"));
          goto err;
      }
      share->comment.length = uint2korr(next_chunk);
      if (! (share->comment.str= strmake_root(&share->mem_root,
             (char*)next_chunk + 2, share->comment.length)))
      {
          goto err;
      }
      next_chunk+= 2 + share->comment.length;
    }

    DBUG_ASSERT(next_chunk <= buff_end);

    if (share->db_create_options & HA_OPTION_TEXT_CREATE_OPTIONS_legacy)
    {
      if (options)
        goto err;
      options_len= uint4korr(next_chunk);
      options= next_chunk + 4;
      next_chunk+= options_len + 4;
    }
    DBUG_ASSERT(next_chunk <= buff_end);
  }
  else
  {
<<<<<<< HEAD
    if (create_key_infos(disk_buff + 6, frm_image_end, keys, keyinfo,
                         new_frm_ver, ext_key_parts,
=======
    if (create_key_infos(disk_buff + 6, keys, keyinfo, new_frm_ver,
                         ext_key_parts,
>>>>>>> 6b6d40fa
                         share, len, &first_keyinfo, keynames))
      goto err;
  }

  share->key_block_size= uint2korr(frm_image+62);

  if (share->db_plugin && !plugin_equals(share->db_plugin, se_plugin))
    goto err; // wrong engine (someone changed the frm under our feet?)

  extra_rec_buf_length= uint2korr(frm_image+59);
  rec_buff_length= ALIGN_SIZE(share->reclength + 1 + extra_rec_buf_length);
  share->rec_buff_length= rec_buff_length;
  if (!(record= (uchar *) alloc_root(&share->mem_root,
                                     rec_buff_length)))
    goto err;                          /* purecov: inspected */
  share->default_values= record;
  memcpy(record, frm_image + record_offset, share->reclength);

  disk_buff= frm_image + pos + FRM_FORMINFO_SIZE;

  share->fields= uint2korr(forminfo+258);
  pos= uint2korr(forminfo+260);   /* Length of all screens */
  n_length= uint2korr(forminfo+268);
  interval_count= uint2korr(forminfo+270);
  interval_parts= uint2korr(forminfo+272);
  int_length= uint2korr(forminfo+274);
  share->null_fields= uint2korr(forminfo+282);
  com_length= uint2korr(forminfo+284);
  vcol_screen_length= uint2korr(forminfo+286);
  share->vfields= 0;
  share->default_fields= 0;
  share->stored_fields= share->fields;
  if (forminfo[46] != (uchar)255)
  {
    share->comment.length=  (int) (forminfo[46]);
    share->comment.str= strmake_root(&share->mem_root, (char*) forminfo+47,
                                     share->comment.length);
  }

  DBUG_PRINT("info",("i_count: %d  i_parts: %d  index: %d  n_length: %d  int_length: %d  com_length: %d  vcol_screen_length: %d", interval_count,interval_parts, keys,n_length,int_length, com_length, vcol_screen_length));


  if (!(field_ptr = (Field **)
	alloc_root(&share->mem_root,
		   (uint) ((share->fields+1)*sizeof(Field*)+
			   interval_count*sizeof(TYPELIB)+
			   (share->fields+interval_parts+
			    keys+3)*sizeof(char *)+
			   (n_length+int_length+com_length+
			       vcol_screen_length)))))
    goto err;                           /* purecov: inspected */

  share->field= field_ptr;
  read_length=(uint) (share->fields * field_pack_length +
		      pos+ (uint) (n_length+int_length+com_length+
		                   vcol_screen_length));
  strpos= disk_buff+pos;

  share->intervals= (TYPELIB*) (field_ptr+share->fields+1);
  interval_array= (const char **) (share->intervals+interval_count);
  names= (char*) (interval_array+share->fields+interval_parts+keys+3);
  if (!interval_count)
    share->intervals= 0;			// For better debugging
  memcpy((char*) names, strpos+(share->fields*field_pack_length),
	 (uint) (n_length+int_length));
  comment_pos= names+(n_length+int_length);
  memcpy(comment_pos, disk_buff+read_length-com_length-vcol_screen_length, 
         com_length);
  vcol_screen_pos= names+(n_length+int_length+com_length);
  memcpy(vcol_screen_pos, disk_buff+read_length-vcol_screen_length, 
         vcol_screen_length);

  fix_type_pointers(&interval_array, &share->fieldnames, 1, &names);
  if (share->fieldnames.count != share->fields)
    goto err;
  fix_type_pointers(&interval_array, share->intervals, interval_count,
		    &names);

  {
    /* Set ENUM and SET lengths */
    TYPELIB *interval;
    for (interval= share->intervals;
         interval < share->intervals + interval_count;
         interval++)
    {
      uint count= (uint) (interval->count + 1) * sizeof(uint);
      if (!(interval->type_lengths= (uint *) alloc_root(&share->mem_root,
                                                        count)))
        goto err;
      for (count= 0; count < interval->count; count++)
      {
        char *val= (char*) interval->type_names[count];
        interval->type_lengths[count]= strlen(val);
      }
      interval->type_lengths[count]= 0;
    }
  }

  if (keynames)
    fix_type_pointers(&interval_array, &share->keynames, 1, &keynames);

 /* Allocate handler */
  if (!(handler_file= get_new_handler(share, thd->mem_root,
                                      plugin_hton(se_plugin))))
    goto err;

  record= share->default_values-1;              /* Fieldstart = 1 */
  null_bits_are_used= share->null_fields != 0;
  if (share->null_field_first)
  {
    null_flags= null_pos= record+1;
    null_bit_pos= (db_create_options & HA_OPTION_PACK_RECORD) ? 0 : 1;
    /*
      null_bytes below is only correct under the condition that
      there are no bit fields.  Correct values is set below after the
      table struct is initialized
    */
    share->null_bytes= (share->null_fields + null_bit_pos + 7) / 8;
  }
#ifndef WE_WANT_TO_SUPPORT_VERY_OLD_FRM_FILES
  else
  {
    share->null_bytes= (share->null_fields+7)/8;
    null_flags= null_pos= record + 1 + share->reclength - share->null_bytes;
    null_bit_pos= 0;
  }
#endif

  use_hash= share->fields >= MAX_FIELDS_BEFORE_HASH;
  if (use_hash)
    use_hash= !my_hash_init(&share->name_hash,
                            system_charset_info,
                            share->fields,0,0,
                            (my_hash_get_key) get_field_name,0,0);

  for (i=0 ; i < share->fields; i++, strpos+=field_pack_length, field_ptr++)
  {
    uint pack_flag, interval_nr, unireg_type, recpos, field_length;
    uint vcol_info_length=0;
    uint vcol_expr_length=0;
    enum_field_types field_type;
    CHARSET_INFO *charset=NULL;
    Field::geometry_type geom_type= Field::GEOM_GEOMETRY;
    LEX_STRING comment;
    Virtual_column_info *vcol_info= 0;
    bool fld_stored_in_db= TRUE;

    if (new_frm_ver >= 3)
    {
      /* new frm file in 4.1 */
      field_length= uint2korr(strpos+3);
      recpos=	    uint3korr(strpos+5);
      pack_flag=    uint2korr(strpos+8);
      unireg_type=  (uint) strpos[10];
      interval_nr=  (uint) strpos[12];
      uint comment_length=uint2korr(strpos+15);
      field_type=(enum_field_types) (uint) strpos[13];

      /* charset and geometry_type share the same byte in frm */
      if (field_type == MYSQL_TYPE_GEOMETRY)
      {
#ifdef HAVE_SPATIAL
	geom_type= (Field::geometry_type) strpos[14];
	charset= &my_charset_bin;
#else
	goto err;
#endif
      }
      else
      {
        uint csid= strpos[14] + (((uint) strpos[11]) << 8);
        if (!csid)
          charset= &my_charset_bin;
        else if (!(charset= get_charset(csid, MYF(0))))
        {
          const char *csname= get_charset_name((uint) csid);
          char tmp[10];
          if (!csname || csname[0] =='?')
          {
            my_snprintf(tmp, sizeof(tmp), "#%d", csid);
            csname= tmp;
          }
          my_printf_error(ER_UNKNOWN_COLLATION,
                          "Unknown collation '%s' in table '%-.64s' definition", 
                          MYF(0), csname, share->table_name.str);
          goto err;
        }
      }

      if ((uchar)field_type == (uchar)MYSQL_TYPE_VIRTUAL)
      {
        DBUG_ASSERT(interval_nr); // Expect non-null expression
        /* 
          The interval_id byte in the .frm file stores the length of the
          expression statement for a virtual column.
        */
        vcol_info_length= interval_nr;
        interval_nr= 0;
      }

      if (!comment_length)
      {
	comment.str= (char*) "";
	comment.length=0;
      }
      else
      {
	comment.str=    (char*) comment_pos;
	comment.length= comment_length;
	comment_pos+=   comment_length;
      }

      if (vcol_info_length)
      {
        /*
          Get virtual column data stored in the .frm file as follows:
          byte 1      = 1 | 2
          byte 2      = sql_type
          byte 3      = flags (as of now, 0 - no flags, 1 - field is physically stored)
          [byte 4]    = optional interval_id for sql_type (only if byte 1 == 2) 
          next byte ...  = virtual column expression (text data)
        */
        vcol_info= new Virtual_column_info();
        bool opt_interval_id= (uint)vcol_screen_pos[0] == 2;
        field_type= (enum_field_types) (uchar) vcol_screen_pos[1];
        if (opt_interval_id)
          interval_nr= (uint)vcol_screen_pos[3];
        else if ((uint)vcol_screen_pos[0] != 1)
          goto err;

        fld_stored_in_db= (bool) (uint) vcol_screen_pos[2];
        vcol_expr_length= vcol_info_length -
                          (uint)(FRM_VCOL_HEADER_SIZE(opt_interval_id));
        if (!(vcol_info->expr_str.str=
              (char *)memdup_root(&share->mem_root,
                                  vcol_screen_pos +
                                  (uint) FRM_VCOL_HEADER_SIZE(opt_interval_id),
                                  vcol_expr_length)))
          goto err;
        if (opt_interval_id)
          interval_nr= (uint) vcol_screen_pos[3];
        vcol_info->expr_str.length= vcol_expr_length;
        vcol_screen_pos+= vcol_info_length;
        share->vfields++;
      }
    }
    else
    {
      field_length= (uint) strpos[3];
      recpos=	    uint2korr(strpos+4),
      pack_flag=    uint2korr(strpos+6);
      pack_flag&=   ~FIELDFLAG_NO_DEFAULT;     // Safety for old files
      unireg_type=  (uint) strpos[8];
      interval_nr=  (uint) strpos[10];

      /* old frm file */
      field_type= (enum_field_types) f_packtype(pack_flag);
      if (f_is_binary(pack_flag))
      {
        /*
          Try to choose the best 4.1 type:
          - for 4.0 "CHAR(N) BINARY" or "VARCHAR(N) BINARY" 
            try to find a binary collation for character set.
          - for other types (e.g. BLOB) just use my_charset_bin. 
        */
        if (!f_is_blob(pack_flag))
        {
          // 3.23 or 4.0 string
          if (!(charset= get_charset_by_csname(share->table_charset->csname,
                                               MY_CS_BINSORT, MYF(0))))
            charset= &my_charset_bin;
        }
        else
          charset= &my_charset_bin;
      }
      else
        charset= share->table_charset;
      bzero((char*) &comment, sizeof(comment));
    }

    if (interval_nr && charset->mbminlen > 1)
    {
      /* Unescape UCS2 intervals from HEX notation */
      TYPELIB *interval= share->intervals + interval_nr - 1;
      unhex_type2(interval);
    }
    
#ifndef TO_BE_DELETED_ON_PRODUCTION
    if (field_type == MYSQL_TYPE_NEWDECIMAL && !share->mysql_version)
    {
      /*
        Fix pack length of old decimal values from 5.0.3 -> 5.0.4
        The difference is that in the old version we stored precision
        in the .frm table while we now store the display_length
      */
      uint decimals= f_decimals(pack_flag);
      field_length= my_decimal_precision_to_length(field_length,
                                                   decimals,
                                                   f_is_dec(pack_flag) == 0);
      sql_print_error("Found incompatible DECIMAL field '%s' in %s; "
                      "Please do \"ALTER TABLE '%s' FORCE\" to fix it!",
                      share->fieldnames.type_names[i], share->table_name.str,
                      share->table_name.str);
      push_warning_printf(thd, MYSQL_ERROR::WARN_LEVEL_WARN,
                          ER_CRASHED_ON_USAGE,
                          "Found incompatible DECIMAL field '%s' in %s; "
                          "Please do \"ALTER TABLE '%s' FORCE\" to fix it!",
                          share->fieldnames.type_names[i],
                          share->table_name.str,
                          share->table_name.str);
      share->crashed= 1;                        // Marker for CHECK TABLE
    }
#endif

    *field_ptr= reg_field=
      make_field(share, record+recpos,
		 (uint32) field_length,
		 null_pos, null_bit_pos,
		 pack_flag,
		 field_type,
		 charset,
		 geom_type,
		 (Field::utype) MTYP_TYPENR(unireg_type),
		 (interval_nr ?
		  share->intervals+interval_nr-1 :
		  (TYPELIB*) 0),
		 share->fieldnames.type_names[i]);
    if (!reg_field)				// Not supported field type
      goto err;


    reg_field->field_index= i;
    reg_field->comment=comment;
    reg_field->vcol_info= vcol_info;
    reg_field->stored_in_db= fld_stored_in_db;
    if (field_type == MYSQL_TYPE_BIT && !f_bit_as_char(pack_flag))
    {
      null_bits_are_used= 1;
      if ((null_bit_pos+= field_length & 7) > 7)
      {
        null_pos++;
        null_bit_pos-= 8;
      }
    }
    if (!(reg_field->flags & NOT_NULL_FLAG))
    {
      if (!(null_bit_pos= (null_bit_pos + 1) & 7))
        null_pos++;
    }
    if (f_no_default(pack_flag))
      reg_field->flags|= NO_DEFAULT_VALUE_FLAG;

    if (reg_field->unireg_check == Field::NEXT_NUMBER)
      share->found_next_number_field= field_ptr;

    if (use_hash && my_hash_insert(&share->name_hash, (uchar*) field_ptr))
      goto err;
    if (!reg_field->stored_in_db)
    {
      share->stored_fields--;
      if (share->stored_rec_length>=recpos)
        share->stored_rec_length= recpos-1;
    }
    if (reg_field->has_insert_default_function() ||
        reg_field->has_update_default_function())
      ++share->default_fields;
  }
  *field_ptr=0;					// End marker
  /* Sanity checks: */
  DBUG_ASSERT(share->fields>=share->stored_fields);
  DBUG_ASSERT(share->reclength>=share->stored_rec_length);

  /* Fix key->name and key_part->field */
  if (key_parts)
  {
    uint add_first_key_parts= 0;
    uint primary_key=(uint) (find_type(primary_key_name, &share->keynames,
                                       FIND_TYPE_NO_PREFIX) - 1);
    longlong ha_option= handler_file->ha_table_flags();
    keyinfo= share->key_info;

    if (share->use_ext_keys)
    { 
      if (primary_key >= MAX_KEY)
      {
        add_first_key_parts= 0;
        share->set_use_ext_keys_flag(FALSE);
      }
      else
      {
        add_first_key_parts= first_keyinfo.key_parts;
        /* 
          Do not add components of the primary key starting from
          the major component defined over the beginning of a field.
	*/
	for (i= 0; i < first_keyinfo.key_parts; i++)
	{
          uint fieldnr= keyinfo[0].key_part[i].fieldnr;
          if (share->field[fieldnr-1]->key_length() !=
              keyinfo[0].key_part[i].length)
	  {
            add_first_key_parts= i;
            break;
          }
        }
      }   
    }

    for (uint key=0 ; key < keys ; key++,keyinfo++)
    {
      uint usable_parts= 0;
      keyinfo->name=(char*) share->keynames.type_names[key];
      keyinfo->name_length= strlen(keyinfo->name);
      keyinfo->cache_name=
        (uchar*) alloc_root(&share->mem_root,
                            share->table_cache_key.length+
                            keyinfo->name_length + 1);
      if (keyinfo->cache_name)           // If not out of memory
      {
        uchar *pos= keyinfo->cache_name;
        memcpy(pos, share->table_cache_key.str, share->table_cache_key.length);
        memcpy(pos + share->table_cache_key.length, keyinfo->name,
               keyinfo->name_length+1);
      }

      if (ext_key_parts > share->key_parts && key)
      {
        KEY_PART_INFO *new_key_part= (keyinfo-1)->key_part +
                                     (keyinfo-1)->ext_key_parts;

        /* 
          Do not extend the key that contains a component
          defined over the beginning of a field.
	*/ 
        for (i= 0; i < keyinfo->key_parts; i++)
	{
          uint fieldnr= keyinfo->key_part[i].fieldnr;
          if (share->field[fieldnr-1]->key_length() !=
              keyinfo->key_part[i].length)
	  {
            add_first_key_parts= 0;
            break;
          }
        }

        if (add_first_key_parts < keyinfo->ext_key_parts-keyinfo->key_parts)
	{
          share->ext_key_parts-= keyinfo->ext_key_parts;
          key_part_map ext_key_part_map= keyinfo->ext_key_part_map;
          keyinfo->ext_key_parts= keyinfo->key_parts;
          keyinfo->ext_key_flags= keyinfo->flags;
	  keyinfo->ext_key_part_map= 0; 
          for (i= 0; i < add_first_key_parts; i++)
	  {
            if (ext_key_part_map & 1<<i)
	    {
              keyinfo->ext_key_part_map|= 1<<i;
	      keyinfo->ext_key_parts++;
            }
          }
          share->ext_key_parts+= keyinfo->ext_key_parts;
        }
        if (new_key_part != keyinfo->key_part)
	{
          memmove(new_key_part, keyinfo->key_part,
                  sizeof(KEY_PART_INFO) * keyinfo->ext_key_parts);
          keyinfo->key_part= new_key_part;
        }
      }
    
      /* Fix fulltext keys for old .frm files */
      if (share->key_info[key].flags & HA_FULLTEXT)
	share->key_info[key].algorithm= HA_KEY_ALG_FULLTEXT;

      if (primary_key >= MAX_KEY && (keyinfo->flags & HA_NOSAME))
      {
	/*
	  If the UNIQUE key doesn't have NULL columns and is not a part key
	  declare this as a primary key.
	*/
	primary_key=key;
        key_part= keyinfo->key_part;
	for (i=0 ; i < keyinfo->key_parts ;i++)
	{
	  uint fieldnr= key_part[i].fieldnr;
	  if (!fieldnr ||
	      share->field[fieldnr-1]->null_ptr ||
	      share->field[fieldnr-1]->key_length() !=
	      key_part[i].length)
	  {
	    primary_key=MAX_KEY;		// Can't be used
	    break;
	  }
	}
      }

      key_part= keyinfo->key_part;
      uint key_parts= share->use_ext_keys ? keyinfo->ext_key_parts :
	                                    keyinfo->key_parts;
      for (i=0; i < key_parts; key_part++, i++)
      {
        Field *field;
	if (new_field_pack_flag <= 1)
	  key_part->fieldnr= (uint16) find_field(share->field,
                                                 share->default_values,
                                                 (uint) key_part->offset,
                                                 (uint) key_part->length);
	if (!key_part->fieldnr)
          goto err;

        field= key_part->field= share->field[key_part->fieldnr-1];
        key_part->type= field->key_type();
        if (field->null_ptr)
        {
          key_part->null_offset=(uint) ((uchar*) field->null_ptr -
                                        share->default_values);
          key_part->null_bit= field->null_bit;
          key_part->store_length+=HA_KEY_NULL_LENGTH;
          keyinfo->flags|=HA_NULL_PART_KEY;
          keyinfo->key_length+= HA_KEY_NULL_LENGTH;
        }
        if (field->type() == MYSQL_TYPE_BLOB ||
            field->real_type() == MYSQL_TYPE_VARCHAR ||
            field->type() == MYSQL_TYPE_GEOMETRY)
        {
          if (field->type() == MYSQL_TYPE_BLOB ||
              field->type() == MYSQL_TYPE_GEOMETRY)
            key_part->key_part_flag|= HA_BLOB_PART;
          else
            key_part->key_part_flag|= HA_VAR_LENGTH_PART;
          key_part->store_length+=HA_KEY_BLOB_LENGTH;
          keyinfo->key_length+= HA_KEY_BLOB_LENGTH;
        }
        if (field->type() == MYSQL_TYPE_BIT)
          key_part->key_part_flag|= HA_BIT_PART;

        if (i == 0 && key != primary_key)
          field->flags |= (((keyinfo->flags & HA_NOSAME) &&
                           (keyinfo->key_parts == 1)) ?
                           UNIQUE_KEY_FLAG : MULTIPLE_KEY_FLAG);
        if (i == 0)
          field->key_start.set_bit(key);
        if (field->key_length() == key_part->length &&
            !(field->flags & BLOB_FLAG))
        {
          if (handler_file->index_flags(key, i, 0) & HA_KEYREAD_ONLY)
          {
            share->keys_for_keyread.set_bit(key);
            field->part_of_key.set_bit(key);
            if (i < keyinfo->key_parts)
              field->part_of_key_not_clustered.set_bit(key);
          }
          if (handler_file->index_flags(key, i, 1) & HA_READ_ORDER)
            field->part_of_sortkey.set_bit(key);
        }
        if (!(key_part->key_part_flag & HA_REVERSE_SORT) &&
            usable_parts == i)
          usable_parts++;			// For FILESORT
        field->flags|= PART_KEY_FLAG;
        if (key == primary_key)
        {
          field->flags|= PRI_KEY_FLAG;
          /*
            If this field is part of the primary key and all keys contains
            the primary key, then we can use any key to find this column
          */
          if (ha_option & HA_PRIMARY_KEY_IN_READ_INDEX)
          {
            if (field->key_length() == key_part->length &&
                !(field->flags & BLOB_FLAG))
              field->part_of_key= share->keys_in_use;
            if (field->part_of_sortkey.is_set(key))
              field->part_of_sortkey= share->keys_in_use;
          }
        }
        if (field->key_length() != key_part->length)
        {
#ifndef TO_BE_DELETED_ON_PRODUCTION
          if (field->type() == MYSQL_TYPE_NEWDECIMAL)
          {
            /*
              Fix a fatal error in decimal key handling that causes crashes
              on Innodb. We fix it by reducing the key length so that
              InnoDB never gets a too big key when searching.
              This allows the end user to do an ALTER TABLE to fix the
              error.
            */
            keyinfo->key_length-= (key_part->length - field->key_length());
            key_part->store_length-= (uint16)(key_part->length -
                                              field->key_length());
            key_part->length= (uint16)field->key_length();
            sql_print_error("Found wrong key definition in %s; "
                            "Please do \"ALTER TABLE '%s' FORCE \" to fix it!",
                            share->table_name.str,
                            share->table_name.str);
            push_warning_printf(thd, MYSQL_ERROR::WARN_LEVEL_WARN,
                                ER_CRASHED_ON_USAGE,
                                "Found wrong key definition in %s; "
                                "Please do \"ALTER TABLE '%s' FORCE\" to fix "
                                "it!",
                                share->table_name.str,
                                share->table_name.str);
            share->crashed= 1;                // Marker for CHECK TABLE
            continue;
          }
#endif
          key_part->key_part_flag|= HA_PART_KEY_SEG;
        }
        if (field->real_maybe_null())
          key_part->key_part_flag|= HA_NULL_PART;
        /*
          Sometimes we can compare key parts for equality with memcmp.
          But not always.
        */
        if (!(key_part->key_part_flag & (HA_BLOB_PART | HA_VAR_LENGTH_PART |
                                         HA_BIT_PART)) &&
            key_part->type != HA_KEYTYPE_FLOAT &&
            key_part->type == HA_KEYTYPE_DOUBLE)
          key_part->key_part_flag|= HA_CAN_MEMCMP;
      }
      keyinfo->usable_key_parts= usable_parts; // Filesort

      set_if_bigger(share->max_key_length,keyinfo->key_length+
                    keyinfo->key_parts);
      share->total_key_length+= keyinfo->key_length;
      /*
        MERGE tables do not have unique indexes. But every key could be
        an unique index on the underlying MyISAM table. (Bug #10400)
      */
      if ((keyinfo->flags & HA_NOSAME) ||
          (ha_option & HA_ANY_INDEX_MAY_BE_UNIQUE))
        set_if_bigger(share->max_unique_length,keyinfo->key_length);
    }
    if (primary_key < MAX_KEY &&
	(share->keys_in_use.is_set(primary_key)))
    {
      share->primary_key= primary_key;
      /*
	If we are using an integer as the primary key then allow the user to
	refer to it as '_rowid'
      */
      if (share->key_info[primary_key].key_parts == 1)
      {
	Field *field= share->key_info[primary_key].key_part[0].field;
	if (field && field->result_type() == INT_RESULT)
        {
          /* note that fieldnr here (and rowid_field_offset) starts from 1 */
	  share->rowid_field_offset= (share->key_info[primary_key].key_part[0].
                                      fieldnr);
        }
      }
    }
    else
      share->primary_key = MAX_KEY; // we do not have a primary key
  }
  else
    share->primary_key= MAX_KEY;
  if (new_field_pack_flag <= 1)
  {
    /* Old file format with default as not null */
    uint null_length= (share->null_fields+7)/8;
    bfill(share->default_values + (null_flags - (uchar*) record),
          null_length, 255);
  }

  if (options)
  {
    DBUG_ASSERT(options_len);
    if (engine_table_options_frm_read(options, options_len, share))
      goto err;
  }
  if (parse_engine_table_options(thd, handler_file->partition_ht(), share))
    goto err;

  if (share->found_next_number_field)
  {
    reg_field= *share->found_next_number_field;
    if ((int) (share->next_number_index= (uint)
	       find_ref_key(share->key_info, keys,
                            share->default_values, reg_field,
			    &share->next_number_key_offset,
                            &share->next_number_keypart)) < 0)
      goto err; // Wrong field definition
    reg_field->flags |= AUTO_INCREMENT_FLAG;
  }

  if (share->blob_fields)
  {
    Field **ptr;
    uint k, *save;

    /* Store offsets to blob fields to find them fast */
    if (!(share->blob_field= save=
	  (uint*) alloc_root(&share->mem_root,
                             (uint) (share->blob_fields* sizeof(uint)))))
      goto err;
    for (k=0, ptr= share->field ; *ptr ; ptr++, k++)
    {
      if ((*ptr)->flags & BLOB_FLAG)
	(*save++)= k;
    }
  }

  /*
    the correct null_bytes can now be set, since bitfields have been taken
    into account
  */
  share->null_bytes= (null_pos - (uchar*) null_flags +
                      (null_bit_pos + 7) / 8);
  share->last_null_bit_pos= null_bit_pos;
  share->null_bytes_for_compare= null_bits_are_used ? share->null_bytes : 0;
  share->can_cmp_whole_record= (share->blob_fields == 0 &&
                                share->varchar_fields == 0);

  share->column_bitmap_size= bitmap_buffer_size(share->fields);

  if (!(bitmaps= (my_bitmap_map*) alloc_root(&share->mem_root,
                                             share->column_bitmap_size)))
    goto err;
  bitmap_init(&share->all_set, bitmaps, share->fields, FALSE);
  bitmap_set_all(&share->all_set);

  delete handler_file;
#ifndef DBUG_OFF
  if (use_hash)
    (void) my_hash_check(&share->name_hash);
#endif

  share->db_plugin= se_plugin;
  share->error= OPEN_FRM_OK;
  thd->status_var.opened_shares++;
  *root_ptr= old_root;
  DBUG_RETURN(0);

 err:
  share->error= OPEN_FRM_CORRUPTED;
  share->open_errno= my_errno;
  delete handler_file;
  plugin_unlock(0, se_plugin);
  my_hash_free(&share->name_hash);
  if (share->ha_data_destroy)
  {
    share->ha_data_destroy(share->ha_data);
    share->ha_data_destroy= NULL;
  }
#ifdef WITH_PARTITION_STORAGE_ENGINE
  if (share->ha_part_data_destroy)
  {
    share->ha_part_data_destroy(share->ha_part_data);
    share->ha_data_destroy= NULL;
  }
#endif /* WITH_PARTITION_STORAGE_ENGINE */

  if (!thd->is_error())
    open_table_error(share, OPEN_FRM_CORRUPTED, share->open_errno);

  *root_ptr= old_root;
  DBUG_RETURN(HA_ERR_NOT_A_TABLE);
}


static bool sql_unusable_for_discovery(THD *thd, const char *sql)
{
  LEX *lex= thd->lex;
  HA_CREATE_INFO *create_info= &lex->create_info;

  // ... not CREATE TABLE
  if (lex->sql_command != SQLCOM_CREATE_TABLE)
    return 1;
  // ... create like
  if (create_info->options & HA_LEX_CREATE_TABLE_LIKE)
    return 1;
  // ... create select
  if (lex->select_lex.item_list.elements)
    return 1;
  // ... temporary
  if (create_info->options & HA_LEX_CREATE_TMP_TABLE)
    return 1;
  // ... if exists
  if (create_info->options & HA_LEX_CREATE_IF_NOT_EXISTS)
    return 1;

  // XXX error out or rather ignore the following:
  // ... partitioning
  if (lex->part_info)
    return 1;
  // ... union
  if (create_info->used_fields & HA_CREATE_USED_UNION)
    return 1;
  // ... index/data directory
  if (create_info->data_file_name || create_info->index_file_name)
    return 1;
  // ... engine
  if (create_info->used_fields & HA_CREATE_USED_ENGINE)
    return 1;

  return 0;
}

int TABLE_SHARE::init_from_sql_statement_string(THD *thd, bool write,
                                        const char *sql, size_t sql_length)
{
  ulonglong saved_mode= thd->variables.sql_mode;
  CHARSET_INFO *old_cs= thd->variables.character_set_client;
  Parser_state parser_state;
  bool error;
  char *sql_copy;
  handler *file;
  LEX *old_lex;
  Query_arena *arena, backup;
  LEX tmp_lex;
  LEX_CUSTRING frm= {0,0};

  DBUG_ENTER("TABLE_SHARE::init_from_sql_statement_string");

  /*
    Ouch. Parser may *change* the string it's working on.
    Currently (2013-02-26) it is used to permanently disable
    conditional comments.
    Anyway, let's copy the caller's string...
  */
  if (!(sql_copy= thd->strmake(sql, sql_length)))
    DBUG_RETURN(HA_ERR_OUT_OF_MEM);

  if (parser_state.init(thd, sql_copy, sql_length))
    DBUG_RETURN(HA_ERR_OUT_OF_MEM);

  thd->variables.sql_mode= MODE_NO_ENGINE_SUBSTITUTION | MODE_NO_DIR_IN_CREATE;
  thd->variables.character_set_client= system_charset_info;
  tmp_disable_binlog(thd);
  old_lex= thd->lex;
  thd->lex= &tmp_lex;

  arena= thd->stmt_arena;
  if (arena->is_conventional())
    arena= 0;
  else
    thd->set_n_backup_active_arena(arena, &backup);

  lex_start(thd);

  if ((error= parse_sql(thd, & parser_state, NULL) || 
              sql_unusable_for_discovery(thd, sql_copy)))
    goto ret;

  thd->lex->create_info.db_type= plugin_hton(db_plugin);

  if (tabledef_version.str)
    thd->lex->create_info.tabledef_version= tabledef_version;

  file= mysql_create_frm_image(thd, db.str, table_name.str,
                               &thd->lex->create_info, &thd->lex->alter_info,
                               C_ORDINARY_CREATE, &frm);
  error|= file == 0;
  delete file;

  if (frm.str)
  {
    option_list= 0;             // cleanup existing options ...
    option_struct= 0;           // ... if it's an assisted discovery
    error= init_from_binary_frm_image(thd, write, frm.str, frm.length);
  }

ret:
  my_free(const_cast<uchar*>(frm.str));
  lex_end(thd->lex);
  thd->lex= old_lex;
  if (arena)
    thd->restore_active_arena(arena, &backup);
  reenable_binlog(thd);
  thd->variables.sql_mode= saved_mode;
  thd->variables.character_set_client= old_cs;
  if (thd->is_error() || error)
  {
    thd->clear_error();
    my_error(ER_SQL_DISCOVER_ERROR, MYF(0),
             plugin_name(db_plugin)->str, db.str, table_name.str,
             sql_copy);
    DBUG_RETURN(HA_ERR_GENERIC);
  }
  DBUG_RETURN(0);
}

bool TABLE_SHARE::write_frm_image(const uchar *frm, size_t len)
{
  return writefrm(normalized_path.str, db.str, table_name.str, false, frm, len);
}


bool TABLE_SHARE::read_frm_image(const uchar **frm, size_t *len)
{
  if (IF_PARTITIONING(partition_info_str, 0))   // cannot discover a partition
  {
    DBUG_ASSERT(db_type()->discover_table == 0);
    return 1;
  }

  if (frm_image)
  {
    *frm= frm_image->str;
    *len= frm_image->length;
    frm_image->str= 0; // pass the ownership to the caller
    frm_image= 0;
    return 0;
  }
  return readfrm(normalized_path.str, frm, len);
}


void TABLE_SHARE::free_frm_image(const uchar *frm)
{
  if (frm)
    my_free(const_cast<uchar*>(frm));
}


/*
  @brief
    Clear GET_FIXED_FIELDS_FLAG in all fields of a table

  @param
    table     The table for whose fields the flags are to be cleared

  @note
    This routine is used for error handling purposes.

  @return
    none
*/

static void clear_field_flag(TABLE *table)
{
  Field **ptr;
  DBUG_ENTER("clear_field_flag");

  for (ptr= table->field; *ptr; ptr++)
    (*ptr)->flags&= (~GET_FIXED_FIELDS_FLAG);
  DBUG_VOID_RETURN;
}


/*
  @brief 
    Perform semantic analysis of the defining expression for a virtual column

  @param
    thd           The thread object
  @param
    table         The table containing the virtual column
  @param
    vcol_field    The virtual field whose defining expression is to be analyzed

  @details
    The function performs semantic analysis of the defining expression for
    the virtual column vcol_field. The expression is used to compute the
    values of this column.

  @note
   The function exploits the fact  that the fix_fields method sets the flag 
   GET_FIXED_FIELDS_FLAG for all fields in the item tree.
   This flag must always be unset before returning from this function
   since it is used for other purposes as well.
 
  @retval
    TRUE           An error occurred, something was wrong with the function
  @retval
    FALSE          Otherwise
*/

bool fix_vcol_expr(THD *thd,
                   TABLE *table,
                   Field *vcol_field)
{
  Virtual_column_info *vcol_info= vcol_field->vcol_info;
  Item* func_expr= vcol_info->expr_item;
  bool result= TRUE;
  TABLE_LIST tables;
  int error= 0;
  const char *save_where;
  Field **ptr, *field;
  enum_mark_columns save_mark_used_columns= thd->mark_used_columns;
  DBUG_ASSERT(func_expr);
  DBUG_ENTER("fix_vcol_expr");

  thd->mark_used_columns= MARK_COLUMNS_NONE;

  save_where= thd->where;
  thd->where= "virtual column function";

  /* Fix fields referenced to by the virtual column function */
  if (!func_expr->fixed)
    error= func_expr->fix_fields(thd, &vcol_info->expr_item);
  /* fix_fields could change the expression */
  func_expr= vcol_info->expr_item;
  /* Number of columns will be checked later */

  if (unlikely(error))
  {
    DBUG_PRINT("info", 
    ("Field in virtual column expression does not belong to the table"));
    goto end;
  }
  thd->where= save_where;
  if (unlikely(func_expr->result_type() == ROW_RESULT))
  {
     my_error(ER_ROW_EXPR_FOR_VCOL, MYF(0));
     goto end;
  }
#ifdef PARANOID
  /*
    Walk through the Item tree checking if all items are valid
   to be part of the virtual column
  */
  error= func_expr->walk(&Item::check_vcol_func_processor, 0, NULL);
  if (error)
  {
    my_error(ER_VIRTUAL_COLUMN_FUNCTION_IS_NOT_ALLOWED, MYF(0), field_name);
    goto end;
  }
#endif
  if (unlikely(func_expr->const_item()))
  {
    my_error(ER_CONST_EXPR_IN_VCOL, MYF(0));
    goto end;
  }
  /* Ensure that this virtual column is not based on another virtual field. */
  ptr= table->field;
  while ((field= *(ptr++))) 
  {
    if ((field->flags & GET_FIXED_FIELDS_FLAG) &&
        (field->vcol_info))
    {
      my_error(ER_VCOL_BASED_ON_VCOL, MYF(0));
      goto end;
    }
  }
  result= FALSE;

end:

  /* Clear GET_FIXED_FIELDS_FLAG for the fields of the table */
  clear_field_flag(table);

  table->get_fields_in_item_tree= FALSE;
  thd->mark_used_columns= save_mark_used_columns;
  table->map= 0; //Restore old value
 
 DBUG_RETURN(result);
}

/*
  @brief
    Unpack the definition of a virtual column from its linear representation

  @param
    thd                  The thread object
  @param
    mem_root             The mem_root object where to allocated memory 
  @param
    table                The table containing the virtual column
  @param
    field                The field for the virtual
  @param  
    vcol_expr            The string representation of the defining expression
  @param[out]
    error_reported       The flag to inform the caller that no other error
                         messages are to be generated

  @details
    The function takes string representation 'vcol_expr' of the defining
    expression for the virtual field 'field' of the table 'table' and
    parses it, building an item object for it. The pointer to this item is
    placed into in field->vcol_info.expr_item. After this the function performs
    semantic analysis of the item by calling the the function fix_vcol_expr.
    Since the defining expression is part of the table definition the item for
    it is created in table->memroot within the special arena TABLE::expr_arena.

  @note
    Before passing 'vcol_expr" to the parser the function embraces it in 
    parenthesis and prepands it a special keyword.
  
   @retval
    FALSE           If a success
   @retval
    TRUE            Otherwise
*/
bool unpack_vcol_info_from_frm(THD *thd,
                               MEM_ROOT *mem_root,
                               TABLE *table,
                               Field *field,
                               LEX_STRING *vcol_expr,
                               bool *error_reported)
{
  bool rc;
  char *vcol_expr_str;
  int str_len;
  CHARSET_INFO *old_character_set_client;
  Query_arena *backup_stmt_arena_ptr;
  Query_arena backup_arena;
  Query_arena *vcol_arena= 0;
  Parser_state parser_state;
  LEX *old_lex= thd->lex;
  LEX lex;
  DBUG_ENTER("unpack_vcol_info_from_frm");
  DBUG_ASSERT(vcol_expr);

  old_character_set_client= thd->variables.character_set_client;
  backup_stmt_arena_ptr= thd->stmt_arena;

  /* 
    Step 1: Construct the input string for the parser.
    The string to be parsed has to be of the following format:
    "PARSE_VCOL_EXPR (<expr_string_from_frm>)".
  */
  
  if (!(vcol_expr_str= (char*) alloc_root(mem_root,
                                          vcol_expr->length + 
                                            parse_vcol_keyword.length + 3)))
  {
    DBUG_RETURN(TRUE);
  }
  memcpy(vcol_expr_str,
         (char*) parse_vcol_keyword.str,
         parse_vcol_keyword.length);
  str_len= parse_vcol_keyword.length;
  memcpy(vcol_expr_str + str_len, "(", 1);
  str_len++;
  memcpy(vcol_expr_str + str_len, 
         (char*) vcol_expr->str, 
         vcol_expr->length);
  str_len+= vcol_expr->length;
  memcpy(vcol_expr_str + str_len, ")", 1);
  str_len++;
  memcpy(vcol_expr_str + str_len, "\0", 1);
  str_len++;

  if (parser_state.init(thd, vcol_expr_str, str_len))
    goto err;

  /* 
    Step 2: Setup thd for parsing.
  */
  vcol_arena= table->expr_arena;
  if (!vcol_arena)
  {
    /*
      We need to use CONVENTIONAL_EXECUTION here to ensure that
      any new items created by fix_fields() are not reverted.
    */
    Query_arena expr_arena(mem_root,
                           Query_arena::STMT_CONVENTIONAL_EXECUTION);
    if (!(vcol_arena= (Query_arena *) alloc_root(mem_root,
                                               sizeof(Query_arena))))
      goto err;
    *vcol_arena= expr_arena;
    table->expr_arena= vcol_arena;
  }
  thd->set_n_backup_active_arena(vcol_arena, &backup_arena);
  thd->stmt_arena= vcol_arena;

  if (init_lex_with_single_table(thd, table, &lex))
    goto err;

  thd->lex->parse_vcol_expr= TRUE;

  /* 
    Step 3: Use the parser to build an Item object from vcol_expr_str.
  */
  if (parse_sql(thd, &parser_state, NULL))
  {
    goto err;
  }
  /* From now on use vcol_info generated by the parser. */
  field->vcol_info= thd->lex->vcol_info;

  /* Validate the Item tree. */
  if (fix_vcol_expr(thd, table, field))
  {
    *error_reported= TRUE;
    field->vcol_info= 0;
    goto err;
  }
  rc= FALSE;
  goto end;

err:
  rc= TRUE;
  thd->free_items();
end:
  thd->stmt_arena= backup_stmt_arena_ptr;
  if (vcol_arena)
    thd->restore_active_arena(vcol_arena, &backup_arena);
  end_lex_with_single_table(thd, table, old_lex);
  thd->variables.character_set_client= old_character_set_client;

  DBUG_RETURN(rc);
}

/*
  Read data from a binary .frm file from MySQL 3.23 - 5.0 into TABLE_SHARE
*/

/*
  Open a table based on a TABLE_SHARE

  SYNOPSIS
    open_table_from_share()
    thd			Thread handler
    share		Table definition
    alias       	Alias for table
    db_stat		open flags (for example HA_OPEN_KEYFILE|
    			HA_OPEN_RNDFILE..) can be 0 (example in
                        ha_example_table)
    prgflag   		READ_ALL etc..
    ha_open_flags	HA_OPEN_ABORT_IF_LOCKED etc..
    outparam       	result table

  RETURN VALUES
   0	ok
   1	Error (see open_table_error)
   2    Error (see open_table_error)
   3    Wrong data in .frm file
   4    Error (see open_table_error)
   5    Error (see open_table_error: charset unavailable)
   7    Table definition has changed in engine
*/

enum open_frm_error open_table_from_share(THD *thd, TABLE_SHARE *share,
                       const char *alias, uint db_stat, uint prgflag,
                       uint ha_open_flags, TABLE *outparam,
                       bool is_create_table)
{
  enum open_frm_error error;
  uint records, i, bitmap_size;
  bool error_reported= FALSE;
  uchar *record, *bitmaps;
  Field **field_ptr, **UNINIT_VAR(vfield_ptr), **UNINIT_VAR(dfield_ptr);
  uint8 save_context_analysis_only= thd->lex->context_analysis_only;
  DBUG_ENTER("open_table_from_share");
  DBUG_PRINT("enter",("name: '%s.%s'  form: 0x%lx", share->db.str,
                      share->table_name.str, (long) outparam));

  thd->lex->context_analysis_only&= ~CONTEXT_ANALYSIS_ONLY_VIEW; // not a view

  error= OPEN_FRM_ERROR_ALREADY_ISSUED; // for OOM errors below
  bzero((char*) outparam, sizeof(*outparam));
  outparam->in_use= thd;
  outparam->s= share;
  outparam->db_stat= db_stat;
  outparam->write_row_record= NULL;

  init_sql_alloc(&outparam->mem_root, TABLE_ALLOC_BLOCK_SIZE, 0, MYF(0));

  if (outparam->alias.copy(alias, strlen(alias), table_alias_charset))
    goto err;
  outparam->quick_keys.init();
  outparam->covering_keys.init();
  outparam->merge_keys.init();
  outparam->keys_in_use_for_query.init();

  /* Allocate handler */
  outparam->file= 0;
  if (!(prgflag & OPEN_FRM_FILE_ONLY))
  {
    if (!(outparam->file= get_new_handler(share, &outparam->mem_root,
                                          share->db_type())))
      goto err;
  }
  else
  {
    DBUG_ASSERT(!db_stat);
  }

  outparam->reginfo.lock_type= TL_UNLOCK;
  outparam->current_lock= F_UNLCK;
  records=0;
  if ((db_stat & HA_OPEN_KEYFILE) || (prgflag & DELAYED_OPEN))
    records=1;
  if (prgflag & (READ_ALL+EXTRA_RECORD))
    records++;

  if (!(record= (uchar*) alloc_root(&outparam->mem_root,
                                   share->rec_buff_length * records)))
    goto err;                                   /* purecov: inspected */

  if (records == 0)
  {
    /* We are probably in hard repair, and the buffers should not be used */
    outparam->record[0]= outparam->record[1]= share->default_values;
  }
  else
  {
    outparam->record[0]= record;
    if (records > 1)
      outparam->record[1]= record+ share->rec_buff_length;
    else
      outparam->record[1]= outparam->record[0];   // Safety
  }

#ifdef HAVE_valgrind
  /*
    We need this because when we read var-length rows, we are not updating
    bytes after end of varchar
  */
  if (records > 1)
  {
    memcpy(outparam->record[0], share->default_values, share->rec_buff_length);
    memcpy(outparam->record[1], share->default_values, share->null_bytes);
    if (records > 2)
      memcpy(outparam->record[1], share->default_values,
             share->rec_buff_length);
  }
#endif

  if (!(field_ptr = (Field **) alloc_root(&outparam->mem_root,
                                          (uint) ((share->fields+1)*
                                                  sizeof(Field*)))))
    goto err;                                   /* purecov: inspected */

  outparam->field= field_ptr;

  record= (uchar*) outparam->record[0]-1;	/* Fieldstart = 1 */
  if (share->null_field_first)
    outparam->null_flags= (uchar*) record+1;
  else
    outparam->null_flags= (uchar*) (record+ 1+ share->reclength -
                                    share->null_bytes);

  /* Setup copy of fields from share, but use the right alias and record */
  for (i=0 ; i < share->fields; i++, field_ptr++)
  {
    if (!((*field_ptr)= share->field[i]->clone(&outparam->mem_root, outparam)))
      goto err;
  }
  (*field_ptr)= 0;                              // End marker

  if (share->found_next_number_field)
    outparam->found_next_number_field=
      outparam->field[(uint) (share->found_next_number_field - share->field)];

  /* Fix key->name and key_part->field */
  if (share->key_parts)
  {
    KEY	*key_info, *key_info_end;
    KEY_PART_INFO *key_part;
    uint n_length;
    n_length= share->keys*sizeof(KEY) + share->ext_key_parts*sizeof(KEY_PART_INFO);
    if (!(key_info= (KEY*) alloc_root(&outparam->mem_root, n_length)))
      goto err;
    outparam->key_info= key_info;
    key_part= (reinterpret_cast<KEY_PART_INFO*>(key_info+share->keys));

    memcpy(key_info, share->key_info, sizeof(*key_info)*share->keys);
    memcpy(key_part, share->key_info[0].key_part, (sizeof(*key_part) *
                                                   share->ext_key_parts));

    for (key_info_end= key_info + share->keys ;
         key_info < key_info_end ;
         key_info++)
    {
      KEY_PART_INFO *key_part_end;

      key_info->table= outparam;
      key_info->key_part= key_part;

      key_part_end= key_part + (share->use_ext_keys ? key_info->ext_key_parts :
			                              key_info->key_parts) ;      
      for ( ; key_part < key_part_end; key_part++)
      {
        Field *field= key_part->field= outparam->field[key_part->fieldnr - 1];

        if (field->key_length() != key_part->length &&
            !(field->flags & BLOB_FLAG))
        {
          /*
            We are using only a prefix of the column as a key:
            Create a new field for the key part that matches the index
          */
          field= key_part->field=field->new_field(&outparam->mem_root,
                                                  outparam, 0);
          field->field_length= key_part->length;
        }
      }
      if (!share->use_ext_keys)
	key_part+= key_info->ext_key_parts - key_info->key_parts;
    }
  }

  /*
    Process virtual and default columns, if any.
  */
  if (share->vfields)
  {
    if (!(vfield_ptr = (Field **) alloc_root(&outparam->mem_root,
                                             (uint) ((share->vfields+1)*
                                                     sizeof(Field*)))))
      goto err;

    outparam->vfield= vfield_ptr;
  }

  if (share->default_fields)
  {
    if (!(dfield_ptr = (Field **) alloc_root(&outparam->mem_root,
                                             (uint) ((share->default_fields+1)*
                                                     sizeof(Field*)))))
      goto err;

    outparam->default_field= dfield_ptr;
  }

  if (share->vfields || share->default_fields)
  {
    /* Reuse the same loop both for virtual and default fields. */
    for (field_ptr= outparam->field; *field_ptr; field_ptr++)
    {
      if (share->vfields && (*field_ptr)->vcol_info)
      {
        if (unpack_vcol_info_from_frm(thd,
                                      &outparam->mem_root,
                                      outparam,
                                      *field_ptr,
                                      &(*field_ptr)->vcol_info->expr_str,
                                      &error_reported))
        {
          error= OPEN_FRM_CORRUPTED;
          goto err;
        }
        *(vfield_ptr++)= *field_ptr;
      }
      if (share->default_fields &&
          ((*field_ptr)->has_insert_default_function() ||
           (*field_ptr)->has_update_default_function()))
        *(dfield_ptr++)= *field_ptr;
    }
    if (share->vfields)
      *vfield_ptr= 0;                            // End marker
    if (share->default_fields)
      *dfield_ptr= 0;                            // End marker
  }

#ifdef WITH_PARTITION_STORAGE_ENGINE
  if (share->partition_info_str_len && outparam->file)
  {
  /*
    In this execution we must avoid calling thd->change_item_tree since
    we might release memory before statement is completed. We do this
    by changing to a new statement arena. As part of this arena we also
    set the memory root to be the memory root of the table since we
    call the parser and fix_fields which both can allocate memory for
    item objects. We keep the arena to ensure that we can release the
    free_list when closing the table object.
    SEE Bug #21658
  */

    Query_arena *backup_stmt_arena_ptr= thd->stmt_arena;
    Query_arena backup_arena;
    Query_arena part_func_arena(&outparam->mem_root,
                                Query_arena::STMT_INITIALIZED);
    thd->set_n_backup_active_arena(&part_func_arena, &backup_arena);
    thd->stmt_arena= &part_func_arena;
    bool tmp;
    bool work_part_info_used;

    tmp= mysql_unpack_partition(thd, share->partition_info_str,
                                share->partition_info_str_len,
                                outparam, is_create_table,
                                plugin_hton(share->default_part_plugin),
                                &work_part_info_used);
    if (tmp)
    {
      thd->stmt_arena= backup_stmt_arena_ptr;
      thd->restore_active_arena(&part_func_arena, &backup_arena);
      goto partititon_err;
    }
    outparam->part_info->is_auto_partitioned= share->auto_partitioned;
    DBUG_PRINT("info", ("autopartitioned: %u", share->auto_partitioned));
    /* we should perform the fix_partition_func in either local or
       caller's arena depending on work_part_info_used value
    */
    if (!work_part_info_used)
      tmp= fix_partition_func(thd, outparam, is_create_table);
    thd->stmt_arena= backup_stmt_arena_ptr;
    thd->restore_active_arena(&part_func_arena, &backup_arena);
    if (!tmp)
    {
      if (work_part_info_used)
        tmp= fix_partition_func(thd, outparam, is_create_table);
    }
    outparam->part_info->item_free_list= part_func_arena.free_list;
partititon_err:
    if (tmp)
    {
      if (is_create_table)
      {
        /*
          During CREATE/ALTER TABLE it is ok to receive errors here.
          It is not ok if it happens during the opening of an frm
          file as part of a normal query.
        */
        error_reported= TRUE;
      }
      goto err;
    }
  }
#endif

  /* Check virtual columns against table's storage engine. */
  if (share->vfields && 
        (outparam->file && 
          !(outparam->file->ha_table_flags() & HA_CAN_VIRTUAL_COLUMNS)))
  {
    my_error(ER_UNSUPPORTED_ENGINE_FOR_VIRTUAL_COLUMNS, MYF(0),
             plugin_name(share->db_plugin)->str);
    error_reported= TRUE;
    goto err;
  }

  /* Allocate bitmaps */

  bitmap_size= share->column_bitmap_size;
  if (!(bitmaps= (uchar*) alloc_root(&outparam->mem_root, bitmap_size*6)))
    goto err;
  bitmap_init(&outparam->def_read_set,
              (my_bitmap_map*) bitmaps, share->fields, FALSE);
  bitmap_init(&outparam->def_write_set,
              (my_bitmap_map*) (bitmaps+bitmap_size), share->fields, FALSE);
  bitmap_init(&outparam->def_vcol_set,
              (my_bitmap_map*) (bitmaps+bitmap_size*2), share->fields, FALSE);
  bitmap_init(&outparam->tmp_set,
              (my_bitmap_map*) (bitmaps+bitmap_size*3), share->fields, FALSE);
  bitmap_init(&outparam->eq_join_set,
              (my_bitmap_map*) (bitmaps+bitmap_size*4), share->fields, FALSE);
  bitmap_init(&outparam->cond_set,
              (my_bitmap_map*) (bitmaps+bitmap_size*5), share->fields, FALSE);
  outparam->default_column_bitmaps();

  outparam->cond_selectivity= 1.0;

  /* The table struct is now initialized;  Open the table */
  if (db_stat)
  {
    if (db_stat & HA_OPEN_TEMPORARY)
      ha_open_flags|= HA_OPEN_TMP_TABLE;
    else if ((db_stat & HA_WAIT_IF_LOCKED) ||
             (specialflag & SPECIAL_WAIT_IF_LOCKED))
      ha_open_flags|= HA_OPEN_WAIT_IF_LOCKED;
    else if (db_stat & (HA_ABORT_IF_LOCKED | HA_GET_INFO))
      ha_open_flags|= HA_OPEN_ABORT_IF_LOCKED;
    else
      ha_open_flags|= HA_OPEN_IGNORE_IF_LOCKED;

    int ha_err= outparam->file->ha_open(outparam, share->normalized_path.str,
                                 (db_stat & HA_READ_ONLY ? O_RDONLY : O_RDWR),
                                  ha_open_flags);
    if (ha_err)
    {
      share->open_errno= ha_err;
      /* Set a flag if the table is crashed and it can be auto. repaired */
      share->crashed= (outparam->file->auto_repair(ha_err) &&
                       !(ha_open_flags & HA_OPEN_FOR_REPAIR));
      outparam->file->print_error(ha_err, MYF(0));
      error_reported= TRUE;

      if (ha_err == HA_ERR_TABLE_DEF_CHANGED)
        error= OPEN_FRM_DISCOVER;

      /*
        We're here, because .frm file was successfully opened.

        But if the table doesn't exist in the engine and the engine
        supports discovery, we force rediscover to discover
        the fact that table doesn't in fact exist and remove
        the stray .frm file.
      */
      if (share->db_type()->discover_table &&
          (ha_err == ENOENT || ha_err == HA_ERR_NO_SUCH_TABLE))
        error= OPEN_FRM_DISCOVER;
          
      goto err;
    }
  }

#if defined(HAVE_valgrind) && !defined(DBUG_OFF)
  bzero((char*) bitmaps, bitmap_size*3);
#endif

  outparam->no_replicate= outparam->file &&
                          test(outparam->file->ha_table_flags() &
                               HA_HAS_OWN_BINLOGGING);
  thd->status_var.opened_tables++;

  thd->lex->context_analysis_only= save_context_analysis_only;
  DBUG_RETURN (OPEN_FRM_OK);

 err:
  if (! error_reported)
    open_table_error(share, error, my_errno);
  delete outparam->file;
#ifdef WITH_PARTITION_STORAGE_ENGINE
  if (outparam->part_info)
    free_items(outparam->part_info->item_free_list);
#endif
  outparam->file= 0;				// For easier error checking
  outparam->db_stat=0;
  thd->lex->context_analysis_only= save_context_analysis_only;
  free_root(&outparam->mem_root, MYF(0));       // Safe to call on bzero'd root
  outparam->alias.free();
  DBUG_RETURN (error);
}


/*
  Free information allocated by openfrm

  SYNOPSIS
    closefrm()
    table		TABLE object to free
    free_share		Is 1 if we also want to free table_share
*/

int closefrm(register TABLE *table, bool free_share)
{
  int error=0;
  DBUG_ENTER("closefrm");
  DBUG_PRINT("enter", ("table: 0x%lx", (long) table));

  if (table->db_stat)
  {
    if (table->s->deleting)
      table->file->extra(HA_EXTRA_PREPARE_FOR_DROP);
    error=table->file->ha_close();
  }
  table->alias.free();
  if (table->expr_arena)
    table->expr_arena->free_items();
  if (table->field)
  {
    for (Field **ptr=table->field ; *ptr ; ptr++)
    {
      delete *ptr;
    }
    table->field= 0;
  }
  delete table->file;
  table->file= 0;				/* For easier errorchecking */
#ifdef WITH_PARTITION_STORAGE_ENGINE
  if (table->part_info)
  {
    free_items(table->part_info->item_free_list);
    table->part_info->item_free_list= 0;
    table->part_info= 0;
  }
#endif
  if (free_share)
  {
    if (table->s->tmp_table == NO_TMP_TABLE)
      release_table_share(table->s);
    else
      free_table_share(table->s);
  }
  free_root(&table->mem_root, MYF(0));
  DBUG_RETURN(error);
}


/* Deallocate temporary blob storage */

void free_blobs(register TABLE *table)
{
  uint *ptr, *end;
  for (ptr= table->s->blob_field, end=ptr + table->s->blob_fields ;
       ptr != end ;
       ptr++)
  {
    /*
      Reduced TABLE objects which are used by row-based replication for
      type conversion might have some fields missing. Skip freeing BLOB
      buffers for such missing fields.
    */
    if (table->field[*ptr])
      ((Field_blob*) table->field[*ptr])->free();
  }
}


/**
  Reclaim temporary blob storage which is bigger than 
  a threshold.
 
  @param table A handle to the TABLE object containing blob fields
  @param size The threshold value.
 
*/

void free_field_buffers_larger_than(TABLE *table, uint32 size)
{
  uint *ptr, *end;
  for (ptr= table->s->blob_field, end=ptr + table->s->blob_fields ;
       ptr != end ;
       ptr++)
  {
    Field_blob *blob= (Field_blob*) table->field[*ptr];
    if (blob->get_field_buffer_size() > size)
        blob->free();
  }
}

/* error message when opening a form file */

void open_table_error(TABLE_SHARE *share, enum open_frm_error error,
                      int db_errno)
{
  char buff[FN_REFLEN];
  const myf errortype= ME_ERROR+ME_WAITTANG;  // Write fatals error to log
  DBUG_ENTER("open_table_error");

  switch (error) {
  case OPEN_FRM_OPEN_ERROR:
    /*
      Test if file didn't exists. We have to also test for EINVAL as this
      may happen on windows when opening a file with a not legal file name
    */
    if (db_errno == ENOENT || db_errno == EINVAL)
      my_error(ER_NO_SUCH_TABLE, MYF(0), share->db.str, share->table_name.str);
    else
    {
      strxmov(buff, share->normalized_path.str, reg_ext, NullS);
      my_error((db_errno == EMFILE) ? ER_CANT_OPEN_FILE : ER_FILE_NOT_FOUND,
               errortype, buff, db_errno);
    }
    break;
  case OPEN_FRM_OK:
    DBUG_ASSERT(0); // open_table_error() is never called for this one
    break;
  case OPEN_FRM_ERROR_ALREADY_ISSUED:
    break;
  case OPEN_FRM_NOT_A_VIEW:
    my_error(ER_WRONG_OBJECT, MYF(0), share->db.str,
             share->table_name.str, "VIEW");
    break;
  case OPEN_FRM_NOT_A_TABLE:
    my_error(ER_WRONG_OBJECT, MYF(0), share->db.str,
             share->table_name.str, "TABLE");
    break;
  case OPEN_FRM_DISCOVER:
    DBUG_ASSERT(0); // open_table_error() is never called for this one
    break;
  case OPEN_FRM_CORRUPTED:
    strxmov(buff, share->normalized_path.str, reg_ext, NullS);
    my_error(ER_NOT_FORM_FILE, errortype, buff);
    break;
  case OPEN_FRM_READ_ERROR:
    strxmov(buff, share->normalized_path.str, reg_ext, NullS);
    my_error(ER_ERROR_ON_READ, errortype, buff, db_errno);
    break;
  }
  DBUG_VOID_RETURN;
} /* open_table_error */


	/*
	** fix a str_type to a array type
	** typeparts separated with some char. differents types are separated
	** with a '\0'
	*/

static void
fix_type_pointers(const char ***array, TYPELIB *point_to_type, uint types,
		  char **names)
{
  char *type_name, *ptr;
  char chr;

  ptr= *names;
  while (types--)
  {
    point_to_type->name=0;
    point_to_type->type_names= *array;

    if ((chr= *ptr))			/* Test if empty type */
    {
      while ((type_name=strchr(ptr+1,chr)) != NullS)
      {
	*((*array)++) = ptr+1;
	*type_name= '\0';		/* End string */
	ptr=type_name;
      }
      ptr+=2;				/* Skip end mark and last 0 */
    }
    else
      ptr++;
    point_to_type->count= (uint) (*array - point_to_type->type_names);
    point_to_type++;
    *((*array)++)= NullS;		/* End of type */
  }
  *names=ptr;				/* Update end */
  return;
} /* fix_type_pointers */


TYPELIB *typelib(MEM_ROOT *mem_root, List<String> &strings)
{
  TYPELIB *result= (TYPELIB*) alloc_root(mem_root, sizeof(TYPELIB));
  if (!result)
    return 0;
  result->count=strings.elements;
  result->name="";
  uint nbytes= (sizeof(char*) + sizeof(uint)) * (result->count + 1);
  if (!(result->type_names= (const char**) alloc_root(mem_root, nbytes)))
    return 0;
  result->type_lengths= (uint*) (result->type_names + result->count + 1);
  List_iterator<String> it(strings);
  String *tmp;
  for (uint i=0; (tmp=it++) ; i++)
  {
    result->type_names[i]= tmp->ptr();
    result->type_lengths[i]= tmp->length();
  }
  result->type_names[result->count]= 0;		// End marker
  result->type_lengths[result->count]= 0;
  return result;
}


/*
 Search after a field with given start & length
 If an exact field isn't found, return longest field with starts
 at right position.
 
 NOTES
   This is needed because in some .frm fields 'fieldnr' was saved wrong

 RETURN
   0  error
   #  field number +1
*/

static uint find_field(Field **fields, uchar *record, uint start, uint length)
{
  Field **field;
  uint i, pos;

  pos= 0;
  for (field= fields, i=1 ; *field ; i++,field++)
  {
    if ((*field)->offset(record) == start)
    {
      if ((*field)->key_length() == length)
	return (i);
      if (!pos || fields[pos-1]->pack_length() <
	  (*field)->pack_length())
	pos= i;
    }
  }
  return (pos);
}


/*
  Store an SQL quoted string.

  SYNOPSIS  
    append_unescaped()
    res		result String
    pos		string to be quoted
    length	it's length

  NOTE
    This function works correctly with utf8 or single-byte charset strings.
    May fail with some multibyte charsets though.
*/

void append_unescaped(String *res, const char *pos, uint length)
{
  const char *end= pos+length;
  res->append('\'');

  for (; pos != end ; pos++)
  {
#if defined(USE_MB) && MYSQL_VERSION_ID < 40100
    uint mblen;
    if (use_mb(default_charset_info) &&
        (mblen= my_ismbchar(default_charset_info, pos, end)))
    {
      res->append(pos, mblen);
      pos+= mblen;
      continue;
    }
#endif

    switch (*pos) {
    case 0:				/* Must be escaped for 'mysql' */
      res->append('\\');
      res->append('0');
      break;
    case '\n':				/* Must be escaped for logs */
      res->append('\\');
      res->append('n');
      break;
    case '\r':
      res->append('\\');		/* This gives better readability */
      res->append('r');
      break;
    case '\\':
      res->append('\\');		/* Because of the sql syntax */
      res->append('\\');
      break;
    case '\'':
      res->append('\'');		/* Because of the sql syntax */
      res->append('\'');
      break;
    default:
      res->append(*pos);
      break;
    }
  }
  res->append('\'');
}


void prepare_frm_header(THD *thd, uint reclength, uchar *fileinfo,
                        HA_CREATE_INFO *create_info, uint keys, KEY *key_info)
{
  ulong key_comment_total_bytes= 0;
  uint i;
  DBUG_ENTER("prepare_frm_header");

  /* Fix this when we have new .frm files;  Current limit is 4G rows (TODO) */
  if (create_info->max_rows > UINT_MAX32)
    create_info->max_rows= UINT_MAX32;
  if (create_info->min_rows > UINT_MAX32)
    create_info->min_rows= UINT_MAX32;

  uint key_length, tmp_key_length, tmp, csid;
  bzero((char*) fileinfo, FRM_HEADER_SIZE);
  /* header */
  fileinfo[0]=(uchar) 254;
  fileinfo[1]= 1;
  fileinfo[2]= FRM_VER+3+ test(create_info->varchar);

  fileinfo[3]= (uchar) ha_legacy_type(
        ha_checktype(thd,ha_legacy_type(create_info->db_type),0,0));

  /*
    Keep in sync with pack_keys() in unireg.cc
    For each key:
    8 bytes for the key header
    9 bytes for each key-part (MAX_REF_PARTS)
    NAME_LEN bytes for the name
    1 byte for the NAMES_SEP_CHAR (before the name)
    For all keys:
    6 bytes for the header
    1 byte for the NAMES_SEP_CHAR (after the last name)
    9 extra bytes (padding for safety? alignment?)
  */
  for (i= 0; i < keys; i++)
  {
    DBUG_ASSERT(test(key_info[i].flags & HA_USES_COMMENT) == 
               (key_info[i].comment.length > 0));
    if (key_info[i].flags & HA_USES_COMMENT)
      key_comment_total_bytes += 2 + key_info[i].comment.length;
  }

  key_length= keys * (8 + MAX_REF_PARTS * 9 + NAME_LEN + 1) + 16
              + key_comment_total_bytes;

  int2store(fileinfo+8,1);
  tmp_key_length= (key_length < 0xffff) ? key_length : 0xffff;
  int2store(fileinfo+14,tmp_key_length);
  int2store(fileinfo+16,reclength);
  int4store(fileinfo+18,create_info->max_rows);
  int4store(fileinfo+22,create_info->min_rows);
  /* fileinfo[26] is set in mysql_create_frm() */
  fileinfo[27]=2;				// Use long pack-fields
  /* fileinfo[28 & 29] is set to key_info_length in mysql_create_frm() */
  create_info->table_options|=HA_OPTION_LONG_BLOB_PTR; // Use portable blob pointers
  int2store(fileinfo+30,create_info->table_options);
  fileinfo[32]=0;				// No filename anymore
  fileinfo[33]=5;                             // Mark for 5.0 frm file
  int4store(fileinfo+34,create_info->avg_row_length);
  csid= (create_info->default_table_charset ?
         create_info->default_table_charset->number : 0);
  fileinfo[38]= (uchar) csid;
  fileinfo[39]= (uchar) ((uint) create_info->transactional |
                         ((uint) create_info->page_checksum << 2));
  fileinfo[40]= (uchar) create_info->row_type;
  /* Next few bytes where for RAID support */
  fileinfo[41]= (uchar) (csid >> 8);
  fileinfo[42]= 0;
  fileinfo[43]= 0;
  fileinfo[44]= 0;
  fileinfo[45]= 0;
  fileinfo[46]= 0;
  int4store(fileinfo+47, key_length);
  tmp= MYSQL_VERSION_ID;          // Store to avoid warning from int4store
  int4store(fileinfo+51, tmp);
  int4store(fileinfo+55, create_info->extra_size);
  /*
    59-60 is reserved for extra_rec_buf_length,
    61 for default_part_db_type
  */
  int2store(fileinfo+62, create_info->key_block_size);
  DBUG_VOID_RETURN;
} /* prepare_fileinfo */


void update_create_info_from_table(HA_CREATE_INFO *create_info, TABLE *table)
{
  TABLE_SHARE *share= table->s;
  DBUG_ENTER("update_create_info_from_table");

  create_info->max_rows= share->max_rows;
  create_info->min_rows= share->min_rows;
  create_info->table_options= share->db_create_options;
  create_info->avg_row_length= share->avg_row_length;
  create_info->row_type= share->row_type;
  create_info->default_table_charset= share->table_charset;
  create_info->table_charset= 0;
  create_info->comment= share->comment;
  create_info->transactional= share->transactional;
  create_info->page_checksum= share->page_checksum;
  create_info->option_list= share->option_list;

  DBUG_VOID_RETURN;
}

int
rename_file_ext(const char * from,const char * to,const char * ext)
{
  char from_b[FN_REFLEN],to_b[FN_REFLEN];
  (void) strxmov(from_b,from,ext,NullS);
  (void) strxmov(to_b,to,ext,NullS);
  return mysql_file_rename(key_file_frm, from_b, to_b, MYF(0));
}


/*
  Allocate string field in MEM_ROOT and return it as String

  SYNOPSIS
    get_field()
    mem   	MEM_ROOT for allocating
    field 	Field for retrieving of string
    res         result String

  RETURN VALUES
    1   string is empty
    0	all ok
*/

bool get_field(MEM_ROOT *mem, Field *field, String *res)
{
  char buff[MAX_FIELD_WIDTH], *to;
  String str(buff,sizeof(buff),&my_charset_bin);
  uint length;

  field->val_str(&str);
  if (!(length= str.length()))
  {
    res->length(0);
    return 1;
  }
  if (!(to= strmake_root(mem, str.ptr(), length)))
    length= 0;                                  // Safety fix
  res->set(to, length, ((Field_str*)field)->charset());
  return 0;
}


/*
  Allocate string field in MEM_ROOT and return it as NULL-terminated string

  SYNOPSIS
    get_field()
    mem   	MEM_ROOT for allocating
    field 	Field for retrieving of string

  RETURN VALUES
    NullS  string is empty
    #      pointer to NULL-terminated string value of field
*/

char *get_field(MEM_ROOT *mem, Field *field)
{
  char buff[MAX_FIELD_WIDTH], *to;
  String str(buff,sizeof(buff),&my_charset_bin);
  uint length;

  field->val_str(&str);
  length= str.length();
  if (!length || !(to= (char*) alloc_root(mem,length+1)))
    return NullS;
  memcpy(to,str.ptr(),(uint) length);
  to[length]=0;
  return to;
}

/*
  DESCRIPTION
    given a buffer with a key value, and a map of keyparts
    that are present in this value, returns the length of the value
*/
uint calculate_key_len(TABLE *table, uint key, const uchar *buf,
                       key_part_map keypart_map)
{
  /* works only with key prefixes */
  DBUG_ASSERT(((keypart_map + 1) & keypart_map) == 0);

  KEY *key_info= table->s->key_info+key;
  KEY_PART_INFO *key_part= key_info->key_part;
  KEY_PART_INFO *end_key_part= key_part + table->actual_n_key_parts(key_info);
  uint length= 0;

  while (key_part < end_key_part && keypart_map)
  {
    length+= key_part->store_length;
    keypart_map >>= 1;
    key_part++;
  }
  return length;
}

/*
  Check if database name is valid

  SYNPOSIS
    check_db_name()
    org_name		Name of database and length

  NOTES
    If lower_case_table_names is set then database is converted to lower case

  RETURN
    0	ok
    1   error
*/

bool check_db_name(LEX_STRING *org_name)
{
  char *name= org_name->str;
  uint name_length= org_name->length;
  bool check_for_path_chars;

  if ((check_for_path_chars= check_mysql50_prefix(name)))
  {
    name+= MYSQL50_TABLE_NAME_PREFIX_LENGTH;
    name_length-= MYSQL50_TABLE_NAME_PREFIX_LENGTH;
  }

  if (!name_length || name_length > NAME_LEN)
    return 1;

  if (lower_case_table_names && name != any_db)
    my_casedn_str(files_charset_info, name);

  if (db_name_is_in_ignore_db_dirs_list(name))
    return 1;

  return check_table_name(name, name_length, check_for_path_chars);
}


/*
  Allow anything as a table name, as long as it doesn't contain an
  ' ' at the end
  returns 1 on error
*/

bool check_table_name(const char *name, size_t length, bool check_for_path_chars)
{
  // name length in symbols
  size_t name_length= 0;
  const char *end= name+length;


  if (!check_for_path_chars &&
      (check_for_path_chars= check_mysql50_prefix(name)))
  {
    name+= MYSQL50_TABLE_NAME_PREFIX_LENGTH;
    length-= MYSQL50_TABLE_NAME_PREFIX_LENGTH;
  }

  if (!length || length > NAME_LEN)
    return 1;
#if defined(USE_MB) && defined(USE_MB_IDENT)
  bool last_char_is_space= FALSE;
#else
  if (name[length-1]==' ')
    return 1;
#endif

  while (name != end)
  {
#if defined(USE_MB) && defined(USE_MB_IDENT)
    last_char_is_space= my_isspace(system_charset_info, *name);
    if (use_mb(system_charset_info))
    {
      int len=my_ismbchar(system_charset_info, name, end);
      if (len)
      {
        name+= len;
        name_length++;
        continue;
      }
    }
#endif
    if (check_for_path_chars &&
        (*name == '/' || *name == '\\' || *name == '~' || *name == FN_EXTCHAR))
      return 1;
    name++;
    name_length++;
  }
#if defined(USE_MB) && defined(USE_MB_IDENT)
  return last_char_is_space || (name_length > NAME_CHAR_LEN);
#else
  return FALSE;
#endif
}


bool check_column_name(const char *name)
{
  // name length in symbols
  size_t name_length= 0;
  bool last_char_is_space= TRUE;

  while (*name)
  {
#if defined(USE_MB) && defined(USE_MB_IDENT)
    last_char_is_space= my_isspace(system_charset_info, *name);
    if (use_mb(system_charset_info))
    {
      int len=my_ismbchar(system_charset_info, name, 
                          name+system_charset_info->mbmaxlen);
      if (len)
      {
        name += len;
        name_length++;
        continue;
      }
    }
#else
    last_char_is_space= *name==' ';
    if (*name == '\377')
      return 1;
#endif
    name++;
    name_length++;
  }
  /* Error if empty or too long column name */
  return last_char_is_space || (name_length > NAME_CHAR_LEN);
}


/**
  Checks whether a table is intact. Should be done *just* after the table has
  been opened.

  @param[in] table             The table to check
  @param[in] table_f_count     Expected number of columns in the table
  @param[in] table_def         Expected structure of the table (column name
                               and type)

  @retval  FALSE  OK
  @retval  TRUE   There was an error. An error message is output
                  to the error log.  We do not push an error
                  message into the error stack because this
                  function is currently only called at start up,
                  and such errors never reach the user.
*/

bool
Table_check_intact::check(TABLE *table, const TABLE_FIELD_DEF *table_def)
{
  uint i;
  my_bool error= FALSE;
  const TABLE_FIELD_TYPE *field_def= table_def->field;
  DBUG_ENTER("table_check_intact");
  DBUG_PRINT("info",("table: %s  expected_count: %d",
                     table->alias.c_ptr(), table_def->count));

  /* Whether the table definition has already been validated. */
  if (table->s->table_field_def_cache == table_def)
    DBUG_RETURN(FALSE);

  if (table->s->fields != table_def->count)
  {
    DBUG_PRINT("info", ("Column count has changed, checking the definition"));

    /* previous MySQL version */
    if (MYSQL_VERSION_ID > table->s->mysql_version)
    {
      report_error(ER_COL_COUNT_DOESNT_MATCH_PLEASE_UPDATE,
                   ER(ER_COL_COUNT_DOESNT_MATCH_PLEASE_UPDATE),
                   table->alias.c_ptr(), table_def->count, table->s->fields,
                   static_cast<int>(table->s->mysql_version),
                   MYSQL_VERSION_ID);
      DBUG_RETURN(TRUE);
    }
    else if (MYSQL_VERSION_ID == table->s->mysql_version)
    {
      report_error(ER_COL_COUNT_DOESNT_MATCH_CORRUPTED,
                   ER(ER_COL_COUNT_DOESNT_MATCH_CORRUPTED),
                   table->alias.c_ptr(),
                   table_def->count, table->s->fields);
      DBUG_RETURN(TRUE);
    }
    /*
      Something has definitely changed, but we're running an older
      version of MySQL with new system tables.
      Let's check column definitions. If a column was added at
      the end of the table, then we don't care much since such change
      is backward compatible.
    */
  }
  char buffer[1024];
  for (i=0 ; i < table_def->count; i++, field_def++)
  {
    String sql_type(buffer, sizeof(buffer), system_charset_info);
    sql_type.length(0);
    /* Allocate min 256 characters at once */
    sql_type.extra_allocation(256);
    if (i < table->s->fields)
    {
      Field *field= table->field[i];

      if (strncmp(field->field_name, field_def->name.str,
                  field_def->name.length))
      {
        /*
          Name changes are not fatal, we use ordinal numbers to access columns.
          Still this can be a sign of a tampered table, output an error
          to the error log.
        */
        report_error(0, "Incorrect definition of table %s.%s: "
                     "expected column '%s' at position %d, found '%s'.",
                     table->s->db.str, table->alias.c_ptr(),
                     field_def->name.str, i,
                     field->field_name);
      }
      field->sql_type(sql_type);
      /*
        Generally, if column types don't match, then something is
        wrong.

        However, we only compare column definitions up to the
        length of the original definition, since we consider the
        following definitions compatible:

        1. DATETIME and DATETIM
        2. INT(11) and INT(11
        3. SET('one', 'two') and SET('one', 'two', 'more')

        For SETs or ENUMs, if the same prefix is there it's OK to
        add more elements - they will get higher ordinal numbers and
        the new table definition is backward compatible with the
        original one.
       */
      if (strncmp(sql_type.c_ptr_safe(), field_def->type.str,
                  field_def->type.length - 1))
      {
        report_error(0, "Incorrect definition of table %s.%s: "
                     "expected column '%s' at position %d to have type "
                     "%s, found type %s.", table->s->db.str,
                     table->alias.c_ptr(),
                     field_def->name.str, i, field_def->type.str,
                     sql_type.c_ptr_safe());
        error= TRUE;
      }
      else if (field_def->cset.str && !field->has_charset())
      {
        report_error(0, "Incorrect definition of table %s.%s: "
                     "expected the type of column '%s' at position %d "
                     "to have character set '%s' but the type has no "
                     "character set.", table->s->db.str,
                     table->alias.c_ptr(),
                     field_def->name.str, i, field_def->cset.str);
        error= TRUE;
      }
      else if (field_def->cset.str &&
               strcmp(field->charset()->csname, field_def->cset.str))
      {
        report_error(0, "Incorrect definition of table %s.%s: "
                     "expected the type of column '%s' at position %d "
                     "to have character set '%s' but found "
                     "character set '%s'.", table->s->db.str,
                     table->alias.c_ptr(),
                     field_def->name.str, i, field_def->cset.str,
                     field->charset()->csname);
        error= TRUE;
      }
    }
    else
    {
      report_error(0, "Incorrect definition of table %s.%s: "
                   "expected column '%s' at position %d to have type %s "
                   " but the column is not found.",
                   table->s->db.str, table->alias.c_ptr(),
                   field_def->name.str, i, field_def->type.str);
      error= TRUE;
    }
  }

  if (table_def->primary_key_parts)
  {
    if (table->s->primary_key == MAX_KEY)
    {
      report_error(0, "Incorrect definition of table %s.%s: "
                   "missing primary key.", table->s->db.str,
                   table->alias.c_ptr());
      error= TRUE;
    }
    else
    {
      KEY *pk= &table->s->key_info[table->s->primary_key];
      if (pk->key_parts != table_def->primary_key_parts)
      {
        report_error(0, "Incorrect definition of table %s.%s: "
                     "Expected primary key to have %u columns, but instead "
                     "found %u columns.", table->s->db.str,
                     table->alias.c_ptr(), table_def->primary_key_parts,
                     pk->key_parts);
        error= TRUE;
      }
      else
      {
        for (i= 0; i < pk->key_parts; ++i)
        {
          if (table_def->primary_key_columns[i] + 1 != pk->key_part[i].fieldnr)
          {
            report_error(0, "Incorrect definition of table %s.%s: Expected "
                         "primary key part %u to refer to column %u, but "
                         "instead found column %u.", table->s->db.str,
                         table->alias.c_ptr(), i + 1,
                         table_def->primary_key_columns[i] + 1,
                         pk->key_part[i].fieldnr);
            error= TRUE;
          }
        }
      }
    }
  }

  if (! error)
    table->s->table_field_def_cache= table_def;

  DBUG_RETURN(error);
}


/**
  Traverse portion of wait-for graph which is reachable through edge
  represented by this flush ticket in search for deadlocks.

  @retval TRUE  A deadlock is found. A victim is remembered
                by the visitor.
  @retval FALSE Success, no deadlocks.
*/

bool Wait_for_flush::accept_visitor(MDL_wait_for_graph_visitor *gvisitor)
{
  return m_share->visit_subgraph(this, gvisitor);
}


uint Wait_for_flush::get_deadlock_weight() const
{
  return m_deadlock_weight;
}


/**
  Traverse portion of wait-for graph which is reachable through this
  table share in search for deadlocks.

  @param waiting_ticket  Ticket representing wait for this share.
  @param dvisitor        Deadlock detection visitor.

  @retval TRUE  A deadlock is found. A victim is remembered
                by the visitor.
  @retval FALSE No deadlocks, it's OK to begin wait.
*/

bool TABLE_SHARE::visit_subgraph(Wait_for_flush *wait_for_flush,
                                 MDL_wait_for_graph_visitor *gvisitor)
{
  TABLE *table;
  MDL_context *src_ctx= wait_for_flush->get_ctx();
  bool result= TRUE;

  /*
    To protect used_tables list from being concurrently modified
    while we are iterating through it we acquire LOCK_open.
    This does not introduce deadlocks in the deadlock detector
    because we won't try to acquire LOCK_open while
    holding a write-lock on MDL_lock::m_rwlock.
  */
  if (gvisitor->m_lock_open_count++ == 0)
    mysql_mutex_lock(&LOCK_open);

  I_P_List_iterator <TABLE, TABLE_share> tables_it(used_tables);

  /*
    In case of multiple searches running in parallel, avoid going
    over the same loop twice and shortcut the search.
    Do it after taking the lock to weed out unnecessary races.
  */
  if (src_ctx->m_wait.get_status() != MDL_wait::EMPTY)
  {
    result= FALSE;
    goto end;
  }

  if (gvisitor->enter_node(src_ctx))
    goto end;

  while ((table= tables_it++))
  {
    if (gvisitor->inspect_edge(&table->in_use->mdl_context))
    {
      goto end_leave_node;
    }
  }

  tables_it.rewind();
  while ((table= tables_it++))
  {
    if (table->in_use->mdl_context.visit_subgraph(gvisitor))
    {
      goto end_leave_node;
    }
  }

  result= FALSE;

end_leave_node:
  gvisitor->leave_node(src_ctx);

end:
  if (gvisitor->m_lock_open_count-- == 1)
    mysql_mutex_unlock(&LOCK_open);

  return result;
}


/**
  Wait until the subject share is removed from the table
  definition cache and make sure it's destroyed.

  @param mdl_context     MDL context for thread which is going to wait.
  @param abstime         Timeout for waiting as absolute time value.
  @param deadlock_weight Weight of this wait for deadlock detector.

  @pre LOCK_open is write locked, the share is used (has
       non-zero reference count), is marked for flush and
       this connection does not reference the share.
       LOCK_open will be unlocked temporarily during execution.

  @retval FALSE - Success.
  @retval TRUE  - Error (OOM, deadlock, timeout, etc...).
*/

bool TABLE_SHARE::wait_for_old_version(THD *thd, struct timespec *abstime,
                                       uint deadlock_weight)
{
  MDL_context *mdl_context= &thd->mdl_context;
  Wait_for_flush ticket(mdl_context, this, deadlock_weight);
  MDL_wait::enum_wait_status wait_status;

  mysql_mutex_assert_owner(&LOCK_open);
  /*
    We should enter this method only when share's version is not
    up to date and the share is referenced. Otherwise our
    thread will never be woken up from wait.
  */
  DBUG_ASSERT(version != refresh_version && ref_count != 0);

  m_flush_tickets.push_front(&ticket);

  mdl_context->m_wait.reset_status();

  mysql_mutex_unlock(&LOCK_open);

  mdl_context->will_wait_for(&ticket);

  mdl_context->find_deadlock();

  wait_status= mdl_context->m_wait.timed_wait(thd, abstime, TRUE,
                                              "Waiting for table flush");

  mdl_context->done_waiting_for();

  mysql_mutex_lock(&LOCK_open);

  m_flush_tickets.remove(&ticket);

  if (m_flush_tickets.is_empty() && ref_count == 0)
  {
    /*
      If our thread was the last one using the share,
      we must destroy it here.
    */
    destroy();
  }

  /*
    In cases when our wait was aborted by KILL statement,
    a deadlock or a timeout, the share might still be referenced,
    so we don't delete it. Note, that we can't determine this
    condition by checking wait_status alone, since, for example,
    a timeout can happen after all references to the table share
    were released, but before the share is removed from the
    cache and we receive the notification. This is why
    we first destroy the share, and then look at
    wait_status.
  */
  switch (wait_status)
  {
  case MDL_wait::GRANTED:
    return FALSE;
  case MDL_wait::VICTIM:
    my_error(ER_LOCK_DEADLOCK, MYF(0));
    return TRUE;
  case MDL_wait::TIMEOUT:
    my_error(ER_LOCK_WAIT_TIMEOUT, MYF(0));
    return TRUE;
  case MDL_wait::KILLED:
    return TRUE;
  default:
    DBUG_ASSERT(0);
    return TRUE;
  }
}


/**
  Initialize TABLE instance (newly created, or coming either from table
  cache or THD::temporary_tables list) and prepare it for further use
  during statement execution. Set the 'alias' attribute from the specified
  TABLE_LIST element. Remember the TABLE_LIST element in the
  TABLE::pos_in_table_list member.

  @param thd  Thread context.
  @param tl   TABLE_LIST element.
*/

void TABLE::init(THD *thd, TABLE_LIST *tl)
{
  DBUG_ASSERT(s->ref_count > 0 || s->tmp_table != NO_TMP_TABLE);

  if (thd->lex->need_correct_ident())
    alias_name_used= my_strcasecmp(table_alias_charset,
                                   s->table_name.str,
                                   tl->alias);
  /* Fix alias if table name changes. */
  if (strcmp(alias.c_ptr(), tl->alias))
    alias.copy(tl->alias, strlen(tl->alias), alias.charset());

  tablenr= thd->current_tablenr++;
  used_fields= 0;
  const_table= 0;
  null_row= 0;
  maybe_null= 0;
  force_index= 0;
  force_index_order= 0;
  force_index_group= 0;
  status= STATUS_NO_RECORD;
  insert_values= 0;
  fulltext_searched= 0;
  file->ha_start_of_new_statement();
  reginfo.impossible_range= 0;
  created= TRUE;
  cond_selectivity= 1.0;
  cond_selectivity_sampling_explain= NULL;

  /* Catch wrong handling of the auto_increment_field_not_null. */
  DBUG_ASSERT(!auto_increment_field_not_null);
  auto_increment_field_not_null= FALSE;

  pos_in_table_list= tl;

  clear_column_bitmaps();
  for (Field **f_ptr= field ; *f_ptr ; f_ptr++)
  {
    (*f_ptr)->next_equal_field= NULL;
    (*f_ptr)->cond_selectivity= 1.0;
  }

  DBUG_ASSERT(key_read == 0);

  /* mark the record[0] uninitialized */
  TRASH(record[0], s->reclength);

  /*
    Initialize the null marker bits, to ensure that if we are doing a read
    of only selected columns (like in keyread), all null markers are
    initialized.
  */
  memset(record[0], 255, s->null_bytes); 
  memset(record[1], 255, s->null_bytes); 

  /* Tables may be reused in a sub statement. */
  DBUG_ASSERT(!file->extra(HA_EXTRA_IS_ATTACHED_CHILDREN));
}


/*
  Create Item_field for each column in the table.

  SYNPOSIS
    TABLE::fill_item_list()
      item_list          a pointer to an empty list used to store items

  DESCRIPTION
    Create Item_field object for each column in the table and
    initialize it with the corresponding Field. New items are
    created in the current THD memory root.

  RETURN VALUE
    0                    success
    1                    out of memory
*/

bool TABLE::fill_item_list(List<Item> *item_list) const
{
  /*
    All Item_field's created using a direct pointer to a field
    are fixed in Item_field constructor.
  */
  for (Field **ptr= field; *ptr; ptr++)
  {
    Item_field *item= new Item_field(*ptr);
    if (!item || item_list->push_back(item))
      return TRUE;
  }
  return FALSE;
}

/*
  Reset an existing list of Item_field items to point to the
  Fields of this table.

  SYNPOSIS
    TABLE::fill_item_list()
      item_list          a non-empty list with Item_fields

  DESCRIPTION
    This is a counterpart of fill_item_list used to redirect
    Item_fields to the fields of a newly created table.
    The caller must ensure that number of items in the item_list
    is the same as the number of columns in the table.
*/

void TABLE::reset_item_list(List<Item> *item_list) const
{
  List_iterator_fast<Item> it(*item_list);
  for (Field **ptr= field; *ptr; ptr++)
  {
    Item_field *item_field= (Item_field*) it++;
    DBUG_ASSERT(item_field != 0);
    item_field->reset_field(*ptr);
  }
}

/*
  calculate md5 of query

  SYNOPSIS
    TABLE_LIST::calc_md5()
    buffer	buffer for md5 writing
*/

void  TABLE_LIST::calc_md5(char *buffer)
{
  uchar digest[16];
  MY_MD5_HASH(digest, (uchar *) select_stmt.str, select_stmt.length);
  sprintf((char *) buffer,
	    "%02x%02x%02x%02x%02x%02x%02x%02x%02x%02x%02x%02x%02x%02x%02x%02x",
	    digest[0], digest[1], digest[2], digest[3],
	    digest[4], digest[5], digest[6], digest[7],
	    digest[8], digest[9], digest[10], digest[11],
	    digest[12], digest[13], digest[14], digest[15]);
}


/**
  @brief
  Create field translation for mergeable derived table/view.

  @param thd  Thread handle

  @details
  Create field translation for mergeable derived table/view.

  @return FALSE ok.
  @return TRUE an error occur.
*/

bool TABLE_LIST::create_field_translation(THD *thd)
{
  Item *item;
  Field_translator *transl;
  SELECT_LEX *select= get_single_select();
  List_iterator_fast<Item> it(select->item_list);
  uint field_count= 0;
  Query_arena *arena, backup;
  bool res= FALSE;
  DBUG_ENTER("TABLE_LIST::create_field_translation");

  if (thd->stmt_arena->is_conventional() ||
      thd->stmt_arena->is_stmt_prepare_or_first_sp_execute())
  {
    /* initialize lists */
    used_items.empty();
    persistent_used_items.empty();
  }
  else
  {
    /*
      Copy the list created by natural join procedure because the procedure
      will not be repeated.
    */
    used_items= persistent_used_items;
  }

  if (field_translation)
  {
    /*
      Update items in the field translation after view have been prepared.
      It's needed because some items in the select list, like IN subselects,
      might be substituted for optimized ones.
    */
    if (is_view() && get_unit()->prepared && !field_translation_updated)
    {
      while ((item= it++))
      {
        field_translation[field_count++].item= item;
      }
      field_translation_updated= TRUE;
    }

    DBUG_RETURN(FALSE);
  }

  arena= thd->activate_stmt_arena_if_needed(&backup);

  /* Create view fields translation table */

  if (!(transl=
        (Field_translator*)(thd->stmt_arena->
                            alloc(select->item_list.elements *
                                  sizeof(Field_translator)))))
  {
    res= TRUE;
    goto exit;
  }

  while ((item= it++))
  {
    transl[field_count].name= item->name;
    transl[field_count++].item= item;
  }
  field_translation= transl;
  field_translation_end= transl + field_count;
  /* It's safe to cache this table for prepared statements */
  cacheable_table= 1;

exit:
  if (arena)
    thd->restore_active_arena(arena, &backup);

  DBUG_RETURN(res);
}


/**
  @brief
  Create field translation for mergeable derived table/view.

  @param thd  Thread handle

  @details
  Create field translation for mergeable derived table/view.

  @return FALSE ok.
  @return TRUE an error occur.
*/

bool TABLE_LIST::setup_underlying(THD *thd)
{
  DBUG_ENTER("TABLE_LIST::setup_underlying");

  if (!view || (!field_translation && merge_underlying_list))
  {
    SELECT_LEX *select= get_single_select();
    
    if (create_field_translation(thd))
      DBUG_RETURN(TRUE);

    /* full text function moving to current select */
    if (select->ftfunc_list->elements)
    {
      Item_func_match *ifm;
      SELECT_LEX *current_select= thd->lex->current_select;
      List_iterator_fast<Item_func_match>
        li(*(select_lex->ftfunc_list));
      while ((ifm= li++))
        current_select->ftfunc_list->push_front(ifm);
    }
  }
  DBUG_RETURN(FALSE);
}


/*
   Prepare where expression of derived table/view

  SYNOPSIS
    TABLE_LIST::prep_where()
    thd             - thread handler
    conds           - condition of this JOIN
    no_where_clause - do not build WHERE or ON outer qwery do not need it
                      (it is INSERT), we do not need conds if this flag is set

  NOTE: have to be called befor CHECK OPTION preparation, because it makes
  fix_fields for view WHERE clause

  RETURN
    FALSE - OK
    TRUE  - error
*/

bool TABLE_LIST::prep_where(THD *thd, Item **conds,
                               bool no_where_clause)
{
  DBUG_ENTER("TABLE_LIST::prep_where");
  bool res= FALSE;

  for (TABLE_LIST *tbl= merge_underlying_list; tbl; tbl= tbl->next_local)
  {
    if (tbl->is_view_or_derived() &&
        tbl->prep_where(thd, conds, no_where_clause))
    {
      DBUG_RETURN(TRUE);
    }
  }

  if (where)
  {
    if (where->fixed)
      where->update_used_tables();
    if (!where->fixed && where->fix_fields(thd, &where))
    {
      DBUG_RETURN(TRUE);
    }

    /*
      check that it is not VIEW in which we insert with INSERT SELECT
      (in this case we can't add view WHERE condition to main SELECT_LEX)
    */
    if (!no_where_clause && !where_processed)
    {
      TABLE_LIST *tbl= this;
      Query_arena *arena= thd->stmt_arena, backup;
      arena= thd->activate_stmt_arena_if_needed(&backup);  // For easier test

      /* Go up to join tree and try to find left join */
      for (; tbl; tbl= tbl->embedding)
      {
        if (tbl->outer_join)
        {
          /*
            Store WHERE condition to ON expression for outer join, because
            we can't use WHERE to correctly execute left joins on VIEWs and
            this expression will not be moved to WHERE condition (i.e. will
            be clean correctly for PS/SP)
          */
          tbl->on_expr= and_conds(tbl->on_expr,
                                  where->copy_andor_structure(thd));
          break;
        }
      }
      if (tbl == 0)
      {
        if (*conds && !(*conds)->fixed)
          res= (*conds)->fix_fields(thd, conds);
        if (!res)
          *conds= and_conds(*conds, where->copy_andor_structure(thd));
        if (*conds && !(*conds)->fixed && !res)
          res= (*conds)->fix_fields(thd, conds);
      }
      if (arena)
        thd->restore_active_arena(arena, &backup);
      where_processed= TRUE;
    }
  }

  DBUG_RETURN(res);
}

/**
  Check that table/view is updatable and if it has single
  underlying tables/views it is also updatable

  @return Result of the check.
*/

bool TABLE_LIST::single_table_updatable()
{
  if (!updatable)
    return false;
  if (view_tables && view_tables->elements == 1)
  {
    /*
      We need to check deeply only single table views. Multi-table views
      will be turned to multi-table updates and then checked by leaf tables
    */
    return view_tables->head()->single_table_updatable();
  }
  return true;
}


/*
  Merge ON expressions for a view

  SYNOPSIS
    merge_on_conds()
    thd             thread handle
    table           table for the VIEW
    is_cascaded     TRUE <=> merge ON expressions from underlying views

  DESCRIPTION
    This function returns the result of ANDing the ON expressions
    of the given view and all underlying views. The ON expressions
    of the underlying views are added only if is_cascaded is TRUE.

  RETURN
    Pointer to the built expression if there is any.
    Otherwise and in the case of a failure NULL is returned.
*/

static Item *
merge_on_conds(THD *thd, TABLE_LIST *table, bool is_cascaded)
{
  DBUG_ENTER("merge_on_conds");

  Item *cond= NULL;
  DBUG_PRINT("info", ("alias: %s", table->alias));
  if (table->on_expr)
    cond= table->on_expr->copy_andor_structure(thd);
  if (!table->view)
    DBUG_RETURN(cond);
  for (TABLE_LIST *tbl= (TABLE_LIST*)table->view->select_lex.table_list.first;
       tbl;
       tbl= tbl->next_local)
  {
    if (tbl->view && !is_cascaded)
      continue;
    cond= and_conds(cond, merge_on_conds(thd, tbl, is_cascaded));
  }
  DBUG_RETURN(cond);
}


/*
  Prepare check option expression of table

  SYNOPSIS
    TABLE_LIST::prep_check_option()
    thd             - thread handler
    check_opt_type  - WITH CHECK OPTION type (VIEW_CHECK_NONE,
                      VIEW_CHECK_LOCAL, VIEW_CHECK_CASCADED)
                      we use this parameter instead of direct check of
                      effective_with_check to change type of underlying
                      views to VIEW_CHECK_CASCADED if outer view have
                      such option and prevent processing of underlying
                      view check options if outer view have just
                      VIEW_CHECK_LOCAL option.

  NOTE
    This method builds check option condition to use it later on
    every call (usual execution or every SP/PS call).
    This method have to be called after WHERE preparation
    (TABLE_LIST::prep_where)

  RETURN
    FALSE - OK
    TRUE  - error
*/

bool TABLE_LIST::prep_check_option(THD *thd, uint8 check_opt_type)
{
  DBUG_ENTER("TABLE_LIST::prep_check_option");
  bool is_cascaded= check_opt_type == VIEW_CHECK_CASCADED;
  TABLE_LIST *merge_underlying_list= view->select_lex.get_table_list();
  for (TABLE_LIST *tbl= merge_underlying_list; tbl; tbl= tbl->next_local)
  {
    /* see comment of check_opt_type parameter */
    if (tbl->view && tbl->prep_check_option(thd, (is_cascaded ?
                                                  VIEW_CHECK_CASCADED :
                                                  VIEW_CHECK_NONE)))
      DBUG_RETURN(TRUE);
  }

  if (check_opt_type && !check_option_processed)
  {
    Query_arena *arena= thd->stmt_arena, backup;
    arena= thd->activate_stmt_arena_if_needed(&backup);  // For easier test

    if (where)
    {
      check_option= where->copy_andor_structure(thd);
    }
    if (is_cascaded)
    {
      for (TABLE_LIST *tbl= merge_underlying_list; tbl; tbl= tbl->next_local)
      {
        if (tbl->check_option)
          check_option= and_conds(check_option, tbl->check_option);
      }
    }
    check_option= and_conds(check_option,
                            merge_on_conds(thd, this, is_cascaded));

    if (arena)
      thd->restore_active_arena(arena, &backup);
    check_option_processed= TRUE;

  }

  if (check_option)
  {
    const char *save_where= thd->where;
    thd->where= "check option";
    if ((!check_option->fixed &&
         check_option->fix_fields(thd, &check_option)) ||
        check_option->check_cols(1))
    {
      DBUG_RETURN(TRUE);
    }
    thd->where= save_where;
  }
  DBUG_RETURN(FALSE);
}


/**
  Hide errors which show view underlying table information. 
  There are currently two mechanisms at work that handle errors for views,
  this one and a more general mechanism based on an Internal_error_handler,
  see Show_create_error_handler. The latter handles errors encountered during
  execution of SHOW CREATE VIEW, while the mechanism using this method is
  handles SELECT from views. The two methods should not clash.

  @param[in,out]  thd     thread handler

  @pre This method can be called only if there is an error.
*/

void TABLE_LIST::hide_view_error(THD *thd)
{
  if (thd->killed || thd->get_internal_handler())
    return;
  /* Hide "Unknown column" or "Unknown function" error */
  DBUG_ASSERT(thd->is_error());

  if (thd->stmt_da->sql_errno() == ER_BAD_FIELD_ERROR ||
      thd->stmt_da->sql_errno() == ER_SP_DOES_NOT_EXIST ||
      thd->stmt_da->sql_errno() == ER_FUNC_INEXISTENT_NAME_COLLISION ||
      thd->stmt_da->sql_errno() == ER_PROCACCESS_DENIED_ERROR ||
      thd->stmt_da->sql_errno() == ER_COLUMNACCESS_DENIED_ERROR ||
      thd->stmt_da->sql_errno() == ER_TABLEACCESS_DENIED_ERROR ||
      thd->stmt_da->sql_errno() == ER_TABLE_NOT_LOCKED ||
      thd->stmt_da->sql_errno() == ER_NO_SUCH_TABLE)
  {
    TABLE_LIST *top= top_table();
    thd->clear_error();
    my_error(ER_VIEW_INVALID, MYF(0), top->view_db.str, top->view_name.str);
  }
  else if (thd->stmt_da->sql_errno() == ER_NO_DEFAULT_FOR_FIELD)
  {
    TABLE_LIST *top= top_table();
    thd->clear_error();
    // TODO: make correct error message
    my_error(ER_NO_DEFAULT_FOR_VIEW_FIELD, MYF(0),
             top->view_db.str, top->view_name.str);
  }
}


/*
  Find underlying base tables (TABLE_LIST) which represent given
  table_to_find (TABLE)

  SYNOPSIS
    TABLE_LIST::find_underlying_table()
    table_to_find table to find

  RETURN
    0  table is not found
    found table reference
*/

TABLE_LIST *TABLE_LIST::find_underlying_table(TABLE *table_to_find)
{
  /* is this real table and table which we are looking for? */
  if (table == table_to_find && view == 0)
    return this;
  if (!view)
    return 0;

  for (TABLE_LIST *tbl= view->select_lex.get_table_list();
       tbl;
       tbl= tbl->next_local)
  {
    TABLE_LIST *result;
    if ((result= tbl->find_underlying_table(table_to_find)))
      return result;
  }
  return 0;
}

/*
  cleanup items belonged to view fields translation table

  SYNOPSIS
    TABLE_LIST::cleanup_items()
*/

void TABLE_LIST::cleanup_items()
{
  if (!field_translation)
    return;

  for (Field_translator *transl= field_translation;
       transl < field_translation_end;
       transl++)
    transl->item->walk(&Item::cleanup_processor, 0, 0);
}


/*
  check CHECK OPTION condition

  SYNOPSIS
    TABLE_LIST::view_check_option()
    ignore_failure ignore check option fail

  RETURN
    VIEW_CHECK_OK     OK
    VIEW_CHECK_ERROR  FAILED
    VIEW_CHECK_SKIP   FAILED, but continue
*/

int TABLE_LIST::view_check_option(THD *thd, bool ignore_failure)
{
  if (check_option && check_option->val_int() == 0)
  {
    TABLE_LIST *main_view= top_table();
    if (ignore_failure)
    {
      push_warning_printf(thd, MYSQL_ERROR::WARN_LEVEL_WARN,
                          ER_VIEW_CHECK_FAILED, ER(ER_VIEW_CHECK_FAILED),
                          main_view->view_db.str, main_view->view_name.str);
      return(VIEW_CHECK_SKIP);
    }
    my_error(ER_VIEW_CHECK_FAILED, MYF(0), main_view->view_db.str,
             main_view->view_name.str);
    return(VIEW_CHECK_ERROR);
  }
  return(VIEW_CHECK_OK);
}


/*
  Find table in underlying tables by mask and check that only this
  table belong to given mask

  SYNOPSIS
    TABLE_LIST::check_single_table()
    table_arg	reference on variable where to store found table
		(should be 0 on call, to find table, or point to table for
		unique test)
    map         bit mask of tables
    view_arg    view for which we are looking table

  RETURN
    FALSE table not found or found only one
    TRUE  found several tables
*/

bool TABLE_LIST::check_single_table(TABLE_LIST **table_arg,
                                       table_map map,
                                       TABLE_LIST *view_arg)
{
  if (!select_lex)
    return FALSE;
  DBUG_ASSERT(is_merged_derived());
  for (TABLE_LIST *tbl= get_single_select()->get_table_list();
       tbl;
       tbl= tbl->next_local)
  {
    /*
      Merged view has also temporary table attached (in 5.2 if it has table
      then it was real table), so we have filter such temporary tables out
      by checking that it is not merged view
    */
    if (tbl->table &&
        !(tbl->is_view() &&
          tbl->is_merged_derived()))
    {
      if (tbl->table->map & map)
      {
	if (*table_arg)
	  return TRUE;
        *table_arg= tbl;
        tbl->check_option= view_arg->check_option;
      }
    }
    else if (tbl->check_single_table(table_arg, map, view_arg))
      return TRUE;
  }
  return FALSE;
}


/*
  Set insert_values buffer

  SYNOPSIS
    set_insert_values()
    mem_root   memory pool for allocating

  RETURN
    FALSE - OK
    TRUE  - out of memory
*/

bool TABLE_LIST::set_insert_values(MEM_ROOT *mem_root)
{
  if (table)
  {
    if (!table->insert_values &&
        !(table->insert_values= (uchar *)alloc_root(mem_root,
                                                   table->s->rec_buff_length)))
      return TRUE;
  }
  else
  {
    DBUG_ASSERT(is_view_or_derived() && is_merged_derived());
    for (TABLE_LIST *tbl= (TABLE_LIST*)view->select_lex.table_list.first;
         tbl;
         tbl= tbl->next_local)
      if (tbl->set_insert_values(mem_root))
        return TRUE;
  }
  return FALSE;
}


/*
  Test if this is a leaf with respect to name resolution.

  SYNOPSIS
    TABLE_LIST::is_leaf_for_name_resolution()

  DESCRIPTION
    A table reference is a leaf with respect to name resolution if
    it is either a leaf node in a nested join tree (table, view,
    schema table, subquery), or an inner node that represents a
    NATURAL/USING join, or a nested join with materialized join
    columns.

  RETURN
    TRUE if a leaf, FALSE otherwise.
*/
bool TABLE_LIST::is_leaf_for_name_resolution()
{
  return (is_merged_derived() || is_natural_join || is_join_columns_complete ||
          !nested_join);
}


/*
  Retrieve the first (left-most) leaf in a nested join tree with
  respect to name resolution.

  SYNOPSIS
    TABLE_LIST::first_leaf_for_name_resolution()

  DESCRIPTION
    Given that 'this' is a nested table reference, recursively walk
    down the left-most children of 'this' until we reach a leaf
    table reference with respect to name resolution.

  IMPLEMENTATION
    The left-most child of a nested table reference is the last element
    in the list of children because the children are inserted in
    reverse order.

  RETURN
    If 'this' is a nested table reference - the left-most child of
      the tree rooted in 'this',
    else return 'this'
*/

TABLE_LIST *TABLE_LIST::first_leaf_for_name_resolution()
{
  TABLE_LIST *cur_table_ref;
  NESTED_JOIN *cur_nested_join;
  LINT_INIT(cur_table_ref);

  if (is_leaf_for_name_resolution())
    return this;
  DBUG_ASSERT(nested_join);

  for (cur_nested_join= nested_join;
       cur_nested_join;
       cur_nested_join= cur_table_ref->nested_join)
  {
    List_iterator_fast<TABLE_LIST> it(cur_nested_join->join_list);
    cur_table_ref= it++;
    /*
      If the current nested join is a RIGHT JOIN, the operands in
      'join_list' are in reverse order, thus the first operand is
      already at the front of the list. Otherwise the first operand
      is in the end of the list of join operands.
    */
    if (!(cur_table_ref->outer_join & JOIN_TYPE_RIGHT))
    {
      TABLE_LIST *next;
      while ((next= it++))
        cur_table_ref= next;
    }
    if (cur_table_ref->is_leaf_for_name_resolution())
      break;
  }
  return cur_table_ref;
}


/*
  Retrieve the last (right-most) leaf in a nested join tree with
  respect to name resolution.

  SYNOPSIS
    TABLE_LIST::last_leaf_for_name_resolution()

  DESCRIPTION
    Given that 'this' is a nested table reference, recursively walk
    down the right-most children of 'this' until we reach a leaf
    table reference with respect to name resolution.

  IMPLEMENTATION
    The right-most child of a nested table reference is the first
    element in the list of children because the children are inserted
    in reverse order.

  RETURN
    - If 'this' is a nested table reference - the right-most child of
      the tree rooted in 'this',
    - else - 'this'
*/

TABLE_LIST *TABLE_LIST::last_leaf_for_name_resolution()
{
  TABLE_LIST *cur_table_ref= this;
  NESTED_JOIN *cur_nested_join;

  if (is_leaf_for_name_resolution())
    return this;
  DBUG_ASSERT(nested_join);

  for (cur_nested_join= nested_join;
       cur_nested_join;
       cur_nested_join= cur_table_ref->nested_join)
  {
    cur_table_ref= cur_nested_join->join_list.head();
    /*
      If the current nested is a RIGHT JOIN, the operands in
      'join_list' are in reverse order, thus the last operand is in the
      end of the list.
    */
    if ((cur_table_ref->outer_join & JOIN_TYPE_RIGHT))
    {
      List_iterator_fast<TABLE_LIST> it(cur_nested_join->join_list);
      TABLE_LIST *next;
      cur_table_ref= it++;
      while ((next= it++))
        cur_table_ref= next;
    }
    if (cur_table_ref->is_leaf_for_name_resolution())
      break;
  }
  return cur_table_ref;
}


/*
  Register access mode which we need for underlying tables

  SYNOPSIS
    register_want_access()
    want_access          Acess which we require
*/

void TABLE_LIST::register_want_access(ulong want_access)
{
  /* Remove SHOW_VIEW_ACL, because it will be checked during making view */
  want_access&= ~SHOW_VIEW_ACL;
  if (belong_to_view)
  {
    grant.want_privilege= want_access;
    if (table)
      table->grant.want_privilege= want_access;
  }
  if (!view)
    return;
  for (TABLE_LIST *tbl= view->select_lex.get_table_list();
       tbl;
       tbl= tbl->next_local)
    tbl->register_want_access(want_access);
}


/*
  Load security context information for this view

  SYNOPSIS
    TABLE_LIST::prepare_view_security_context()
    thd                  [in] thread handler

  RETURN
    FALSE  OK
    TRUE   Error
*/

#ifndef NO_EMBEDDED_ACCESS_CHECKS
bool TABLE_LIST::prepare_view_security_context(THD *thd)
{
  DBUG_ENTER("TABLE_LIST::prepare_view_security_context");
  DBUG_PRINT("enter", ("table: %s", alias));

  DBUG_ASSERT(!prelocking_placeholder && view);
  if (view_suid)
  {
    DBUG_PRINT("info", ("This table is suid view => load contest"));
    DBUG_ASSERT(view && view_sctx);
    if (acl_getroot(view_sctx, definer.user.str, definer.host.str,
                                definer.host.str, thd->db))
    {
      if ((thd->lex->sql_command == SQLCOM_SHOW_CREATE) ||
          (thd->lex->sql_command == SQLCOM_SHOW_FIELDS))
      {
        push_warning_printf(thd, MYSQL_ERROR::WARN_LEVEL_NOTE, 
                            ER_NO_SUCH_USER, 
                            ER(ER_NO_SUCH_USER),
                            definer.user.str, definer.host.str);
      }
      else
      {
        if (thd->security_ctx->master_access & SUPER_ACL)
        {
          my_error(ER_NO_SUCH_USER, MYF(0), definer.user.str, definer.host.str);

        }
        else
        {
          if (thd->password == 2)
            my_error(ER_ACCESS_DENIED_NO_PASSWORD_ERROR, MYF(0),
                     thd->security_ctx->priv_user,
                     thd->security_ctx->priv_host);
          else
            my_error(ER_ACCESS_DENIED_ERROR, MYF(0),
                     thd->security_ctx->priv_user,
                     thd->security_ctx->priv_host,
                     (thd->password ?  ER(ER_YES) : ER(ER_NO)));
        }
        DBUG_RETURN(TRUE);
      }
    }
  }
  DBUG_RETURN(FALSE);
}
#endif


/*
  Find security context of current view

  SYNOPSIS
    TABLE_LIST::find_view_security_context()
    thd                  [in] thread handler

*/

#ifndef NO_EMBEDDED_ACCESS_CHECKS
Security_context *TABLE_LIST::find_view_security_context(THD *thd)
{
  Security_context *sctx;
  TABLE_LIST *upper_view= this;
  DBUG_ENTER("TABLE_LIST::find_view_security_context");

  DBUG_ASSERT(view);
  while (upper_view && !upper_view->view_suid)
  {
    DBUG_ASSERT(!upper_view->prelocking_placeholder);
    upper_view= upper_view->referencing_view;
  }
  if (upper_view)
  {
    DBUG_PRINT("info", ("Securety context of view %s will be used",
                        upper_view->alias));
    sctx= upper_view->view_sctx;
    DBUG_ASSERT(sctx);
  }
  else
  {
    DBUG_PRINT("info", ("Current global context will be used"));
    sctx= thd->security_ctx;
  }
  DBUG_RETURN(sctx);
}
#endif


/*
  Prepare security context and load underlying tables priveleges for view

  SYNOPSIS
    TABLE_LIST::prepare_security()
    thd                  [in] thread handler

  RETURN
    FALSE  OK
    TRUE   Error
*/

bool TABLE_LIST::prepare_security(THD *thd)
{
  List_iterator_fast<TABLE_LIST> tb(*view_tables);
  TABLE_LIST *tbl;
  DBUG_ENTER("TABLE_LIST::prepare_security");
#ifndef NO_EMBEDDED_ACCESS_CHECKS
  Security_context *save_security_ctx= thd->security_ctx;

  DBUG_ASSERT(!prelocking_placeholder);
  if (prepare_view_security_context(thd))
    DBUG_RETURN(TRUE);
  thd->security_ctx= find_view_security_context(thd);
  while ((tbl= tb++))
  {
    DBUG_ASSERT(tbl->referencing_view);
    char *local_db, *local_table_name;
    if (tbl->view)
    {
      local_db= tbl->view_db.str;
      local_table_name= tbl->view_name.str;
    }
    else
    {
      local_db= tbl->db;
      local_table_name= tbl->table_name;
    }
    fill_effective_table_privileges(thd, &tbl->grant, local_db,
                                    local_table_name);
    if (tbl->table)
      tbl->table->grant= grant;
  }
  thd->security_ctx= save_security_ctx;
#else
  while ((tbl= tb++))
    tbl->grant.privilege= ~NO_ACCESS;
#endif
  DBUG_RETURN(FALSE);
}

#ifndef DBUG_OFF
void TABLE_LIST::set_check_merged()
{
  DBUG_ASSERT(derived);
  /*
    It is not simple to check all, but at least this should be checked:
    this select is not excluded or the exclusion came from above.
  */
  DBUG_ASSERT(!derived->first_select()->exclude_from_table_unique_test ||
              derived->outer_select()->
              exclude_from_table_unique_test);
}
#endif

void TABLE_LIST::set_check_materialized()
{
  DBUG_ASSERT(derived);
  if (!derived->first_select()->exclude_from_table_unique_test)
    derived->set_unique_exclude();
  else
  {
    /*
      The subtree should be already excluded
    */
    DBUG_ASSERT(!derived->first_select()->first_inner_unit() ||
                derived->first_select()->first_inner_unit()->first_select()->
                exclude_from_table_unique_test);
  }
}

TABLE *TABLE_LIST::get_real_join_table()
{
  TABLE_LIST *tbl= this;
  while (tbl->table == NULL || tbl->table->reginfo.join_tab == NULL)
  {
    if (tbl->view == NULL && tbl->derived == NULL)
      break;
    /* we do not support merging of union yet */
    DBUG_ASSERT(tbl->view == NULL ||
               tbl->view->select_lex.next_select() == NULL);
    DBUG_ASSERT(tbl->derived == NULL ||
               tbl->derived->first_select()->next_select() == NULL);

    {
      List_iterator_fast<TABLE_LIST> ti;
      {
        List_iterator_fast<TABLE_LIST>
          ti(tbl->view != NULL ?
             tbl->view->select_lex.top_join_list :
             tbl->derived->first_select()->top_join_list);
        for (;;)
        {
          tbl= NULL;
          /*
            Find left table in outer join on this level
            (the list is reverted).
          */
          for (TABLE_LIST *t= ti++; t; t= ti++)
            tbl= t;
          if (!tbl)
            return NULL; // view/derived with no tables
          if (!tbl->nested_join)
            break;
          /* go deeper if we've found nested join */
          ti= tbl->nested_join->join_list;
        }
      }
    }
  }

  return tbl->table;
}


Natural_join_column::Natural_join_column(Field_translator *field_param,
                                         TABLE_LIST *tab)
{
  DBUG_ASSERT(tab->field_translation);
  view_field= field_param;
  table_field= NULL;
  table_ref= tab;
  is_common= FALSE;
}


Natural_join_column::Natural_join_column(Item_field *field_param,
                                         TABLE_LIST *tab)
{
  DBUG_ASSERT(tab->table == field_param->field->table);
  table_field= field_param;
  view_field= NULL;
  table_ref= tab;
  is_common= FALSE;
}


const char *Natural_join_column::name()
{
  if (view_field)
  {
    DBUG_ASSERT(table_field == NULL);
    return view_field->name;
  }

  return table_field->field_name;
}


Item *Natural_join_column::create_item(THD *thd)
{
  if (view_field)
  {
    DBUG_ASSERT(table_field == NULL);
    return create_view_field(thd, table_ref, &view_field->item,
                             view_field->name);
  }
  return table_field;
}


Field *Natural_join_column::field()
{
  if (view_field)
  {
    DBUG_ASSERT(table_field == NULL);
    return NULL;
  }
  return table_field->field;
}


const char *Natural_join_column::table_name()
{
  DBUG_ASSERT(table_ref);
  return table_ref->alias;
}


const char *Natural_join_column::db_name()
{
  if (view_field)
    return table_ref->view_db.str;

  /*
    Test that TABLE_LIST::db is the same as TABLE_SHARE::db to
    ensure consistency. An exception are I_S schema tables, which
    are inconsistent in this respect.
  */
  DBUG_ASSERT(!strcmp(table_ref->db,
                      table_ref->table->s->db.str) ||
              (table_ref->schema_table &&
               is_infoschema_db(table_ref->table->s->db.str,
                                table_ref->table->s->db.length)) ||
               table_ref->is_materialized_derived());
  return table_ref->db;
}


GRANT_INFO *Natural_join_column::grant()
{
/*  if (view_field)
    return &(table_ref->grant);
  return &(table_ref->table->grant);*/
  /*
    Have to check algorithm because merged derived also has
    field_translation.
  */
//if (table_ref->effective_algorithm == DTYPE_ALGORITHM_MERGE)
  if (table_ref->is_merged_derived())
    return &(table_ref->grant);
  return &(table_ref->table->grant);
}


void Field_iterator_view::set(TABLE_LIST *table)
{
  DBUG_ASSERT(table->field_translation);
  view= table;
  ptr= table->field_translation;
  array_end= table->field_translation_end;
}


const char *Field_iterator_table::name()
{
  return (*ptr)->field_name;
}


Item *Field_iterator_table::create_item(THD *thd)
{
  SELECT_LEX *select= thd->lex->current_select;

  Item_field *item= new Item_field(thd, &select->context, *ptr);
  if (item && thd->variables.sql_mode & MODE_ONLY_FULL_GROUP_BY &&
      !thd->lex->in_sum_func && select->cur_pos_in_select_list != UNDEF_POS)
  {
    select->non_agg_fields.push_back(item);
    item->marker= select->cur_pos_in_select_list;
    select->set_non_agg_field_used(true);
  }
  return item;
}


const char *Field_iterator_view::name()
{
  return ptr->name;
}


Item *Field_iterator_view::create_item(THD *thd)
{
  return create_view_field(thd, view, &ptr->item, ptr->name);
}

Item *create_view_field(THD *thd, TABLE_LIST *view, Item **field_ref,
                        const char *name)
{
  bool save_wrapper= thd->lex->select_lex.no_wrap_view_item;
  Item *field= *field_ref;
  DBUG_ENTER("create_view_field");

  if (view->schema_table_reformed)
  {
    /*
      Translation table items are always Item_fields and already fixed
      ('mysql_schema_table' function). So we can return directly the
      field. This case happens only for 'show & where' commands.
    */
    DBUG_ASSERT(field && field->fixed);
    DBUG_RETURN(field);
  }

  DBUG_ASSERT(field);
  thd->lex->current_select->no_wrap_view_item= TRUE;
  if (!field->fixed)
  {
    if (field->fix_fields(thd, field_ref))
    {
      thd->lex->current_select->no_wrap_view_item= save_wrapper;
      DBUG_RETURN(0);
    }
    field= *field_ref;
  }
  thd->lex->current_select->no_wrap_view_item= save_wrapper;
  if (save_wrapper)
  {
    DBUG_RETURN(field);
  }
  Item *item= new Item_direct_view_ref(&view->view->select_lex.context,
                                       field_ref, view->alias,
                                       name, view);
  /*
    Force creation of nullable item for the result tmp table for outer joined
    views/derived tables.
  */
  if (view->table && view->table->maybe_null)
    item->maybe_null= TRUE;
  /* Save item in case we will need to fall back to materialization. */
  view->used_items.push_front(item);
  DBUG_RETURN(item);
}


void Field_iterator_natural_join::set(TABLE_LIST *table_ref)
{
  DBUG_ASSERT(table_ref->join_columns);
  column_ref_it.init(*(table_ref->join_columns));
  cur_column_ref= column_ref_it++;
}


void Field_iterator_natural_join::next()
{
  cur_column_ref= column_ref_it++;
  DBUG_ASSERT(!cur_column_ref || ! cur_column_ref->table_field ||
              cur_column_ref->table_ref->table ==
              cur_column_ref->table_field->field->table);
}


void Field_iterator_table_ref::set_field_iterator()
{
  DBUG_ENTER("Field_iterator_table_ref::set_field_iterator");
  /*
    If the table reference we are iterating over is a natural join, or it is
    an operand of a natural join, and TABLE_LIST::join_columns contains all
    the columns of the join operand, then we pick the columns from
    TABLE_LIST::join_columns, instead of the  orginial container of the
    columns of the join operator.
  */
  if (table_ref->is_join_columns_complete)
  {
    /* Necesary, but insufficient conditions. */
    DBUG_ASSERT(table_ref->is_natural_join ||
                table_ref->nested_join ||
                (table_ref->join_columns &&
                 /* This is a merge view. */
                 ((table_ref->field_translation &&
                   table_ref->join_columns->elements ==
                   (ulong)(table_ref->field_translation_end -
                           table_ref->field_translation)) ||
                  /* This is stored table or a tmptable view. */
                  (!table_ref->field_translation &&
                   table_ref->join_columns->elements ==
                   table_ref->table->s->fields))));
    field_it= &natural_join_it;
    DBUG_PRINT("info",("field_it for '%s' is Field_iterator_natural_join",
                       table_ref->alias));
  }
  /* This is a merge view, so use field_translation. */
  else if (table_ref->field_translation)
  {
    DBUG_ASSERT(table_ref->is_merged_derived());
    field_it= &view_field_it;
    DBUG_PRINT("info", ("field_it for '%s' is Field_iterator_view",
                        table_ref->alias));
  }
  /* This is a base table or stored view. */
  else
  {
    DBUG_ASSERT(table_ref->table || table_ref->view);
    field_it= &table_field_it;
    DBUG_PRINT("info", ("field_it for '%s' is Field_iterator_table",
                        table_ref->alias));
  }
  field_it->set(table_ref);
  DBUG_VOID_RETURN;
}


void Field_iterator_table_ref::set(TABLE_LIST *table)
{
  DBUG_ASSERT(table);
  first_leaf= table->first_leaf_for_name_resolution();
  last_leaf=  table->last_leaf_for_name_resolution();
  DBUG_ASSERT(first_leaf && last_leaf);
  table_ref= first_leaf;
  set_field_iterator();
}


void Field_iterator_table_ref::next()
{
  /* Move to the next field in the current table reference. */
  field_it->next();
  /*
    If all fields of the current table reference are exhausted, move to
    the next leaf table reference.
  */
  if (field_it->end_of_fields() && table_ref != last_leaf)
  {
    table_ref= table_ref->next_name_resolution_table;
    DBUG_ASSERT(table_ref);
    set_field_iterator();
  }
}


const char *Field_iterator_table_ref::get_table_name()
{
  if (table_ref->view)
    return table_ref->view_name.str;
  else if (table_ref->is_natural_join)
    return natural_join_it.column_ref()->table_name();

  DBUG_ASSERT(!strcmp(table_ref->table_name,
                      table_ref->table->s->table_name.str));
  return table_ref->table_name;
}


const char *Field_iterator_table_ref::get_db_name()
{
  if (table_ref->view)
    return table_ref->view_db.str;
  else if (table_ref->is_natural_join)
    return natural_join_it.column_ref()->db_name();

  /*
    Test that TABLE_LIST::db is the same as TABLE_SHARE::db to
    ensure consistency. An exception are I_S schema tables, which
    are inconsistent in this respect.
  */
  DBUG_ASSERT(!strcmp(table_ref->db, table_ref->table->s->db.str) ||
              (table_ref->schema_table &&
               is_infoschema_db(table_ref->table->s->db.str,
                                table_ref->table->s->db.length)));

  return table_ref->db;
}


GRANT_INFO *Field_iterator_table_ref::grant()
{
  if (table_ref->view)
    return &(table_ref->grant);
  else if (table_ref->is_natural_join)
    return natural_join_it.column_ref()->grant();
  return &(table_ref->table->grant);
}


/*
  Create new or return existing column reference to a column of a
  natural/using join.

  SYNOPSIS
    Field_iterator_table_ref::get_or_create_column_ref()
    parent_table_ref  the parent table reference over which the
                      iterator is iterating

  DESCRIPTION
    Create a new natural join column for the current field of the
    iterator if no such column was created, or return an already
    created natural join column. The former happens for base tables or
    views, and the latter for natural/using joins. If a new field is
    created, then the field is added to 'parent_table_ref' if it is
    given, or to the original table referene of the field if
    parent_table_ref == NULL.

  NOTES
    This method is designed so that when a Field_iterator_table_ref
    walks through the fields of a table reference, all its fields
    are created and stored as follows:
    - If the table reference being iterated is a stored table, view or
      natural/using join, store all natural join columns in a list
      attached to that table reference.
    - If the table reference being iterated is a nested join that is
      not natural/using join, then do not materialize its result
      fields. This is OK because for such table references
      Field_iterator_table_ref iterates over the fields of the nested
      table references (recursively). In this way we avoid the storage
      of unnecessay copies of result columns of nested joins.

  RETURN
    #     Pointer to a column of a natural join (or its operand)
    NULL  No memory to allocate the column
*/

Natural_join_column *
Field_iterator_table_ref::get_or_create_column_ref(THD *thd, TABLE_LIST *parent_table_ref)
{
  Natural_join_column *nj_col;
  bool is_created= TRUE;
  uint field_count;
  TABLE_LIST *add_table_ref= parent_table_ref ?
                             parent_table_ref : table_ref;
  LINT_INIT(field_count);

  if (field_it == &table_field_it)
  {
    /* The field belongs to a stored table. */
    Field *tmp_field= table_field_it.field();
    Item_field *tmp_item=
      new Item_field(thd, &thd->lex->current_select->context, tmp_field);
    if (!tmp_item)
      return NULL;
    nj_col= new Natural_join_column(tmp_item, table_ref);
    field_count= table_ref->table->s->fields;
  }
  else if (field_it == &view_field_it)
  {
    /* The field belongs to a merge view or information schema table. */
    Field_translator *translated_field= view_field_it.field_translator();
    nj_col= new Natural_join_column(translated_field, table_ref);
    field_count= table_ref->field_translation_end -
                 table_ref->field_translation;
  }
  else
  {
    /*
      The field belongs to a NATURAL join, therefore the column reference was
      already created via one of the two constructor calls above. In this case
      we just return the already created column reference.
    */
    DBUG_ASSERT(table_ref->is_join_columns_complete);
    is_created= FALSE;
    nj_col= natural_join_it.column_ref();
    DBUG_ASSERT(nj_col);
  }
  DBUG_ASSERT(!nj_col->table_field ||
              nj_col->table_ref->table == nj_col->table_field->field->table);

  /*
    If the natural join column was just created add it to the list of
    natural join columns of either 'parent_table_ref' or to the table
    reference that directly contains the original field.
  */
  if (is_created)
  {
    /* Make sure not all columns were materialized. */
    DBUG_ASSERT(!add_table_ref->is_join_columns_complete);
    if (!add_table_ref->join_columns)
    {
      /* Create a list of natural join columns on demand. */
      if (!(add_table_ref->join_columns= new List<Natural_join_column>))
        return NULL;
      add_table_ref->is_join_columns_complete= FALSE;
    }
    add_table_ref->join_columns->push_back(nj_col);
    /*
      If new fields are added to their original table reference, mark if
      all fields were added. We do it here as the caller has no easy way
      of knowing when to do it.
      If the fields are being added to parent_table_ref, then the caller
      must take care to mark when all fields are created/added.
    */
    if (!parent_table_ref &&
        add_table_ref->join_columns->elements == field_count)
      add_table_ref->is_join_columns_complete= TRUE;
  }

  return nj_col;
}


/*
  Return an existing reference to a column of a natural/using join.

  SYNOPSIS
    Field_iterator_table_ref::get_natural_column_ref()

  DESCRIPTION
    The method should be called in contexts where it is expected that
    all natural join columns are already created, and that the column
    being retrieved is a Natural_join_column.

  RETURN
    #     Pointer to a column of a natural join (or its operand)
    NULL  No memory to allocate the column
*/

Natural_join_column *
Field_iterator_table_ref::get_natural_column_ref()
{
  Natural_join_column *nj_col;

  DBUG_ASSERT(field_it == &natural_join_it);
  /*
    The field belongs to a NATURAL join, therefore the column reference was
    already created via one of the two constructor calls above. In this case
    we just return the already created column reference.
  */
  nj_col= natural_join_it.column_ref();
  DBUG_ASSERT(nj_col &&
              (!nj_col->table_field ||
               nj_col->table_ref->table == nj_col->table_field->field->table));
  return nj_col;
}

/*****************************************************************************
  Functions to handle column usage bitmaps (read_set, write_set etc...)
*****************************************************************************/

/* Reset all columns bitmaps */

void TABLE::clear_column_bitmaps()
{
  /*
    Reset column read/write usage. It's identical to:
    bitmap_clear_all(&table->def_read_set);
    bitmap_clear_all(&table->def_write_set);
    bitmap_clear_all(&table->def_vcol_set);
  */
  bzero((char*) def_read_set.bitmap, s->column_bitmap_size*3);
  column_bitmaps_set(&def_read_set, &def_write_set, &def_vcol_set);
}


/*
  Tell handler we are going to call position() and rnd_pos() later.
  
  NOTES:
  This is needed for handlers that uses the primary key to find the
  row. In this case we have to extend the read bitmap with the primary
  key fields.
*/

void TABLE::prepare_for_position()
{
  DBUG_ENTER("TABLE::prepare_for_position");

  if ((file->ha_table_flags() & HA_PRIMARY_KEY_IN_READ_INDEX) &&
      s->primary_key < MAX_KEY)
  {
    mark_columns_used_by_index_no_reset(s->primary_key, read_set);
    /* signal change */
    file->column_bitmaps_signal();
  }
  DBUG_VOID_RETURN;
}


/*
  Mark that only fields from one key is used

  NOTE:
    This changes the bitmap to use the tmp bitmap
    After this, you can't access any other columns in the table until
    bitmaps are reset, for example with TABLE::clear_column_bitmaps()
    or TABLE::restore_column_maps_after_mark_index()
*/

void TABLE::mark_columns_used_by_index(uint index)
{
  MY_BITMAP *bitmap= &tmp_set;
  DBUG_ENTER("TABLE::mark_columns_used_by_index");

  enable_keyread();
  bitmap_clear_all(bitmap);
  mark_columns_used_by_index_no_reset(index, bitmap);
  column_bitmaps_set(bitmap, bitmap);
  DBUG_VOID_RETURN;
}


/*
  Add fields used by a specified index to the table's read_set.

  NOTE:
    The original state can be restored with
    restore_column_maps_after_mark_index().
*/

void TABLE::add_read_columns_used_by_index(uint index)
{
  MY_BITMAP *bitmap= &tmp_set;
  DBUG_ENTER("TABLE::add_read_columns_used_by_index");

  enable_keyread();
  bitmap_copy(bitmap, read_set);
  mark_columns_used_by_index_no_reset(index, bitmap);
  column_bitmaps_set(bitmap, write_set);
  DBUG_VOID_RETURN;
}


/*
  Restore to use normal column maps after key read

  NOTES
    This reverse the change done by mark_columns_used_by_index

  WARNING
    For this to work, one must have the normal table maps in place
    when calling mark_columns_used_by_index
*/

void TABLE::restore_column_maps_after_mark_index()
{
  DBUG_ENTER("TABLE::restore_column_maps_after_mark_index");

  disable_keyread();
  default_column_bitmaps();
  file->column_bitmaps_signal();
  DBUG_VOID_RETURN;
}


/*
  mark columns used by key, but don't reset other fields
*/

void TABLE::mark_columns_used_by_index_no_reset(uint index,
                                                   MY_BITMAP *bitmap)
{
  KEY_PART_INFO *key_part= key_info[index].key_part;
  KEY_PART_INFO *key_part_end= (key_part +
                                key_info[index].key_parts);
  for (;key_part != key_part_end; key_part++)
  {
    bitmap_set_bit(bitmap, key_part->fieldnr-1);
    if (key_part->field->vcol_info &&
        key_part->field->vcol_info->expr_item)
      key_part->field->vcol_info->
               expr_item->walk(&Item::register_field_in_bitmap, 
                               1, (uchar *) bitmap);
  }
}


/*
  Mark auto-increment fields as used fields in both read and write maps

  NOTES
    This is needed in insert & update as the auto-increment field is
    always set and sometimes read.
*/

void TABLE::mark_auto_increment_column()
{
  DBUG_ASSERT(found_next_number_field);
  /*
    We must set bit in read set as update_auto_increment() is using the
    store() to check overflow of auto_increment values
  */
  bitmap_set_bit(read_set, found_next_number_field->field_index);
  bitmap_set_bit(write_set, found_next_number_field->field_index);
  if (s->next_number_keypart)
    mark_columns_used_by_index_no_reset(s->next_number_index, read_set);
  file->column_bitmaps_signal();
}


/*
  Mark columns needed for doing an delete of a row

  DESCRIPTON
    Some table engines don't have a cursor on the retrieve rows
    so they need either to use the primary key or all columns to
    be able to delete a row.

    If the engine needs this, the function works as follows:
    - If primary key exits, mark the primary key columns to be read.
    - If not, mark all columns to be read

    If the engine has HA_REQUIRES_KEY_COLUMNS_FOR_DELETE, we will
    mark all key columns as 'to-be-read'. This allows the engine to
    loop over the given record to find all keys and doesn't have to
    retrieve the row again.
*/

void TABLE::mark_columns_needed_for_delete()
{
  if (triggers)
    triggers->mark_fields_used(TRG_EVENT_DELETE);
  if (file->ha_table_flags() & HA_REQUIRES_KEY_COLUMNS_FOR_DELETE)
  {
    Field **reg_field;
    for (reg_field= field ; *reg_field ; reg_field++)
    {
      if ((*reg_field)->flags & PART_KEY_FLAG)
        bitmap_set_bit(read_set, (*reg_field)->field_index);
    }
    file->column_bitmaps_signal();
  }
  if (file->ha_table_flags() & HA_PRIMARY_KEY_REQUIRED_FOR_DELETE)
  {
    /*
      If the handler has no cursor capabilites, we have to read either
      the primary key, the hidden primary key or all columns to be
      able to do an delete
    */
    if (s->primary_key == MAX_KEY)
      file->use_hidden_primary_key();
    else
    {
      mark_columns_used_by_index_no_reset(s->primary_key, read_set);
      file->column_bitmaps_signal();
    }
  }
}


/*
  Mark columns needed for doing an update of a row

  DESCRIPTON
    Some engines needs to have all columns in an update (to be able to
    build a complete row). If this is the case, we mark all not
    updated columns to be read.

    If this is no the case, we do like in the delete case and mark
    if neeed, either the primary key column or all columns to be read.
    (see mark_columns_needed_for_delete() for details)

    If the engine has HA_REQUIRES_KEY_COLUMNS_FOR_DELETE, we will
    mark all USED key columns as 'to-be-read'. This allows the engine to
    loop over the given record to find all changed keys and doesn't have to
    retrieve the row again.
*/

void TABLE::mark_columns_needed_for_update()
{
  DBUG_ENTER("mark_columns_needed_for_update");
  if (triggers)
    triggers->mark_fields_used(TRG_EVENT_UPDATE);
  if (file->ha_table_flags() & HA_REQUIRES_KEY_COLUMNS_FOR_DELETE)
  {
    /* Mark all used key columns for read */
    Field **reg_field;
    for (reg_field= field ; *reg_field ; reg_field++)
    {
      /* Merge keys is all keys that had a column refered to in the query */
      if (merge_keys.is_overlapping((*reg_field)->part_of_key))
        bitmap_set_bit(read_set, (*reg_field)->field_index);
    }
    file->column_bitmaps_signal();
  }
  if (file->ha_table_flags() & HA_PRIMARY_KEY_REQUIRED_FOR_DELETE)
  {
    /*
      If the handler has no cursor capabilites, we have to read either
      the primary key, the hidden primary key or all columns to be
      able to do an update
    */
    if (s->primary_key == MAX_KEY)
      file->use_hidden_primary_key();
    else
    {
      mark_columns_used_by_index_no_reset(s->primary_key, read_set);
      file->column_bitmaps_signal();
    }
  }
  /* Mark all virtual columns needed for update */
  mark_virtual_columns_for_write(FALSE);
  DBUG_VOID_RETURN;
}


/*
  Mark columns the handler needs for doing an insert

  For now, this is used to mark fields used by the trigger
  as changed.
*/

void TABLE::mark_columns_needed_for_insert()
{
  if (triggers)
  {
    /*
      We don't need to mark columns which are used by ON DELETE and
      ON UPDATE triggers, which may be invoked in case of REPLACE or
      INSERT ... ON DUPLICATE KEY UPDATE, since before doing actual
      row replacement or update write_record() will mark all table
      fields as used.
    */
    triggers->mark_fields_used(TRG_EVENT_INSERT);
  }
  if (found_next_number_field)
    mark_auto_increment_column();
  /* Mark virtual columns for insert */
  mark_virtual_columns_for_write(TRUE);
}


/*
   @brief Mark a column as virtual used by the query

   @param field           the field for the column to be marked

   @details
     The function marks the column for 'field' as virtual (computed)
     in the bitmap vcol_set.
     If the column is marked for the first time the expression to compute
     the column is traversed and all columns that are occurred there are
     marked in the read_set of the table.

   @retval
     TRUE       if column is marked for the first time
   @retval
     FALSE      otherwise
*/

bool TABLE::mark_virtual_col(Field *field)
{
  bool res;
  DBUG_ASSERT(field->vcol_info);
  if (!(res= bitmap_fast_test_and_set(vcol_set, field->field_index)))
  {
    Item *vcol_item= field->vcol_info->expr_item;
    DBUG_ASSERT(vcol_item);
    vcol_item->walk(&Item::register_field_in_read_map, 1, (uchar *) 0);
  }
  return res;
}


/* 
  @brief Mark virtual columns for update/insert commands
    
  @param insert_fl    <-> virtual columns are marked for insert command 

  @details
    The function marks virtual columns used in a update/insert commands
    in the vcol_set bitmap.
    For an insert command a virtual column is always marked in write_set if
    it is a stored column.
    If a virtual column is from  write_set it is always marked in vcol_set.
    If a stored virtual column is not from write_set but it is computed
    through columns from write_set it is also marked in vcol_set, and,
    besides, it is added to write_set. 

  @return       void

  @note
    Let table t1 have columns a,b,c and let column c be a stored virtual 
    column computed through columns a and b. Then for the query
      UPDATE t1 SET a=1
    column c will be placed into vcol_set and into write_set while
    column b will be placed into read_set.
    If column c was a virtual column, but not a stored virtual column
    then it would not be added to any of the sets. Column b would not
    be added to read_set either.           
*/

void TABLE::mark_virtual_columns_for_write(bool insert_fl)
{
  Field **vfield_ptr, *tmp_vfield;
  bool bitmap_updated= FALSE;

  if (!vfield)
    return;

  if (!vfield)
    return;

  for (vfield_ptr= vfield; *vfield_ptr; vfield_ptr++)
  {
    tmp_vfield= *vfield_ptr;
    if (bitmap_is_set(write_set, tmp_vfield->field_index))
      bitmap_updated= mark_virtual_col(tmp_vfield);
    else if (tmp_vfield->stored_in_db)
    {
      bool mark_fl= insert_fl;
      if (!mark_fl)
      {
        MY_BITMAP *save_read_set;
        Item *vcol_item= tmp_vfield->vcol_info->expr_item;
        DBUG_ASSERT(vcol_item);
        bitmap_clear_all(&tmp_set);
        save_read_set= read_set;
        read_set= &tmp_set;
        vcol_item->walk(&Item::register_field_in_read_map, 1, (uchar *) 0);
        read_set= save_read_set;
        bitmap_intersect(&tmp_set, write_set);
        mark_fl= !bitmap_is_clear_all(&tmp_set);
      }
      if (mark_fl)
      {
        bitmap_set_bit(write_set, tmp_vfield->field_index);
        mark_virtual_col(tmp_vfield);
        bitmap_updated= TRUE;
      }
    } 
  }
  if (bitmap_updated)
    file->column_bitmaps_signal();
}


/**
  Check if a table has a default function either for INSERT or UPDATE-like
  operation
  @retval true  there is a default function
  @retval false there is no default function
*/

bool TABLE::has_default_function(bool is_update)
{
  Field **dfield_ptr, *dfield;
  bool res= false;
  for (dfield_ptr= default_field; *dfield_ptr; dfield_ptr++)
  {
    dfield= (*dfield_ptr);
    if (is_update)
      res= dfield->has_update_default_function();
    else
      res= dfield->has_insert_default_function();
    if (res)
      return res;
  }
  return res;
}


/**
  Add all fields that have a default function to the table write set.
*/

void TABLE::mark_default_fields_for_write()
{
  Field **dfield_ptr, *dfield;
  enum_sql_command cmd= in_use->lex->sql_command;
  for (dfield_ptr= default_field; *dfield_ptr; dfield_ptr++)
  {
    dfield= (*dfield_ptr);
    if (((sql_command_flags[cmd] & CF_INSERTS_DATA) &&
         dfield->has_insert_default_function()) ||
        ((sql_command_flags[cmd] & CF_UPDATES_DATA) &&
         dfield->has_update_default_function()))
      bitmap_set_bit(write_set, dfield->field_index);
  }
}


/**
  @brief
  Allocate space for keys

  @param key_count  number of keys to allocate additionally

  @details
  The function allocates memory  to fit additionally 'key_count' keys 
  for this table.

  @return FALSE   space was successfully allocated
  @return TRUE    an error occur
*/

bool TABLE::alloc_keys(uint key_count)
{
  key_info= (KEY*) alloc_root(&mem_root, sizeof(KEY)*(s->keys+key_count));
  if (s->keys)
    memmove(key_info, s->key_info, sizeof(KEY)*s->keys);
  s->key_info= key_info;
  max_keys= s->keys+key_count;
  return !(key_info);
}


void TABLE::create_key_part_by_field(KEY *keyinfo,
                                     KEY_PART_INFO *key_part_info,
                                     Field *field, uint fieldnr)
{   
  field->flags|= PART_KEY_FLAG;
  key_part_info->null_bit= field->null_bit;
  key_part_info->null_offset= (uint) (field->null_ptr -
                                      (uchar*) record[0]);
  key_part_info->field= field;
  key_part_info->fieldnr= fieldnr;
  key_part_info->offset= field->offset(record[0]);
  key_part_info->length=   (uint16) field->pack_length();
  keyinfo->key_length+= key_part_info->length;
  key_part_info->key_part_flag= 0;
  /* TODO:
    The below method of computing the key format length of the
    key part is a copy/paste from opt_range.cc, and table.cc.
    This should be factored out, e.g. as a method of Field.
    In addition it is not clear if any of the Field::*_length
    methods is supposed to compute the same length. If so, it
    might be reused.
  */
  key_part_info->store_length= key_part_info->length;

  if (field->real_maybe_null())
  {
    key_part_info->store_length+= HA_KEY_NULL_LENGTH;
    keyinfo->key_length+= HA_KEY_NULL_LENGTH;
  }
  if (field->type() == MYSQL_TYPE_BLOB || 
      field->type() == MYSQL_TYPE_GEOMETRY ||
      field->real_type() == MYSQL_TYPE_VARCHAR)
  {
    key_part_info->store_length+= HA_KEY_BLOB_LENGTH;
    keyinfo->key_length+= HA_KEY_BLOB_LENGTH; // ???
    key_part_info->key_part_flag|=
      field->type() == MYSQL_TYPE_BLOB ? HA_BLOB_PART: HA_VAR_LENGTH_PART;
  }

  key_part_info->type=     (uint8) field->key_type();
  key_part_info->key_type =
    ((ha_base_keytype) key_part_info->type == HA_KEYTYPE_TEXT ||
    (ha_base_keytype) key_part_info->type == HA_KEYTYPE_VARTEXT1 ||
    (ha_base_keytype) key_part_info->type == HA_KEYTYPE_VARTEXT2) ?
    0 : FIELDFLAG_BINARY;
}


/**
  @brief
  Add one key to a temporary table

  @param key            the number of the key
  @param key_parts      number of components of the key
  @param next_field_no  the call-back function that returns the number of
                        the field used as the next component of the key
  @param arg            the argument for the above function
  @param unique         TRUE <=> it is a unique index

  @details
  The function adds a new key to the table that is assumed to be a temporary
  table. At each its invocation the call-back function must return
  the number of the field that is used as the next component of this key.

  @return FALSE is a success
  @return TRUE if a failure

*/

bool TABLE::add_tmp_key(uint key, uint key_parts,
                        uint (*next_field_no) (uchar *), uchar *arg,
                        bool unique)
{
  DBUG_ASSERT(key < max_keys);

  char buf[NAME_CHAR_LEN];
  KEY* keyinfo;
  Field **reg_field;
  uint i;
  bool key_start= TRUE;
  KEY_PART_INFO* key_part_info=
      (KEY_PART_INFO*) alloc_root(&mem_root, sizeof(KEY_PART_INFO)*key_parts);
  if (!key_part_info)
    return TRUE;
  keyinfo= key_info + key;
  keyinfo->key_part= key_part_info;
  keyinfo->usable_key_parts= keyinfo->key_parts = key_parts;
  keyinfo->ext_key_parts= keyinfo->key_parts;
  keyinfo->key_length=0;
  keyinfo->algorithm= HA_KEY_ALG_UNDEF;
  keyinfo->flags= HA_GENERATED_KEY;
  keyinfo->ext_key_flags= keyinfo->flags;
  keyinfo->is_statistics_from_stat_tables= FALSE;
  if (unique)
    keyinfo->flags|= HA_NOSAME;
  sprintf(buf, "key%i", key);
  if (!(keyinfo->name= strdup_root(&mem_root, buf)))
    return TRUE;
  keyinfo->rec_per_key= (ulong*) alloc_root(&mem_root,
                                            sizeof(ulong)*key_parts);
  if (!keyinfo->rec_per_key)
    return TRUE;
  bzero(keyinfo->rec_per_key, sizeof(ulong)*key_parts);
  keyinfo->read_stats= NULL;
  keyinfo->collected_stats= NULL;

  for (i= 0; i < key_parts; i++)
  {
    uint fld_idx= next_field_no(arg); 
    reg_field= field + fld_idx;
    if (key_start)
      (*reg_field)->key_start.set_bit(key);
    (*reg_field)->part_of_key.set_bit(key);
    create_key_part_by_field(keyinfo, key_part_info, *reg_field, fld_idx+1);
    key_start= FALSE;
    key_part_info++;
  }

  set_if_bigger(s->max_key_length, keyinfo->key_length);
  s->keys++;
  return FALSE;
}

/*
  @brief
  Drop all indexes except specified one.

  @param key_to_save the key to save

  @details
  Drop all indexes on this table except 'key_to_save'. The saved key becomes
  key #0. Memory occupied by key parts of dropped keys are freed.
  If the 'key_to_save' is negative then all keys are freed.
*/

void TABLE::use_index(int key_to_save)
{
  uint i= 1;
  DBUG_ASSERT(!created && key_to_save < (int)s->keys);
  if (key_to_save >= 0)
    /* Save the given key. */
    memmove(key_info, key_info + key_to_save, sizeof(KEY));
  else
    /* Drop all keys; */
    i= 0;

  s->keys= i;
}

/*
  Return TRUE if the table is filled at execution phase 
  
  (and so, the optimizer must not do anything that depends on the contents of
   the table, like range analysis or constant table detection)
*/

bool TABLE::is_filled_at_execution()
{ 
  /*
    pos_in_table_list == NULL for internal temporary tables because they
    do not have a corresponding table reference. Such tables are filled
    during execution.
  */
  return test(!pos_in_table_list ||
              pos_in_table_list->jtbm_subselect || 
              pos_in_table_list->is_active_sjm());
}


/**
  @brief
  Get actual number of key components

  @param keyinfo

  @details
  The function calculates actual number of key components, possibly including
  components of extended keys, taken into consideration by the optimizer for the
  key described by the parameter keyinfo.

  @return number of considered key components
*/ 

uint TABLE::actual_n_key_parts(KEY *keyinfo)
{
  return optimizer_flag(in_use, OPTIMIZER_SWITCH_EXTENDED_KEYS) ?
           keyinfo->ext_key_parts : keyinfo->key_parts;
}

 
/**
  @brief
  Get actual key flags for a table key 

  @param keyinfo

  @details
  The function finds out actual key flags taken into consideration by the
  optimizer for the key described by the parameter keyinfo.

  @return actual key flags
*/ 

ulong TABLE::actual_key_flags(KEY *keyinfo)
{
  return optimizer_flag(in_use, OPTIMIZER_SWITCH_EXTENDED_KEYS) ?
           keyinfo->ext_key_flags : keyinfo->flags;
} 


/*
  Cleanup this table for re-execution.

  SYNOPSIS
    TABLE_LIST::reinit_before_use()
*/

void TABLE_LIST::reinit_before_use(THD *thd)
{
  /*
    Reset old pointers to TABLEs: they are not valid since the tables
    were closed in the end of previous prepare or execute call.
  */
  table= 0;
  /* Reset is_schema_table_processed value(needed for I_S tables */
  schema_table_state= NOT_PROCESSED;

  TABLE_LIST *embedded; /* The table at the current level of nesting. */
  TABLE_LIST *parent_embedding= this; /* The parent nested table reference. */
  do
  {
    embedded= parent_embedding;
    if (embedded->prep_on_expr)
      embedded->on_expr= embedded->prep_on_expr->copy_andor_structure(thd);
    parent_embedding= embedded->embedding;
  }
  while (parent_embedding &&
         parent_embedding->nested_join->join_list.head() == embedded);

  mdl_request.ticket= NULL;
}


/*
  Return subselect that contains the FROM list this table is taken from

  SYNOPSIS
    TABLE_LIST::containing_subselect()
 
  RETURN
    Subselect item for the subquery that contains the FROM list
    this table is taken from if there is any
    0 - otherwise

*/

Item_subselect *TABLE_LIST::containing_subselect()
{    
  return (select_lex ? select_lex->master_unit()->item : 0);
}

/*
  Compiles the tagged hints list and fills up the bitmasks.

  SYNOPSIS
    process_index_hints()
      table         the TABLE to operate on.

  DESCRIPTION
    The parser collects the index hints for each table in a "tagged list" 
    (TABLE_LIST::index_hints). Using the information in this tagged list
    this function sets the members TABLE::keys_in_use_for_query,
    TABLE::keys_in_use_for_group_by, TABLE::keys_in_use_for_order_by,
    TABLE::force_index, TABLE::force_index_order,
    TABLE::force_index_group and TABLE::covering_keys.

    Current implementation of the runtime does not allow mixing FORCE INDEX
    and USE INDEX, so this is checked here. Then the FORCE INDEX list 
    (if non-empty) is appended to the USE INDEX list and a flag is set.

    Multiple hints of the same kind are processed so that each clause 
    is applied to what is computed in the previous clause.
    For example:
        USE INDEX (i1) USE INDEX (i2)
    is equivalent to
        USE INDEX (i1,i2)
    and means "consider only i1 and i2".
        
    Similarly
        USE INDEX () USE INDEX (i1)
    is equivalent to
        USE INDEX (i1)
    and means "consider only the index i1"

    It is OK to have the same index several times, e.g. "USE INDEX (i1,i1)" is
    not an error.
        
    Different kind of hints (USE/FORCE/IGNORE) are processed in the following
    order:
      1. All indexes in USE (or FORCE) INDEX are added to the mask.
      2. All IGNORE INDEX

    e.g. "USE INDEX i1, IGNORE INDEX i1, USE INDEX i1" will not use i1 at all
    as if we had "USE INDEX i1, USE INDEX i1, IGNORE INDEX i1".

    As an optimization if there is a covering index, and we have 
    IGNORE INDEX FOR GROUP/ORDER, and this index is used for the JOIN part, 
    then we have to ignore the IGNORE INDEX FROM GROUP/ORDER.

  RETURN VALUE
    FALSE                no errors found
    TRUE                 found and reported an error.
*/
bool TABLE_LIST::process_index_hints(TABLE *tbl)
{
  /* initialize the result variables */
  tbl->keys_in_use_for_query= tbl->keys_in_use_for_group_by= 
    tbl->keys_in_use_for_order_by= tbl->s->keys_in_use;

  /* index hint list processing */
  if (index_hints)
  {
    key_map index_join[INDEX_HINT_FORCE + 1];
    key_map index_order[INDEX_HINT_FORCE + 1];
    key_map index_group[INDEX_HINT_FORCE + 1];
    Index_hint *hint;
    int type;
    bool have_empty_use_join= FALSE, have_empty_use_order= FALSE, 
         have_empty_use_group= FALSE;
    List_iterator <Index_hint> iter(*index_hints);

    /* initialize temporary variables used to collect hints of each kind */
    for (type= INDEX_HINT_IGNORE; type <= INDEX_HINT_FORCE; type++)
    {
      index_join[type].clear_all();
      index_order[type].clear_all();
      index_group[type].clear_all();
    }

    /* iterate over the hints list */
    while ((hint= iter++))
    {
      uint pos;

      /* process empty USE INDEX () */
      if (hint->type == INDEX_HINT_USE && !hint->key_name.str)
      {
        if (hint->clause & INDEX_HINT_MASK_JOIN)
        {
          index_join[hint->type].clear_all();
          have_empty_use_join= TRUE;
        }
        if (hint->clause & INDEX_HINT_MASK_ORDER)
        {
          index_order[hint->type].clear_all();
          have_empty_use_order= TRUE;
        }
        if (hint->clause & INDEX_HINT_MASK_GROUP)
        {
          index_group[hint->type].clear_all();
          have_empty_use_group= TRUE;
        }
        continue;
      }

      /* 
        Check if an index with the given name exists and get his offset in 
        the keys bitmask for the table 
      */
      if (tbl->s->keynames.type_names == 0 ||
          (pos= find_type(&tbl->s->keynames, hint->key_name.str,
                          hint->key_name.length, 1)) <= 0)
      {
        my_error(ER_KEY_DOES_NOT_EXITS, MYF(0), hint->key_name.str, alias);
        return 1;
      }

      pos--;

      /* add to the appropriate clause mask */
      if (hint->clause & INDEX_HINT_MASK_JOIN)
        index_join[hint->type].set_bit (pos);
      if (hint->clause & INDEX_HINT_MASK_ORDER)
        index_order[hint->type].set_bit (pos);
      if (hint->clause & INDEX_HINT_MASK_GROUP)
        index_group[hint->type].set_bit (pos);
    }

    /* cannot mix USE INDEX and FORCE INDEX */
    if ((!index_join[INDEX_HINT_FORCE].is_clear_all() ||
         !index_order[INDEX_HINT_FORCE].is_clear_all() ||
         !index_group[INDEX_HINT_FORCE].is_clear_all()) &&
        (!index_join[INDEX_HINT_USE].is_clear_all() ||  have_empty_use_join ||
         !index_order[INDEX_HINT_USE].is_clear_all() || have_empty_use_order ||
         !index_group[INDEX_HINT_USE].is_clear_all() || have_empty_use_group))
    {
      my_error(ER_WRONG_USAGE, MYF(0), index_hint_type_name[INDEX_HINT_USE],
               index_hint_type_name[INDEX_HINT_FORCE]);
      return 1;
    }

    /* process FORCE INDEX as USE INDEX with a flag */
    if (!index_order[INDEX_HINT_FORCE].is_clear_all())
    {
      tbl->force_index_order= TRUE;
      index_order[INDEX_HINT_USE].merge(index_order[INDEX_HINT_FORCE]);
    }

    if (!index_group[INDEX_HINT_FORCE].is_clear_all())
    {
      tbl->force_index_group= TRUE;
      index_group[INDEX_HINT_USE].merge(index_group[INDEX_HINT_FORCE]);
    }

    /*
      TODO: get rid of tbl->force_index (on if any FORCE INDEX is specified) and
      create tbl->force_index_join instead.
      Then use the correct force_index_XX instead of the global one.
    */
    if (!index_join[INDEX_HINT_FORCE].is_clear_all() ||
        tbl->force_index_group || tbl->force_index_order)
    {
      tbl->force_index= TRUE;
      index_join[INDEX_HINT_USE].merge(index_join[INDEX_HINT_FORCE]);
    }

    /* apply USE INDEX */
    if (!index_join[INDEX_HINT_USE].is_clear_all() || have_empty_use_join)
      tbl->keys_in_use_for_query.intersect(index_join[INDEX_HINT_USE]);
    if (!index_order[INDEX_HINT_USE].is_clear_all() || have_empty_use_order)
      tbl->keys_in_use_for_order_by.intersect (index_order[INDEX_HINT_USE]);
    if (!index_group[INDEX_HINT_USE].is_clear_all() || have_empty_use_group)
      tbl->keys_in_use_for_group_by.intersect (index_group[INDEX_HINT_USE]);

    /* apply IGNORE INDEX */
    tbl->keys_in_use_for_query.subtract (index_join[INDEX_HINT_IGNORE]);
    tbl->keys_in_use_for_order_by.subtract (index_order[INDEX_HINT_IGNORE]);
    tbl->keys_in_use_for_group_by.subtract (index_group[INDEX_HINT_IGNORE]);
  }

  /* make sure covering_keys don't include indexes disabled with a hint */
  tbl->covering_keys.intersect(tbl->keys_in_use_for_query);
  return 0;
}


size_t max_row_length(TABLE *table, const uchar *data)
{
  TABLE_SHARE *table_s= table->s;
  size_t length= table_s->reclength + 2 * table_s->fields;
  uint *const beg= table_s->blob_field;
  uint *const end= beg + table_s->blob_fields;

  for (uint *ptr= beg ; ptr != end ; ++ptr)
  {
    Field_blob* const blob= (Field_blob*) table->field[*ptr];
    length+= blob->get_length((const uchar*)
                              (data + blob->offset(table->record[0]))) +
      HA_KEY_BLOB_LENGTH;
  }
  return length;
}


/**
   Helper function which allows to allocate metadata lock request
   objects for all elements of table list.
*/

void init_mdl_requests(TABLE_LIST *table_list)
{
  for ( ; table_list ; table_list= table_list->next_global)
    table_list->mdl_request.init(MDL_key::TABLE,
                                 table_list->db, table_list->table_name,
                                 table_list->lock_type >= TL_WRITE_ALLOW_WRITE ?
                                 MDL_SHARED_WRITE : MDL_SHARED_READ,
                                 MDL_TRANSACTION);
}


/**
  Update TABLE::const_key_parts for single table UPDATE/DELETE query

  @param conds               WHERE clause expression

  @retval TRUE   error (OOM)
  @retval FALSE  success

  @note
    Set const_key_parts bits if key fields are equal to constants in
    the WHERE expression.
*/

bool TABLE::update_const_key_parts(COND *conds)
{
  bzero((char*) const_key_parts, sizeof(key_part_map) * s->keys);

  if (conds == NULL)
    return FALSE;

  for (uint index= 0; index < s->keys; index++)
  {
    KEY_PART_INFO *keyinfo= key_info[index].key_part;
    KEY_PART_INFO *keyinfo_end= keyinfo + key_info[index].key_parts;

    for (key_part_map part_map= (key_part_map)1; 
        keyinfo < keyinfo_end;
        keyinfo++, part_map<<= 1)
    {
      if (const_expression_in_where(conds, NULL, keyinfo->field))
        const_key_parts[index]|= part_map;
    }
  }
  return FALSE;
}

/**
  Test if the order list consists of simple field expressions

  @param order                Linked list of ORDER BY arguments

  @return TRUE if @a order is empty or consist of simple field expressions
*/

bool is_simple_order(ORDER *order)
{
  for (ORDER *ord= order; ord; ord= ord->next)
  {
    if (ord->item[0]->real_item()->type() != Item::FIELD_ITEM)
      return FALSE;
  }
  return TRUE;
}

/*
  @brief Compute values for virtual columns used in query

  @param  thd              Thread handle
  @param  table            The TABLE object
  @param  vcol_update_mode Specifies what virtual column are computed   
  
  @details
    The function computes the values of the virtual columns of the table and
    stores them in the table record buffer.
    If vcol_update_mode is set to VCOL_UPDATE_ALL then all virtual column are
    computed. Otherwise, only fields from vcol_set are computed: all of them,
    if vcol_update_mode is set to VCOL_UPDATE_FOR_WRITE, and, only those with
    the stored_in_db flag set to false, if vcol_update_mode is equal to
    VCOL_UPDATE_FOR_READ.

  @retval
    0    Success
  @retval
    >0   Error occurred when storing a virtual field value
*/

int update_virtual_fields(THD *thd, TABLE *table,
                          enum enum_vcol_update_mode vcol_update_mode)
{
  DBUG_ENTER("update_virtual_fields");
  Field **vfield_ptr, *vfield;
  int error __attribute__ ((unused))= 0;
  DBUG_ASSERT(table && table->vfield);

  thd->reset_arena_for_cached_items(table->expr_arena);
  /* Iterate over virtual fields in the table */
  for (vfield_ptr= table->vfield; *vfield_ptr; vfield_ptr++)
  {
    vfield= (*vfield_ptr);
    DBUG_ASSERT(vfield->vcol_info && vfield->vcol_info->expr_item);
    if ((bitmap_is_set(table->vcol_set, vfield->field_index) &&
         (vcol_update_mode == VCOL_UPDATE_FOR_WRITE || !vfield->stored_in_db)) ||
        vcol_update_mode == VCOL_UPDATE_ALL)
    {
      /* Compute the actual value of the virtual fields */
      error= vfield->vcol_info->expr_item->save_in_field(vfield, 0);
      DBUG_PRINT("info", ("field '%s' - updated", vfield->field_name));
    }
    else
    {
      DBUG_PRINT("info", ("field '%s' - skipped", vfield->field_name));
    }
  }
  thd->reset_arena_for_cached_items(0);
  DBUG_RETURN(0);
}


/**
  Update all DEFAULT and/or ON INSERT fields.

  @details
    Compute and set the default value of all fields with a default function.
    There are two kinds of default functions - one is used for INSERT-like
    operations, the other for UPDATE-like operations. Depending on the field
    definition and the current operation one or the other kind of update
    function is evaluated.

  @retval
    0    Success
  @retval
    >0   Error occurred when storing a virtual field value
*/

int TABLE::update_default_fields()
{
  DBUG_ENTER("update_default_fields");
  Field **dfield_ptr, *dfield;
  int res= 0;
  enum_sql_command cmd= in_use->lex->sql_command;

  DBUG_ASSERT(default_field);

  /* Iterate over virtual fields in the table */
  for (dfield_ptr= default_field; *dfield_ptr; dfield_ptr++)
  {
    dfield= (*dfield_ptr);
    /*
      If an explicit default value for a filed overrides the default,
      do not update the field with its automatic default value.
    */
    if (!(dfield->flags & HAS_EXPLICIT_VALUE))
    {
      if (sql_command_flags[cmd] & CF_INSERTS_DATA)
        res= dfield->evaluate_insert_default_function();
      if (sql_command_flags[cmd] & CF_UPDATES_DATA)
        res= dfield->evaluate_update_default_function();
      if (res)
        DBUG_RETURN(res);
    }
    /* Unset the explicit default flag for the next record. */
    dfield->flags&= ~HAS_EXPLICIT_VALUE;
  }
  DBUG_RETURN(res);
}


/*
  @brief Reset const_table flag

  @detail
  Reset const_table flag for this table. If this table is a merged derived
  table/view the flag is recursively reseted for all tables of the underlying
  select.
*/

void TABLE_LIST::reset_const_table()
{
  table->const_table= 0;
  if (is_merged_derived())
  {
    SELECT_LEX *select_lex= get_unit()->first_select();
    TABLE_LIST *tl;
    List_iterator<TABLE_LIST> ti(select_lex->leaf_tables);
    while ((tl= ti++))
      tl->reset_const_table();
  }
}


/*
  @brief Run derived tables/view handling phases on underlying select_lex.

  @param lex    LEX for this thread
  @param phases derived tables/views handling phases to run
                (set of DT_XXX constants)
  @details
  This function runs this derived table through specified 'phases'.
  Underlying tables of this select are handled prior to this derived.
  'lex' is passed as an argument to called functions.

  @return TRUE on error
  @return FALSE ok
*/

bool TABLE_LIST::handle_derived(LEX *lex, uint phases)
{
  SELECT_LEX_UNIT *unit= get_unit();
  if (unit)
  {
    for (SELECT_LEX *sl= unit->first_select(); sl; sl= sl->next_select())
      if (sl->handle_derived(lex, phases))
        return TRUE;
    return mysql_handle_single_derived(lex, this, phases);
  }
  return FALSE;
}


/**
  @brief
  Return unit of this derived table/view

  @return reference to a unit  if it's a derived table/view.
  @return 0                    when it's not a derived table/view.
*/

st_select_lex_unit *TABLE_LIST::get_unit()
{
  return (view ? &view->unit : derived);
}


/**
  @brief
  Return select_lex of this derived table/view

  @return select_lex of this derived table/view.
  @return 0          when it's not a derived table.
*/

st_select_lex *TABLE_LIST::get_single_select()
{
  SELECT_LEX_UNIT *unit= get_unit();
  return (unit ? unit->first_select() : 0);
}


/**
  @brief
  Attach a join table list as a nested join to this TABLE_LIST.

  @param join_list join table list to attach

  @details
  This function wraps 'join_list' into a nested_join of this table, thus
  turning it to a nested join leaf.
*/

void TABLE_LIST::wrap_into_nested_join(List<TABLE_LIST> &join_list)
{
  TABLE_LIST *tl;
  /*
    Walk through derived table top list and set 'embedding' to point to
    the nesting table.
  */
  nested_join->join_list.empty();
  List_iterator_fast<TABLE_LIST> li(join_list);
  nested_join->join_list= join_list;
  while ((tl= li++))
  {
    tl->embedding= this;
    tl->join_list= &nested_join->join_list;
  }
}


/**
  @brief
  Initialize this derived table/view

  @param thd  Thread handle

  @details
  This function makes initial preparations of this derived table/view for
  further processing:
    if it's a derived table this function marks it either as mergeable or
      materializable
    creates temporary table for name resolution purposes
    creates field translation for mergeable derived table/view

  @return TRUE  an error occur
  @return FALSE ok
*/

bool TABLE_LIST::init_derived(THD *thd, bool init_view)
{
  SELECT_LEX *first_select= get_single_select();
  SELECT_LEX_UNIT *unit= get_unit();

  if (!unit)
    return FALSE;
  /*
    Check whether we can merge this derived table into main select.
    Depending on the result field translation will or will not
    be created.
  */
  TABLE_LIST *first_table= (TABLE_LIST *) first_select->table_list.first;
  if (first_select->table_list.elements > 1 ||
      (first_table && first_table->is_multitable()))
    set_multitable();

  unit->derived= this;
  if (init_view && !view)
  {
    /* This is all what we can do for a derived table for now. */
    set_derived();
  }

  if (!is_view())
  {
    /* A subquery might be forced to be materialized due to a side-effect. */
    if (!is_materialized_derived() && first_select->is_mergeable() &&
        optimizer_flag(thd, OPTIMIZER_SWITCH_DERIVED_MERGE) &&
        !(thd->lex->sql_command == SQLCOM_UPDATE_MULTI ||
          thd->lex->sql_command == SQLCOM_DELETE_MULTI))
      set_merged_derived();
    else
      set_materialized_derived();
  }
  /*
    Derived tables/view are materialized prior to UPDATE, thus we can skip
    them from table uniqueness check
  */
  if (is_materialized_derived())
  {
    set_check_materialized();
  }

  /*
    Create field translation for mergeable derived tables/views.
    For derived tables field translation can be created only after
    unit is prepared so all '*' are get unrolled.
  */
  if (is_merged_derived())
  {
    if (is_view() || unit->prepared)
      create_field_translation(thd);
  }

  return FALSE;
}


/**
  @brief
  Retrieve number of rows in the table

  @details
  Retrieve number of rows in the table referred by this TABLE_LIST and
  store it in the table's stats.records variable. If this TABLE_LIST refers
  to a materialized derived table/view then the estimated number of rows of
  the derived table/view is used instead.

  @return 0          ok
  @return non zero   error
*/

int TABLE_LIST::fetch_number_of_rows()
{
  int error= 0;
  if (jtbm_subselect)
    return 0;
  if (is_materialized_derived() && !fill_me)

  {
    table->file->stats.records= ((select_union*)derived->result)->records;
    set_if_bigger(table->file->stats.records, 2);
    table->used_stat_records= table->file->stats.records;
  }
  else
    error= table->file->info(HA_STATUS_VARIABLE | HA_STATUS_NO_LOCK);
  return error;
}

/*
  Procedure of keys generation for result tables of materialized derived
  tables/views.

  A key is generated for each equi-join pair derived table-another table.
  Each generated key consists of fields of derived table used in equi-join.
  Example:

    SELECT * FROM (SELECT * FROM t1 GROUP BY 1) tt JOIN
                  t1 ON tt.f1=t1.f3 and tt.f2.=t1.f4;
  In this case for the derived table tt one key will be generated. It will
  consist of two parts f1 and f2.
  Example:

    SELECT * FROM (SELECT * FROM t1 GROUP BY 1) tt JOIN
                  t1 ON tt.f1=t1.f3 JOIN
                  t2 ON tt.f2=t2.f4;
  In this case for the derived table tt two keys will be generated.
  One key over f1 field, and another key over f2 field.
  Currently optimizer may choose to use only one such key, thus the second
  one will be dropped after range optimizer is finished.
  See also JOIN::drop_unused_derived_keys function.
  Example:

    SELECT * FROM (SELECT * FROM t1 GROUP BY 1) tt JOIN
                  t1 ON tt.f1=a_function(t1.f3);
  In this case for the derived table tt one key will be generated. It will
  consist of one field - f1.
*/



/*
  @brief
  Change references to underlying items of a merged derived table/view
  for fields in derived table's result table.

  @return FALSE ok
  @return TRUE  Out of memory
*/
bool TABLE_LIST::change_refs_to_fields()
{
  List_iterator<Item> li(used_items);
  Item_direct_ref *ref;
  Field_iterator_view field_it;
  THD *thd= table->in_use;
  DBUG_ASSERT(is_merged_derived());

  if (!used_items.elements)
    return FALSE;

  materialized_items= (Item**)thd->calloc(sizeof(void*) * table->s->fields);

  while ((ref= (Item_direct_ref*)li++))
  {
    uint idx;
    Item *orig_item= *ref->ref;
    field_it.set(this);
    for (idx= 0; !field_it.end_of_fields(); field_it.next(), idx++)
    {
      if (field_it.item() == orig_item)
        break;
    }
    DBUG_ASSERT(!field_it.end_of_fields());
    if (!materialized_items[idx])
    {
      materialized_items[idx]= new Item_field(table->field[idx]);
      if (!materialized_items[idx])
        return TRUE;
    }
    /*
      We need to restore the pointers after the execution of the
      prepared statement.
    */
    thd->change_item_tree((Item **)&ref->ref,
                          (Item*)(materialized_items + idx));
  }

  return FALSE;
}


uint TABLE_SHARE::actual_n_key_parts(THD *thd)
{
  return use_ext_keys &&
         optimizer_flag(thd, OPTIMIZER_SWITCH_EXTENDED_KEYS) ?
           ext_key_parts : key_parts;
}  


double KEY::actual_rec_per_key(uint i)
{ 
  if (rec_per_key == 0)
    return 0;
  return (is_statistics_from_stat_tables ?
          read_stats->get_avg_frequency(i) : (double) rec_per_key[i]);
}
<|MERGE_RESOLUTION|>--- conflicted
+++ resolved
@@ -690,17 +690,10 @@
   DBUG_RETURN(share->error);
 }
 
-<<<<<<< HEAD
 static bool create_key_infos(const uchar *strpos, const uchar *frm_image_end,
                              uint keys, KEY *keyinfo,
                              uint new_frm_ver, uint &ext_key_parts,
                              TABLE_SHARE *share, uint len,
-=======
-
-static bool create_key_infos(uchar *strpos, uint keys, KEY *keyinfo,
-                             uint new_frm_ver,
-                             uint &ext_key_parts, TABLE_SHARE *share, uint len,
->>>>>>> 6b6d40fa
                              KEY *first_keyinfo, char* &keynames)
 {
   uint i, j, n_length;
@@ -1188,13 +1181,8 @@
 
     share->set_use_ext_keys_flag(plugin_hton(se_plugin)->flags & HTON_EXTENDED_KEYS);
 
-<<<<<<< HEAD
     if (create_key_infos(disk_buff + 6, frm_image_end, keys, keyinfo,
                          new_frm_ver, ext_key_parts,
-=======
-    if (create_key_infos(disk_buff + 6, keys, keyinfo, new_frm_ver,
-                         ext_key_parts,
->>>>>>> 6b6d40fa
                          share, len, &first_keyinfo, keynames))
       goto err;
 
@@ -1286,13 +1274,8 @@
   }
   else
   {
-<<<<<<< HEAD
     if (create_key_infos(disk_buff + 6, frm_image_end, keys, keyinfo,
                          new_frm_ver, ext_key_parts,
-=======
-    if (create_key_infos(disk_buff + 6, keys, keyinfo, new_frm_ver,
-                         ext_key_parts,
->>>>>>> 6b6d40fa
                          share, len, &first_keyinfo, keynames))
       goto err;
   }
