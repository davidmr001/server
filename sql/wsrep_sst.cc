/* Copyright 2008-2017 Codership Oy <http://www.codership.com>

   This program is free software; you can redistribute it and/or modify
   it under the terms of the GNU General Public License as published by
   the Free Software Foundation; version 2 of the License.

   This program is distributed in the hope that it will be useful,
   but WITHOUT ANY WARRANTY; without even the implied warranty of
   MERCHANTABILITY or FITNESS FOR A PARTICULAR PURPOSE.  See the
   GNU General Public License for more details.

   You should have received a copy of the GNU General Public License
   along with this program; if not, write to the Free Software
   Foundation, Inc., 51 Franklin Street, Fifth Floor, Boston, MA 02111-1301 USA */

#include "mariadb.h"
#include "wsrep_sst.h"
#include <mysqld.h>
#include <m_ctype.h>
#include <strfunc.h>
#include <sql_class.h>
#include <set_var.h>
#include <sql_acl.h>
#include <sql_reload.h>
#include <sql_parse.h>
#include "wsrep_priv.h"
#include "wsrep_utils.h"
#include "wsrep_xid.h"
#include <cstdio>
#include <cstdlib>

<<<<<<< HEAD
#include <my_service_manager.h>

=======
const char wsrep_defaults_group_suffix[256] = {0};
>>>>>>> 420cfe4e
static char wsrep_defaults_file[FN_REFLEN * 2 + 10 + 30 +
                                sizeof(WSREP_SST_OPT_CONF) +
                                sizeof(WSREP_SST_OPT_CONF_SUFFIX) +
                                sizeof(WSREP_SST_OPT_CONF_EXTRA)] = {0};

// container for real auth string
static const char* sst_auth_real      = NULL;

bool wsrep_sst_method_check (sys_var *self, THD* thd, set_var* var)
{
  if ((! var->save_result.string_value.str) ||
      (var->save_result.string_value.length == 0 ))
  {
    my_error(ER_WRONG_VALUE_FOR_VAR, MYF(0), var->var->name.str,
             var->save_result.string_value.str ?
             var->save_result.string_value.str : "NULL");
    return 1;
  }

  return 0;
}

bool wsrep_sst_method_update (sys_var *self, THD* thd, enum_var_type type)
{
    return 0;
}


static void make_wsrep_defaults_file()
{
  if (!wsrep_defaults_file[0])
  {
    char *ptr= wsrep_defaults_file;
    char *end= ptr + sizeof(wsrep_defaults_file);
    if (my_defaults_file)
      ptr= strxnmov(ptr, end - ptr,
                    WSREP_SST_OPT_CONF, " '", my_defaults_file, "' ", NULL);

    if (my_defaults_extra_file)
      ptr= strxnmov(ptr, end - ptr,
                    WSREP_SST_OPT_CONF_EXTRA, " '", my_defaults_extra_file, "' ", NULL);

    if (my_defaults_group_suffix)
      ptr= strxnmov(ptr, end - ptr,
                    WSREP_SST_OPT_CONF_SUFFIX, " '", my_defaults_group_suffix, "' ", NULL);
  }
}


bool  wsrep_sst_receive_address_check (sys_var *self, THD* thd, set_var* var)
{
  if ((! var->save_result.string_value.str) ||
      (var->save_result.string_value.length > (FN_REFLEN - 1))) // safety
  {
    goto err;
  }

  return 0;

err:
  my_error(ER_WRONG_VALUE_FOR_VAR, MYF(0), var->var->name.str,
           var->save_result.string_value.str ?
           var->save_result.string_value.str : "NULL");
  return 1;
}

bool wsrep_sst_receive_address_update (sys_var *self, THD* thd,
                                       enum_var_type type)
{
    return 0;
}

bool wsrep_sst_auth_check (sys_var *self, THD* thd, set_var* var)
{
    return 0;
}

static bool sst_auth_real_set (const char* value)
{
  const char* v= NULL;

  if (value)
  {
    v= my_strdup(value, MYF(0));
  }
  else                                          // its NULL
  {
    wsrep_sst_auth_free();
    return 0;
  }

  if (v)
  {
    // set sst_auth_real
    if (sst_auth_real) { my_free((void *) sst_auth_real); }
    sst_auth_real = v;

    // mask wsrep_sst_auth
    if (strlen(sst_auth_real))
    {
      if (wsrep_sst_auth) { my_free((void*) wsrep_sst_auth); }
      wsrep_sst_auth= my_strdup(WSREP_SST_AUTH_MASK, MYF(0));
    }
    return 0;
  }
  return 1;
}

void wsrep_sst_auth_free()
{
  if (wsrep_sst_auth) { my_free((void *) wsrep_sst_auth); }
  if (sst_auth_real) { my_free((void *) sst_auth_real); }
  wsrep_sst_auth= NULL;
  sst_auth_real= NULL;
}

bool wsrep_sst_auth_update (sys_var *self, THD* thd, enum_var_type type)
{
    return sst_auth_real_set (wsrep_sst_auth);
}

void wsrep_sst_auth_init ()
{
  sst_auth_real_set(wsrep_sst_auth);
}

bool  wsrep_sst_donor_check (sys_var *self, THD* thd, set_var* var)
{
  return 0;
}

bool wsrep_sst_donor_update (sys_var *self, THD* thd, enum_var_type type)
{
    return 0;
}

bool wsrep_before_SE()
{
  return (wsrep_provider != NULL
          && strcmp (wsrep_provider,   WSREP_NONE)
          && strcmp (wsrep_sst_method, WSREP_SST_SKIP)
          && strcmp (wsrep_sst_method, WSREP_SST_MYSQLDUMP));
}

static bool            sst_complete = false;
static bool            sst_needed   = false;

#define WSREP_EXTEND_TIMEOUT_INTERVAL 30
#define WSREP_TIMEDWAIT_SECONDS 10

void wsrep_sst_grab ()
{
  WSREP_INFO("wsrep_sst_grab()");
  if (mysql_mutex_lock (&LOCK_wsrep_sst)) abort();
  sst_complete = false;
  mysql_mutex_unlock (&LOCK_wsrep_sst);
}

// Wait for end of SST
bool wsrep_sst_wait ()
{
  struct timespec wtime = {WSREP_TIMEDWAIT_SECONDS, 0};
  uint32 total_wtime = 0;

  if (mysql_mutex_lock (&LOCK_wsrep_sst))
    abort();

  WSREP_INFO("Waiting for SST to complete.");

  while (!sst_complete)
  {
    mysql_cond_timedwait (&COND_wsrep_sst, &LOCK_wsrep_sst, &wtime);

    if (!sst_complete)
    {
      total_wtime += wtime.tv_sec;
      WSREP_DEBUG("Waiting for SST to complete. waited %u secs.", total_wtime);
      service_manager_extend_timeout(WSREP_EXTEND_TIMEOUT_INTERVAL,
        "WSREP state transfer ongoing, current seqno: %ld", local_seqno);
    }
  }

  if (local_seqno >= 0)
  {
    WSREP_INFO("SST complete, seqno: %lld", (long long) local_seqno);
  }
  else
  {
    WSREP_ERROR("SST failed: %d (%s)",
                int(-local_seqno), strerror(-local_seqno));
  }

  mysql_mutex_unlock (&LOCK_wsrep_sst);

  return (local_seqno >= 0);
}

// Signal end of SST
void wsrep_sst_complete (const wsrep_uuid_t* sst_uuid,
                         wsrep_seqno_t       sst_seqno,
                         bool                needed)
{
  if (mysql_mutex_lock (&LOCK_wsrep_sst)) abort();
  if (!sst_complete)
  {
    sst_complete = true;
    sst_needed   = needed;
    local_uuid   = *sst_uuid;
    local_seqno  = sst_seqno;
    mysql_cond_signal (&COND_wsrep_sst);
  }
  else
  {
    /* This can happen when called from wsrep_synced_cb().
       At the moment there is no way to check there
       if main thread is still waiting for signal,
       so wsrep_sst_complete() is called from there
       each time wsrep_ready changes from FALSE -> TRUE.
    */
    WSREP_DEBUG("Nobody is waiting for SST.");
  }
  mysql_mutex_unlock (&LOCK_wsrep_sst);
}

/*
  If wsrep provider is loaded, inform that the new state snapshot
  has been received. Also update the local checkpoint.

  @param wsrep     [IN]               wsrep handle
  @param uuid      [IN]               Initial state UUID
  @param seqno     [IN]               Initial state sequence number
  @param state     [IN]               Always NULL, also ignored by wsrep provider (?)
  @param state_len [IN]               Always 0, also ignored by wsrep provider (?)
  @param implicit  [IN]               Whether invoked implicitly due to SST
                                      (true) or explicitly because if change
                                      in wsrep_start_position by user (false).
  @return false                       Success
          true                        Error

*/
void wsrep_sst_received (THD*                thd,
                         wsrep_t* const      wsrep,
                         const wsrep_uuid_t&       uuid,
                         const wsrep_seqno_t       seqno,
                         const void*         const state,
                         const size_t              state_len,
                         const bool                implicit)
{
  /*
    To keep track of whether the local uuid:seqno should be updated. Also, note
    that local state (uuid:seqno) is updated/checkpointed only after we get an
    OK from wsrep provider. By doing so, the values remain consistent across
    the server & wsrep provider.
  */
    /*
      TODO: Handle backwards compatibility. WSREP API v25 does not have
      wsrep schema.
    */
    /*
      If thd is non-NULL, this thread is holding LOCK_global_system_variables.
      It needs to be released temporarily since wsrep_init_schema()
      does THD pool initialization, which will lock this lock in
      THD allocation.
     */
    //if (thd) mysql_mutex_unlock(&LOCK_global_system_variables);
    wsrep_init_schema();
    /*
      Logical SST methods (mysqldump etc) don't update InnoDB sys header.
      Reset the SE checkpoint before recovering view in order to avoid
      sanity check failure.
     */
    if (!wsrep_before_SE()) {
      wsrep_seqno_t se_seqno= -1;
      wsrep_uuid_t se_uuid= WSREP_UUID_UNDEFINED;
      wsrep_set_SE_checkpoint(se_uuid, se_seqno);
      wsrep_set_SE_checkpoint(uuid, seqno);
    }
    wsrep_verify_SE_checkpoint(uuid, seqno);
    wsrep_init_SR();
    //if (thd) mysql_mutex_lock(&LOCK_global_system_variables);

    /*
      Both wsrep_init_SR() and wsrep_recover_view() may use
      wsrep thread pool. Restore original thd context before returning.
    */
    if (thd) {
      thd->store_globals();
    }
    else {
      my_pthread_setspecific_ptr(THR_THD, NULL);
    }

#ifdef GTID_SUPPORT
  wsrep_init_sidno(uuid);
#endif /* GTID_SUPPORT */

    if (wsrep)
    {
      int const rcode(seqno < 0 ? seqno : 0);
      wsrep_gtid_t const state_id = {
          uuid, (rcode ? WSREP_SEQNO_UNDEFINED : seqno)
      };

      wsrep_buf_t const st= { state, state_len };
      wsrep->sst_received(wsrep, &state_id, &st, rcode);
    }
}

// Let applier threads to continue
void wsrep_sst_continue ()
{
  if (sst_needed)
  {
    WSREP_INFO("Signalling provider to continue.");
    wsrep_sst_received (0, wsrep, local_uuid, local_seqno, NULL, 0, true);
  }
}

struct sst_thread_arg
{
  const char*     cmd;
  char**          env;
  char*           ret_str;
  int             err;
  mysql_mutex_t   lock;
  mysql_cond_t    cond;

  sst_thread_arg (const char* c, char** e)
    : cmd(c), env(e), ret_str(0), err(-1)
  {
    mysql_mutex_init(key_LOCK_wsrep_sst_thread, &lock, MY_MUTEX_INIT_FAST);
    mysql_cond_init(key_COND_wsrep_sst_thread, &cond, NULL);
  }

  ~sst_thread_arg()
  {
    mysql_cond_destroy  (&cond);
    mysql_mutex_unlock  (&lock);
    mysql_mutex_destroy (&lock);
  }
};

static int sst_scan_uuid_seqno (const char* str,
                                wsrep_uuid_t* uuid, wsrep_seqno_t* seqno)
{
  int offt = wsrep_uuid_scan (str, strlen(str), uuid);
  errno= 0;                                     /* Reset the errno */
  if (offt > 0 && strlen(str) > (unsigned int)offt && ':' == str[offt])
  {
    *seqno = strtoll (str + offt + 1, NULL, 10);
    if (*seqno != LLONG_MAX || errno != ERANGE)
    {
      return 0;
    }
  }

  WSREP_ERROR("Failed to parse uuid:seqno pair: '%s'", str);
  return EINVAL;
}

// get rid of trailing \n
static char* my_fgets (char* buf, size_t buf_len, FILE* stream)
{
   char* ret= fgets (buf, buf_len, stream);

   if (ret)
   {
       size_t len = strlen(ret);
       if (len > 0 && ret[len - 1] == '\n') ret[len - 1] = '\0';
   }

   return ret;
}

/*
  Generate opt_binlog_opt_val for sst_donate_other(), sst_prepare_other().

  Returns zero on success, negative error code otherwise.

  String containing binlog name is stored in param ret if binlog is enabled
  and GTID mode is on, otherwise empty string. Returned string should be
  freed with my_free().
 */
static int generate_binlog_opt_val(char** ret)
{
  DBUG_ASSERT(ret);
  *ret= NULL;
  if (opt_bin_log)
  {
    assert(opt_bin_logname);
    *ret= strcmp(opt_bin_logname, "0") ?
      my_strdup(opt_bin_logname, MYF(0)) : my_strdup("", MYF(0));
  }
  else
  {
    *ret= my_strdup("", MYF(0));
  }
  if (!*ret) return -ENOMEM;
  return 0;
}

static void* sst_joiner_thread (void* a)
{
  sst_thread_arg* arg= (sst_thread_arg*) a;
  int err= 1;

  {
    const char magic[] = "ready";
    const size_t magic_len = sizeof(magic) - 1;
    const size_t out_len = 512;
    char out[out_len];

    WSREP_INFO("Running: '%s'", arg->cmd);

    wsp::process proc (arg->cmd, "r", arg->env);

    if (proc.pipe() && !proc.error())
    {
      const char* tmp= my_fgets (out, out_len, proc.pipe());

      if (!tmp || strlen(tmp) < (magic_len + 2) ||
          strncasecmp (tmp, magic, magic_len))
      {
        WSREP_ERROR("Failed to read '%s <addr>' from: %s\n\tRead: '%s'",
                    magic, arg->cmd, tmp);
        proc.wait();
        if (proc.error()) err = proc.error();
      }
      else
      {
        err = 0;
      }
    }
    else
    {
      err = proc.error();
      WSREP_ERROR("Failed to execute: %s : %d (%s)",
                  arg->cmd, err, strerror(err));
    }

    // signal sst_prepare thread with ret code,
    // it will go on sending SST request
    mysql_mutex_lock   (&arg->lock);
    if (!err)
    {
      arg->ret_str = strdup (out + magic_len + 1);
      if (!arg->ret_str) err = ENOMEM;
    }
    arg->err = -err;
    mysql_cond_signal  (&arg->cond);
    mysql_mutex_unlock (&arg->lock); //! @note arg is unusable after that.

    if (err) return NULL; /* lp:808417 - return immediately, don't signal
                           * initializer thread to ensure single thread of
                           * shutdown. */

    wsrep_uuid_t  ret_uuid  = WSREP_UUID_UNDEFINED;
    wsrep_seqno_t ret_seqno = WSREP_SEQNO_UNDEFINED;

    // in case of successfull receiver start, wait for SST completion/end
    char* tmp = my_fgets (out, out_len, proc.pipe());

    proc.wait();
    err= EINVAL;

    if (!tmp)
    {
      WSREP_ERROR("Failed to read uuid:seqno and wsrep_gtid_domain_id from "
                  "joiner script.");
      if (proc.error()) err = proc.error();
    }
    else
    {
      // Read state ID (UUID:SEQNO) followed by wsrep_gtid_domain_id (if any).
      const char *pos= strchr(out, ' ');

      if (!pos) {
        // There is no wsrep_gtid_domain_id (some older version SST script?).
        err= sst_scan_uuid_seqno (out, &ret_uuid, &ret_seqno);

      } else {
        // Scan state ID first followed by wsrep_gtid_domain_id.
        unsigned long int domain_id;

        // Null-terminate the state-id.
        out[pos - out]= 0;
        err= sst_scan_uuid_seqno (out, &ret_uuid, &ret_seqno);

        if (err)
        {
          goto err;
        }
        else if (wsrep_gtid_mode)
        {
          errno= 0;                             /* Reset the errno */
          domain_id= strtoul(pos + 1, NULL, 10);
          err= errno;

          /* Check if we received a valid gtid_domain_id. */
          if (err == EINVAL || err == ERANGE)
          {
            WSREP_ERROR("Failed to get donor wsrep_gtid_domain_id.");
            err= EINVAL;
            goto err;
          } else {
            wsrep_gtid_domain_id= (uint32) domain_id;
          }
        }
      }
    }

err:

    if (err)
    {
      ret_uuid= WSREP_UUID_UNDEFINED;
      ret_seqno= -err;
    }

    // Tell initializer thread that SST is complete
    wsrep_sst_complete (&ret_uuid, ret_seqno, true);
  }

  return NULL;
}

#define WSREP_SST_AUTH_ENV "WSREP_SST_OPT_AUTH"

static int sst_append_auth_env(wsp::env& env, const char* sst_auth)
{
  int const sst_auth_size= strlen(WSREP_SST_AUTH_ENV) + 1 /* = */
    + (sst_auth ? strlen(sst_auth) : 0) + 1 /* \0 */;

  wsp::string sst_auth_str(sst_auth_size); // for automatic cleanup on return
  if (!sst_auth_str()) return -ENOMEM;

  int ret= snprintf(sst_auth_str(), sst_auth_size, "%s=%s",
                    WSREP_SST_AUTH_ENV, sst_auth ? sst_auth : "");

  if (ret < 0 || ret >= sst_auth_size)
  {
    WSREP_ERROR("sst_append_auth_env(): snprintf() failed: %d", ret);
    return (ret < 0 ? ret : -EMSGSIZE);
  }

  env.append(sst_auth_str());
  return -env.error();
}

static ssize_t sst_prepare_other (const char*  method,
                                  const char*  sst_auth,
                                  const char*  addr_in,
                                  const char** addr_out)
{
  int const cmd_len= 4096;
  wsp::string cmd_str(cmd_len);

  if (!cmd_str())
  {
    WSREP_ERROR("sst_prepare_other(): could not allocate cmd buffer of %d bytes",
                cmd_len);
    return -ENOMEM;
  }

  const char* binlog_opt= "";
  char* binlog_opt_val= NULL;

  int ret;
  if ((ret= generate_binlog_opt_val(&binlog_opt_val)))
  {
    WSREP_ERROR("sst_prepare_other(): generate_binlog_opt_val() failed: %d",
                ret);
    return ret;
  }
  if (strlen(binlog_opt_val)) binlog_opt= WSREP_SST_OPT_BINLOG;

  make_wsrep_defaults_file();

  ret= snprintf (cmd_str(), cmd_len,
                 "wsrep_sst_%s "
                 WSREP_SST_OPT_ROLE " 'joiner' "
                 WSREP_SST_OPT_ADDR " '%s' "
                 WSREP_SST_OPT_DATA " '%s' "
                 " %s "
                 WSREP_SST_OPT_PARENT " '%d'"
                 " %s '%s' ",
                 method, addr_in, mysql_real_data_home,
                 wsrep_defaults_file,
                 (int)getpid(), binlog_opt, binlog_opt_val);
  my_free(binlog_opt_val);

  if (ret < 0 || ret >= cmd_len)
  {
    WSREP_ERROR("sst_prepare_other(): snprintf() failed: %d", ret);
    return (ret < 0 ? ret : -EMSGSIZE);
  }

  wsp::env env(NULL);
  if (env.error())
  {
    WSREP_ERROR("sst_prepare_other(): env. var ctor failed: %d", -env.error());
    return -env.error();
  }

  if ((ret= sst_append_auth_env(env, sst_auth)))
  {
    WSREP_ERROR("sst_prepare_other(): appending auth failed: %d", ret);
    return ret;
  }

  pthread_t tmp;
  sst_thread_arg arg(cmd_str(), env());
  mysql_mutex_lock (&arg.lock);
  ret = pthread_create (&tmp, NULL, sst_joiner_thread, &arg);
  if (ret)
  {
    WSREP_ERROR("sst_prepare_other(): pthread_create() failed: %d (%s)",
                ret, strerror(ret));
    return -ret;
  }
  mysql_cond_wait (&arg.cond, &arg.lock);

  *addr_out= arg.ret_str;

  if (!arg.err)
    ret = strlen(*addr_out);
  else
  {
    assert (arg.err < 0);
    ret = arg.err;
  }

  pthread_detach (tmp);

  return ret;
}

extern uint  mysqld_port;

/*! Just tells donor where to send mysqldump */
static ssize_t sst_prepare_mysqldump (const char*  addr_in,
                                      const char** addr_out)
{
  ssize_t ret = strlen (addr_in);

  if (!strrchr(addr_in, ':'))
  {
    ssize_t s = ret + 7;
    char* tmp = (char*) malloc (s);

    if (tmp)
    {
      ret= snprintf (tmp, s, "%s:%u", addr_in, mysqld_port);

      if (ret > 0 && ret < s)
      {
        *addr_out= tmp;
        return ret;
      }
      if (ret > 0) /* buffer too short */ ret = -EMSGSIZE;
      free (tmp);
    }
    else {
      ret= -ENOMEM;
    }

    WSREP_ERROR ("Could not prepare state transfer request: "
                 "adding default port failed: %zd.", ret);
  }
  else {
    *addr_out= addr_in;
  }

  return ret;
}

static enum
{
    WSREP_SE_UNINITIALIZED,
    WSREP_SE_INITIALIZED,
    WSREP_SE_INIT_ERROR
} SE_init_status;

ssize_t wsrep_sst_prepare (void** msg)
{
  const char* addr_in=  NULL;
  const char* addr_out= NULL;

  if (!strcmp(wsrep_sst_method, WSREP_SST_SKIP))
  {
    ssize_t ret = strlen(WSREP_STATE_TRANSFER_TRIVIAL) + 1;
    *msg = strdup(WSREP_STATE_TRANSFER_TRIVIAL);
    if (!msg)
    {
      WSREP_ERROR("Could not allocate %zd bytes for state request", ret);
      ret= -ENOMEM;
    }
    return ret;
  }

  /*
    Figure out SST receive address. Common for all SST methods.
  */
  char ip_buf[256];
  const ssize_t ip_max= sizeof(ip_buf);

  // Attempt 1: wsrep_sst_receive_address
  if (wsrep_sst_receive_address &&
      strcmp (wsrep_sst_receive_address, WSREP_SST_ADDRESS_AUTO))
  {
    addr_in= wsrep_sst_receive_address;
  }

  //Attempt 2: wsrep_node_address
  else if (wsrep_node_address && strlen(wsrep_node_address))
  {
    wsp::Address addr(wsrep_node_address);

    if (!addr.is_valid())
    {
      WSREP_ERROR("Could not parse wsrep_node_address : %s",
                  wsrep_node_address);
      return -ENXIO; /* No such device or address */
    }
    memcpy(ip_buf, addr.get_address(), addr.get_address_len());
    addr_in= ip_buf;
  }
  // Attempt 3: Try to get the IP from the list of available interfaces.
  else
  {
    ssize_t ret= wsrep_guess_ip (ip_buf, ip_max);

    if (ret && ret < ip_max)
    {
      addr_in= ip_buf;
    }
    else
    {
      WSREP_ERROR("Failed to guess address to accept state transfer. "
                  "wsrep_sst_receive_address must be set manually.");
      unireg_abort(1);
    }
  }

  ssize_t addr_len= -ENOSYS;
  if (!strcmp(wsrep_sst_method, WSREP_SST_MYSQLDUMP))
  {
    addr_len= sst_prepare_mysqldump (addr_in, &addr_out);
    if (addr_len < 0)
    {
      WSREP_ERROR("Failed to prepare for '%s' SST. Unrecoverable.",
                   wsrep_sst_method);
      return addr_len;
    }
  }
  else
  {
    /*! A heuristic workaround until we learn how to stop and start engines */
    if (SE_init_status == WSREP_SE_INITIALIZED)
    {
      // we already did SST at initializaiton, now engines are running
      // sql_print_information() is here because the message is too long
      // for WSREP_INFO.
      sql_print_information ("WSREP: "
                 "You have configured '%s' state snapshot transfer method "
                 "which cannot be performed on a running server. "
                 "Wsrep provider won't be able to fall back to it "
                 "if other means of state transfer are unavailable. "
                 "In that case you will need to restart the server.",
                 wsrep_sst_method);
      *msg = 0;
      return 0;
    }

    addr_len = sst_prepare_other (wsrep_sst_method, sst_auth_real,
                                  addr_in, &addr_out);
    if (addr_len < 0)
    {
      WSREP_ERROR("Failed to prepare for '%s' SST. Unrecoverable.",
                   wsrep_sst_method);
      return addr_len;
    }
  }

  size_t const method_len(strlen(wsrep_sst_method));
  size_t msg_len   (method_len + addr_len + 2 /* + auth_len + 1*/);

  *msg = malloc (msg_len);
  if (NULL != *msg) {
    char* const method_ptr(reinterpret_cast<char*>(*msg));
    strcpy (method_ptr, wsrep_sst_method);
    char* const addr_ptr(method_ptr + method_len + 1);
    strcpy (addr_ptr, addr_out);

    WSREP_INFO ("Prepared SST request: %s|%s", method_ptr, addr_ptr);
  }
  else {
    WSREP_ERROR("Failed to allocate SST request of size %zu. Can't continue.",
                msg_len);
    msg_len= -ENOMEM;

  }

  if (addr_out != addr_in) /* malloc'ed */ free ((char*)addr_out);

  return msg_len;
}

// helper method for donors
static int sst_run_shell (const char* cmd_str, char** env, int max_tries)
{
  int ret = 0;

  for (int tries=1; tries <= max_tries; tries++)
  {
    wsp::process proc (cmd_str, "r", env);

    if (NULL != proc.pipe())
    {
      proc.wait();
    }

    if ((ret = proc.error()))
    {
      WSREP_ERROR("Try %d/%d: '%s' failed: %d (%s)",
                  tries, max_tries, proc.cmd(), ret, strerror(ret));
      sleep (1);
    }
    else
    {
      WSREP_DEBUG("SST script successfully completed.");
      break;
    }
  }

  return -ret;
}

static void sst_reject_queries(my_bool close_conn)
{
    wsrep_ready_set (FALSE); // this will be resotred when donor becomes synced
    WSREP_INFO("Rejecting client queries for the duration of SST.");
    if (TRUE == close_conn) wsrep_close_client_connections(FALSE);
}

static int sst_donate_mysqldump (const char*         addr,
                                 const wsrep_uuid_t* uuid,
                                 const char*         uuid_str,
                                 wsrep_seqno_t       seqno,
                                 bool                bypass,
                                 char**              env) // carries auth info
{
  char host[256];
  wsp::Address address(addr);
  if (!address.is_valid())
  {
    WSREP_ERROR("Could not parse SST address : %s", addr);
    return 0;
  }
  memcpy(host, address.get_address(), address.get_address_len());
  int port= address.get_port();
  int const cmd_len= 4096;
  wsp::string  cmd_str(cmd_len);

  if (!cmd_str())
  {
    WSREP_ERROR("sst_donate_mysqldump(): "
                "could not allocate cmd buffer of %d bytes", cmd_len);
    return -ENOMEM;
  }

  /*
    we enable new client connections so that mysqldump donation can connect in,
    but we reject local connections from modifyingcdata during SST, to keep
    data intact
  */
  if (!bypass && wsrep_sst_donor_rejects_queries) sst_reject_queries(TRUE);

  make_wsrep_defaults_file();

  int ret= snprintf (cmd_str(), cmd_len,
                     "wsrep_sst_mysqldump "
                     WSREP_SST_OPT_ADDR " '%s' "
                     WSREP_SST_OPT_PORT " '%d' "
                     WSREP_SST_OPT_LPORT " '%u' "
                     WSREP_SST_OPT_SOCKET " '%s' "
                     " %s "
                     WSREP_SST_OPT_GTID " '%s:%lld' "
                     WSREP_SST_OPT_GTID_DOMAIN_ID " '%d'"
                     "%s",
	             addr, port, mysqld_port, mysqld_unix_port,
                     wsrep_defaults_file, uuid_str,
                     (long long)seqno, wsrep_gtid_domain_id,
                     bypass ? " " WSREP_SST_OPT_BYPASS : "");

  if (ret < 0 || ret >= cmd_len)
  {
    WSREP_ERROR("sst_donate_mysqldump(): snprintf() failed: %d", ret);
    return (ret < 0 ? ret : -EMSGSIZE);
  }

  WSREP_DEBUG("Running: '%s'", cmd_str());

  ret= sst_run_shell (cmd_str(), env, 3);

  wsrep_gtid_t const state_id = { *uuid, (ret ? WSREP_SEQNO_UNDEFINED : seqno)};

  wsrep->sst_sent (wsrep, &state_id, ret);
  return ret;
}

wsrep_seqno_t wsrep_locked_seqno= WSREP_SEQNO_UNDEFINED;


/*
  Create a file under data directory.
*/
static int sst_create_file(const char *name, const char *content)
{
  int err= 0;
  char *real_name;
  char *tmp_name;
  ssize_t len;
  FILE *file;

  len= strlen(mysql_real_data_home) + strlen(name) + 2;
  real_name= (char *) alloca(len);

  snprintf(real_name, (size_t) len, "%s/%s", mysql_real_data_home, name);

  tmp_name= (char *) alloca(len + 4);
  snprintf(tmp_name, (size_t) len + 4, "%s.tmp", real_name);

  file= fopen(tmp_name, "w+");

  if (0 == file)
  {
    err= errno;
    WSREP_ERROR("Failed to open '%s': %d (%s)", tmp_name, err, strerror(err));
  }
  else
  {
    // Write the specified content into the file.
    if (content != NULL)
    {
      fprintf(file, "%s\n", content);
      fsync(fileno(file));
    }

    fclose(file);

    if (rename(tmp_name, real_name) == -1)
    {
      err= errno;
      WSREP_ERROR("Failed to rename '%s' to '%s': %d (%s)", tmp_name,
                  real_name, err, strerror(err));
    }
  }

  return err;
}


static int run_sql_command(THD *thd, const char *query)
{
  thd->set_query((char *)query, strlen(query));

  Parser_state ps;
  if (ps.init(thd, thd->query(), thd->query_length()))
  {
    WSREP_ERROR("SST query: %s failed", query);
    return -1;
  }

  mysql_parse(thd, thd->query(), thd->query_length(), &ps, FALSE, FALSE);
  if (thd->is_error())
  {
    int const err= thd->get_stmt_da()->sql_errno();
    WSREP_WARN ("Error executing '%s': %d (%s)%s",
                query, err, thd->get_stmt_da()->message(),
                err == ER_UNKNOWN_SYSTEM_VARIABLE ?
                ". Was mysqld built with --with-innodb-disallow-writes ?" : "");
    thd->clear_error();
    return -1;
  }
  return 0;
}


static int sst_flush_tables(THD* thd)
{
  WSREP_INFO("Flushing tables for SST...");

  int err= 0;
  int not_used;
  /*
    Files created to notify the SST script about the outcome of table flush
    operation.
  */
  const char *flush_success= "tables_flushed";
  const char *flush_error= "sst_error";

  CHARSET_INFO *current_charset= thd->variables.character_set_client;

  if (!is_supported_parser_charset(current_charset))
  {
      /* Do not use non-supported parser character sets */
      WSREP_WARN("Current client character set is non-supported parser character set: %s", current_charset->csname);
      thd->variables.character_set_client = &my_charset_latin1;
      WSREP_WARN("For SST temporally setting character set to : %s",
	      my_charset_latin1.csname);
  }

  if (run_sql_command(thd, "FLUSH TABLES WITH READ LOCK"))
  {
    err= -1;
  }
  else
  {
    /*
      Make sure logs are flushed after global read lock acquired. In case
      reload fails, we must also release the acquired FTWRL.
    */
    if (reload_acl_and_cache(thd, REFRESH_ENGINE_LOG | REFRESH_BINARY_LOG,
                             (TABLE_LIST*) 0, &not_used))
    {
      thd->global_read_lock.unlock_global_read_lock(thd);
      err= -1;
    }
  }

  thd->variables.character_set_client = current_charset;

  if (err)
  {
    WSREP_ERROR("Failed to flush and lock tables");

    /*
      The SST must be aborted as the flush tables failed. Notify this to SST
      script by creating the error file.
    */
    int tmp;
    if ((tmp= sst_create_file(flush_error, NULL))) {
      err= tmp;
    }
  }
  else
  {
    WSREP_INFO("Tables flushed.");

    /*
      Tables have been flushed. Create a file with cluster state ID and
      wsrep_gtid_domain_id.
    */
    char content[100];
    snprintf(content, sizeof(content), "%s:%lld %d\n", wsrep_cluster_state_uuid,
             (long long)wsrep_locked_seqno, wsrep_gtid_domain_id);
    err= sst_create_file(flush_success, content);
  }

  return err;
}


static void sst_disallow_writes (THD* thd, bool yes)
{
  char query_str[64] = { 0, };
  ssize_t const query_max = sizeof(query_str) - 1;
  CHARSET_INFO *current_charset;

  current_charset = thd->variables.character_set_client;

  if (!is_supported_parser_charset(current_charset))
  {
      /* Do not use non-supported parser character sets */
      WSREP_WARN("Current client character set is non-supported parser character set: %s", current_charset->csname);
      thd->variables.character_set_client = &my_charset_latin1;
      WSREP_WARN("For SST temporally setting character set to : %s",
	      my_charset_latin1.csname);
  }

  snprintf (query_str, query_max, "SET GLOBAL innodb_disallow_writes=%d",
            yes ? 1 : 0);

  if (run_sql_command(thd, query_str))
  {
    WSREP_ERROR("Failed to disallow InnoDB writes");
  }
  thd->variables.character_set_client = current_charset;
}

static void* sst_donor_thread (void* a)
{
  sst_thread_arg* arg= (sst_thread_arg*)a;

  WSREP_INFO("Running: '%s'", arg->cmd);

  int  err= 1;
  bool locked= false;

  const char*  out= NULL;
  const size_t out_len= 128;
  char         out_buf[out_len];

  wsrep_uuid_t  ret_uuid= WSREP_UUID_UNDEFINED;
  wsrep_seqno_t ret_seqno= WSREP_SEQNO_UNDEFINED; // seqno of complete SST

  wsp::thd thd(FALSE); // we turn off wsrep_on for this THD so that it can
                       // operate with wsrep_ready == OFF
  wsp::process proc(arg->cmd, "r", arg->env);

  err= proc.error();

/* Inform server about SST script startup and release TO isolation */
  mysql_mutex_lock   (&arg->lock);
  arg->err = -err;
  mysql_cond_signal  (&arg->cond);
  mysql_mutex_unlock (&arg->lock); //! @note arg is unusable after that.

  if (proc.pipe() && !err)
  {
wait_signal:
    out= my_fgets (out_buf, out_len, proc.pipe());

    if (out)
    {
      const char magic_flush[]= "flush tables";
      const char magic_cont[]= "continue";
      const char magic_done[]= "done";

      if (!strcasecmp (out, magic_flush))
      {
        err= sst_flush_tables (thd.ptr);
        if (!err)
        {
          sst_disallow_writes (thd.ptr, true);
          /*
            Lets also keep statements that modify binary logs (like RESET LOGS,
            RESET MASTER) from proceeding until the files have been transferred
            to the joiner node.
          */
          if (mysql_bin_log.is_open())
          {
            mysql_mutex_lock(mysql_bin_log.get_log_lock());
          }

          locked= true;
          goto wait_signal;
        }
      }
      else if (!strcasecmp (out, magic_cont))
      {
        if (locked)
        {
          if (mysql_bin_log.is_open())
          {
            mysql_mutex_assert_owner(mysql_bin_log.get_log_lock());
            mysql_mutex_unlock(mysql_bin_log.get_log_lock());
          }
          sst_disallow_writes (thd.ptr, false);
          thd.ptr->global_read_lock.unlock_global_read_lock (thd.ptr);
          locked= false;
        }
        err=  0;
        goto wait_signal;
      }
      else if (!strncasecmp (out, magic_done, strlen(magic_done)))
      {
        err= sst_scan_uuid_seqno (out + strlen(magic_done) + 1,
                                  &ret_uuid, &ret_seqno);
      }
      else
      {
        WSREP_WARN("Received unknown signal: '%s'", out);
      }
    }
    else
    {
      WSREP_ERROR("Failed to read from: %s", proc.cmd());
      proc.wait();
    }
    if (!err && proc.error()) err= proc.error();
  }
  else
  {
    WSREP_ERROR("Failed to execute: %s : %d (%s)",
                proc.cmd(), err, strerror(err));
  }

  if (locked) // don't forget to unlock server before return
  {
    if (mysql_bin_log.is_open())
    {
      mysql_mutex_assert_owner(mysql_bin_log.get_log_lock());
      mysql_mutex_unlock(mysql_bin_log.get_log_lock());
    }
    sst_disallow_writes (thd.ptr, false);
    thd.ptr->global_read_lock.unlock_global_read_lock (thd.ptr);
  }

  // signal to donor that SST is over
  struct wsrep_gtid const state_id = {
      ret_uuid, err ? WSREP_SEQNO_UNDEFINED : ret_seqno
  };
  wsrep->sst_sent (wsrep, &state_id, -err);
  proc.wait();

  return NULL;
}



static int sst_donate_other (const char*   method,
                             const char*   addr,
                             const char*   uuid,
                             wsrep_seqno_t seqno,
                             bool          bypass,
                             char**        env) // carries auth info
{
  int const cmd_len= 4096;
  wsp::string  cmd_str(cmd_len);

  if (!cmd_str())
  {
    WSREP_ERROR("sst_donate_other(): "
                "could not allocate cmd buffer of %d bytes", cmd_len);
    return -ENOMEM;
  }

  const char* binlog_opt= "";
  char* binlog_opt_val= NULL;

  int ret;
  if ((ret= generate_binlog_opt_val(&binlog_opt_val)))
  {
    WSREP_ERROR("sst_donate_other(): generate_binlog_opt_val() failed: %d",ret);
    return ret;
  }
  if (strlen(binlog_opt_val)) binlog_opt= WSREP_SST_OPT_BINLOG;

  make_wsrep_defaults_file();

  ret= snprintf (cmd_str(), cmd_len,
                 "wsrep_sst_%s "
                 WSREP_SST_OPT_ROLE " 'donor' "
                 WSREP_SST_OPT_ADDR " '%s' "
                 WSREP_SST_OPT_SOCKET " '%s' "
                 WSREP_SST_OPT_DATA " '%s' "
                 " %s "
                 " %s '%s' "
                 WSREP_SST_OPT_GTID " '%s:%lld' "
                 WSREP_SST_OPT_GTID_DOMAIN_ID " '%d'"
                 "%s",
                 method, addr, mysqld_unix_port, mysql_real_data_home,
                 wsrep_defaults_file,
                 binlog_opt, binlog_opt_val,
                 uuid, (long long) seqno, wsrep_gtid_domain_id,
                 bypass ? " " WSREP_SST_OPT_BYPASS : "");
  my_free(binlog_opt_val);

  if (ret < 0 || ret >= cmd_len)
  {
    WSREP_ERROR("sst_donate_other(): snprintf() failed: %d", ret);
    return (ret < 0 ? ret : -EMSGSIZE);
  }

  if (!bypass && wsrep_sst_donor_rejects_queries) sst_reject_queries(FALSE);

  pthread_t tmp;
  sst_thread_arg arg(cmd_str(), env);
  mysql_mutex_lock (&arg.lock);
  ret = pthread_create (&tmp, NULL, sst_donor_thread, &arg);
  if (ret)
  {
    WSREP_ERROR("sst_donate_other(): pthread_create() failed: %d (%s)",
                ret, strerror(ret));
    return ret;
  }
  mysql_cond_wait (&arg.cond, &arg.lock);

  WSREP_INFO("sst_donor_thread signaled with %d", arg.err);
  return arg.err;
}

wsrep_cb_status_t wsrep_sst_donate_cb (void*               const app_ctx,
                                       void*               const recv_ctx,
                                       const wsrep_buf_t*  const msg,
                                       const wsrep_gtid_t* const current_gtid,
                                       const wsrep_buf_t*  const state,
                                       bool                const bypass)
{
  /* This will be reset when sync callback is called.
   * Should we set wsrep_ready to FALSE here too? */

  wsrep_config_state->set(WSREP_MEMBER_DONOR);
  local_status.set(WSREP_MEMBER_DONOR);

  const char* method = (char*)msg->ptr;
  size_t method_len  = strlen (method);
  const char* data   = method + method_len + 1;

  char uuid_str[37];
  wsrep_uuid_print (&current_gtid->uuid, uuid_str, sizeof(uuid_str));

  wsp::env env(NULL);
  if (env.error())
  {
    WSREP_ERROR("wsrep_sst_donate_cb(): env var ctor failed: %d", -env.error());
    return WSREP_CB_FAILURE;
  }

  int ret;
  if ((ret= sst_append_auth_env(env, sst_auth_real)))
  {
    WSREP_ERROR("wsrep_sst_donate_cb(): appending auth env failed: %d", ret);
    return WSREP_CB_FAILURE;
  }

  if (!strcmp (WSREP_SST_MYSQLDUMP, method))
  {
    ret = sst_donate_mysqldump(data, &current_gtid->uuid, uuid_str,
                               current_gtid->seqno, bypass, env());
  }
  else
  {
    ret = sst_donate_other(method, data, uuid_str,
                           current_gtid->seqno, bypass, env());
  }

  return (ret >= 0 ? WSREP_CB_SUCCESS : WSREP_CB_FAILURE);
}

void wsrep_SE_init_grab()
{
  if (mysql_mutex_lock (&LOCK_wsrep_sst_init)) abort();
}

int wsrep_SE_init_wait()
{
<<<<<<< HEAD
  struct timespec wtime = {WSREP_TIMEDWAIT_SECONDS, 0};
  uint32 total_wtime=0;

  while (SE_initialized == false)
=======
  while (SE_init_status == WSREP_SE_UNINITIALIZED)
>>>>>>> 420cfe4e
  {
    mysql_cond_timedwait (&COND_wsrep_sst_init, &LOCK_wsrep_sst_init, &wtime);

    if (!SE_initialized)
    {
      total_wtime += wtime.tv_sec;
      WSREP_DEBUG("Waiting for SST to complete. waited %u secs.", total_wtime);
      service_manager_extend_timeout(WSREP_EXTEND_TIMEOUT_INTERVAL,
        "WSREP SE initialization ongoing.");
    }
  }

  mysql_mutex_unlock (&LOCK_wsrep_sst_init);
  return !(SE_init_status == WSREP_SE_INITIALIZED);
}

void wsrep_SE_init_done()
{
  mysql_cond_signal (&COND_wsrep_sst_init);
  mysql_mutex_unlock (&LOCK_wsrep_sst_init);
}

void wsrep_SE_initialized()
{
  SE_init_status= WSREP_SE_INITIALIZED;
}

void wsrep_SE_init_failed()
{
  mysql_mutex_lock(&LOCK_wsrep_sst_init);
  SE_init_status= WSREP_SE_INIT_ERROR;
  mysql_cond_signal(&COND_wsrep_sst_init);
  mysql_mutex_unlock(&LOCK_wsrep_sst_init);
}
  
<|MERGE_RESOLUTION|>--- conflicted
+++ resolved
@@ -28,13 +28,10 @@
 #include "wsrep_xid.h"
 #include <cstdio>
 #include <cstdlib>
-
-<<<<<<< HEAD
 #include <my_service_manager.h>
 
-=======
 const char wsrep_defaults_group_suffix[256] = {0};
->>>>>>> 420cfe4e
+
 static char wsrep_defaults_file[FN_REFLEN * 2 + 10 + 30 +
                                 sizeof(WSREP_SST_OPT_CONF) +
                                 sizeof(WSREP_SST_OPT_CONF_SUFFIX) +
@@ -1374,18 +1371,14 @@
 
 int wsrep_SE_init_wait()
 {
-<<<<<<< HEAD
   struct timespec wtime = {WSREP_TIMEDWAIT_SECONDS, 0};
   uint32 total_wtime=0;
 
-  while (SE_initialized == false)
-=======
   while (SE_init_status == WSREP_SE_UNINITIALIZED)
->>>>>>> 420cfe4e
   {
     mysql_cond_timedwait (&COND_wsrep_sst_init, &LOCK_wsrep_sst_init, &wtime);
 
-    if (!SE_initialized)
+    if (SE_init_status == WSREP_SE_UNINITIALIZED)
     {
       total_wtime += wtime.tv_sec;
       WSREP_DEBUG("Waiting for SST to complete. waited %u secs.", total_wtime);
