/* Copyright (C) 2007 MySQL AB

   This program is free software; you can redistribute it and/or modify
   it under the terms of the GNU General Public License as published by
   the Free Software Foundation; version 2 of the License.

   This program is distributed in the hope that it will be useful,
   but WITHOUT ANY WARRANTY; without even the implied warranty of
   MERCHANTABILITY or FITNESS FOR A PARTICULAR PURPOSE.  See the
   GNU General Public License for more details.

   You should have received a copy of the GNU General Public License
   along with this program; if not, write to the Free Software
   Foundation, Inc., 59 Temple Place, Suite 330, Boston, MA  02111-1307  USA */


/*
  Functions to autenticate and handle reqests for a connection
*/

#include "mysql_priv.h"

#ifdef HAVE_OPENSSL
/*
  Without SSL the handshake consists of one packet. This packet
  has both client capabilites and scrambled password.
  With SSL the handshake might consist of two packets. If the first
  packet (client capabilities) has CLIENT_SSL flag set, we have to
  switch to SSL and read the second packet. The scrambled password
  is in the second packet and client_capabilites field will be ignored.
  Maybe it is better to accept flags other than CLIENT_SSL from the
  second packet?
*/
#define SSL_HANDSHAKE_SIZE      2
#define NORMAL_HANDSHAKE_SIZE   6
#define MIN_HANDSHAKE_SIZE      2
#else
#define MIN_HANDSHAKE_SIZE      6
#endif /* HAVE_OPENSSL */

#ifdef __WIN__
static void  test_signal(int sig_ptr)
{
#if !defined( DBUG_OFF)
  MessageBox(NULL,"Test signal","DBUG",MB_OK);
#endif
#if defined(OS2)
  fprintf(stderr, "Test signal %d\n", sig_ptr);
  fflush(stderr);
#endif
}
static void init_signals(void)
{
  int signals[7] = {SIGINT,SIGILL,SIGFPE,SIGSEGV,SIGTERM,SIGBREAK,SIGABRT } ;
  for (int i=0 ; i < 7 ; i++)
    signal( signals[i], test_signal) ;
}
#endif

/*
  Get structure for logging connection data for the current user
*/

#ifndef NO_EMBEDDED_ACCESS_CHECKS
static HASH hash_user_connections;

static int get_or_create_user_conn(THD *thd, const char *user,
				   const char *host,
				   USER_RESOURCES *mqh)
{
  int return_val= 0;
  uint temp_len, user_len;
  char temp_user[USER_HOST_BUFF_SIZE];
  struct  user_conn *uc;

  DBUG_ASSERT(user != 0);
  DBUG_ASSERT(host != 0);

  user_len= strlen(user);
  temp_len= (strmov(strmov(temp_user, user)+1, host) - temp_user)+1;
  (void) pthread_mutex_lock(&LOCK_user_conn);
  if (!(uc = (struct  user_conn *) hash_search(&hash_user_connections,
					       (uchar*) temp_user, temp_len)))
  {
    /* First connection for user; Create a user connection object */
    if (!(uc= ((struct user_conn*)
	       my_malloc(sizeof(struct user_conn) + temp_len+1,
			 MYF(MY_WME)))))
    {
      net_send_error(thd, 0, NullS);		// Out of memory
      return_val= 1;
      goto end;
    }
    uc->user=(char*) (uc+1);
    memcpy(uc->user,temp_user,temp_len+1);
    uc->host= uc->user + user_len +  1;
    uc->len= temp_len;
    uc->connections= uc->questions= uc->updates= uc->conn_per_hour= 0;
    uc->user_resources= *mqh;
    uc->reset_utime= thd->thr_create_utime;
    if (my_hash_insert(&hash_user_connections, (uchar*) uc))
    {
      my_free((char*) uc,0);
      net_send_error(thd, 0, NullS);		// Out of memory
      return_val= 1;
      goto end;
    }
  }
  thd->user_connect=uc;
  uc->connections++;
end:
  (void) pthread_mutex_unlock(&LOCK_user_conn);
  return return_val;

}


/*
  check if user has already too many connections
  
  SYNOPSIS
  check_for_max_user_connections()
  thd			Thread handle
  uc			User connect object

  NOTES
    If check fails, we decrease user connection count, which means one
    shouldn't call decrease_user_connections() after this function.

  RETURN
    0	ok
    1	error
*/

int check_for_max_user_connections(THD *thd, USER_CONN *uc)
{
  int error=0;
  DBUG_ENTER("check_for_max_user_connections");

  (void) pthread_mutex_lock(&LOCK_user_conn);
  if (max_user_connections && !uc->user_resources.user_conn &&
      max_user_connections < (uint) uc->connections)
  {
    net_printf_error(thd, ER_TOO_MANY_USER_CONNECTIONS, uc->user);
    error=1;
    goto end;
  }
  time_out_user_resource_limits(thd, uc);
  if (uc->user_resources.user_conn &&
      uc->user_resources.user_conn < uc->connections)
  {
    net_printf_error(thd, ER_USER_LIMIT_REACHED, uc->user,
                     "max_user_connections",
                     (long) uc->user_resources.user_conn);
    error= 1;
    goto end;
  }
  if (uc->user_resources.conn_per_hour &&
      uc->user_resources.conn_per_hour <= uc->conn_per_hour)
  {
    net_printf_error(thd, ER_USER_LIMIT_REACHED, uc->user,
                     "max_connections_per_hour",
                     (long) uc->user_resources.conn_per_hour);
    error=1;
    goto end;
  }
  uc->conn_per_hour++;

  end:
  if (error)
    uc->connections--; // no need for decrease_user_connections() here
  (void) pthread_mutex_unlock(&LOCK_user_conn);
  DBUG_RETURN(error);
}


/*
  Decrease user connection count

  SYNOPSIS
    decrease_user_connections()
    uc			User connection object

  NOTES
    If there is a n user connection object for a connection
    (which only happens if 'max_user_connections' is defined or
    if someone has created a resource grant for a user), then
    the connection count is always incremented on connect.

    The user connect object is not freed if some users has
    'max connections per hour' defined as we need to be able to hold
    count over the lifetime of the connection.
*/

void decrease_user_connections(USER_CONN *uc)
{
  DBUG_ENTER("decrease_user_connections");
  (void) pthread_mutex_lock(&LOCK_user_conn);
  DBUG_ASSERT(uc->connections);
  if (!--uc->connections && !mqh_used)
  {
    /* Last connection for user; Delete it */
    (void) hash_delete(&hash_user_connections,(uchar*) uc);
  }
  (void) pthread_mutex_unlock(&LOCK_user_conn);
  DBUG_VOID_RETURN;
}


/*
  Reset per-hour user resource limits when it has been more than
  an hour since they were last checked

  SYNOPSIS:
    time_out_user_resource_limits()
    thd			Thread handler
    uc			User connection details

  NOTE:
    This assumes that the LOCK_user_conn mutex has been acquired, so it is
    safe to test and modify members of the USER_CONN structure.
*/

void time_out_user_resource_limits(THD *thd, USER_CONN *uc)
{
  ulonglong check_time= thd->start_utime;
  DBUG_ENTER("time_out_user_resource_limits");

  /* If more than a hour since last check, reset resource checking */
  if (check_time  - uc->reset_utime >= LL(3600000000))
  {
    uc->questions=1;
    uc->updates=0;
    uc->conn_per_hour=0;
    uc->reset_utime= check_time;
  }

  DBUG_VOID_RETURN;
}

/*
  Check if maximum queries per hour limit has been reached
  returns 0 if OK.
*/

bool check_mqh(THD *thd, uint check_command)
{
  bool error= 0;
  USER_CONN *uc=thd->user_connect;
  DBUG_ENTER("check_mqh");
  DBUG_ASSERT(uc != 0);

  (void) pthread_mutex_lock(&LOCK_user_conn);

  time_out_user_resource_limits(thd, uc);

  /* Check that we have not done too many questions / hour */
  if (uc->user_resources.questions &&
      uc->questions++ >= uc->user_resources.questions)
  {
    net_printf_error(thd, ER_USER_LIMIT_REACHED, uc->user, "max_questions",
                     (long) uc->user_resources.questions);
    error=1;
    goto end;
  }
  if (check_command < (uint) SQLCOM_END)
  {
    /* Check that we have not done too many updates / hour */
    if (uc->user_resources.updates &&
        (sql_command_flags[check_command] & CF_CHANGES_DATA) &&
	uc->updates++ >= uc->user_resources.updates)
    {
      net_printf_error(thd, ER_USER_LIMIT_REACHED, uc->user, "max_updates",
                       (long) uc->user_resources.updates);
      error=1;
      goto end;
    }
  }
end:
  (void) pthread_mutex_unlock(&LOCK_user_conn);
  DBUG_RETURN(error);
}

#endif /* NO_EMBEDDED_ACCESS_CHECKS */


/*
  Check if user exist and password supplied is correct. 

  SYNOPSIS
    check_user()
    thd          thread handle, thd->security_ctx->{host,user,ip} are used
    command      originator of the check: now check_user is called
                 during connect and change user procedures; used for 
                 logging.
    passwd       scrambled password received from client
    passwd_len   length of scrambled password
    db           database name to connect to, may be NULL
    check_count  dont know exactly

    Note, that host, user and passwd may point to communication buffer.
    Current implementation does not depend on that, but future changes
    should be done with this in mind; 'thd' is INOUT, all other params
    are 'IN'.

  RETURN VALUE
    0  OK; thd->security_ctx->user/master_access/priv_user/db_access and
       thd->db are updated; OK is sent to client;
   -1  access denied or handshake error; error is sent to client;
   >0  error, not sent to client
*/

int check_user(THD *thd, enum enum_server_command command, 
	       const char *passwd, uint passwd_len, const char *db,
	       bool check_count)
{
  DBUG_ENTER("check_user");
  LEX_STRING db_str= { (char *) db, db ? strlen(db) : 0 };
  
#ifdef NO_EMBEDDED_ACCESS_CHECKS
  thd->main_security_ctx.master_access= GLOBAL_ACLS;       // Full rights
  /* Change database if necessary */
  if (db && db[0])
  {
    /*
      thd->db is saved in caller and needs to be freed by caller if this
      function returns 0
    */
    thd->reset_db(NULL, 0);
    if (mysql_change_db(thd, &db_str, FALSE))
    {
      /* Send the error to the client */
      net_send_error(thd);
      DBUG_RETURN(-1);
    }
  }
  send_ok(thd);
  DBUG_RETURN(0);
#else

  my_bool opt_secure_auth_local;
  pthread_mutex_lock(&LOCK_global_system_variables);
  opt_secure_auth_local= opt_secure_auth;
  pthread_mutex_unlock(&LOCK_global_system_variables);
  
  /*
    If the server is running in secure auth mode, short scrambles are 
    forbidden.
  */
  if (opt_secure_auth_local && passwd_len == SCRAMBLE_LENGTH_323)
  {
    net_printf_error(thd, ER_NOT_SUPPORTED_AUTH_MODE);
    general_log_print(thd, COM_CONNECT, ER(ER_NOT_SUPPORTED_AUTH_MODE));
    DBUG_RETURN(-1);
  }
  if (passwd_len != 0 &&
      passwd_len != SCRAMBLE_LENGTH &&
      passwd_len != SCRAMBLE_LENGTH_323)
    DBUG_RETURN(ER_HANDSHAKE_ERROR);

  /*
    Clear thd->db as it points to something, that will be freed when 
    connection is closed. We don't want to accidentally free a wrong pointer
    if connect failed. Also in case of 'CHANGE USER' failure, current
    database will be switched to 'no database selected'.
  */
  thd->reset_db(NULL, 0);

  USER_RESOURCES ur;
  int res= acl_getroot(thd, &ur, passwd, passwd_len);
#ifndef EMBEDDED_LIBRARY
  if (res == -1)
  {
    /*
      This happens when client (new) sends password scrambled with
      scramble(), but database holds old value (scrambled with
      scramble_323()). Here we please client to send scrambled_password
      in old format.
    */
    NET *net= &thd->net;
    if (opt_secure_auth_local)
    {
      net_printf_error(thd, ER_SERVER_IS_IN_SECURE_AUTH_MODE,
                       thd->main_security_ctx.user,
                       thd->main_security_ctx.host_or_ip);
      general_log_print(thd, COM_CONNECT, ER(ER_SERVER_IS_IN_SECURE_AUTH_MODE),
                        thd->main_security_ctx.user,
                        thd->main_security_ctx.host_or_ip);
      DBUG_RETURN(-1);
    }
    /* We have to read very specific packet size */
    if (send_old_password_request(thd) ||
        my_net_read(net) != SCRAMBLE_LENGTH_323 + 1)
    {
      inc_host_errors(&thd->remote.sin_addr);
      DBUG_RETURN(ER_HANDSHAKE_ERROR);
    }
    /* Final attempt to check the user based on reply */
    /* So as passwd is short, errcode is always >= 0 */
    res= acl_getroot(thd, &ur, (char *) net->read_pos, SCRAMBLE_LENGTH_323);
  }
#endif /*EMBEDDED_LIBRARY*/
  /* here res is always >= 0 */
  if (res == 0)
  {
    if (!(thd->main_security_ctx.master_access &
          NO_ACCESS)) // authentication is OK
    {
      DBUG_PRINT("info",
                 ("Capabilities: %lu  packet_length: %ld  Host: '%s'  "
                  "Login user: '%s' Priv_user: '%s'  Using password: %s "
                  "Access: %lu  db: '%s'",
                  thd->client_capabilities,
                  thd->max_client_packet_length,
                  thd->main_security_ctx.host_or_ip,
                  thd->main_security_ctx.user,
                  thd->main_security_ctx.priv_user,
                  passwd_len ? "yes": "no",
                  thd->main_security_ctx.master_access,
                  (thd->db ? thd->db : "*none*")));

      if (check_count)
      {
        VOID(pthread_mutex_lock(&LOCK_thread_count));
        bool count_ok= thread_count <= max_connections + delayed_insert_threads
                       || (thd->main_security_ctx.master_access & SUPER_ACL);
        VOID(pthread_mutex_unlock(&LOCK_thread_count));
        if (!count_ok)
        {                                         // too many connections
          net_send_error(thd, ER_CON_COUNT_ERROR);
          DBUG_RETURN(-1);
        }
      }

      /*
        Log the command before authentication checks, so that the user can
        check the log for the tried login tried and also to detect
        break-in attempts.
      */
      general_log_print(thd, command,
                        (thd->main_security_ctx.priv_user ==
                         thd->main_security_ctx.user ?
                         (char*) "%s@%s on %s" :
                         (char*) "%s@%s as anonymous on %s"),
                        thd->main_security_ctx.user,
                        thd->main_security_ctx.host_or_ip,
                        db ? db : (char*) "");

      /*
        This is the default access rights for the current database.  It's
        set to 0 here because we don't have an active database yet (and we
        may not have an active database to set.
      */
      thd->main_security_ctx.db_access=0;

      /* Don't allow user to connect if he has done too many queries */
      if ((ur.questions || ur.updates || ur.conn_per_hour || ur.user_conn ||
	   max_user_connections) &&
	  get_or_create_user_conn(thd,
            (opt_old_style_user_limits ? thd->main_security_ctx.user :
             thd->main_security_ctx.priv_user),
            (opt_old_style_user_limits ? thd->main_security_ctx.host_or_ip :
             thd->main_security_ctx.priv_host),
            &ur))
	DBUG_RETURN(-1);
      if (thd->user_connect &&
	  (thd->user_connect->user_resources.conn_per_hour ||
	   thd->user_connect->user_resources.user_conn ||
	   max_user_connections) &&
	  check_for_max_user_connections(thd, thd->user_connect))
	DBUG_RETURN(-1);

      /* Change database if necessary */
      if (db && db[0])
      {
        if (mysql_change_db(thd, &db_str, FALSE))
        {
          /* Send error to the client */
          net_send_error(thd);
          if (thd->user_connect)
            decrease_user_connections(thd->user_connect);
          DBUG_RETURN(-1);
        }
      }
      send_ok(thd);
      thd->password= test(passwd_len);          // remember for error messages 
      /* Ready to handle queries */
      DBUG_RETURN(0);
    }
  }
  else if (res == 2) // client gave short hash, server has long hash
  {
    net_printf_error(thd, ER_NOT_SUPPORTED_AUTH_MODE);
    general_log_print(thd, COM_CONNECT, ER(ER_NOT_SUPPORTED_AUTH_MODE));
    DBUG_RETURN(-1);
  }
  net_printf_error(thd, ER_ACCESS_DENIED_ERROR,
                   thd->main_security_ctx.user,
                   thd->main_security_ctx.host_or_ip,
                   passwd_len ? ER(ER_YES) : ER(ER_NO));
  general_log_print(thd, COM_CONNECT, ER(ER_ACCESS_DENIED_ERROR),
                    thd->main_security_ctx.user,
                    thd->main_security_ctx.host_or_ip,
                    passwd_len ? ER(ER_YES) : ER(ER_NO));
  DBUG_RETURN(-1);
#endif /* NO_EMBEDDED_ACCESS_CHECKS */
}


/*
  Check for maximum allowable user connections, if the mysqld server is
  started with corresponding variable that is greater then 0.
*/

extern "C" uchar *get_key_conn(user_conn *buff, size_t *length,
			      my_bool not_used __attribute__((unused)))
{
  *length= buff->len;
  return (uchar*) buff->user;
}


extern "C" void free_user(struct user_conn *uc)
{
  my_free((char*) uc,MYF(0));
}


void init_max_user_conn(void)
{
#ifndef NO_EMBEDDED_ACCESS_CHECKS
  (void) hash_init(&hash_user_connections,system_charset_info,max_connections,
		   0,0,
		   (hash_get_key) get_key_conn, (hash_free_key) free_user,
		   0);
#endif
}


void free_max_user_conn(void)
{
#ifndef NO_EMBEDDED_ACCESS_CHECKS
  hash_free(&hash_user_connections);
#endif /* NO_EMBEDDED_ACCESS_CHECKS */
}


void reset_mqh(LEX_USER *lu, bool get_them= 0)
{
#ifndef NO_EMBEDDED_ACCESS_CHECKS
  (void) pthread_mutex_lock(&LOCK_user_conn);
  if (lu)  // for GRANT
  {
    USER_CONN *uc;
    uint temp_len=lu->user.length+lu->host.length+2;
    char temp_user[USER_HOST_BUFF_SIZE];

    memcpy(temp_user,lu->user.str,lu->user.length);
    memcpy(temp_user+lu->user.length+1,lu->host.str,lu->host.length);
    temp_user[lu->user.length]='\0'; temp_user[temp_len-1]=0;
    if ((uc = (struct  user_conn *) hash_search(&hash_user_connections,
						(uchar*) temp_user, temp_len)))
    {
      uc->questions=0;
      get_mqh(temp_user,&temp_user[lu->user.length+1],uc);
      uc->updates=0;
      uc->conn_per_hour=0;
    }
  }
  else
  {
    /* for FLUSH PRIVILEGES and FLUSH USER_RESOURCES */
    for (uint idx=0;idx < hash_user_connections.records; idx++)
    {
      USER_CONN *uc=(struct user_conn *) hash_element(&hash_user_connections,
						      idx);
      if (get_them)
	get_mqh(uc->user,uc->host,uc);
      uc->questions=0;
      uc->updates=0;
      uc->conn_per_hour=0;
    }
  }
  (void) pthread_mutex_unlock(&LOCK_user_conn);
#endif /* NO_EMBEDDED_ACCESS_CHECKS */
}


void thd_init_client_charset(THD *thd, uint cs_number)
{
  /*
   Use server character set and collation if
   - opt_character_set_client_handshake is not set
   - client has not specified a character set
   - client character set is the same as the servers
   - client character set doesn't exists in server
  */
  if (!opt_character_set_client_handshake ||
      !(thd->variables.character_set_client= get_charset(cs_number, MYF(0))) ||
      !my_strcasecmp(&my_charset_latin1,
                     global_system_variables.character_set_client->name,
                     thd->variables.character_set_client->name))
  {
    thd->variables.character_set_client=
      global_system_variables.character_set_client;
    thd->variables.collation_connection=
      global_system_variables.collation_connection;
    thd->variables.character_set_results=
      global_system_variables.character_set_results;
  }
  else
  {
    thd->variables.character_set_results=
      thd->variables.collation_connection= 
      thd->variables.character_set_client;
  }
}


/*
  Initialize connection threads
*/

bool init_new_connection_handler_thread()
{
  pthread_detach_this_thread();
#if defined(__WIN__)
  init_signals();
#else
  /* Win32 calls this in pthread_create */
  if (my_thread_init())
    return 1;
#endif /* __WIN__ */
  return 0;
}

/*
  Perform handshake, authorize client and update thd ACL variables.

  SYNOPSIS
    check_connection()
    thd  thread handle

  RETURN
     0  success, OK is sent to user, thd is updated.
    -1  error, which is sent to user
   > 0  error code (not sent to user)
*/

#ifndef EMBEDDED_LIBRARY
static int check_connection(THD *thd)
{
  uint connect_errors= 0;
  NET *net= &thd->net;
  ulong pkt_len= 0;
  char *end;

  DBUG_PRINT("info",
             ("New connection received on %s", vio_description(net->vio)));
#ifdef SIGNAL_WITH_VIO_CLOSE
  thd->set_active_vio(net->vio);
#endif

  if (!thd->main_security_ctx.host)         // If TCP/IP connection
  {
    char ip[30];

    if (vio_peer_addr(net->vio, ip, &thd->peer_port))
      return (ER_BAD_HOST_ERROR);
    if (!(thd->main_security_ctx.ip= my_strdup(ip,MYF(0))))
      return (ER_OUT_OF_RESOURCES);
    thd->main_security_ctx.host_or_ip= thd->main_security_ctx.ip;
    vio_in_addr(net->vio,&thd->remote.sin_addr);
    if (!(specialflag & SPECIAL_NO_RESOLVE))
    {
      vio_in_addr(net->vio,&thd->remote.sin_addr);
      thd->main_security_ctx.host=
        ip_to_hostname(&thd->remote.sin_addr, &connect_errors);
      /* Cut very long hostnames to avoid possible overflows */
      if (thd->main_security_ctx.host)
      {
        if (thd->main_security_ctx.host != my_localhost)
          thd->main_security_ctx.host[min(strlen(thd->main_security_ctx.host),
                                          HOSTNAME_LENGTH)]= 0;
        thd->main_security_ctx.host_or_ip= thd->main_security_ctx.host;
      }
      if (connect_errors > max_connect_errors)
        return(ER_HOST_IS_BLOCKED);
    }
    DBUG_PRINT("info",("Host: %s  ip: %s",
		       (thd->main_security_ctx.host ?
                        thd->main_security_ctx.host : "unknown host"),
		       (thd->main_security_ctx.ip ?
                        thd->main_security_ctx.ip : "unknown ip")));
    if (acl_check_host(thd->main_security_ctx.host, thd->main_security_ctx.ip))
      return(ER_HOST_NOT_PRIVILEGED);
  }
  else /* Hostname given means that the connection was on a socket */
  {
    DBUG_PRINT("info",("Host: %s", thd->main_security_ctx.host));
    thd->main_security_ctx.host_or_ip= thd->main_security_ctx.host;
    thd->main_security_ctx.ip= 0;
    /* Reset sin_addr */
    bzero((char*) &thd->remote, sizeof(thd->remote));
  }
  vio_keepalive(net->vio, TRUE);
  {
    /* buff[] needs to big enough to hold the server_version variable */
    char buff[SERVER_VERSION_LENGTH + SCRAMBLE_LENGTH + 64];
    ulong client_flags = (CLIENT_LONG_FLAG | CLIENT_CONNECT_WITH_DB |
			  CLIENT_PROTOCOL_41 | CLIENT_SECURE_CONNECTION);

    if (opt_using_transactions)
      client_flags|=CLIENT_TRANSACTIONS;
#ifdef HAVE_COMPRESS
    client_flags |= CLIENT_COMPRESS;
#endif /* HAVE_COMPRESS */
#ifdef HAVE_OPENSSL
    if (ssl_acceptor_fd)
      client_flags |= CLIENT_SSL;       /* Wow, SSL is available! */
#endif /* HAVE_OPENSSL */

    end= strnmov(buff, server_version, SERVER_VERSION_LENGTH) + 1;
    int4store((uchar*) end, thd->thread_id);
    end+= 4;
    /*
      So as check_connection is the only entry point to authorization
      procedure, scramble is set here. This gives us new scramble for
      each handshake.
    */
    create_random_string(thd->scramble, SCRAMBLE_LENGTH, &thd->rand);
    /*
      Old clients does not understand long scrambles, but can ignore packet
      tail: that's why first part of the scramble is placed here, and second
      part at the end of packet.
    */
    end= strmake(end, thd->scramble, SCRAMBLE_LENGTH_323) + 1;
   
    int2store(end, client_flags);
    /* write server characteristics: up to 16 bytes allowed */
    end[2]=(char) default_charset_info->number;
    int2store(end+3, thd->server_status);
    bzero(end+5, 13);
    end+= 18;
    /* write scramble tail */
    end= strmake(end, thd->scramble + SCRAMBLE_LENGTH_323, 
                 SCRAMBLE_LENGTH - SCRAMBLE_LENGTH_323) + 1;

    /* At this point we write connection message and read reply */
    if (net_write_command(net, (uchar) protocol_version, (uchar*) "", 0,
                          (uchar*) buff, (size_t) (end-buff)) ||
	(pkt_len= my_net_read(net)) == packet_error ||
	pkt_len < MIN_HANDSHAKE_SIZE)
    {
      inc_host_errors(&thd->remote.sin_addr);
      return(ER_HANDSHAKE_ERROR);
    }
  }
#ifdef _CUSTOMCONFIG_
#include "_cust_sql_parse.h"
#endif
  if (connect_errors)
    reset_host_errors(&thd->remote.sin_addr);
  if (thd->packet.alloc(thd->variables.net_buffer_length))
    return(ER_OUT_OF_RESOURCES);

  thd->client_capabilities=uint2korr(net->read_pos);
  if (thd->client_capabilities & CLIENT_PROTOCOL_41)
  {
    thd->client_capabilities|= ((ulong) uint2korr(net->read_pos+2)) << 16;
    thd->max_client_packet_length= uint4korr(net->read_pos+4);
    DBUG_PRINT("info", ("client_character_set: %d", (uint) net->read_pos[8]));
    thd_init_client_charset(thd, (uint) net->read_pos[8]);
    thd->update_charset();
    end= (char*) net->read_pos+32;
  }
  else
  {
    thd->max_client_packet_length= uint3korr(net->read_pos+2);
    end= (char*) net->read_pos+5;
  }

  if (thd->client_capabilities & CLIENT_IGNORE_SPACE)
    thd->variables.sql_mode|= MODE_IGNORE_SPACE;
#ifdef HAVE_OPENSSL
  DBUG_PRINT("info", ("client capabilities: %lu", thd->client_capabilities));
  if (thd->client_capabilities & CLIENT_SSL)
  {
    /* Do the SSL layering. */
    if (!ssl_acceptor_fd)
    {
      inc_host_errors(&thd->remote.sin_addr);
      return(ER_HANDSHAKE_ERROR);
    }
    DBUG_PRINT("info", ("IO layer change in progress..."));
    if (sslaccept(ssl_acceptor_fd, net->vio, net->read_timeout))
    {
      DBUG_PRINT("error", ("Failed to accept new SSL connection"));
      inc_host_errors(&thd->remote.sin_addr);
      return(ER_HANDSHAKE_ERROR);
    }
    DBUG_PRINT("info", ("Reading user information over SSL layer"));
    if ((pkt_len= my_net_read(net)) == packet_error ||
	pkt_len < NORMAL_HANDSHAKE_SIZE)
    {
      DBUG_PRINT("error", ("Failed to read user information (pkt_len= %lu)",
			   pkt_len));
      inc_host_errors(&thd->remote.sin_addr);
      return(ER_HANDSHAKE_ERROR);
    }
  }
#endif /* HAVE_OPENSSL */

  if (end >= (char*) net->read_pos+ pkt_len +2)
  {
    inc_host_errors(&thd->remote.sin_addr);
    return(ER_HANDSHAKE_ERROR);
  }

  if (thd->client_capabilities & CLIENT_INTERACTIVE)
    thd->variables.net_wait_timeout= thd->variables.net_interactive_timeout;
  if ((thd->client_capabilities & CLIENT_TRANSACTIONS) &&
      opt_using_transactions)
    net->return_status= &thd->server_status;

  char *user= end;
  char *passwd= strend(user)+1;
  uint user_len= passwd - user - 1;
  char *db= passwd;
  char db_buff[NAME_LEN + 1];           // buffer to store db in utf8
  char user_buff[USERNAME_LENGTH + 1];	// buffer to store user in utf8
  uint dummy_errors;

  /*
    Old clients send null-terminated string as password; new clients send
    the size (1 byte) + string (not null-terminated). Hence in case of empty
    password both send '\0'.

    This strlen() can't be easily deleted without changing protocol.

    Cast *passwd to an unsigned char, so that it doesn't extend the sign for
    *passwd > 127 and become 2**32-127+ after casting to uint.
  */
  uint passwd_len= thd->client_capabilities & CLIENT_SECURE_CONNECTION ?
    (uchar)(*passwd++) : strlen(passwd);
  db= thd->client_capabilities & CLIENT_CONNECT_WITH_DB ?
    db + passwd_len + 1 : 0;
  /* strlen() can't be easily deleted without changing protocol */
  uint db_len= db ? strlen(db) : 0;

  if (passwd + passwd_len + db_len > (char *)net->read_pos + pkt_len)
  {
    inc_host_errors(&thd->remote.sin_addr);
    return ER_HANDSHAKE_ERROR;
  }

  /* Since 4.1 all database names are stored in utf8 */
  if (db)
  {
    db_buff[copy_and_convert(db_buff, sizeof(db_buff)-1,
                             system_charset_info,
                             db, db_len,
                             thd->charset(), &dummy_errors)]= 0;
    db= db_buff;
  }

  user_buff[user_len= copy_and_convert(user_buff, sizeof(user_buff)-1,
                                       system_charset_info, user, user_len,
                                       thd->charset(), &dummy_errors)]= '\0';
  user= user_buff;

  /* If username starts and ends in "'", chop them off */
  if (user_len > 1 && user[0] == '\'' && user[user_len - 1] == '\'')
  {
    user[user_len-1]= 0;
    user++;
    user_len-= 2;
  }

  if (thd->main_security_ctx.user)
    x_free(thd->main_security_ctx.user);
  if (!(thd->main_security_ctx.user= my_strdup(user, MYF(0))))
    return (ER_OUT_OF_RESOURCES);
  return check_user(thd, COM_CONNECT, passwd, passwd_len, db, TRUE);
}


/*
  Setup thread to be used with the current thread

  SYNOPSIS
    bool setup_connection_thread_globals()
    thd    Thread/connection handler

  RETURN
    0   ok
    1   Error (out of memory)
        In this case we will close the connection and increment status
*/

bool setup_connection_thread_globals(THD *thd)
{
  if (thd->store_globals())
  {
    close_connection(thd, ER_OUT_OF_RESOURCES, 1);
    statistic_increment(aborted_connects,&LOCK_status);
    thread_scheduler.end_thread(thd, 0);
    return 1;                                   // Error
  }
  return 0;
}


/*
  Autenticate user, with error reporting

  SYNOPSIS
   login_connection()
   thd        Thread handler

  NOTES
    Connection is not closed in case of errors

  RETURN
    0    ok
    1    error
*/


bool login_connection(THD *thd)
{
  int error;
  NET *net= &thd->net;
  Security_context *sctx= thd->security_ctx;
  DBUG_ENTER("login_connection");
  DBUG_PRINT("info", ("login_connection called by thread %lu",
                      thd->thread_id));

  net->no_send_error= 0;

  /* Use "connect_timeout" value during connection phase */
  my_net_set_read_timeout(net, connect_timeout);
  my_net_set_write_timeout(net, connect_timeout);

  if ((error=check_connection(thd)))
  {						// Wrong permissions
    if (error > 0)
      net_printf_error(thd, error, sctx->host_or_ip);
#ifdef __NT__
    if (vio_type(net->vio) == VIO_TYPE_NAMEDPIPE)
      my_sleep(1000);				/* must wait after eof() */
#endif
    statistic_increment(aborted_connects,&LOCK_status);
    DBUG_RETURN(1);
  }
  /* Connect completed, set read/write timeouts back to default */
  my_net_set_read_timeout(net, thd->variables.net_read_timeout);
  my_net_set_write_timeout(net, thd->variables.net_write_timeout);
  DBUG_RETURN(0);
}


/*
  Close an established connection

  NOTES
    This mainly updates status variables
*/

void end_connection(THD *thd)
{
  NET *net= &thd->net;
  plugin_thdvar_cleanup(thd);
  if (thd->user_connect)
    decrease_user_connections(thd->user_connect);

  if (thd->killed ||
      net->error && net->vio != 0 && thd->is_error())
  {
    statistic_increment(aborted_threads,&LOCK_status);
  }

  if (net->error && net->vio != 0 && thd->is_error())
  {
    if (!thd->killed && thd->variables.log_warnings > 1)
    {
      Security_context *sctx= thd->security_ctx;

      sql_print_warning(ER(ER_NEW_ABORTING_CONNECTION),
                        thd->thread_id,(thd->db ? thd->db : "unconnected"),
                        sctx->user ? sctx->user : "unauthenticated",
                        sctx->host_or_ip,
                        (net->last_errno ? ER(net->last_errno) :
                         ER(ER_UNKNOWN_ERROR)));
    }

    net_send_error(thd, net->last_errno, NullS);
  }
}


/*
  Initialize THD to handle queries
*/

static void prepare_new_connection_state(THD* thd)
{
  Security_context *sctx= thd->security_ctx;

#ifdef __NETWARE__
  netware_reg_user(sctx->ip, sctx->user, "MySQL");
#endif

  if (thd->variables.max_join_size == HA_POS_ERROR)
    thd->options |= OPTION_BIG_SELECTS;
  if (thd->client_capabilities & CLIENT_COMPRESS)
    thd->net.compress=1;				// Use compression

  /*
    Much of this is duplicated in create_embedded_thd() for the
    embedded server library.
    TODO: refactor this to avoid code duplication there
  */
  thd->version= refresh_version;
  thd->proc_info= 0;
  thd->command= COM_SLEEP;
  thd->set_time();
  thd->init_for_queries();

  if (sys_init_connect.value_length && !(sctx->master_access & SUPER_ACL))
  {
    execute_init_command(thd, &sys_init_connect, &LOCK_sys_init_connect);
<<<<<<< HEAD
    /*
      execute_init_command calls net_send_error.
      If there was an error during execution of the init statements, 
      the error at this moment is present in thd->net.last_error and also
      thd->is_slave_error and thd->net.report_error are set.
      net_send_error sends the contents of thd->net.last_error and
      clears thd->net.report_error. It doesn't, however, clean
      thd->is_slave_error or thd->net.last_error. Here we make use of this
      fact.
    */
    if (thd->is_slave_error)
=======
    if (thd->is_error())
>>>>>>> e4b353c4
    {
      thd->killed= THD::KILL_CONNECTION;
      sql_print_warning(ER(ER_NEW_ABORTING_CONNECTION),
                        thd->thread_id,(thd->db ? thd->db : "unconnected"),
                        sctx->user ? sctx->user : "unauthenticated",
                        sctx->host_or_ip, "init_connect command failed");
      sql_print_warning("%s", thd->net.last_error);
    }
    thd->proc_info=0;
    thd->set_time();
    thd->init_for_queries();
  }
}


/*
  Thread handler for a connection

  SYNOPSIS
    handle_one_connection()
    arg		Connection object (THD)

  IMPLEMENTATION
    This function (normally) does the following:
    - Initialize thread
    - Initialize THD to be used with this thread
    - Authenticate user
    - Execute all queries sent on the connection
    - Take connection down
    - End thread  / Handle next connection using thread from thread cache
*/

pthread_handler_t handle_one_connection(void *arg)
{
  THD *thd= (THD*) arg;
  ulong launch_time= (ulong) ((thd->thr_create_utime= my_micro_time()) -
                              thd->connect_utime);

  if (thread_scheduler.init_new_connection_thread())
  {
    close_connection(thd, ER_OUT_OF_RESOURCES, 1);
    statistic_increment(aborted_connects,&LOCK_status);
    thread_scheduler.end_thread(thd,0);
    return 0;
  }
  if (launch_time >= slow_launch_time*1000000L)
    statistic_increment(slow_launch_threads,&LOCK_status);

  /*
    handle_one_connection() is normally the only way a thread would
    start and would always be on the very high end of the stack ,
    therefore, the thread stack always starts at the address of the
    first local variable of handle_one_connection, which is thd. We
    need to know the start of the stack so that we could check for
    stack overruns.
  */
  thd->thread_stack= (char*) &thd;
  if (setup_connection_thread_globals(thd))
    return 0;

  for (;;)
  {
    NET *net= &thd->net;

    if (login_connection(thd))
      goto end_thread;

    prepare_new_connection_state(thd);

    while (!net->error && net->vio != 0 &&
           !(thd->killed == THD::KILL_CONNECTION))
    {
      net->no_send_error= 0;
      if (do_command(thd))
	break;
    }
    end_connection(thd);
   
end_thread:
    close_connection(thd, 0, 1);
    if (thread_scheduler.end_thread(thd,1))
      return 0;                                 // Probably no-threads

    /*
      If end_thread() returns, we are either running with
      thread-handler=no-threads or this thread has been schedule to
      handle the next connection.
    */
    thd= current_thd;
    thd->thread_stack= (char*) &thd;
  }
}
#endif /* EMBEDDED_LIBRARY */<|MERGE_RESOLUTION|>--- conflicted
+++ resolved
@@ -1030,7 +1030,6 @@
   if (sys_init_connect.value_length && !(sctx->master_access & SUPER_ACL))
   {
     execute_init_command(thd, &sys_init_connect, &LOCK_sys_init_connect);
-<<<<<<< HEAD
     /*
       execute_init_command calls net_send_error.
       If there was an error during execution of the init statements, 
@@ -1042,9 +1041,6 @@
       fact.
     */
     if (thd->is_slave_error)
-=======
-    if (thd->is_error())
->>>>>>> e4b353c4
     {
       thd->killed= THD::KILL_CONNECTION;
       sql_print_warning(ER(ER_NEW_ABORTING_CONNECTION),
