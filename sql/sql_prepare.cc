/* Copyright (C) 1995-2002 MySQL AB, 2008-2009 Sun Microsystems, Inc

   This program is free software; you can redistribute it and/or modify
   it under the terms of the GNU General Public License as published by
   the Free Software Foundation; version 2 of the License.

   This program is distributed in the hope that it will be useful,
   but WITHOUT ANY WARRANTY; without even the implied warranty of
   MERCHANTABILITY or FITNESS FOR A PARTICULAR PURPOSE.  See the
   GNU General Public License for more details.

   You should have received a copy of the GNU General Public License
   along with this program; if not, write to the Free Software
   Foundation, Inc., 59 Temple Place, Suite 330, Boston, MA  02111-1307 USA */

/**
  @file

This file contains the implementation of prepared statements.

When one prepares a statement:

  - Server gets the query from client with command 'COM_STMT_PREPARE';
    in the following format:
    [COM_STMT_PREPARE:1] [query]
  - Parse the query and recognize any parameter markers '?' and
    store its information list in lex->param_list
  - Allocate a new statement for this prepare; and keep this in
    'thd->stmt_map'.
  - Without executing the query, return back to client the total
    number of parameters along with result-set metadata information
    (if any) in the following format:
    @verbatim
    [STMT_ID:4]
    [Column_count:2]
    [Param_count:2]
    [Params meta info (stubs only for now)]  (if Param_count > 0)
    [Columns meta info] (if Column_count > 0)
    @endverbatim

  During prepare the tables used in a statement are opened, but no
  locks are acquired.  Table opening will block any DDL during the
  operation, and we do not need any locks as we neither read nor
  modify any data during prepare.  Tables are closed after prepare
  finishes.

When one executes a statement:

  - Server gets the command 'COM_STMT_EXECUTE' to execute the
    previously prepared query. If there are any parameter markers, then the
    client will send the data in the following format:
    @verbatim
    [COM_STMT_EXECUTE:1]
    [STMT_ID:4]
    [NULL_BITS:(param_count+7)/8)]
    [TYPES_SUPPLIED_BY_CLIENT(0/1):1]
    [[length]data]
    [[length]data] .. [[length]data].
    @endverbatim
    (Note: Except for string/binary types; all other types will not be
    supplied with length field)
  - If it is a first execute or types of parameters were altered by client,
    then setup the conversion routines.
  - Assign parameter items from the supplied data.
  - Execute the query without re-parsing and send back the results
    to client

  During execution of prepared statement tables are opened and locked
  the same way they would for normal (non-prepared) statement
  execution.  Tables are unlocked and closed after the execution.

When one supplies long data for a placeholder:

  - Server gets the long data in pieces with command type
    'COM_STMT_SEND_LONG_DATA'.
  - The packet recieved will have the format as:
    [COM_STMT_SEND_LONG_DATA:1][STMT_ID:4][parameter_number:2][data]
  - data from the packet is appended to the long data value buffer for this
    placeholder.
  - It's up to the client to stop supplying data chunks at any point. The
    server doesn't care; also, the server doesn't notify the client whether
    it got the data or not; if there is any error, then it will be returned
    at statement execute.
*/

#include "my_global.h"                          /* NO_EMBEDDED_ACCESS_CHECKS */
#include "sql_priv.h"
#include "unireg.h"
#include "sql_class.h"                          // set_var.h: THD
#include "set_var.h"
#include "sql_prepare.h"
#include "sql_parse.h" // insert_precheck, update_precheck, delete_precheck
#include "sql_base.h"  // close_thread_tables
#include "sql_cache.h"                          // query_cache_*
#include "sql_view.h"                          // create_view_precheck
#include "sql_delete.h"                        // mysql_prepare_delete
#include "sql_select.h" // for JOIN
#include "sql_insert.h" // upgrade_lock_type_for_insert, mysql_prepare_insert
#include "sql_update.h" // mysql_prepare_update
#include "sql_db.h"     // mysql_opt_change_db, mysql_change_db
#include "sql_acl.h"    // *_ACL
#include "sql_derived.h" // mysql_derived_prepare,
                         // mysql_handle_derived
#include "sql_cursor.h"
#include "sp_head.h"
#include "sp.h"
#include "sp_cache.h"
#include "probes_mysql.h"
#ifdef EMBEDDED_LIBRARY
/* include MYSQL_BIND headers */
#include <mysql.h>
#else
#include <mysql_com.h>
#endif
#include "lock.h"                               // MYSQL_OPEN_FORCE_SHARED_MDL

/**
  A result class used to send cursor rows using the binary protocol.
*/

class Select_fetch_protocol_binary: public select_send
{
  Protocol_binary protocol;
public:
  Select_fetch_protocol_binary(THD *thd);
  virtual bool send_result_set_metadata(List<Item> &list, uint flags);
  virtual bool send_data(List<Item> &items);
  virtual bool send_eof();
#ifdef EMBEDDED_LIBRARY
  void begin_dataset()
  {
    protocol.begin_dataset();
  }
#endif
};

/****************************************************************************/

/**
  Prepared_statement: a statement that can contain placeholders.
*/

class Prepared_statement: public Statement
{
public:
  enum flag_values
  {
    IS_IN_USE= 1,
    IS_SQL_PREPARE= 2
  };

  THD *thd;
  Select_fetch_protocol_binary result;
  Item_param **param_array;
  uint param_count;
  uint last_errno;
  uint flags;
  char last_error[MYSQL_ERRMSG_SIZE];
#ifndef EMBEDDED_LIBRARY
  bool (*set_params)(Prepared_statement *st, uchar *data, uchar *data_end,
                     uchar *read_pos, String *expanded_query);
#else
  bool (*set_params_data)(Prepared_statement *st, String *expanded_query);
#endif
  bool (*set_params_from_vars)(Prepared_statement *stmt,
                               List<LEX_STRING>& varnames,
                               String *expanded_query);
public:
  Prepared_statement(THD *thd_arg);
  virtual ~Prepared_statement();
  void setup_set_params();
  virtual Query_arena::Type type() const;
  virtual void cleanup_stmt();
  bool set_name(LEX_STRING *name);
  inline void close_cursor() { delete cursor; cursor= 0; }
  inline bool is_in_use() { return flags & (uint) IS_IN_USE; }
  inline bool is_sql_prepare() const { return flags & (uint) IS_SQL_PREPARE; }
  void set_sql_prepare() { flags|= (uint) IS_SQL_PREPARE; }
  bool prepare(const char *packet, uint packet_length);
  bool execute_loop(String *expanded_query,
                    bool open_cursor,
                    uchar *packet_arg, uchar *packet_end_arg);
  bool execute_server_runnable(Server_runnable *server_runnable);
  /* Destroy this statement */
  void deallocate();
private:
  /**
    The memory root to allocate parsed tree elements (instances of Item,
    SELECT_LEX and other classes).
  */
  MEM_ROOT main_mem_root;
private:
  bool set_db(const char *db, uint db_length);
  bool set_parameters(String *expanded_query,
                      uchar *packet, uchar *packet_end);
  bool execute(String *expanded_query, bool open_cursor);
  bool reprepare();
  bool validate_metadata(Prepared_statement  *copy);
  void swap_prepared_statement(Prepared_statement *copy);
};

/**
  Execute one SQL statement in an isolated context.
*/

class Execute_sql_statement: public Server_runnable
{
public:
  Execute_sql_statement(LEX_STRING sql_text);
  virtual bool execute_server_code(THD *thd);
private:
  LEX_STRING m_sql_text;
};


class Ed_connection;

/**
  Protocol_local: a helper class to intercept the result
  of the data written to the network. 
*/

class Protocol_local :public Protocol
{
public:
  Protocol_local(THD *thd, Ed_connection *ed_connection);
  ~Protocol_local() { free_root(&m_rset_root, MYF(0)); }
protected:
  virtual void prepare_for_resend();
  virtual bool write();
  virtual bool store_null();
  virtual bool store_tiny(longlong from);
  virtual bool store_short(longlong from);
  virtual bool store_long(longlong from);
  virtual bool store_longlong(longlong from, bool unsigned_flag);
  virtual bool store_decimal(const my_decimal *);
  virtual bool store(const char *from, size_t length, CHARSET_INFO *cs);
  virtual bool store(const char *from, size_t length,
                     CHARSET_INFO *fromcs, CHARSET_INFO *tocs);
  virtual bool store(MYSQL_TIME *time);
  virtual bool store_date(MYSQL_TIME *time);
  virtual bool store_time(MYSQL_TIME *time);
  virtual bool store(float value, uint32 decimals, String *buffer);
  virtual bool store(double value, uint32 decimals, String *buffer);
  virtual bool store(Field *field);

  virtual bool send_result_set_metadata(List<Item> *list, uint flags);
  virtual bool send_out_parameters(List<Item_param> *sp_params);
#ifdef EMBEDDED_LIBRARY
  void remove_last_row();
#endif
  virtual enum enum_protocol_type type() { return PROTOCOL_LOCAL; };

  virtual bool send_ok(uint server_status, uint statement_warn_count,
                       ulonglong affected_rows, ulonglong last_insert_id,
                       const char *message);

  virtual bool send_eof(uint server_status, uint statement_warn_count);
  virtual bool send_error(uint sql_errno, const char *err_msg, const char* sqlstate);
private:
  bool store_string(const char *str, size_t length,
                    CHARSET_INFO *src_cs, CHARSET_INFO *dst_cs);

  bool store_column(const void *data, size_t length);
  void opt_add_row_to_rset();
private:
  Ed_connection *m_connection;
  MEM_ROOT m_rset_root;
  List<Ed_row> *m_rset;
  size_t m_column_count;
  Ed_column *m_current_row;
  Ed_column *m_current_column;
};

/******************************************************************************
  Implementation
******************************************************************************/


inline bool is_param_null(const uchar *pos, ulong param_no)
{
  return pos[param_no/8] & (1 << (param_no & 7));
}

/**
  Find a prepared statement in the statement map by id.

    Try to find a prepared statement and set THD error if it's not found.

  @param thd                thread handle
  @param id                 statement id
  @param where              the place from which this function is called (for
                            error reporting).

  @return
    0 if the statement was not found, a pointer otherwise.
*/

static Prepared_statement *
find_prepared_statement(THD *thd, ulong id)
{
  /*
    To strictly separate namespaces of SQL prepared statements and C API
    prepared statements find() will return 0 if there is a named prepared
    statement with such id.
  */
  Statement *stmt= thd->stmt_map.find(id);

  if (stmt == 0 || stmt->type() != Query_arena::PREPARED_STATEMENT)
    return NULL;

  return (Prepared_statement *) stmt;
}


/**
  Send prepared statement id and metadata to the client after prepare.

  @todo
    Fix this nasty upcast from List<Item_param> to List<Item>

  @return
    0 in case of success, 1 otherwise
*/

#ifndef EMBEDDED_LIBRARY
static bool send_prep_stmt(Prepared_statement *stmt, uint columns)
{
  NET *net= &stmt->thd->net;
  uchar buff[12];
  uint tmp;
  int error;
  THD *thd= stmt->thd;
  DBUG_ENTER("send_prep_stmt");

  buff[0]= 0;                                   /* OK packet indicator */
  int4store(buff+1, stmt->id);
  int2store(buff+5, columns);
  int2store(buff+7, stmt->param_count);
  buff[9]= 0;                                   // Guard against a 4.1 client
  tmp= min(stmt->thd->warning_info->statement_warn_count(), 65535);
  int2store(buff+10, tmp);

  /*
    Send types and names of placeholders to the client
    XXX: fix this nasty upcast from List<Item_param> to List<Item>
  */
  error= my_net_write(net, buff, sizeof(buff));
  if (stmt->param_count && ! error)
  {
    error= thd->protocol_text.send_result_set_metadata((List<Item> *)
                                          &stmt->lex->param_list,
                                          Protocol::SEND_EOF);
  }
  /* Flag that a response has already been sent */
  thd->stmt_da->disable_status();
  DBUG_RETURN(error);
}
#else
static bool send_prep_stmt(Prepared_statement *stmt,
                           uint columns __attribute__((unused)))
{
  THD *thd= stmt->thd;

  thd->client_stmt_id= stmt->id;
  thd->client_param_count= stmt->param_count;
  thd->clear_error();
  thd->stmt_da->disable_status();

  return 0;
}
#endif /*!EMBEDDED_LIBRARY*/


#ifndef EMBEDDED_LIBRARY

/**
  Read the length of the parameter data and return it back to
  the caller.

    Read data length, position the packet to the first byte after it,
    and return the length to the caller.

  @param packet             a pointer to the data
  @param len                remaining packet length

  @return
    Length of data piece.
*/

static ulong get_param_length(uchar **packet, ulong len)
{
  reg1 uchar *pos= *packet;
  if (len < 1)
    return 0;
  if (*pos < 251)
  {
    (*packet)++;
    return (ulong) *pos;
  }
  if (len < 3)
    return 0;
  if (*pos == 252)
  {
    (*packet)+=3;
    return (ulong) uint2korr(pos+1);
  }
  if (len < 4)
    return 0;
  if (*pos == 253)
  {
    (*packet)+=4;
    return (ulong) uint3korr(pos+1);
  }
  if (len < 5)
    return 0;
  (*packet)+=9; // Must be 254 when here
  /*
    In our client-server protocol all numbers bigger than 2^24
    stored as 8 bytes with uint8korr. Here we always know that
    parameter length is less than 2^4 so don't look at the second
    4 bytes. But still we need to obey the protocol hence 9 in the
    assignment above.
  */
  return (ulong) uint4korr(pos+1);
}
#else
#define get_param_length(packet, len) len
#endif /*!EMBEDDED_LIBRARY*/

/**
  Data conversion routines.

    All these functions read the data from pos, convert it to requested
    type and assign to param; pos is advanced to predefined length.

    Make a note that the NULL handling is examined at first execution
    (i.e. when input types altered) and for all subsequent executions
    we don't read any values for this.

  @param  param             parameter item
  @param  pos               input data buffer
  @param  len               length of data in the buffer
*/

static void set_param_tiny(Item_param *param, uchar **pos, ulong len)
{
#ifndef EMBEDDED_LIBRARY
  if (len < 1)
    return;
#endif
  int8 value= (int8) **pos;
  param->set_int(param->unsigned_flag ? (longlong) ((uint8) value) :
                                        (longlong) value, 4);
  *pos+= 1;
}

static void set_param_short(Item_param *param, uchar **pos, ulong len)
{
  int16 value;
#ifndef EMBEDDED_LIBRARY
  if (len < 2)
    return;
  value= sint2korr(*pos);
#else
  shortget(value, *pos);
#endif
  param->set_int(param->unsigned_flag ? (longlong) ((uint16) value) :
                                        (longlong) value, 6);
  *pos+= 2;
}

static void set_param_int32(Item_param *param, uchar **pos, ulong len)
{
  int32 value;
#ifndef EMBEDDED_LIBRARY
  if (len < 4)
    return;
  value= sint4korr(*pos);
#else
  longget(value, *pos);
#endif
  param->set_int(param->unsigned_flag ? (longlong) ((uint32) value) :
                                        (longlong) value, 11);
  *pos+= 4;
}

static void set_param_int64(Item_param *param, uchar **pos, ulong len)
{
  longlong value;
#ifndef EMBEDDED_LIBRARY
  if (len < 8)
    return;
  value= (longlong) sint8korr(*pos);
#else
  longlongget(value, *pos);
#endif
  param->set_int(value, 21);
  *pos+= 8;
}

static void set_param_float(Item_param *param, uchar **pos, ulong len)
{
  float data;
#ifndef EMBEDDED_LIBRARY
  if (len < 4)
    return;
  float4get(data,*pos);
#else
  floatget(data, *pos);
#endif
  param->set_double((double) data);
  *pos+= 4;
}

static void set_param_double(Item_param *param, uchar **pos, ulong len)
{
  double data;
#ifndef EMBEDDED_LIBRARY
  if (len < 8)
    return;
  float8get(data,*pos);
#else
  doubleget(data, *pos);
#endif
  param->set_double((double) data);
  *pos+= 8;
}

static void set_param_decimal(Item_param *param, uchar **pos, ulong len)
{
  ulong length= get_param_length(pos, len);
  param->set_decimal((char*)*pos, length);
  *pos+= length;
}

#ifndef EMBEDDED_LIBRARY

/*
  Read date/time/datetime parameter values from network (binary
  protocol). See writing counterparts of these functions in
  libmysql.c (store_param_{time,date,datetime}).
*/

/**
  @todo
    Add warning 'Data truncated' here
*/
static void set_param_time(Item_param *param, uchar **pos, ulong len)
{
  MYSQL_TIME tm;
  ulong length= get_param_length(pos, len);

  if (length >= 8)
  {
    uchar *to= *pos;
    uint day;

    tm.neg= (bool) to[0];
    day= (uint) sint4korr(to+1);
    tm.hour=   (uint) to[5] + day * 24;
    tm.minute= (uint) to[6];
    tm.second= (uint) to[7];
    tm.second_part= (length > 8) ? (ulong) sint4korr(to+8) : 0;
    if (tm.hour > 838)
    {
      /* TODO: add warning 'Data truncated' here */
      tm.hour= 838;
      tm.minute= 59;
      tm.second= 59;
    }
    tm.day= tm.year= tm.month= 0;
  }
  else
    set_zero_time(&tm, MYSQL_TIMESTAMP_TIME);
  param->set_time(&tm, MYSQL_TIMESTAMP_TIME,
                  MAX_TIME_WIDTH * MY_CHARSET_BIN_MB_MAXLEN);
  *pos+= length;
}

static void set_param_datetime(Item_param *param, uchar **pos, ulong len)
{
  MYSQL_TIME tm;
  ulong length= get_param_length(pos, len);

  if (length >= 4)
  {
    uchar *to= *pos;

    tm.neg=    0;
    tm.year=   (uint) sint2korr(to);
    tm.month=  (uint) to[2];
    tm.day=    (uint) to[3];
    if (length > 4)
    {
      tm.hour=   (uint) to[4];
      tm.minute= (uint) to[5];
      tm.second= (uint) to[6];
    }
    else
      tm.hour= tm.minute= tm.second= 0;

    tm.second_part= (length > 7) ? (ulong) sint4korr(to+7) : 0;
  }
  else
    set_zero_time(&tm, MYSQL_TIMESTAMP_DATETIME);
  param->set_time(&tm, MYSQL_TIMESTAMP_DATETIME,
                  MAX_DATETIME_WIDTH * MY_CHARSET_BIN_MB_MAXLEN);
  *pos+= length;
}


static void set_param_date(Item_param *param, uchar **pos, ulong len)
{
  MYSQL_TIME tm;
  ulong length= get_param_length(pos, len);

  if (length >= 4)
  {
    uchar *to= *pos;

    tm.year=  (uint) sint2korr(to);
    tm.month=  (uint) to[2];
    tm.day= (uint) to[3];

    tm.hour= tm.minute= tm.second= 0;
    tm.second_part= 0;
    tm.neg= 0;
  }
  else
    set_zero_time(&tm, MYSQL_TIMESTAMP_DATE);
  param->set_time(&tm, MYSQL_TIMESTAMP_DATE,
                  MAX_DATE_WIDTH * MY_CHARSET_BIN_MB_MAXLEN);
  *pos+= length;
}

#else/*!EMBEDDED_LIBRARY*/
/**
  @todo
    Add warning 'Data truncated' here
*/
void set_param_time(Item_param *param, uchar **pos, ulong len)
{
  MYSQL_TIME tm= *((MYSQL_TIME*)*pos);
  tm.hour+= tm.day * 24;
  tm.day= tm.year= tm.month= 0;
  if (tm.hour > 838)
  {
    /* TODO: add warning 'Data truncated' here */
    tm.hour= 838;
    tm.minute= 59;
    tm.second= 59;
  }
  param->set_time(&tm, MYSQL_TIMESTAMP_TIME,
                  MAX_TIME_WIDTH * MY_CHARSET_BIN_MB_MAXLEN);

}

void set_param_datetime(Item_param *param, uchar **pos, ulong len)
{
  MYSQL_TIME tm= *((MYSQL_TIME*)*pos);
  tm.neg= 0;

  param->set_time(&tm, MYSQL_TIMESTAMP_DATETIME,
                  MAX_DATETIME_WIDTH * MY_CHARSET_BIN_MB_MAXLEN);
}

void set_param_date(Item_param *param, uchar **pos, ulong len)
{
  MYSQL_TIME *to= (MYSQL_TIME*)*pos;

  param->set_time(to, MYSQL_TIMESTAMP_DATE,
                  MAX_DATE_WIDTH * MY_CHARSET_BIN_MB_MAXLEN);
}
#endif /*!EMBEDDED_LIBRARY*/


static void set_param_str(Item_param *param, uchar **pos, ulong len)
{
  ulong length= get_param_length(pos, len);
  if (length > len)
    length= len;
  param->set_str((const char *)*pos, length);
  *pos+= length;
}


#undef get_param_length

static void setup_one_conversion_function(THD *thd, Item_param *param,
                                          uchar param_type)
{
  switch (param_type) {
  case MYSQL_TYPE_TINY:
    param->set_param_func= set_param_tiny;
    param->item_type= Item::INT_ITEM;
    param->item_result_type= INT_RESULT;
    break;
  case MYSQL_TYPE_SHORT:
    param->set_param_func= set_param_short;
    param->item_type= Item::INT_ITEM;
    param->item_result_type= INT_RESULT;
    break;
  case MYSQL_TYPE_LONG:
    param->set_param_func= set_param_int32;
    param->item_type= Item::INT_ITEM;
    param->item_result_type= INT_RESULT;
    break;
  case MYSQL_TYPE_LONGLONG:
    param->set_param_func= set_param_int64;
    param->item_type= Item::INT_ITEM;
    param->item_result_type= INT_RESULT;
    break;
  case MYSQL_TYPE_FLOAT:
    param->set_param_func= set_param_float;
    param->item_type= Item::REAL_ITEM;
    param->item_result_type= REAL_RESULT;
    break;
  case MYSQL_TYPE_DOUBLE:
    param->set_param_func= set_param_double;
    param->item_type= Item::REAL_ITEM;
    param->item_result_type= REAL_RESULT;
    break;
  case MYSQL_TYPE_DECIMAL:
  case MYSQL_TYPE_NEWDECIMAL:
    param->set_param_func= set_param_decimal;
    param->item_type= Item::DECIMAL_ITEM;
    param->item_result_type= DECIMAL_RESULT;
    break;
  case MYSQL_TYPE_TIME:
    param->set_param_func= set_param_time;
    param->item_type= Item::STRING_ITEM;
    param->item_result_type= STRING_RESULT;
    break;
  case MYSQL_TYPE_DATE:
    param->set_param_func= set_param_date;
    param->item_type= Item::STRING_ITEM;
    param->item_result_type= STRING_RESULT;
    break;
  case MYSQL_TYPE_DATETIME:
  case MYSQL_TYPE_TIMESTAMP:
    param->set_param_func= set_param_datetime;
    param->item_type= Item::STRING_ITEM;
    param->item_result_type= STRING_RESULT;
    break;
  case MYSQL_TYPE_TINY_BLOB:
  case MYSQL_TYPE_MEDIUM_BLOB:
  case MYSQL_TYPE_LONG_BLOB:
  case MYSQL_TYPE_BLOB:
    param->set_param_func= set_param_str;
    param->value.cs_info.character_set_of_placeholder= &my_charset_bin;
    param->value.cs_info.character_set_client=
      thd->variables.character_set_client;
    DBUG_ASSERT(thd->variables.character_set_client);
    param->value.cs_info.final_character_set_of_str_value= &my_charset_bin;
    param->item_type= Item::STRING_ITEM;
    param->item_result_type= STRING_RESULT;
    break;
  default:
    /*
      The client library ensures that we won't get any other typecodes
      except typecodes above and typecodes for string types. Marking
      label as 'default' lets us to handle malformed packets as well.
    */
    {
      CHARSET_INFO *fromcs= thd->variables.character_set_client;
      CHARSET_INFO *tocs= thd->variables.collation_connection;
      uint32 dummy_offset;

      param->value.cs_info.character_set_of_placeholder= fromcs;
      param->value.cs_info.character_set_client= fromcs;

      /*
        Setup source and destination character sets so that they
        are different only if conversion is necessary: this will
        make later checks easier.
      */
      param->value.cs_info.final_character_set_of_str_value=
        String::needs_conversion(0, fromcs, tocs, &dummy_offset) ?
        tocs : fromcs;
      param->set_param_func= set_param_str;
      /*
        Exact value of max_length is not known unless data is converted to
        charset of connection, so we have to set it later.
      */
      param->item_type= Item::STRING_ITEM;
      param->item_result_type= STRING_RESULT;
    }
  }
  param->param_type= (enum enum_field_types) param_type;
}

#ifndef EMBEDDED_LIBRARY
/**
  Routines to assign parameters from data supplied by the client.

    Update the parameter markers by reading data from the packet and
    and generate a valid query for logging.

  @note
    This function, along with other _with_log functions is called when one of
    binary, slow or general logs is open. Logging of prepared statements in
    all cases is performed by means of conventional queries: if parameter
    data was supplied from C API, each placeholder in the query is
    replaced with its actual value; if we're logging a [Dynamic] SQL
    prepared statement, parameter markers are replaced with variable names.
    Example:
    @verbatim
     mysqld_stmt_prepare("UPDATE t1 SET a=a*1.25 WHERE a=?")
       --> general logs gets [Prepare] UPDATE t1 SET a*1.25 WHERE a=?"
     mysqld_stmt_execute(stmt);
       --> general and binary logs get
                             [Execute] UPDATE t1 SET a*1.25 WHERE a=1"
    @endverbatim

    If a statement has been prepared using SQL syntax:
    @verbatim
     PREPARE stmt FROM "UPDATE t1 SET a=a*1.25 WHERE a=?"
       --> general log gets
                                 [Query]   PREPARE stmt FROM "UPDATE ..."
     EXECUTE stmt USING @a
       --> general log gets
                             [Query]   EXECUTE stmt USING @a;
    @endverbatim

  @retval
    0  if success
  @retval
    1  otherwise
*/

static bool insert_params_with_log(Prepared_statement *stmt, uchar *null_array,
                                   uchar *read_pos, uchar *data_end,
                                   String *query)
{
  THD  *thd= stmt->thd;
  Item_param **begin= stmt->param_array;
  Item_param **end= begin + stmt->param_count;
  uint32 length= 0;
  String str;
  const String *res;
  DBUG_ENTER("insert_params_with_log");

  if (query->copy(stmt->query(), stmt->query_length(), default_charset_info))
    DBUG_RETURN(1);

  for (Item_param **it= begin; it < end; ++it)
  {
    Item_param *param= *it;
    if (param->state != Item_param::LONG_DATA_VALUE)
    {
      if (is_param_null(null_array, (uint) (it - begin)))
        param->set_null();
      else
      {
        if (read_pos >= data_end)
          DBUG_RETURN(1);
        param->set_param_func(param, &read_pos, (uint) (data_end - read_pos));
        if (param->state == Item_param::NO_VALUE)
          DBUG_RETURN(1);
      }
    }
    res= param->query_val_str(&str);
    if (param->convert_str_value(thd))
      DBUG_RETURN(1);                           /* out of memory */

    if (query->replace(param->pos_in_query+length, 1, *res))
      DBUG_RETURN(1);

    length+= res->length()-1;
  }
  DBUG_RETURN(0);
}


static bool insert_params(Prepared_statement *stmt, uchar *null_array,
                          uchar *read_pos, uchar *data_end,
                          String *expanded_query)
{
  Item_param **begin= stmt->param_array;
  Item_param **end= begin + stmt->param_count;

  DBUG_ENTER("insert_params");

  for (Item_param **it= begin; it < end; ++it)
  {
    Item_param *param= *it;
    if (param->state != Item_param::LONG_DATA_VALUE)
    {
      if (is_param_null(null_array, (uint) (it - begin)))
        param->set_null();
      else
      {
        if (read_pos >= data_end)
          DBUG_RETURN(1);
        param->set_param_func(param, &read_pos, (uint) (data_end - read_pos));
        if (param->state == Item_param::NO_VALUE)
          DBUG_RETURN(1);
      }
    }
    if (param->convert_str_value(stmt->thd))
      DBUG_RETURN(1);                           /* out of memory */
  }
  DBUG_RETURN(0);
}


static bool setup_conversion_functions(Prepared_statement *stmt,
                                       uchar **data, uchar *data_end)
{
  /* skip null bits */
  uchar *read_pos= *data + (stmt->param_count+7) / 8;

  DBUG_ENTER("setup_conversion_functions");

  if (*read_pos++) //types supplied / first execute
  {
    /*
      First execute or types altered by the client, setup the
      conversion routines for all parameters (one time)
    */
    Item_param **it= stmt->param_array;
    Item_param **end= it + stmt->param_count;
    THD *thd= stmt->thd;
    for (; it < end; ++it)
    {
      ushort typecode;
      const uint signed_bit= 1 << 15;

      if (read_pos >= data_end)
        DBUG_RETURN(1);

      typecode= sint2korr(read_pos);
      read_pos+= 2;
      (**it).unsigned_flag= test(typecode & signed_bit);
      setup_one_conversion_function(thd, *it, (uchar) (typecode & ~signed_bit));
    }
  }
  *data= read_pos;
  DBUG_RETURN(0);
}

#else

/**
  Embedded counterparts of parameter assignment routines.

    The main difference between the embedded library and the server is
    that in embedded case we don't serialize/deserialize parameters data.

    Additionally, for unknown reason, the client-side flag raised for
    changed types of placeholders is ignored and we simply setup conversion
    functions at each execute (TODO: fix).
*/

static bool emb_insert_params(Prepared_statement *stmt, String *expanded_query)
{
  THD *thd= stmt->thd;
  Item_param **it= stmt->param_array;
  Item_param **end= it + stmt->param_count;
  MYSQL_BIND *client_param= stmt->thd->client_params;

  DBUG_ENTER("emb_insert_params");

  for (; it < end; ++it, ++client_param)
  {
    Item_param *param= *it;
    setup_one_conversion_function(thd, param, client_param->buffer_type);
    if (param->state != Item_param::LONG_DATA_VALUE)
    {
      if (*client_param->is_null)
        param->set_null();
      else
      {
        uchar *buff= (uchar*) client_param->buffer;
        param->unsigned_flag= client_param->is_unsigned;
        param->set_param_func(param, &buff,
                              client_param->length ?
                              *client_param->length :
                              client_param->buffer_length);
        if (param->state == Item_param::NO_VALUE)
          DBUG_RETURN(1);
      }
    }
    if (param->convert_str_value(thd))
      DBUG_RETURN(1);                           /* out of memory */
  }
  DBUG_RETURN(0);
}


static bool emb_insert_params_with_log(Prepared_statement *stmt,
                                       String *query)
{
  THD *thd= stmt->thd;
  Item_param **it= stmt->param_array;
  Item_param **end= it + stmt->param_count;
  MYSQL_BIND *client_param= thd->client_params;

  String str;
  const String *res;
  uint32 length= 0;

  DBUG_ENTER("emb_insert_params_with_log");

  if (query->copy(stmt->query(), stmt->query_length(), default_charset_info))
    DBUG_RETURN(1);

  for (; it < end; ++it, ++client_param)
  {
    Item_param *param= *it;
    setup_one_conversion_function(thd, param, client_param->buffer_type);
    if (param->state != Item_param::LONG_DATA_VALUE)
    {
      if (*client_param->is_null)
        param->set_null();
      else
      {
        uchar *buff= (uchar*)client_param->buffer;
        param->unsigned_flag= client_param->is_unsigned;
        param->set_param_func(param, &buff,
                              client_param->length ?
                              *client_param->length :
                              client_param->buffer_length);
        if (param->state == Item_param::NO_VALUE)
          DBUG_RETURN(1);
      }
    }
    res= param->query_val_str(&str);
    if (param->convert_str_value(thd))
      DBUG_RETURN(1);                           /* out of memory */

    if (query->replace(param->pos_in_query+length, 1, *res))
      DBUG_RETURN(1);

    length+= res->length()-1;
  }
  DBUG_RETURN(0);
}

#endif /*!EMBEDDED_LIBRARY*/

/**
  Setup data conversion routines using an array of parameter
  markers from the original prepared statement.
  Swap the parameter data of the original prepared
  statement to the new one.

  Used only when we re-prepare a prepared statement.
  There are two reasons for this function to exist:

  1) In the binary client/server protocol, parameter metadata
  is sent only at first execute. Consequently, if we need to
  reprepare a prepared statement at a subsequent execution,
  we may not have metadata information in the packet.
  In that case we use the parameter array of the original
  prepared statement to setup parameter types of the new
  prepared statement.

  2) In the binary client/server protocol, we may supply
  long data in pieces. When the last piece is supplied,
  we assemble the pieces and convert them from client
  character set to the connection character set. After
  that the parameter value is only available inside
  the parameter, the original pieces are lost, and thus
  we can only assign the corresponding parameter of the
  reprepared statement from the original value.

  @param[out]  param_array_dst  parameter markers of the new statement
  @param[in]   param_array_src  parameter markers of the original
                                statement
  @param[in]   param_count      total number of parameters. Is the
                                same in src and dst arrays, since
                                the statement query is the same

  @return this function never fails
*/

static void
swap_parameter_array(Item_param **param_array_dst,
                     Item_param **param_array_src,
                     uint param_count)
{
  Item_param **dst= param_array_dst;
  Item_param **src= param_array_src;
  Item_param **end= param_array_dst + param_count;

  for (; dst < end; ++src, ++dst)
    (*dst)->set_param_type_and_swap_value(*src);
}


/**
  Assign prepared statement parameters from user variables.

  @param stmt      Statement
  @param varnames  List of variables. Caller must ensure that number
                   of variables in the list is equal to number of statement
                   parameters
  @param query     Ignored
*/

static bool insert_params_from_vars(Prepared_statement *stmt,
                                    List<LEX_STRING>& varnames,
                                    String *query __attribute__((unused)))
{
  Item_param **begin= stmt->param_array;
  Item_param **end= begin + stmt->param_count;
  user_var_entry *entry;
  LEX_STRING *varname;
  List_iterator<LEX_STRING> var_it(varnames);
  DBUG_ENTER("insert_params_from_vars");

  for (Item_param **it= begin; it < end; ++it)
  {
    Item_param *param= *it;
    varname= var_it++;
    entry= (user_var_entry*)my_hash_search(&stmt->thd->user_vars,
                                           (uchar*) varname->str,
                                           varname->length);
    if (param->set_from_user_var(stmt->thd, entry) ||
        param->convert_str_value(stmt->thd))
      DBUG_RETURN(1);
  }
  DBUG_RETURN(0);
}


/**
  Do the same as insert_params_from_vars but also construct query text for
  binary log.

  @param stmt      Prepared statement
  @param varnames  List of variables. Caller must ensure that number of
                   variables in the list is equal to number of statement
                   parameters
  @param query     The query with parameter markers replaced with corresponding
                   user variables that were used to execute the query.
*/

static bool insert_params_from_vars_with_log(Prepared_statement *stmt,
                                             List<LEX_STRING>& varnames,
                                             String *query)
{
  Item_param **begin= stmt->param_array;
  Item_param **end= begin + stmt->param_count;
  user_var_entry *entry;
  LEX_STRING *varname;
  List_iterator<LEX_STRING> var_it(varnames);
  String buf;
  const String *val;
  uint32 length= 0;
  THD *thd= stmt->thd;

  DBUG_ENTER("insert_params_from_vars");

  if (query->copy(stmt->query(), stmt->query_length(), default_charset_info))
    DBUG_RETURN(1);

  for (Item_param **it= begin; it < end; ++it)
  {
    Item_param *param= *it;
    varname= var_it++;

    entry= (user_var_entry *) my_hash_search(&thd->user_vars, (uchar*)
                                             varname->str, varname->length);
    /*
      We have to call the setup_one_conversion_function() here to set
      the parameter's members that might be needed further
      (e.g. value.cs_info.character_set_client is used in the query_val_str()).
    */
    setup_one_conversion_function(thd, param, param->param_type);
    if (param->set_from_user_var(thd, entry))
      DBUG_RETURN(1);
    val= param->query_val_str(&buf);

    if (param->convert_str_value(thd))
      DBUG_RETURN(1);                           /* out of memory */

    if (query->replace(param->pos_in_query+length, 1, *val))
      DBUG_RETURN(1);
    length+= val->length()-1;
  }
  DBUG_RETURN(0);
}

/**
  Validate INSERT statement.

  @param stmt               prepared statement
  @param tables             global/local table list

  @retval
    FALSE             success
  @retval
    TRUE              error, error message is set in THD
*/

static bool mysql_test_insert(Prepared_statement *stmt,
                              TABLE_LIST *table_list,
                              List<Item> &fields,
                              List<List_item> &values_list,
                              List<Item> &update_fields,
                              List<Item> &update_values,
                              enum_duplicates duplic)
{
  THD *thd= stmt->thd;
  List_iterator_fast<List_item> its(values_list);
  List_item *values;
  DBUG_ENTER("mysql_test_insert");

  if (insert_precheck(thd, table_list))
    goto error;

  /*
    open temporary memory pool for temporary data allocated by derived
    tables & preparation procedure
    Note that this is done without locks (should not be needed as we will not
    access any data here)
    If we would use locks, then we have to ensure we are not using
    TL_WRITE_DELAYED as having two such locks can cause table corruption.
  */
  if (open_normal_and_derived_tables(thd, table_list,
                                     MYSQL_OPEN_FORCE_SHARED_MDL))
    goto error;

  if ((values= its++))
  {
    uint value_count;
    ulong counter= 0;
    Item *unused_conds= 0;

    if (table_list->table)
    {
      // don't allocate insert_values
      table_list->table->insert_values=(uchar *)1;
    }

    if (mysql_prepare_insert(thd, table_list, table_list->table,
                             fields, values, update_fields, update_values,
                             duplic, &unused_conds, FALSE, FALSE, FALSE))
      goto error;

    value_count= values->elements;
    its.rewind();

    if (table_list->lock_type == TL_WRITE_DELAYED &&
        !(table_list->table->file->ha_table_flags() & HA_CAN_INSERT_DELAYED))
    {
      my_error(ER_DELAYED_NOT_SUPPORTED, MYF(0), (table_list->view ?
                                                  table_list->view_name.str :
                                                  table_list->table_name));
      goto error;
    }
    while ((values= its++))
    {
      counter++;
      if (values->elements != value_count)
      {
        my_error(ER_WRONG_VALUE_COUNT_ON_ROW, MYF(0), counter);
        goto error;
      }
      if (setup_fields(thd, 0, *values, MARK_COLUMNS_NONE, 0, 0))
        goto error;
    }
  }
  DBUG_RETURN(FALSE);

error:
  /* insert_values is cleared in open_table */
  DBUG_RETURN(TRUE);
}


/**
  Validate UPDATE statement.

  @param stmt               prepared statement
  @param tables             list of tables used in this query

  @todo
    - here we should send types of placeholders to the client.

  @retval
    0                 success
  @retval
    1                 error, error message is set in THD
  @retval
    2                 convert to multi_update
*/

static int mysql_test_update(Prepared_statement *stmt,
                              TABLE_LIST *table_list)
{
  int res;
  THD *thd= stmt->thd;
  uint table_count= 0;
  SELECT_LEX *select= &stmt->lex->select_lex;
#ifndef NO_EMBEDDED_ACCESS_CHECKS
  uint          want_privilege;
#endif
  DBUG_ENTER("mysql_test_update");

  if (update_precheck(thd, table_list) ||
      open_tables(thd, &table_list, &table_count, MYSQL_OPEN_FORCE_SHARED_MDL))
    goto error;

  if (table_list->multitable_view)
  {
    DBUG_ASSERT(table_list->view != 0);
    DBUG_PRINT("info", ("Switch to multi-update"));
    /* pass counter value */
    thd->lex->table_count= table_count;
    /* convert to multiupdate */
    DBUG_RETURN(2);
  }

  /*
    thd->fill_derived_tables() is false here for sure (because it is
    preparation of PS, so we even do not check it).
  */
  if (mysql_handle_derived(thd->lex, &mysql_derived_prepare))
    goto error;

#ifndef NO_EMBEDDED_ACCESS_CHECKS
  /* Force privilege re-checking for views after they have been opened. */
  want_privilege= (table_list->view ? UPDATE_ACL :
                   table_list->grant.want_privilege);
#endif

  if (mysql_prepare_update(thd, table_list, &select->where,
                           select->order_list.elements,
                           select->order_list.first))
    goto error;

#ifndef NO_EMBEDDED_ACCESS_CHECKS
  table_list->grant.want_privilege= want_privilege;
  table_list->table->grant.want_privilege= want_privilege;
  table_list->register_want_access(want_privilege);
#endif
  thd->lex->select_lex.no_wrap_view_item= TRUE;
  res= setup_fields(thd, 0, select->item_list, MARK_COLUMNS_READ, 0, 0);
  thd->lex->select_lex.no_wrap_view_item= FALSE;
  if (res)
    goto error;
#ifndef NO_EMBEDDED_ACCESS_CHECKS
  /* Check values */
  table_list->grant.want_privilege=
  table_list->table->grant.want_privilege=
    (SELECT_ACL & ~table_list->table->grant.privilege);
  table_list->register_want_access(SELECT_ACL);
#endif
  if (setup_fields(thd, 0, stmt->lex->value_list, MARK_COLUMNS_NONE, 0, 0))
    goto error;
  /* TODO: here we should send types of placeholders to the client. */
  DBUG_RETURN(0);
error:
  DBUG_RETURN(1);
}


/**
  Validate DELETE statement.

  @param stmt               prepared statement
  @param tables             list of tables used in this query

  @retval
    FALSE             success
  @retval
    TRUE              error, error message is set in THD
*/

static bool mysql_test_delete(Prepared_statement *stmt,
                              TABLE_LIST *table_list)
{
  THD *thd= stmt->thd;
  LEX *lex= stmt->lex;
  DBUG_ENTER("mysql_test_delete");

  if (delete_precheck(thd, table_list) ||
      open_normal_and_derived_tables(thd, table_list,
                                     MYSQL_OPEN_FORCE_SHARED_MDL))
    goto error;

  if (!table_list->table)
  {
    my_error(ER_VIEW_DELETE_MERGE_VIEW, MYF(0),
             table_list->view_db.str, table_list->view_name.str);
    goto error;
  }

  DBUG_RETURN(mysql_prepare_delete(thd, table_list, &lex->select_lex.where));
error:
  DBUG_RETURN(TRUE);
}


/**
  Validate SELECT statement.

    In case of success, if this query is not EXPLAIN, send column list info
    back to the client.

  @param stmt               prepared statement
  @param tables             list of tables used in the query

  @retval
    0                 success
  @retval
    1                 error, error message is set in THD
  @retval
    2                 success, and statement metadata has been sent
*/

static int mysql_test_select(Prepared_statement *stmt,
                             TABLE_LIST *tables)
{
  THD *thd= stmt->thd;
  LEX *lex= stmt->lex;
  SELECT_LEX_UNIT *unit= &lex->unit;
  DBUG_ENTER("mysql_test_select");

  lex->select_lex.context.resolve_in_select_list= TRUE;

  ulong privilege= lex->exchange ? SELECT_ACL | FILE_ACL : SELECT_ACL;
  if (tables)
  {
    if (check_table_access(thd, privilege, tables, FALSE, UINT_MAX, FALSE))
      goto error;
  }
  else if (check_access(thd, privilege, any_db, NULL, NULL, 0, 0))
    goto error;

  if (!lex->result && !(lex->result= new (stmt->mem_root) select_send))
  {
    my_error(ER_OUTOFMEMORY, MYF(0), sizeof(select_send));
    goto error;
  }

  if (open_normal_and_derived_tables(thd, tables, MYSQL_OPEN_FORCE_SHARED_MDL))
    goto error;

  thd->used_tables= 0;                        // Updated by setup_fields

  /*
    JOIN::prepare calls
    It is not SELECT COMMAND for sure, so setup_tables will be called as
    usual, and we pass 0 as setup_tables_done_option
  */
  if (unit->prepare(thd, 0, 0))
    goto error;
  if (!lex->describe && !stmt->is_sql_prepare())
  {
    /* Make copy of item list, as change_columns may change it */
    List<Item> fields(lex->select_lex.item_list);

    /* Change columns if a procedure like analyse() */
    if (unit->last_procedure && unit->last_procedure->change_columns(fields))
      goto error;

    /*
      We can use lex->result as it should've been prepared in
      unit->prepare call above.
    */
    if (send_prep_stmt(stmt, lex->result->field_count(fields)) ||
        lex->result->send_result_set_metadata(fields, Protocol::SEND_EOF) ||
        thd->protocol->flush())
      goto error;
    DBUG_RETURN(2);
  }
  DBUG_RETURN(0);
error:
  DBUG_RETURN(1);
}


/**
  Validate and prepare for execution DO statement expressions.

  @param stmt               prepared statement
  @param tables             list of tables used in this query
  @param values             list of expressions

  @retval
    FALSE             success
  @retval
    TRUE              error, error message is set in THD
*/

static bool mysql_test_do_fields(Prepared_statement *stmt,
                                TABLE_LIST *tables,
                                List<Item> *values)
{
  THD *thd= stmt->thd;

  DBUG_ENTER("mysql_test_do_fields");
  if (tables && check_table_access(thd, SELECT_ACL, tables, FALSE,
                                   UINT_MAX, FALSE))
    DBUG_RETURN(TRUE);

  if (open_normal_and_derived_tables(thd, tables, MYSQL_OPEN_FORCE_SHARED_MDL))
    DBUG_RETURN(TRUE);
  DBUG_RETURN(setup_fields(thd, 0, *values, MARK_COLUMNS_NONE, 0, 0));
}


/**
  Validate and prepare for execution SET statement expressions.

  @param stmt               prepared statement
  @param tables             list of tables used in this query
  @param values             list of expressions

  @retval
    FALSE             success
  @retval
    TRUE              error, error message is set in THD
*/

static bool mysql_test_set_fields(Prepared_statement *stmt,
                                  TABLE_LIST *tables,
                                  List<set_var_base> *var_list)
{
  DBUG_ENTER("mysql_test_set_fields");
  List_iterator_fast<set_var_base> it(*var_list);
  THD *thd= stmt->thd;
  set_var_base *var;

  if ((tables && check_table_access(thd, SELECT_ACL, tables, FALSE,
                                    UINT_MAX, FALSE)) ||
      open_normal_and_derived_tables(thd, tables, MYSQL_OPEN_FORCE_SHARED_MDL))
    goto error;

  while ((var= it++))
  {
    if (var->light_check(thd))
      goto error;
  }
  DBUG_RETURN(FALSE);
error:
  DBUG_RETURN(TRUE);
}


/**
  Validate and prepare for execution CALL statement expressions.

  @param stmt               prepared statement
  @param tables             list of tables used in this query
  @param value_list         list of expressions

  @retval FALSE             success
  @retval TRUE              error, error message is set in THD
*/

static bool mysql_test_call_fields(Prepared_statement *stmt,
                                   TABLE_LIST *tables,
                                   List<Item> *value_list)
{
  DBUG_ENTER("mysql_test_call_fields");

  List_iterator<Item> it(*value_list);
  THD *thd= stmt->thd;
  Item *item;

  if ((tables && check_table_access(thd, SELECT_ACL, tables, FALSE,
                                    UINT_MAX, FALSE)) ||
      open_normal_and_derived_tables(thd, tables, MYSQL_OPEN_FORCE_SHARED_MDL))
    goto err;

  while ((item= it++))
  {
    if ((!item->fixed && item->fix_fields(thd, it.ref())) ||
        item->check_cols(1))
      goto err;
  }
  DBUG_RETURN(FALSE);
err:
  DBUG_RETURN(TRUE);
}


/**
  Check internal SELECT of the prepared command.

  @param stmt                      prepared statement
  @param specific_prepare          function of command specific prepare
  @param setup_tables_done_option  options to be passed to LEX::unit.prepare()

  @note
    This function won't directly open tables used in select. They should
    be opened either by calling function (and in this case you probably
    should use select_like_stmt_test_with_open()) or by
    "specific_prepare" call (like this happens in case of multi-update).

  @retval
    FALSE                success
  @retval
    TRUE                 error, error message is set in THD
*/

static bool select_like_stmt_test(Prepared_statement *stmt,
                                  int (*specific_prepare)(THD *thd),
                                  ulong setup_tables_done_option)
{
  DBUG_ENTER("select_like_stmt_test");
  THD *thd= stmt->thd;
  LEX *lex= stmt->lex;

  lex->select_lex.context.resolve_in_select_list= TRUE;

  if (specific_prepare && (*specific_prepare)(thd))
    DBUG_RETURN(TRUE);

  thd->used_tables= 0;                        // Updated by setup_fields

  /* Calls JOIN::prepare */
  DBUG_RETURN(lex->unit.prepare(thd, 0, setup_tables_done_option));
}

/**
  Check internal SELECT of the prepared command (with opening of used
  tables).

  @param stmt                      prepared statement
  @param tables                    list of tables to be opened
                                   before calling specific_prepare function
  @param specific_prepare          function of command specific prepare
  @param setup_tables_done_option  options to be passed to LEX::unit.prepare()

  @retval
    FALSE                success
  @retval
    TRUE                 error
*/

static bool
select_like_stmt_test_with_open(Prepared_statement *stmt,
                                TABLE_LIST *tables,
                                int (*specific_prepare)(THD *thd),
                                ulong setup_tables_done_option)
{
  DBUG_ENTER("select_like_stmt_test_with_open");

  /*
    We should not call LEX::unit.cleanup() after this
    open_normal_and_derived_tables() call because we don't allow
    prepared EXPLAIN yet so derived tables will clean up after
    themself.
  */
  if (open_normal_and_derived_tables(stmt->thd, tables,
                                     MYSQL_OPEN_FORCE_SHARED_MDL))
    DBUG_RETURN(TRUE);

  DBUG_RETURN(select_like_stmt_test(stmt, specific_prepare,
                                    setup_tables_done_option));
}


/**
  Validate and prepare for execution CREATE TABLE statement.

  @param stmt               prepared statement
  @param tables             list of tables used in this query

  @retval
    FALSE             success
  @retval
    TRUE              error, error message is set in THD
*/

static bool mysql_test_create_table(Prepared_statement *stmt)
{
  DBUG_ENTER("mysql_test_create_table");
  THD *thd= stmt->thd;
  LEX *lex= stmt->lex;
  SELECT_LEX *select_lex= &lex->select_lex;
  bool res= FALSE;
  bool link_to_local;
  TABLE_LIST *create_table= lex->query_tables;
  TABLE_LIST *tables= lex->create_last_non_select_table->next_global;

  if (create_table_precheck(thd, tables, create_table))
    DBUG_RETURN(TRUE);

   /*
     The open and lock strategies will be set again once the
     statement is executed. These values are only meaningful
     for the prepare phase.
   */
  create_table->open_strategy= TABLE_LIST::OPEN_IF_EXISTS;
  create_table->lock_strategy= TABLE_LIST::SHARED_MDL;

  if (select_lex->item_list.elements)
  {
    /* Base table and temporary table are not in the same name space. */
    if (!(lex->create_info.options & HA_LEX_CREATE_TMP_TABLE))
      create_table->open_type= OT_BASE_ONLY;

    if (open_normal_and_derived_tables(stmt->thd, lex->query_tables,
                                       MYSQL_OPEN_FORCE_SHARED_MDL))
      DBUG_RETURN(TRUE);

    select_lex->context.resolve_in_select_list= TRUE;

    lex->unlink_first_table(&link_to_local);

    res= select_like_stmt_test(stmt, 0, 0);

    lex->link_first_table_back(create_table, link_to_local);
  }
  else
  {
    /*
      Check that the source table exist, and also record
      its metadata version. Even though not strictly necessary,
      we validate metadata of all CREATE TABLE statements,
      which keeps metadata validation code simple.
    */
    if (open_normal_and_derived_tables(stmt->thd, lex->query_tables,
                                       MYSQL_OPEN_FORCE_SHARED_MDL))
      DBUG_RETURN(TRUE);
  }

  DBUG_RETURN(res);
}


/**
  @brief Validate and prepare for execution CREATE VIEW statement

  @param stmt prepared statement

  @note This function handles create view commands.

  @retval FALSE Operation was a success.
  @retval TRUE An error occured.
*/

static bool mysql_test_create_view(Prepared_statement *stmt)
{
  DBUG_ENTER("mysql_test_create_view");
  THD *thd= stmt->thd;
  LEX *lex= stmt->lex;
  bool res= TRUE;
  /* Skip first table, which is the view we are creating */
  bool link_to_local;
  TABLE_LIST *view= lex->unlink_first_table(&link_to_local);
  TABLE_LIST *tables= lex->query_tables;

  if (create_view_precheck(thd, tables, view, lex->create_view_mode))
    goto err;

  if (open_normal_and_derived_tables(thd, tables, MYSQL_OPEN_FORCE_SHARED_MDL))
    goto err;

  lex->view_prepare_mode= 1;
  res= select_like_stmt_test(stmt, 0, 0);

err:
  /* put view back for PS rexecuting */
  lex->link_first_table_back(view, link_to_local);
  DBUG_RETURN(res);
}


/*
  Validate and prepare for execution a multi update statement.

  @param stmt               prepared statement
  @param tables             list of tables used in this query
  @param converted          converted to multi-update from usual update

  @retval
    FALSE             success
  @retval
    TRUE              error, error message is set in THD
*/

static bool mysql_test_multiupdate(Prepared_statement *stmt,
                                  TABLE_LIST *tables,
                                  bool converted)
{
  /* if we switched from normal update, rights are checked */
  if (!converted && multi_update_precheck(stmt->thd, tables))
    return TRUE;

  return select_like_stmt_test(stmt, &mysql_multi_update_prepare,
                               OPTION_SETUP_TABLES_DONE);
}


/**
  Validate and prepare for execution a multi delete statement.

  @param stmt               prepared statement
  @param tables             list of tables used in this query

  @retval
    FALSE             success
  @retval
    TRUE              error, error message in THD is set.
*/

static bool mysql_test_multidelete(Prepared_statement *stmt,
                                  TABLE_LIST *tables)
{
  stmt->thd->lex->current_select= &stmt->thd->lex->select_lex;
  if (add_item_to_list(stmt->thd, new Item_null()))
  {
    my_error(ER_OUTOFMEMORY, MYF(0), 0);
    goto error;
  }

  if (multi_delete_precheck(stmt->thd, tables) ||
      select_like_stmt_test_with_open(stmt, tables,
                                      &mysql_multi_delete_prepare,
                                      OPTION_SETUP_TABLES_DONE))
    goto error;
  if (!tables->table)
  {
    my_error(ER_VIEW_DELETE_MERGE_VIEW, MYF(0),
             tables->view_db.str, tables->view_name.str);
    goto error;
  }
  return FALSE;
error:
  return TRUE;
}


/**
  Wrapper for mysql_insert_select_prepare, to make change of local tables
  after open_normal_and_derived_tables() call.

  @param thd                thread handle

  @note
    We need to remove the first local table after
    open_normal_and_derived_tables(), because mysql_handle_derived
    uses local tables lists.
*/

static int mysql_insert_select_prepare_tester(THD *thd)
{
  SELECT_LEX *first_select= &thd->lex->select_lex;
  TABLE_LIST *second_table= first_select->table_list.first->next_local;

  /* Skip first table, which is the table we are inserting in */
  first_select->table_list.first= second_table;
  thd->lex->select_lex.context.table_list=
    thd->lex->select_lex.context.first_name_resolution_table= second_table;

  return mysql_insert_select_prepare(thd);
}


/**
  Validate and prepare for execution INSERT ... SELECT statement.

  @param stmt               prepared statement
  @param tables             list of tables used in this query

  @retval
    FALSE             success
  @retval
    TRUE              error, error message is set in THD
*/

static bool mysql_test_insert_select(Prepared_statement *stmt,
                                     TABLE_LIST *tables)
{
  int res;
  LEX *lex= stmt->lex;
  TABLE_LIST *first_local_table;

  if (tables->table)
  {
    // don't allocate insert_values
    tables->table->insert_values=(uchar *)1;
  }

  if (insert_precheck(stmt->thd, tables))
    return 1;

  /* store it, because mysql_insert_select_prepare_tester change it */
  first_local_table= lex->select_lex.table_list.first;
  DBUG_ASSERT(first_local_table != 0);

  res=
    select_like_stmt_test_with_open(stmt, tables,
                                    &mysql_insert_select_prepare_tester,
                                    OPTION_SETUP_TABLES_DONE);
  /* revert changes  made by mysql_insert_select_prepare_tester */
  lex->select_lex.table_list.first= first_local_table;
  return res;
}


/**
  Perform semantic analysis of the parsed tree and send a response packet
  to the client.

    This function
    - opens all tables and checks access rights
    - validates semantics of statement columns and SQL functions
      by calling fix_fields.

  @param stmt               prepared statement

  @retval
    FALSE             success, statement metadata is sent to client
  @retval
    TRUE              error, error message is set in THD (but not sent)
*/

static bool check_prepared_statement(Prepared_statement *stmt)
{
  THD *thd= stmt->thd;
  LEX *lex= stmt->lex;
  SELECT_LEX *select_lex= &lex->select_lex;
  TABLE_LIST *tables;
  enum enum_sql_command sql_command= lex->sql_command;
  int res= 0;
  DBUG_ENTER("check_prepared_statement");
  DBUG_PRINT("enter",("command: %d  param_count: %u",
                      sql_command, stmt->param_count));

  lex->first_lists_tables_same();
  tables= lex->query_tables;

  /* set context for commands which do not use setup_tables */
  lex->select_lex.context.resolve_in_table_list_only(select_lex->
                                                     get_table_list());

  /* Reset warning count for each query that uses tables */
  if (tables)
    thd->warning_info->opt_clear_warning_info(thd->query_id);

  switch (sql_command) {
  case SQLCOM_REPLACE:
  case SQLCOM_INSERT:
    res= mysql_test_insert(stmt, tables, lex->field_list,
                           lex->many_values,
                           lex->update_list, lex->value_list,
                           lex->duplicates);
    break;

  case SQLCOM_UPDATE:
    res= mysql_test_update(stmt, tables);
    /* mysql_test_update returns 2 if we need to switch to multi-update */
    if (res != 2)
      break;

  case SQLCOM_UPDATE_MULTI:
    res= mysql_test_multiupdate(stmt, tables, res == 2);
    break;

  case SQLCOM_DELETE:
    res= mysql_test_delete(stmt, tables);
    break;
  /* The following allow WHERE clause, so they must be tested like SELECT */
  case SQLCOM_SHOW_DATABASES:
  case SQLCOM_SHOW_TABLES:
  case SQLCOM_SHOW_TRIGGERS:
  case SQLCOM_SHOW_EVENTS:
  case SQLCOM_SHOW_OPEN_TABLES:
  case SQLCOM_SHOW_FIELDS:
  case SQLCOM_SHOW_KEYS:
  case SQLCOM_SHOW_COLLATIONS:
  case SQLCOM_SHOW_CHARSETS:
  case SQLCOM_SHOW_VARIABLES:
  case SQLCOM_SHOW_STATUS:
  case SQLCOM_SHOW_TABLE_STATUS:
  case SQLCOM_SHOW_STATUS_PROC:
  case SQLCOM_SHOW_STATUS_FUNC:
  case SQLCOM_SELECT:
    res= mysql_test_select(stmt, tables);
    if (res == 2)
    {
      /* Statement and field info has already been sent */
      DBUG_RETURN(FALSE);
    }
    break;
  case SQLCOM_CREATE_TABLE:
    res= mysql_test_create_table(stmt);
    break;

  case SQLCOM_CREATE_VIEW:
    if (lex->create_view_mode == VIEW_ALTER)
    {
      my_message(ER_UNSUPPORTED_PS, ER(ER_UNSUPPORTED_PS), MYF(0));
      goto error;
    }
    res= mysql_test_create_view(stmt);
    break;
  case SQLCOM_DO:
    res= mysql_test_do_fields(stmt, tables, lex->insert_list);
    break;

  case SQLCOM_CALL:
    res= mysql_test_call_fields(stmt, tables, &lex->value_list);
    break;
  case SQLCOM_SET_OPTION:
    res= mysql_test_set_fields(stmt, tables, &lex->var_list);
    break;

  case SQLCOM_DELETE_MULTI:
    res= mysql_test_multidelete(stmt, tables);
    break;

  case SQLCOM_INSERT_SELECT:
  case SQLCOM_REPLACE_SELECT:
    res= mysql_test_insert_select(stmt, tables);
    break;

    /*
      Note that we don't need to have cases in this list if they are
      marked with CF_STATUS_COMMAND in sql_command_flags
    */
  case SQLCOM_DROP_TABLE:
  case SQLCOM_RENAME_TABLE:
  case SQLCOM_ALTER_TABLE:
  case SQLCOM_COMMIT:
  case SQLCOM_CREATE_INDEX:
  case SQLCOM_DROP_INDEX:
  case SQLCOM_ROLLBACK:
  case SQLCOM_TRUNCATE:
  case SQLCOM_DROP_VIEW:
  case SQLCOM_REPAIR:
  case SQLCOM_ANALYZE:
  case SQLCOM_OPTIMIZE:
  case SQLCOM_CHANGE_MASTER:
  case SQLCOM_RESET:
  case SQLCOM_FLUSH:
  case SQLCOM_SLAVE_START:
  case SQLCOM_SLAVE_STOP:
  case SQLCOM_INSTALL_PLUGIN:
  case SQLCOM_UNINSTALL_PLUGIN:
  case SQLCOM_CREATE_DB:
  case SQLCOM_DROP_DB:
  case SQLCOM_ALTER_DB_UPGRADE:
  case SQLCOM_CHECKSUM:
  case SQLCOM_CREATE_USER:
  case SQLCOM_RENAME_USER:
  case SQLCOM_DROP_USER:
  case SQLCOM_ASSIGN_TO_KEYCACHE:
  case SQLCOM_PRELOAD_KEYS:
  case SQLCOM_GRANT:
  case SQLCOM_REVOKE:
  case SQLCOM_KILL:
    break;

  case SQLCOM_PREPARE:
  case SQLCOM_EXECUTE:
  case SQLCOM_DEALLOCATE_PREPARE:
  default:
    /*
      Trivial check of all status commands. This is easier than having
      things in the above case list, as it's less chance for mistakes.
    */
    if (!(sql_command_flags[sql_command] & CF_STATUS_COMMAND))
    {
      /* All other statements are not supported yet. */
      my_message(ER_UNSUPPORTED_PS, ER(ER_UNSUPPORTED_PS), MYF(0));
      goto error;
    }
    break;
  }
  if (res == 0)
    DBUG_RETURN(stmt->is_sql_prepare() ?
                FALSE : (send_prep_stmt(stmt, 0) || thd->protocol->flush()));
error:
  DBUG_RETURN(TRUE);
}

/**
  Initialize array of parameters in statement from LEX.
  (We need to have quick access to items by number in mysql_stmt_get_longdata).
  This is to avoid using malloc/realloc in the parser.
*/

static bool init_param_array(Prepared_statement *stmt)
{
  LEX *lex= stmt->lex;
  if ((stmt->param_count= lex->param_list.elements))
  {
    if (stmt->param_count > (uint) UINT_MAX16)
    {
      /* Error code to be defined in 5.0 */
      my_message(ER_PS_MANY_PARAM, ER(ER_PS_MANY_PARAM), MYF(0));
      return TRUE;
    }
    Item_param **to;
    List_iterator<Item_param> param_iterator(lex->param_list);
    /* Use thd->mem_root as it points at statement mem_root */
    stmt->param_array= (Item_param **)
                       alloc_root(stmt->thd->mem_root,
                                  sizeof(Item_param*) * stmt->param_count);
    if (!stmt->param_array)
      return TRUE;
    for (to= stmt->param_array;
         to < stmt->param_array + stmt->param_count;
         ++to)
    {
      *to= param_iterator++;
    }
  }
  return FALSE;
}


/**
  COM_STMT_PREPARE handler.

    Given a query string with parameter markers, create a prepared
    statement from it and send PS info back to the client.

    If parameter markers are found in the query, then store the information
    using Item_param along with maintaining a list in lex->param_array, so
    that a fast and direct retrieval can be made without going through all
    field items.

  @param packet             query to be prepared
  @param packet_length      query string length, including ignored
                            trailing NULL or quote char.

  @note
    This function parses the query and sends the total number of parameters
    and resultset metadata information back to client (if any), without
    executing the query i.e. without any log/disk writes. This allows the
    queries to be re-executed without re-parsing during execute.

  @return
    none: in case of success a new statement id and metadata is sent
    to the client, otherwise an error message is set in THD.
*/

void mysqld_stmt_prepare(THD *thd, const char *packet, uint packet_length)
{
  Protocol *save_protocol= thd->protocol;
  Prepared_statement *stmt;
  DBUG_ENTER("mysqld_stmt_prepare");

  DBUG_PRINT("prep_query", ("%s", packet));

  /* First of all clear possible warnings from the previous command */
  mysql_reset_thd_for_next_command(thd);

  if (! (stmt= new Prepared_statement(thd)))
    DBUG_VOID_RETURN; /* out of memory: error is set in Sql_alloc */

  if (thd->stmt_map.insert(thd, stmt))
  {
    /*
      The error is set in the insert. The statement itself
      will be also deleted there (this is how the hash works).
    */
    DBUG_VOID_RETURN;
  }

  thd->protocol= &thd->protocol_binary;

  if (stmt->prepare(packet, packet_length))
  {
    /* Statement map deletes statement on erase */
    thd->stmt_map.erase(stmt);
  }

  thd->protocol= save_protocol;

  /* check_prepared_statemnt sends the metadata packet in case of success */
  DBUG_VOID_RETURN;
}

/**
  Get an SQL statement text from a user variable or from plain text.

  If the statement is plain text, just assign the
  pointers, otherwise allocate memory in thd->mem_root and copy
  the contents of the variable, possibly with character
  set conversion.

  @param[in]  lex               main lex
  @param[out] query_len         length of the SQL statement (is set only
    in case of success)

  @retval
    non-zero  success
  @retval
    0         in case of error (out of memory)
*/

static const char *get_dynamic_sql_string(LEX *lex, uint *query_len)
{
  THD *thd= lex->thd;
  char *query_str= 0;

  if (lex->prepared_stmt_code_is_varref)
  {
    /* This is PREPARE stmt FROM or EXECUTE IMMEDIATE @var. */
    String str;
    CHARSET_INFO *to_cs= thd->variables.collation_connection;
    bool needs_conversion;
    user_var_entry *entry;
    String *var_value= &str;
    uint32 unused, len;
    /*
      Convert @var contents to string in connection character set. Although
      it is known that int/real/NULL value cannot be a valid query we still
      convert it for error messages to be uniform.
    */
    if ((entry=
         (user_var_entry*)my_hash_search(&thd->user_vars,
                                         (uchar*)lex->prepared_stmt_code.str,
                                         lex->prepared_stmt_code.length))
        && entry->value)
    {
      my_bool is_var_null;
      var_value= entry->val_str(&is_var_null, &str, NOT_FIXED_DEC);
      /*
        NULL value of variable checked early as entry->value so here
        we can't get NULL in normal conditions
      */
      DBUG_ASSERT(!is_var_null);
      if (!var_value)
        goto end;
    }
    else
    {
      /*
        variable absent or equal to NULL, so we need to set variable to
        something reasonable to get a readable error message during parsing
      */
      str.set(STRING_WITH_LEN("NULL"), &my_charset_latin1);
    }

    needs_conversion= String::needs_conversion(var_value->length(),
                                               var_value->charset(), to_cs,
                                               &unused);

    len= (needs_conversion ? var_value->length() * to_cs->mbmaxlen :
          var_value->length());
    if (!(query_str= (char*) alloc_root(thd->mem_root, len+1)))
      goto end;

    if (needs_conversion)
    {
      uint dummy_errors;
      len= copy_and_convert(query_str, len, to_cs, var_value->ptr(),
                            var_value->length(), var_value->charset(),
                            &dummy_errors);
    }
    else
      memcpy(query_str, var_value->ptr(), var_value->length());
    query_str[len]= '\0';                       // Safety (mostly for debug)
    *query_len= len;
  }
  else
  {
    query_str= lex->prepared_stmt_code.str;
    *query_len= lex->prepared_stmt_code.length;
  }
end:
  return query_str;
}


/** Init PS/SP specific parse tree members.  */

static void init_stmt_after_parse(LEX *lex)
{
  SELECT_LEX *sl= lex->all_selects_list;
  /*
    Switch off a temporary flag that prevents evaluation of
    subqueries in statement prepare.
  */
  for (; sl; sl= sl->next_select_in_list())
   sl->uncacheable&= ~UNCACHEABLE_PREPARE;
}

/**
  SQLCOM_PREPARE implementation.

    Prepare an SQL prepared statement. This is called from
    mysql_execute_command and should therefore behave like an
    ordinary query (e.g. should not reset any global THD data).

  @param thd     thread handle

  @return
    none: in case of success, OK packet is sent to the client,
    otherwise an error message is set in THD
*/

void mysql_sql_stmt_prepare(THD *thd)
{
  LEX *lex= thd->lex;
  LEX_STRING *name= &lex->prepared_stmt_name;
  Prepared_statement *stmt;
  const char *query;
  uint query_len= 0;
  DBUG_ENTER("mysql_sql_stmt_prepare");

  if ((stmt= (Prepared_statement*) thd->stmt_map.find_by_name(name)))
  {
    /*
      If there is a statement with the same name, remove it. It is ok to
      remove old and fail to insert a new one at the same time.
    */
    if (stmt->is_in_use())
    {
      my_error(ER_PS_NO_RECURSION, MYF(0));
      DBUG_VOID_RETURN;
    }

    stmt->deallocate();
  }

  if (! (query= get_dynamic_sql_string(lex, &query_len)) ||
      ! (stmt= new Prepared_statement(thd)))
  {
    DBUG_VOID_RETURN;                           /* out of memory */
  }

  stmt->set_sql_prepare();

  /* Set the name first, insert should know that this statement has a name */
  if (stmt->set_name(name))
  {
    delete stmt;
    DBUG_VOID_RETURN;
  }

  if (thd->stmt_map.insert(thd, stmt))
  {
    /* The statement is deleted and an error is set if insert fails */
    DBUG_VOID_RETURN;
  }

  if (stmt->prepare(query, query_len))
  {
    /* Statement map deletes the statement on erase */
    thd->stmt_map.erase(stmt);
  }
  else
    my_ok(thd, 0L, 0L, "Statement prepared");

  DBUG_VOID_RETURN;
}

/**
  Reinit prepared statement/stored procedure before execution.

  @todo
    When the new table structure is ready, then have a status bit
    to indicate the table is altered, and re-do the setup_*
    and open the tables back.
*/

void reinit_stmt_before_use(THD *thd, LEX *lex)
{
  SELECT_LEX *sl= lex->all_selects_list;
  DBUG_ENTER("reinit_stmt_before_use");

  /*
    We have to update "thd" pointer in LEX, all its units and in LEX::result,
    since statements which belong to trigger body are associated with TABLE
    object and because of this can be used in different threads.
  */
  lex->thd= thd;

  if (lex->empty_field_list_on_rset)
  {
    lex->empty_field_list_on_rset= 0;
    lex->field_list.empty();
  }
  for (; sl; sl= sl->next_select_in_list())
  {
    if (!sl->first_execution)
    {
      /* remove option which was put by mysql_explain_union() */
      sl->options&= ~SELECT_DESCRIBE;

      /* see unique_table() */
      sl->exclude_from_table_unique_test= FALSE;

      /*
        Copy WHERE, HAVING clause pointers to avoid damaging them
        by optimisation
      */
      if (sl->prep_where)
      {
        sl->where= sl->prep_where->copy_andor_structure(thd);
        sl->where->cleanup();
      }
      if (sl->prep_having)
      {
        sl->having= sl->prep_having->copy_andor_structure(thd);
        sl->having->cleanup();
      }
      DBUG_ASSERT(sl->join == 0);
      ORDER *order;
      /* Fix GROUP list */
      for (order= sl->group_list.first; order; order= order->next)
        order->item= &order->item_ptr;
      /* Fix ORDER list */
      for (order= sl->order_list.first; order; order= order->next)
        order->item= &order->item_ptr;

      /* clear the no_error flag for INSERT/UPDATE IGNORE */
      sl->no_error= FALSE;
    }
    {
      SELECT_LEX_UNIT *unit= sl->master_unit();
      unit->unclean();
      unit->types.empty();
      /* for derived tables & PS (which can't be reset by Item_subquery) */
      unit->reinit_exec_mechanism();
      unit->set_thd(thd);
    }
  }

  /*
    TODO: When the new table structure is ready, then have a status bit
    to indicate the table is altered, and re-do the setup_*
    and open the tables back.
  */
  /*
    NOTE: We should reset whole table list here including all tables added
    by prelocking algorithm (it is not a problem for substatements since
    they have their own table list).
  */
  for (TABLE_LIST *tables= lex->query_tables;
       tables;
       tables= tables->next_global)
  {
    tables->reinit_before_use(thd);
  }

  /* Reset MDL tickets for procedures/functions */
  for (Sroutine_hash_entry *rt=
         (Sroutine_hash_entry*)thd->lex->sroutines_list.first;
       rt; rt= rt->next)
    rt->mdl_request.ticket= NULL;

  /*
    Cleanup of the special case of DELETE t1, t2 FROM t1, t2, t3 ...
    (multi-delete).  We do a full clean up, although at the moment all we
    need to clean in the tables of MULTI-DELETE list is 'table' member.
  */
  for (TABLE_LIST *tables= lex->auxiliary_table_list.first;
       tables;
       tables= tables->next_global)
  {
    tables->reinit_before_use(thd);
  }
  lex->current_select= &lex->select_lex;

  /* restore original list used in INSERT ... SELECT */
  if (lex->leaf_tables_insert)
    lex->select_lex.leaf_tables= lex->leaf_tables_insert;

  if (lex->result)
  {
    lex->result->cleanup();
    lex->result->set_thd(thd);
  }
  lex->allow_sum_func= 0;
  lex->in_sum_func= NULL;
  DBUG_VOID_RETURN;
}


/**
  Clears parameters from data left from previous execution or long data.

  @param stmt               prepared statement for which parameters should
                            be reset
*/

static void reset_stmt_params(Prepared_statement *stmt)
{
  Item_param **item= stmt->param_array;
  Item_param **end= item + stmt->param_count;
  for (;item < end ; ++item)
    (**item).reset();
}


/**
  COM_STMT_EXECUTE handler: execute a previously prepared statement.

    If there are any parameters, then replace parameter markers with the
    data supplied from the client, and then execute the statement.
    This function uses binary protocol to send a possible result set
    to the client.

  @param thd                current thread
  @param packet_arg         parameter types and data, if any
  @param packet_length      packet length, including the terminator character.

  @return
    none: in case of success OK packet or a result set is sent to the
    client, otherwise an error message is set in THD.
*/

void mysqld_stmt_execute(THD *thd, char *packet_arg, uint packet_length)
{
  uchar *packet= (uchar*)packet_arg; // GCC 4.0.1 workaround
  ulong stmt_id= uint4korr(packet);
  ulong flags= (ulong) packet[4];
  /* Query text for binary, general or slow log, if any of them is open */
  String expanded_query;
  uchar *packet_end= packet + packet_length;
  Prepared_statement *stmt;
  Protocol *save_protocol= thd->protocol;
  bool open_cursor;
  DBUG_ENTER("mysqld_stmt_execute");

  packet+= 9;                               /* stmt_id + 5 bytes of flags */

  /* First of all clear possible warnings from the previous command */
  mysql_reset_thd_for_next_command(thd);

  if (!(stmt= find_prepared_statement(thd, stmt_id)))
  {
    char llbuf[22];
    my_error(ER_UNKNOWN_STMT_HANDLER, MYF(0), sizeof(llbuf),
             llstr(stmt_id, llbuf), "mysqld_stmt_execute");
    DBUG_VOID_RETURN;
  }

#if defined(ENABLED_PROFILING)
  thd->profiling.set_query_source(stmt->query(), stmt->query_length());
#endif
  DBUG_PRINT("exec_query", ("%s", stmt->query()));
  DBUG_PRINT("info",("stmt: 0x%lx", (long) stmt));

  open_cursor= test(flags & (ulong) CURSOR_TYPE_READ_ONLY);

  thd->protocol= &thd->protocol_binary;
  stmt->execute_loop(&expanded_query, open_cursor, packet, packet_end);
  thd->protocol= save_protocol;

  /* Close connection socket; for use with client testing (Bug#43560). */
  DBUG_EXECUTE_IF("close_conn_after_stmt_execute", vio_close(thd->net.vio););

  DBUG_VOID_RETURN;
}


/**
  SQLCOM_EXECUTE implementation.

    Execute prepared statement using parameter values from
    lex->prepared_stmt_params and send result to the client using
    text protocol. This is called from mysql_execute_command and
    therefore should behave like an ordinary query (e.g. not change
    global THD data, such as warning count, server status, etc).
    This function uses text protocol to send a possible result set.

  @param thd                thread handle

  @return
    none: in case of success, OK (or result set) packet is sent to the
    client, otherwise an error is set in THD
*/

void mysql_sql_stmt_execute(THD *thd)
{
  LEX *lex= thd->lex;
  Prepared_statement *stmt;
  LEX_STRING *name= &lex->prepared_stmt_name;
  /* Query text for binary, general or slow log, if any of them is open */
  String expanded_query;
  DBUG_ENTER("mysql_sql_stmt_execute");
  DBUG_PRINT("info", ("EXECUTE: %.*s\n", (int) name->length, name->str));

  if (!(stmt= (Prepared_statement*) thd->stmt_map.find_by_name(name)))
  {
    my_error(ER_UNKNOWN_STMT_HANDLER, MYF(0),
             name->length, name->str, "EXECUTE");
    DBUG_VOID_RETURN;
  }

  if (stmt->param_count != lex->prepared_stmt_params.elements)
  {
    my_error(ER_WRONG_ARGUMENTS, MYF(0), "EXECUTE");
    DBUG_VOID_RETURN;
  }

  DBUG_PRINT("info",("stmt: 0x%lx", (long) stmt));

  (void) stmt->execute_loop(&expanded_query, FALSE, NULL, NULL);

  DBUG_VOID_RETURN;
}


/**
  COM_STMT_FETCH handler: fetches requested amount of rows from cursor.

  @param thd                Thread handle
  @param packet             Packet from client (with stmt_id & num_rows)
  @param packet_length      Length of packet
*/

void mysqld_stmt_fetch(THD *thd, char *packet, uint packet_length)
{
  /* assume there is always place for 8-16 bytes */
  ulong stmt_id= uint4korr(packet);
  ulong num_rows= uint4korr(packet+4);
  Prepared_statement *stmt;
  Statement stmt_backup;
  Server_side_cursor *cursor;
  DBUG_ENTER("mysqld_stmt_fetch");

  /* First of all clear possible warnings from the previous command */
  mysql_reset_thd_for_next_command(thd);
  status_var_increment(thd->status_var.com_stmt_fetch);
  if (!(stmt= find_prepared_statement(thd, stmt_id)))
  {
    char llbuf[22];
    my_error(ER_UNKNOWN_STMT_HANDLER, MYF(0), sizeof(llbuf),
             llstr(stmt_id, llbuf), "mysqld_stmt_fetch");
    DBUG_VOID_RETURN;
  }

  cursor= stmt->cursor;
  if (!cursor)
  {
    my_error(ER_STMT_HAS_NO_OPEN_CURSOR, MYF(0), stmt_id);
    DBUG_VOID_RETURN;
  }

  thd->stmt_arena= stmt;
  thd->set_n_backup_statement(stmt, &stmt_backup);

  cursor->fetch(num_rows);

  if (!cursor->is_open())
  {
    stmt->close_cursor();
    thd->cursor= 0;
    reset_stmt_params(stmt);
  }

  thd->restore_backup_statement(stmt, &stmt_backup);
  thd->stmt_arena= thd;

  DBUG_VOID_RETURN;
}


/**
  Reset a prepared statement in case there was a recoverable error.

    This function resets statement to the state it was right after prepare.
    It can be used to:
    - clear an error happened during mysqld_stmt_send_long_data
    - cancel long data stream for all placeholders without
      having to call mysqld_stmt_execute.
    - close an open cursor
    Sends 'OK' packet in case of success (statement was reset)
    or 'ERROR' packet (unrecoverable error/statement not found/etc).

  @param thd                Thread handle
  @param packet             Packet with stmt id
*/

void mysqld_stmt_reset(THD *thd, char *packet)
{
  /* There is always space for 4 bytes in buffer */
  ulong stmt_id= uint4korr(packet);
  Prepared_statement *stmt;
  DBUG_ENTER("mysqld_stmt_reset");

  /* First of all clear possible warnings from the previous command */
  mysql_reset_thd_for_next_command(thd);

  status_var_increment(thd->status_var.com_stmt_reset);
  if (!(stmt= find_prepared_statement(thd, stmt_id)))
  {
    char llbuf[22];
    my_error(ER_UNKNOWN_STMT_HANDLER, MYF(0), sizeof(llbuf),
             llstr(stmt_id, llbuf), "mysqld_stmt_reset");
    DBUG_VOID_RETURN;
  }

  stmt->close_cursor();

  /*
    Clear parameters from data which could be set by
    mysqld_stmt_send_long_data() call.
  */
  reset_stmt_params(stmt);

  stmt->state= Query_arena::PREPARED;

  general_log_print(thd, thd->command, NullS);

  my_ok(thd);

  DBUG_VOID_RETURN;
}


/**
  Delete a prepared statement from memory.

  @note
    we don't send any reply to this command.
*/

void mysqld_stmt_close(THD *thd, char *packet)
{
  /* There is always space for 4 bytes in packet buffer */
  ulong stmt_id= uint4korr(packet);
  Prepared_statement *stmt;
  DBUG_ENTER("mysqld_stmt_close");

  thd->stmt_da->disable_status();

  if (!(stmt= find_prepared_statement(thd, stmt_id)))
    DBUG_VOID_RETURN;

  /*
    The only way currently a statement can be deallocated when it's
    in use is from within Dynamic SQL.
  */
  DBUG_ASSERT(! stmt->is_in_use());
  stmt->deallocate();
  general_log_print(thd, thd->command, NullS);

  DBUG_VOID_RETURN;
}


/**
  SQLCOM_DEALLOCATE implementation.

    Close an SQL prepared statement. As this can be called from Dynamic
    SQL, we should be careful to not close a statement that is currently
    being executed.

  @return
    none: OK packet is sent in case of success, otherwise an error
    message is set in THD
*/

void mysql_sql_stmt_close(THD *thd)
{
  Prepared_statement* stmt;
  LEX_STRING *name= &thd->lex->prepared_stmt_name;
  DBUG_PRINT("info", ("DEALLOCATE PREPARE: %.*s\n", (int) name->length,
                      name->str));

  if (! (stmt= (Prepared_statement*) thd->stmt_map.find_by_name(name)))
    my_error(ER_UNKNOWN_STMT_HANDLER, MYF(0),
             name->length, name->str, "DEALLOCATE PREPARE");
  else if (stmt->is_in_use())
    my_error(ER_PS_NO_RECURSION, MYF(0));
  else
  {
    stmt->deallocate();
    my_ok(thd);
  }
}

/**
  Handle long data in pieces from client.

    Get a part of a long data. To make the protocol efficient, we are
    not sending any return packets here. If something goes wrong, then
    we will send the error on 'execute' We assume that the client takes
    care of checking that all parts are sent to the server. (No checking
    that we get a 'end of column' in the server is performed).

  @param thd                Thread handle
  @param packet             String to append
  @param packet_length      Length of string (including end \\0)
*/

void mysql_stmt_get_longdata(THD *thd, char *packet, ulong packet_length)
{
  ulong stmt_id;
  uint param_number;
  Prepared_statement *stmt;
  Item_param *param;
#ifndef EMBEDDED_LIBRARY
  char *packet_end= packet + packet_length;
#endif
  DBUG_ENTER("mysql_stmt_get_longdata");

  status_var_increment(thd->status_var.com_stmt_send_long_data);

  thd->stmt_da->disable_status();
#ifndef EMBEDDED_LIBRARY
  /* Minimal size of long data packet is 6 bytes */
  if (packet_length < MYSQL_LONG_DATA_HEADER)
    DBUG_VOID_RETURN;
#endif

  stmt_id= uint4korr(packet);
  packet+= 4;

  if (!(stmt=find_prepared_statement(thd, stmt_id)))
    DBUG_VOID_RETURN;

  param_number= uint2korr(packet);
  packet+= 2;
#ifndef EMBEDDED_LIBRARY
  if (param_number >= stmt->param_count)
  {
    /* Error will be sent in execute call */
    stmt->state= Query_arena::ERROR;
    stmt->last_errno= ER_WRONG_ARGUMENTS;
    sprintf(stmt->last_error, ER(ER_WRONG_ARGUMENTS),
            "mysqld_stmt_send_long_data");
    DBUG_VOID_RETURN;
  }
#endif

  param= stmt->param_array[param_number];

#ifndef EMBEDDED_LIBRARY
  if (param->set_longdata(packet, (ulong) (packet_end - packet)))
#else
  if (param->set_longdata(thd->extra_data, thd->extra_length))
#endif
  {
    stmt->state= Query_arena::ERROR;
    stmt->last_errno= ER_OUTOFMEMORY;
    sprintf(stmt->last_error, ER(ER_OUTOFMEMORY), 0);
  }

  general_log_print(thd, thd->command, NullS);

  DBUG_VOID_RETURN;
}


/***************************************************************************
 Select_fetch_protocol_binary
****************************************************************************/

Select_fetch_protocol_binary::Select_fetch_protocol_binary(THD *thd_arg)
  :protocol(thd_arg)
{}

bool Select_fetch_protocol_binary::send_result_set_metadata(List<Item> &list, uint flags)
{
  bool rc;
  Protocol *save_protocol= thd->protocol;

  /*
    Protocol::send_result_set_metadata caches the information about column types:
    this information is later used to send data. Therefore, the same
    dedicated Protocol object must be used for all operations with
    a cursor.
  */
  thd->protocol= &protocol;
  rc= select_send::send_result_set_metadata(list, flags);
  thd->protocol= save_protocol;

  return rc;
}

bool Select_fetch_protocol_binary::send_eof()
{
  ::my_eof(thd);
  return FALSE;
}


bool
Select_fetch_protocol_binary::send_data(List<Item> &fields)
{
  Protocol *save_protocol= thd->protocol;
  bool rc;

  thd->protocol= &protocol;
  rc= select_send::send_data(fields);
  thd->protocol= save_protocol;
  return rc;
}

/*******************************************************************
* Reprepare_observer
*******************************************************************/
/** Push an error to the error stack and return TRUE for now. */

bool
Reprepare_observer::report_error(THD *thd)
{
  /*
    This 'error' is purely internal to the server:
    - No exception handler is invoked,
    - No condition is added in the condition area (warn_list).
    The diagnostics area is set to an error status to enforce
    that this thread execution stops and returns to the caller,
    backtracking all the way to Prepared_statement::execute_loop().
  */
  thd->stmt_da->set_error_status(thd, ER_NEED_REPREPARE,
                                 ER(ER_NEED_REPREPARE), "HY000");
  m_invalidated= TRUE;

  return TRUE;
}


/*******************************************************************
* Server_runnable
*******************************************************************/

Server_runnable::~Server_runnable()
{
}

///////////////////////////////////////////////////////////////////////////

Execute_sql_statement::
Execute_sql_statement(LEX_STRING sql_text)
  :m_sql_text(sql_text)
{}


/**
  Parse and execute a statement. Does not prepare the query.

  Allows to execute a statement from within another statement.
  The main property of the implementation is that it does not
  affect the environment -- i.e. you  can run many
  executions without having to cleanup/reset THD in between.
*/

bool
Execute_sql_statement::execute_server_code(THD *thd)
{
  bool error;

  if (alloc_query(thd, m_sql_text.str, m_sql_text.length))
    return TRUE;

  Parser_state parser_state;
  if (parser_state.init(thd, thd->query(), thd->query_length()))
    return TRUE;

  parser_state.m_lip.multi_statements= FALSE;
  lex_start(thd);

  error= parse_sql(thd, &parser_state, NULL) || thd->is_error();

  if (error)
    goto end;

  thd->lex->set_trg_event_type_for_tables();

  error= mysql_execute_command(thd);

  if (thd->killed_errno())
  {
    if (! thd->stmt_da->is_set())
      thd->send_kill_message();
  }

  /* report error issued during command execution */
  if (error == 0 && thd->spcont == NULL)
    general_log_write(thd, COM_STMT_EXECUTE,
                      thd->query(), thd->query_length());

end:
  lex_end(thd->lex);

  return error;
}

/***************************************************************************
 Prepared_statement
****************************************************************************/

Prepared_statement::Prepared_statement(THD *thd_arg)
  :Statement(NULL, &main_mem_root,
             INITIALIZED, ++thd_arg->statement_id_counter),
  thd(thd_arg),
  result(thd_arg),
  param_array(0),
  param_count(0),
  last_errno(0),
  flags((uint) IS_IN_USE)
{
  init_sql_alloc(&main_mem_root, thd_arg->variables.query_alloc_block_size,
                  thd_arg->variables.query_prealloc_size);
  *last_error= '\0';
}


void Prepared_statement::setup_set_params()
{
  /*
    Note: BUG#25843 applies here too (query cache lookup uses thd->db, not
    db from "prepare" time).
  */
  if (query_cache_maybe_disabled(thd)) // we won't expand the query
    lex->safe_to_cache_query= FALSE;   // so don't cache it at Execution

  /*
    Decide if we have to expand the query (because we must write it to logs or
    because we want to look it up in the query cache) or not.
  */
  if ((mysql_bin_log.is_open() && is_update_query(lex->sql_command)) ||
      opt_log || opt_slow_log ||
      query_cache_is_cacheable_query(lex))
  {
    set_params_from_vars= insert_params_from_vars_with_log;
#ifndef EMBEDDED_LIBRARY
    set_params= insert_params_with_log;
#else
    set_params_data= emb_insert_params_with_log;
#endif
  }
  else
  {
    set_params_from_vars= insert_params_from_vars;
#ifndef EMBEDDED_LIBRARY
    set_params= insert_params;
#else
    set_params_data= emb_insert_params;
#endif
  }
}


/**
  Destroy this prepared statement, cleaning up all used memory
  and resources.

  This is called from ::deallocate() to handle COM_STMT_CLOSE and
  DEALLOCATE PREPARE or when THD ends and all prepared statements are freed.
*/

Prepared_statement::~Prepared_statement()
{
  DBUG_ENTER("Prepared_statement::~Prepared_statement");
  DBUG_PRINT("enter",("stmt: 0x%lx  cursor: 0x%lx",
                      (long) this, (long) cursor));
  delete cursor;
  /*
    We have to call free on the items even if cleanup is called as some items,
    like Item_param, don't free everything until free_items()
  */
  free_items();
  if (lex)
  {
    delete lex->result;
    delete (st_lex_local *) lex;
  }
  free_root(&main_mem_root, MYF(0));
  DBUG_VOID_RETURN;
}


Query_arena::Type Prepared_statement::type() const
{
  return PREPARED_STATEMENT;
}


void Prepared_statement::cleanup_stmt()
{
  DBUG_ENTER("Prepared_statement::cleanup_stmt");
  DBUG_PRINT("enter",("stmt: 0x%lx", (long) this));

  delete lex->sphead;
  lex->sphead= 0;
  /* The order is important */
  lex->unit.cleanup();
  cleanup_items(free_list);
  thd->cleanup_after_query();
  close_thread_tables(thd);
  thd->rollback_item_tree_changes();

  DBUG_VOID_RETURN;
}


bool Prepared_statement::set_name(LEX_STRING *name_arg)
{
  name.length= name_arg->length;
  name.str= (char*) memdup_root(mem_root, name_arg->str, name_arg->length);
  return name.str == 0;
}


/**
  Remember the current database.

  We must reset/restore the current database during execution of
  a prepared statement since it affects execution environment:
  privileges, @@character_set_database, and other.

  @return Returns an error if out of memory.
*/

bool
Prepared_statement::set_db(const char *db_arg, uint db_length_arg)
{
  /* Remember the current database. */
  if (db_arg && db_length_arg)
  {
    db= this->strmake(db_arg, db_length_arg);
    db_length= db_length_arg;
  }
  else
  {
    db= NULL;
    db_length= 0;
  }
  return db_arg != NULL && db == NULL;
}

/**************************************************************************
  Common parts of mysql_[sql]_stmt_prepare, mysql_[sql]_stmt_execute.
  Essentially, these functions do all the magic of preparing/executing
  a statement, leaving network communication, input data handling and
  global THD state management to the caller.
***************************************************************************/

/**
  Parse statement text, validate the statement, and prepare it for execution.

    You should not change global THD state in this function, if at all
    possible: it may be called from any context, e.g. when executing
    a COM_* command, and SQLCOM_* command, or a stored procedure.

  @param packet             statement text
  @param packet_len

  @note
    Precondition:
    The caller must ensure that thd->change_list and thd->free_list
    is empty: this function will not back them up but will free
    in the end of its execution.

  @note
    Postcondition:
    thd->mem_root contains unused memory allocated during validation.
*/

bool Prepared_statement::prepare(const char *packet, uint packet_len)
{
  bool error;
  Statement stmt_backup;
  Query_arena *old_stmt_arena;
  MDL_ticket *mdl_savepoint= NULL;
  DBUG_ENTER("Prepared_statement::prepare");
  /*
    If this is an SQLCOM_PREPARE, we also increase Com_prepare_sql.
    However, it seems handy if com_stmt_prepare is increased always,
    no matter what kind of prepare is processed.
  */
  status_var_increment(thd->status_var.com_stmt_prepare);

  if (! (lex= new (mem_root) st_lex_local))
    DBUG_RETURN(TRUE);

  if (set_db(thd->db, thd->db_length))
    DBUG_RETURN(TRUE);

  /*
    alloc_query() uses thd->memroot && thd->query, so we should call
    both of backup_statement() and backup_query_arena() here.
  */
  thd->set_n_backup_statement(this, &stmt_backup);
  thd->set_n_backup_active_arena(this, &stmt_backup);

  if (alloc_query(thd, packet, packet_len))
  {
    thd->restore_backup_statement(this, &stmt_backup);
    thd->restore_active_arena(this, &stmt_backup);
    DBUG_RETURN(TRUE);
  }

  old_stmt_arena= thd->stmt_arena;
  thd->stmt_arena= this;

  Parser_state parser_state;
  if (parser_state.init(thd, thd->query(), thd->query_length()))
  {
<<<<<<< HEAD
    parser_state.m_lip.stmt_prepare_mode= TRUE;
    parser_state.m_lip.multi_statements= FALSE;
    lex_start(thd);

    error= parse_sql(thd, & parser_state, NULL) ||
	thd->is_error() ||
	init_param_array(this);
=======
    thd->restore_backup_statement(this, &stmt_backup);
    thd->restore_active_arena(this, &stmt_backup);
    thd->stmt_arena= old_stmt_arena;
    DBUG_RETURN(TRUE);
>>>>>>> 13a43a1a
  }

  parser_state.m_lip.stmt_prepare_mode= TRUE;
  lex_start(thd);

  error= parse_sql(thd, & parser_state, NULL) ||
    thd->is_error() ||
    init_param_array(this);

  lex->set_trg_event_type_for_tables();

  /*
    While doing context analysis of the query (in check_prepared_statement)
    we allocate a lot of additional memory: for open tables, JOINs, derived
    tables, etc.  Let's save a snapshot of current parse tree to the
    statement and restore original THD. In cases when some tree
    transformation can be reused on execute, we set again thd->mem_root from
    stmt->mem_root (see setup_wild for one place where we do that).
  */
  thd->restore_active_arena(this, &stmt_backup);

  /*
    If called from a stored procedure, ensure that we won't rollback
    external changes when cleaning up after validation.
  */
  DBUG_ASSERT(thd->change_list.is_empty());

  /*
    Marker used to release metadata locks acquired while the prepared
    statement is being checked.
  */
  mdl_savepoint= thd->mdl_context.mdl_savepoint();

  /* 
   The only case where we should have items in the thd->free_list is
   after stmt->set_params_from_vars(), which may in some cases create
   Item_null objects.
  */

  if (error == 0)
    error= check_prepared_statement(this);

  /*
    Currently CREATE PROCEDURE/TRIGGER/EVENT are prohibited in prepared
    statements: ensure we have no memory leak here if by someone tries
    to PREPARE stmt FROM "CREATE PROCEDURE ..."
  */
  DBUG_ASSERT(lex->sphead == NULL || error != 0);
  if (lex->sphead)
  {
    delete lex->sphead;
    lex->sphead= NULL;
  }

  lex_end(lex);
  cleanup_stmt();
  /*
    If not inside a multi-statement transaction, the metadata
    locks have already been released and our savepoint points
    to ticket which has been released as well.
  */
  if (thd->in_multi_stmt_transaction_mode())
    thd->mdl_context.rollback_to_savepoint(mdl_savepoint);
  thd->restore_backup_statement(this, &stmt_backup);
  thd->stmt_arena= old_stmt_arena;

  if (error == 0)
  {
    setup_set_params();
    init_stmt_after_parse(lex);
    state= Query_arena::PREPARED;
    flags&= ~ (uint) IS_IN_USE;

    /* 
      Log COM_EXECUTE to the general log. Note, that in case of SQL
      prepared statements this causes two records to be output:

      Query       PREPARE stmt from @user_variable
      Prepare     <statement SQL text>

      This is considered user-friendly, since in the
      second log entry we output the actual statement text.

      Do not print anything if this is an SQL prepared statement and
      we're inside a stored procedure (also called Dynamic SQL) --
      sub-statements inside stored procedures are not logged into
      the general log.
    */
    if (thd->spcont == NULL)
      general_log_write(thd, COM_STMT_PREPARE, query(), query_length());
  }
  DBUG_RETURN(error);
}


/**
  Assign parameter values either from variables, in case of SQL PS
  or from the execute packet.

  @param expanded_query  a container with the original SQL statement.
                         '?' placeholders will be replaced with
                         their values in case of success.
                         The result is used for logging and replication
  @param packet          pointer to execute packet.
                         NULL in case of SQL PS
  @param packet_end      end of the packet. NULL in case of SQL PS

  @todo Use a paremeter source class family instead of 'if's, and
  support stored procedure variables.

  @retval TRUE an error occurred when assigning a parameter (likely
          a conversion error or out of memory, or malformed packet)
  @retval FALSE success
*/

bool
Prepared_statement::set_parameters(String *expanded_query,
                                   uchar *packet, uchar *packet_end)
{
  bool is_sql_ps= packet == NULL;
  bool res= FALSE;

  if (is_sql_ps)
  {
    /* SQL prepared statement */
    res= set_params_from_vars(this, thd->lex->prepared_stmt_params,
                              expanded_query);
  }
  else if (param_count)
  {
#ifndef EMBEDDED_LIBRARY
    uchar *null_array= packet;
    res= (setup_conversion_functions(this, &packet, packet_end) ||
          set_params(this, null_array, packet, packet_end, expanded_query));
#else
    /*
      In embedded library we re-install conversion routines each time
      we set parameters, and also we don't need to parse packet.
      So we do it in one function.
    */
    res= set_params_data(this, expanded_query);
#endif
  }
  if (res)
  {
    my_error(ER_WRONG_ARGUMENTS, MYF(0),
             is_sql_ps ? "EXECUTE" : "mysqld_stmt_execute");
    reset_stmt_params(this);
  }
  return res;
}


/**
  Execute a prepared statement. Re-prepare it a limited number
  of times if necessary.

  Try to execute a prepared statement. If there is a metadata
  validation error, prepare a new copy of the prepared statement,
  swap the old and the new statements, and try again.
  If there is a validation error again, repeat the above, but
  perform no more than MAX_REPREPARE_ATTEMPTS.

  @note We have to try several times in a loop since we
  release metadata locks on tables after prepared statement
  prepare. Therefore, a DDL statement may sneak in between prepare
  and execute of a new statement. If this happens repeatedly
  more than MAX_REPREPARE_ATTEMPTS times, we give up.

  In future we need to be able to keep the metadata locks between
  prepare and execute, but right now open_and_lock_tables(), as
  well as close_thread_tables() are buried deep inside
  execution code (mysql_execute_command()).

  @return TRUE if an error, FALSE if success
  @retval  TRUE    either MAX_REPREPARE_ATTEMPTS has been reached,
                   or some general error
  @retval  FALSE   successfully executed the statement, perhaps
                   after having reprepared it a few times.
*/

bool
Prepared_statement::execute_loop(String *expanded_query,
                                 bool open_cursor,
                                 uchar *packet,
                                 uchar *packet_end)
{
  const int MAX_REPREPARE_ATTEMPTS= 3;
  Reprepare_observer reprepare_observer;
  bool error;
  int reprepare_attempt= 0;

  if (set_parameters(expanded_query, packet, packet_end))
    return TRUE;

reexecute:
  reprepare_observer.reset_reprepare_observer();

  /*
    If the free_list is not empty, we'll wrongly free some externally
    allocated items when cleaning up after validation of the prepared
    statement.
  */
  DBUG_ASSERT(thd->free_list == NULL);

  /*
    Install the metadata observer. If some metadata version is
    different from prepare time and an observer is installed,
    the observer method will be invoked to push an error into
    the error stack.
  */
  if (sql_command_flags[lex->sql_command] &
      CF_REEXECUTION_FRAGILE)
  {
    DBUG_ASSERT(thd->m_reprepare_observer == NULL);
    thd->m_reprepare_observer = &reprepare_observer;
  }

  error= execute(expanded_query, open_cursor) || thd->is_error();

  thd->m_reprepare_observer= NULL;

  if (error && !thd->is_fatal_error && !thd->killed &&
      reprepare_observer.is_invalidated() &&
      reprepare_attempt++ < MAX_REPREPARE_ATTEMPTS)
  {
    DBUG_ASSERT(thd->stmt_da->sql_errno() == ER_NEED_REPREPARE);
    thd->clear_error();

    error= reprepare();

    if (! error)                                /* Success */
      goto reexecute;
  }
  reset_stmt_params(this);

  return error;
}


bool
Prepared_statement::execute_server_runnable(Server_runnable *server_runnable)
{
  Statement stmt_backup;
  bool error;
  Query_arena *save_stmt_arena= thd->stmt_arena;
  Item_change_list save_change_list;
  thd->change_list.move_elements_to(&save_change_list);

  state= CONVENTIONAL_EXECUTION;

  if (!(lex= new (mem_root) st_lex_local))
    return TRUE;

  thd->set_n_backup_statement(this, &stmt_backup);
  thd->set_n_backup_active_arena(this, &stmt_backup);
  thd->stmt_arena= this;

  error= server_runnable->execute_server_code(thd);

  delete lex->sphead;
  lex->sphead= 0;
  /* The order is important */
  lex->unit.cleanup();
  close_thread_tables(thd);
  thd->cleanup_after_query();

  thd->restore_active_arena(this, &stmt_backup);
  thd->restore_backup_statement(this, &stmt_backup);
  thd->stmt_arena= save_stmt_arena;

  save_change_list.move_elements_to(&thd->change_list);

  /* Items and memory will freed in destructor */

  return error;
}


/**
  Reprepare this prepared statement.

  Currently this is implemented by creating a new prepared
  statement, preparing it with the original query and then
  swapping the new statement and the original one.

  @retval  TRUE   an error occurred. Possible errors include
                  incompatibility of new and old result set
                  metadata
  @retval  FALSE  success, the statement has been reprepared
*/

bool
Prepared_statement::reprepare()
{
  char saved_cur_db_name_buf[NAME_LEN+1];
  LEX_STRING saved_cur_db_name=
    { saved_cur_db_name_buf, sizeof(saved_cur_db_name_buf) };
  LEX_STRING stmt_db_name= { db, db_length };
  bool cur_db_changed;
  bool error;

  Prepared_statement copy(thd);

  copy.set_sql_prepare(); /* To suppress sending metadata to the client. */

  status_var_increment(thd->status_var.com_stmt_reprepare);

  if (mysql_opt_change_db(thd, &stmt_db_name, &saved_cur_db_name, TRUE,
                          &cur_db_changed))
    return TRUE;

  error= ((name.str && copy.set_name(&name)) ||
          copy.prepare(query(), query_length()) ||
          validate_metadata(&copy));

  if (cur_db_changed)
    mysql_change_db(thd, &saved_cur_db_name, TRUE);

  if (! error)
  {
    swap_prepared_statement(&copy);
    swap_parameter_array(param_array, copy.param_array, param_count);
#ifndef DBUG_OFF
    is_reprepared= TRUE;
#endif
    /*
      Clear possible warnings during reprepare, it has to be completely
      transparent to the user. We use clear_warning_info() since
      there were no separate query id issued for re-prepare.
      Sic: we can't simply silence warnings during reprepare, because if
      it's failed, we need to return all the warnings to the user.
    */
    thd->warning_info->clear_warning_info(thd->query_id);
  }
  return error;
}


/**
  Validate statement result set metadata (if the statement returns
  a result set).

  Currently we only check that the number of columns of the result
  set did not change.
  This is a helper method used during re-prepare.

  @param[in]  copy  the re-prepared prepared statement to verify
                    the metadata of

  @retval TRUE  error, ER_PS_REBIND is reported
  @retval FALSE statement return no or compatible metadata
*/


bool Prepared_statement::validate_metadata(Prepared_statement *copy)
{
  /**
    If this is an SQL prepared statement or EXPLAIN,
    return FALSE -- the metadata of the original SELECT,
    if any, has not been sent to the client.
  */
  if (is_sql_prepare() || lex->describe)
    return FALSE;

  if (lex->select_lex.item_list.elements !=
      copy->lex->select_lex.item_list.elements)
  {
    /** Column counts mismatch, update the client */
    thd->server_status|= SERVER_STATUS_METADATA_CHANGED;
  }

  return FALSE;
}


/**
  Replace the original prepared statement with a prepared copy.

  This is a private helper that is used as part of statement
  reprepare

  @return This function does not return any errors.
*/

void
Prepared_statement::swap_prepared_statement(Prepared_statement *copy)
{
  Statement tmp_stmt;

  /* Swap memory roots. */
  swap_variables(MEM_ROOT, main_mem_root, copy->main_mem_root);

  /* Swap the arenas */
  tmp_stmt.set_query_arena(this);
  set_query_arena(copy);
  copy->set_query_arena(&tmp_stmt);

  /* Swap the statement parent classes */
  tmp_stmt.set_statement(this);
  set_statement(copy);
  copy->set_statement(&tmp_stmt);

  /* Swap ids back, we need the original id */
  swap_variables(ulong, id, copy->id);
  /* Swap mem_roots back, they must continue pointing at the main_mem_roots */
  swap_variables(MEM_ROOT *, mem_root, copy->mem_root);
  /*
    Swap the old and the new parameters array. The old array
    is allocated in the old arena.
  */
  swap_variables(Item_param **, param_array, copy->param_array);
  /* Don't swap flags: the copy has IS_SQL_PREPARE always set. */
  /* swap_variables(uint, flags, copy->flags); */
  /* Swap names, the old name is allocated in the wrong memory root */
  swap_variables(LEX_STRING, name, copy->name);
  /* Ditto */
  swap_variables(char *, db, copy->db);

  DBUG_ASSERT(db_length == copy->db_length);
  DBUG_ASSERT(param_count == copy->param_count);
  DBUG_ASSERT(thd == copy->thd);
  last_error[0]= '\0';
  last_errno= 0;
}


/**
  Execute a prepared statement.

    You should not change global THD state in this function, if at all
    possible: it may be called from any context, e.g. when executing
    a COM_* command, and SQLCOM_* command, or a stored procedure.

  @param expanded_query     A query for binlogging which has all parameter
                            markers ('?') replaced with their actual values.
  @param open_cursor        True if an attempt to open a cursor should be made.
                            Currenlty used only in the binary protocol.

  @note
    Preconditions, postconditions.
    - See the comment for Prepared_statement::prepare().

  @retval
    FALSE	    ok
  @retval
    TRUE		Error
*/

bool Prepared_statement::execute(String *expanded_query, bool open_cursor)
{
  Statement stmt_backup;
  Query_arena *old_stmt_arena;
  bool error= TRUE;

  char saved_cur_db_name_buf[NAME_LEN+1];
  LEX_STRING saved_cur_db_name=
    { saved_cur_db_name_buf, sizeof(saved_cur_db_name_buf) };
  bool cur_db_changed;

  LEX_STRING stmt_db_name= { db, db_length };

  status_var_increment(thd->status_var.com_stmt_execute);

  /* Check if we got an error when sending long data */
  if (state == Query_arena::ERROR)
  {
    my_message(last_errno, last_error, MYF(0));
    return TRUE;
  }
  if (flags & (uint) IS_IN_USE)
  {
    my_error(ER_PS_NO_RECURSION, MYF(0));
    return TRUE;
  }

  /*
    For SHOW VARIABLES lex->result is NULL, as it's a non-SELECT
    command. For such queries we don't return an error and don't
    open a cursor -- the client library will recognize this case and
    materialize the result set.
    For SELECT statements lex->result is created in
    check_prepared_statement. lex->result->simple_select() is FALSE
    in INSERT ... SELECT and similar commands.
  */

  if (open_cursor && lex->result && lex->result->check_simple_select())
  {
    DBUG_PRINT("info",("Cursor asked for not SELECT stmt"));
    return TRUE;
  }

  /* In case the command has a call to SP which re-uses this statement name */
  flags|= IS_IN_USE;

  close_cursor();

  /*
    If the free_list is not empty, we'll wrongly free some externally
    allocated items when cleaning up after execution of this statement.
  */
  DBUG_ASSERT(thd->change_list.is_empty());

  /* 
   The only case where we should have items in the thd->free_list is
   after stmt->set_params_from_vars(), which may in some cases create
   Item_null objects.
  */

  thd->set_n_backup_statement(this, &stmt_backup);

  /*
    Change the current database (if needed).

    Force switching, because the database of the prepared statement may be
    NULL (prepared statements can be created while no current database
    selected).
  */

  if (mysql_opt_change_db(thd, &stmt_db_name, &saved_cur_db_name, TRUE,
                          &cur_db_changed))
    goto error;

  /* Allocate query. */

  if (expanded_query->length() &&
      alloc_query(thd, (char*) expanded_query->ptr(),
                  expanded_query->length()))
  {
    my_error(ER_OUTOFMEMORY, 0, expanded_query->length());
    goto error;
  }
  /*
    Expanded query is needed for slow logging, so we want thd->query
    to point at it even after we restore from backup. This is ok, as
    expanded query was allocated in thd->mem_root.
  */
  stmt_backup.set_query_inner(thd->query(), thd->query_length());

  /*
    At first execution of prepared statement we may perform logical
    transformations of the query tree. Such changes should be performed
    on the parse tree of current prepared statement and new items should
    be allocated in its memory root. Set the appropriate pointer in THD
    to the arena of the statement.
  */
  old_stmt_arena= thd->stmt_arena;
  thd->stmt_arena= this;
  reinit_stmt_before_use(thd, lex);

  /* Go! */

  if (open_cursor)
    error= mysql_open_cursor(thd, (uint) ALWAYS_MATERIALIZED_CURSOR,
                             &result, &cursor);
  else
  {
    /*
      Try to find it in the query cache, if not, execute it.
      Note that multi-statements cannot exist here (they are not supported in
      prepared statements).
    */
    if (query_cache_send_result_to_client(thd, thd->query(),
                                          thd->query_length()) <= 0)
    {
      MYSQL_QUERY_EXEC_START(thd->query(),
                             thd->thread_id,
                             (char *) (thd->db ? thd->db : ""),
                             thd->security_ctx->priv_user,
                             (char *) thd->security_ctx->host_or_ip,
                             1);
      error= mysql_execute_command(thd);
      MYSQL_QUERY_EXEC_DONE(error);
    }
  }

  /*
    Restore the current database (if changed).

    Force switching back to the saved current database (if changed),
    because it may be NULL. In this case, mysql_change_db() would generate
    an error.
  */

  if (cur_db_changed)
    mysql_change_db(thd, &saved_cur_db_name, TRUE);

  /* Assert that if an error, no cursor is open */
  DBUG_ASSERT(! (error && cursor));

  if (! cursor)
    cleanup_stmt();

  thd->set_statement(&stmt_backup);
  thd->stmt_arena= old_stmt_arena;

  if (state == Query_arena::PREPARED)
    state= Query_arena::EXECUTED;

  if (error == 0 && this->lex->sql_command == SQLCOM_CALL)
  {
    if (is_sql_prepare())
      thd->protocol_text.send_out_parameters(&this->lex->param_list);
    else
      thd->protocol->send_out_parameters(&this->lex->param_list);
  }

  /*
    Log COM_EXECUTE to the general log. Note, that in case of SQL
    prepared statements this causes two records to be output:

    Query       EXECUTE <statement name>
    Execute     <statement SQL text>

    This is considered user-friendly, since in the
    second log entry we output values of parameter markers.

    Do not print anything if this is an SQL prepared statement and
    we're inside a stored procedure (also called Dynamic SQL) --
    sub-statements inside stored procedures are not logged into
    the general log.
  */
  if (error == 0 && thd->spcont == NULL)
    general_log_write(thd, COM_STMT_EXECUTE, thd->query(), thd->query_length());

error:
  flags&= ~ (uint) IS_IN_USE;
  return error;
}


/** Common part of DEALLOCATE PREPARE and mysqld_stmt_close. */

void Prepared_statement::deallocate()
{
  /* We account deallocate in the same manner as mysqld_stmt_close */
  status_var_increment(thd->status_var.com_stmt_close);
  /* Statement map calls delete stmt on erase */
  thd->stmt_map.erase(this);
}


/***************************************************************************
* Ed_result_set
***************************************************************************/
/**
  Use operator delete to free memory of Ed_result_set.
  Accessing members of a class after the class has been destroyed
  is a violation of the C++ standard but is commonly used in the
  server code.
*/

void Ed_result_set::operator delete(void *ptr, size_t size) throw ()
{
  if (ptr)
  {
    /*
      Make a stack copy, otherwise free_root() will attempt to
      write to freed memory.
    */
    MEM_ROOT own_root= ((Ed_result_set*) ptr)->m_mem_root;
    free_root(&own_root, MYF(0));
  }
}


/**
  Initialize an instance of Ed_result_set.

  Instances of the class, as well as all result set rows, are
  always allocated in the memory root passed over as the second
  argument. In the constructor, we take over ownership of the
  memory root. It will be freed when the class is destroyed.

  sic: Ed_result_est is not designed to be allocated on stack.
*/

Ed_result_set::Ed_result_set(List<Ed_row> *rows_arg,
                             size_t column_count_arg,
                             MEM_ROOT *mem_root_arg)
  :m_mem_root(*mem_root_arg),
  m_column_count(column_count_arg),
  m_rows(rows_arg),
  m_next_rset(NULL)
{
  /* Take over responsibility for the memory */
  clear_alloc_root(mem_root_arg);
}

/***************************************************************************
* Ed_result_set
***************************************************************************/

/**
  Create a new "execute direct" connection.
*/

Ed_connection::Ed_connection(THD *thd)
  :m_warning_info(thd->query_id),
  m_thd(thd),
  m_rsets(0),
  m_current_rset(0)
{
}


/**
  Free all result sets of the previous statement, if any,
  and reset warnings and errors.

  Called before execution of the next query.
*/

void
Ed_connection::free_old_result()
{
  while (m_rsets)
  {
    Ed_result_set *rset= m_rsets->m_next_rset;
    delete m_rsets;
    m_rsets= rset;
  }
  m_current_rset= m_rsets;
  m_diagnostics_area.reset_diagnostics_area();
  m_warning_info.clear_warning_info(m_thd->query_id);
}


/**
  A simple wrapper that uses a helper class to execute SQL statements.
*/

bool
Ed_connection::execute_direct(LEX_STRING sql_text)
{
  Execute_sql_statement execute_sql_statement(sql_text);
  DBUG_PRINT("ed_query", ("%s", sql_text.str));

  return execute_direct(&execute_sql_statement);
}


/**
  Execute a fragment of server functionality without an effect on
  thd, and store results in memory.

  Conventions:
  - the code fragment must finish with OK, EOF or ERROR.
  - the code fragment doesn't have to close thread tables,
  free memory, commit statement transaction or do any other
  cleanup that is normally done in the end of dispatch_command().

  @param server_runnable A code fragment to execute.
*/

bool Ed_connection::execute_direct(Server_runnable *server_runnable)
{
  bool rc= FALSE;
  Protocol_local protocol_local(m_thd, this);
  Prepared_statement stmt(m_thd);
  Protocol *save_protocol= m_thd->protocol;
  Diagnostics_area *save_diagnostics_area= m_thd->stmt_da;
  Warning_info *save_warning_info= m_thd->warning_info;

  DBUG_ENTER("Ed_connection::execute_direct");

  free_old_result(); /* Delete all data from previous execution, if any */

  m_thd->protocol= &protocol_local;
  m_thd->stmt_da= &m_diagnostics_area;
  m_thd->warning_info= &m_warning_info;

  rc= stmt.execute_server_runnable(server_runnable);
  m_thd->protocol->end_statement();

  m_thd->protocol= save_protocol;
  m_thd->stmt_da= save_diagnostics_area;
  m_thd->warning_info= save_warning_info;
  /*
    Protocol_local makes use of m_current_rset to keep
    track of the last result set, while adding result sets to the end.
    Reset it to point to the first result set instead.
  */
  m_current_rset= m_rsets;

  DBUG_RETURN(rc);
}


/**
  A helper method that is called only during execution.

  Although Ed_connection doesn't support multi-statements,
  a statement may generate many result sets. All subsequent
  result sets are appended to the end.

  @pre This is called only by Protocol_local.
*/

void
Ed_connection::add_result_set(Ed_result_set *ed_result_set)
{
  if (m_rsets)
  {
    m_current_rset->m_next_rset= ed_result_set;
    /* While appending, use m_current_rset as a pointer to the tail. */
    m_current_rset= ed_result_set;
  }
  else
    m_current_rset= m_rsets= ed_result_set;
}


/**
  Release ownership of the current result set to the client.

  Since we use a simple linked list for result sets,
  this method uses a linear search of the previous result
  set to exclude the released instance from the list.

  @todo Use double-linked list, when this is really used.

  XXX: This has never been tested with more than one result set!

  @pre There must be a result set.
*/

Ed_result_set *
Ed_connection::store_result_set()
{
  Ed_result_set *ed_result_set;

  DBUG_ASSERT(m_current_rset);

  if (m_current_rset == m_rsets)
  {
    /* Assign the return value */
    ed_result_set= m_current_rset;
    /* Exclude the return value from the list. */
    m_current_rset= m_rsets= m_rsets->m_next_rset;
  }
  else
  {
    Ed_result_set *prev_rset= m_rsets;
    /* Assign the return value. */
    ed_result_set= m_current_rset;

    /* Exclude the return value from the list */
    while (prev_rset->m_next_rset != m_current_rset)
      prev_rset= ed_result_set->m_next_rset;
    m_current_rset= prev_rset->m_next_rset= m_current_rset->m_next_rset;
  }
  ed_result_set->m_next_rset= NULL; /* safety */

  return ed_result_set;
}

/*************************************************************************
* Protocol_local
**************************************************************************/

Protocol_local::Protocol_local(THD *thd, Ed_connection *ed_connection)
  :Protocol(thd),
  m_connection(ed_connection),
  m_rset(NULL),
  m_column_count(0),
  m_current_row(NULL),
  m_current_column(NULL)
{
  clear_alloc_root(&m_rset_root);
}

/**
  Called between two result set rows.

  Prepare structures to fill result set rows.
  Unfortunately, we can't return an error here. If memory allocation
  fails, we'll have to return an error later. And so is done
  in methods such as @sa store_column().
*/

void Protocol_local::prepare_for_resend()
{
  DBUG_ASSERT(alloc_root_inited(&m_rset_root));

  opt_add_row_to_rset();
  /* Start a new row. */
  m_current_row= (Ed_column *) alloc_root(&m_rset_root,
                                          sizeof(Ed_column) * m_column_count);
  m_current_column= m_current_row;
}


/**
  In "real" protocols this is called to finish a result set row.
  Unused in the local implementation.
*/

bool Protocol_local::write()
{
  return FALSE;
}

/**
  A helper function to add the current row to the current result
  set. Called in @sa prepare_for_resend(), when a new row is started,
  and in send_eof(), when the result set is finished.
*/

void Protocol_local::opt_add_row_to_rset()
{
  if (m_current_row)
  {
    /* Add the old row to the result set */
    Ed_row *ed_row= new (&m_rset_root) Ed_row(m_current_row, m_column_count);
    if (ed_row)
      m_rset->push_back(ed_row, &m_rset_root);
  }
}


/**
  Add a NULL column to the current row.
*/

bool Protocol_local::store_null()
{
  if (m_current_column == NULL)
    return TRUE; /* prepare_for_resend() failed to allocate memory. */

  bzero(m_current_column, sizeof(*m_current_column));
  ++m_current_column;
  return FALSE;
}


/**
  A helper method to add any column to the current row
  in its binary form.

  Allocates memory for the data in the result set memory root.
*/

bool Protocol_local::store_column(const void *data, size_t length)
{
  if (m_current_column == NULL)
    return TRUE; /* prepare_for_resend() failed to allocate memory. */
  /*
    alloc_root() automatically aligns memory, so we don't need to
    do any extra alignment if we're pointing to, say, an integer.
  */
  m_current_column->str= (char*) memdup_root(&m_rset_root,
                                             data,
                                             length + 1 /* Safety */);
  if (! m_current_column->str)
    return TRUE;
  m_current_column->str[length]= '\0'; /* Safety */
  m_current_column->length= length;
  ++m_current_column;
  return FALSE;
}


/**
  Store a string value in a result set column, optionally
  having converted it to character_set_results.
*/

bool
Protocol_local::store_string(const char *str, size_t length,
                             CHARSET_INFO *src_cs, CHARSET_INFO *dst_cs)
{
  /* Store with conversion */
  uint error_unused;

  if (dst_cs && !my_charset_same(src_cs, dst_cs) &&
      src_cs != &my_charset_bin &&
      dst_cs != &my_charset_bin)
  {
    if (convert->copy(str, length, src_cs, dst_cs, &error_unused))
      return TRUE;
    str= convert->ptr();
    length= convert->length();
  }
  return store_column(str, length);
}


/** Store a tiny int as is (1 byte) in a result set column. */

bool Protocol_local::store_tiny(longlong value)
{
  char v= (char) value;
  return store_column(&v, 1);
}


/** Store a short as is (2 bytes, host order) in a result set column. */

bool Protocol_local::store_short(longlong value)
{
  int16 v= (int16) value;
  return store_column(&v, 2);
}


/** Store a "long" as is (4 bytes, host order) in a result set column.  */

bool Protocol_local::store_long(longlong value)
{
  int32 v= (int32) value;
  return store_column(&v, 4);
}


/** Store a "longlong" as is (8 bytes, host order) in a result set column. */

bool Protocol_local::store_longlong(longlong value, bool unsigned_flag)
{
  int64 v= (int64) value;
  return store_column(&v, 8);
}


/** Store a decimal in string format in a result set column */

bool Protocol_local::store_decimal(const my_decimal *value)
{
  char buf[DECIMAL_MAX_STR_LENGTH];
  String str(buf, sizeof (buf), &my_charset_bin);
  int rc;

  rc= my_decimal2string(E_DEC_FATAL_ERROR, value, 0, 0, 0, &str);

  if (rc)
    return TRUE;

  return store_column(str.ptr(), str.length());
}


/** Convert to cs_results and store a string. */

bool Protocol_local::store(const char *str, size_t length,
                           CHARSET_INFO *src_cs)
{
  CHARSET_INFO *dst_cs;

  dst_cs= m_connection->m_thd->variables.character_set_results;
  return store_string(str, length, src_cs, dst_cs);
}


/** Store a string. */

bool Protocol_local::store(const char *str, size_t length,
                           CHARSET_INFO *src_cs, CHARSET_INFO *dst_cs)
{
  return store_string(str, length, src_cs, dst_cs);
}


/* Store MYSQL_TIME (in binary format) */

bool Protocol_local::store(MYSQL_TIME *time)
{
  return store_column(time, sizeof(MYSQL_TIME));
}


/** Store MYSQL_TIME (in binary format) */

bool Protocol_local::store_date(MYSQL_TIME *time)
{
  return store_column(time, sizeof(MYSQL_TIME));
}


/** Store MYSQL_TIME (in binary format) */

bool Protocol_local::store_time(MYSQL_TIME *time)
{
  return store_column(time, sizeof(MYSQL_TIME));
}


/* Store a floating point number, as is. */

bool Protocol_local::store(float value, uint32 decimals, String *buffer)
{
  return store_column(&value, sizeof(float));
}


/* Store a double precision number, as is. */

bool Protocol_local::store(double value, uint32 decimals, String *buffer)
{
  return store_column(&value, sizeof (double));
}


/* Store a Field. */

bool Protocol_local::store(Field *field)
{
  if (field->is_null())
    return store_null();
  return field->send_binary(this);
}


/** Called to start a new result set. */

bool Protocol_local::send_result_set_metadata(List<Item> *columns, uint)
{
  DBUG_ASSERT(m_rset == 0 && !alloc_root_inited(&m_rset_root));

  init_sql_alloc(&m_rset_root, MEM_ROOT_BLOCK_SIZE, 0);

  if (! (m_rset= new (&m_rset_root) List<Ed_row>))
    return TRUE;

  m_column_count= columns->elements;

  return FALSE;
}


/**
  Normally this is a separate result set with OUT parameters
  of stored procedures. Currently unsupported for the local
  version.
*/

bool Protocol_local::send_out_parameters(List<Item_param> *sp_params)
{
  return FALSE;
}


/** Called for statements that don't have a result set, at statement end. */

bool
Protocol_local::send_ok(uint server_status, uint statement_warn_count,
                        ulonglong affected_rows, ulonglong last_insert_id,
                        const char *message)
{
  /*
    Just make sure nothing is sent to the client, we have grabbed
    the status information in the connection diagnostics area.
  */
  return FALSE;
}


/**
  Called at the end of a result set. Append a complete
  result set to the list in Ed_connection.

  Don't send anything to the client, but instead finish
  building of the result set at hand.
*/

bool Protocol_local::send_eof(uint server_status, uint statement_warn_count)
{
  Ed_result_set *ed_result_set;

  DBUG_ASSERT(m_rset);

  opt_add_row_to_rset();
  m_current_row= 0;

  ed_result_set= new (&m_rset_root) Ed_result_set(m_rset, m_column_count,
                                                  &m_rset_root);

  m_rset= NULL;

  if (! ed_result_set)
    return TRUE;

  /* In case of successful allocation memory ownership was transferred. */
  DBUG_ASSERT(!alloc_root_inited(&m_rset_root));

  /*
    Link the created Ed_result_set instance into the list of connection
    result sets. Never fails.
  */
  m_connection->add_result_set(ed_result_set);
  return FALSE;
}


/** Called to send an error to the client at the end of a statement. */

bool
Protocol_local::send_error(uint sql_errno, const char *err_msg, const char*)
{
  /*
    Just make sure that nothing is sent to the client (default
    implementation).
  */
  return FALSE;
}


#ifdef EMBEDDED_LIBRARY
void Protocol_local::remove_last_row()
{ }
#endif<|MERGE_RESOLUTION|>--- conflicted
+++ resolved
@@ -3189,23 +3189,15 @@
   Parser_state parser_state;
   if (parser_state.init(thd, thd->query(), thd->query_length()))
   {
-<<<<<<< HEAD
-    parser_state.m_lip.stmt_prepare_mode= TRUE;
-    parser_state.m_lip.multi_statements= FALSE;
-    lex_start(thd);
-
-    error= parse_sql(thd, & parser_state, NULL) ||
-	thd->is_error() ||
-	init_param_array(this);
-=======
     thd->restore_backup_statement(this, &stmt_backup);
     thd->restore_active_arena(this, &stmt_backup);
     thd->stmt_arena= old_stmt_arena;
     DBUG_RETURN(TRUE);
->>>>>>> 13a43a1a
   }
 
   parser_state.m_lip.stmt_prepare_mode= TRUE;
+  parser_state.m_lip.multi_statements= FALSE;
+
   lex_start(thd);
 
   error= parse_sql(thd, & parser_state, NULL) ||
