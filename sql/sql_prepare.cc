<<<<<<< HEAD
/* Copyright (C) 1995-2002 MySQL AB, 2008-2009 Sun Microsystems, Inc
=======
/* Copyright (c) 2002, 2011, Oracle and/or its affiliates. All rights reserved.
>>>>>>> 5a0e7394

   This program is free software; you can redistribute it and/or modify
   it under the terms of the GNU General Public License as published by
   the Free Software Foundation; version 2 of the License.

   This program is distributed in the hope that it will be useful,
   but WITHOUT ANY WARRANTY; without even the implied warranty of
   MERCHANTABILITY or FITNESS FOR A PARTICULAR PURPOSE.  See the
   GNU General Public License for more details.

   You should have received a copy of the GNU General Public License
   along with this program; if not, write to the Free Software
   Foundation, Inc., 51 Franklin St, Fifth Floor, Boston, MA  02110-1301  USA */

/**
  @file

This file contains the implementation of prepared statements.

When one prepares a statement:

  - Server gets the query from client with command 'COM_STMT_PREPARE';
    in the following format:
    [COM_STMT_PREPARE:1] [query]
  - Parse the query and recognize any parameter markers '?' and
    store its information list in lex->param_list
  - Allocate a new statement for this prepare; and keep this in
    'thd->stmt_map'.
  - Without executing the query, return back to client the total
    number of parameters along with result-set metadata information
    (if any) in the following format:
    @verbatim
    [STMT_ID:4]
    [Column_count:2]
    [Param_count:2]
    [Params meta info (stubs only for now)]  (if Param_count > 0)
    [Columns meta info] (if Column_count > 0)
    @endverbatim

  During prepare the tables used in a statement are opened, but no
  locks are acquired.  Table opening will block any DDL during the
  operation, and we do not need any locks as we neither read nor
  modify any data during prepare.  Tables are closed after prepare
  finishes.

When one executes a statement:

  - Server gets the command 'COM_STMT_EXECUTE' to execute the
    previously prepared query. If there are any parameter markers, then the
    client will send the data in the following format:
    @verbatim
    [COM_STMT_EXECUTE:1]
    [STMT_ID:4]
    [NULL_BITS:(param_count+7)/8)]
    [TYPES_SUPPLIED_BY_CLIENT(0/1):1]
    [[length]data]
    [[length]data] .. [[length]data].
    @endverbatim
    (Note: Except for string/binary types; all other types will not be
    supplied with length field)
  - If it is a first execute or types of parameters were altered by client,
    then setup the conversion routines.
  - Assign parameter items from the supplied data.
  - Execute the query without re-parsing and send back the results
    to client

  During execution of prepared statement tables are opened and locked
  the same way they would for normal (non-prepared) statement
  execution.  Tables are unlocked and closed after the execution.

When one supplies long data for a placeholder:

  - Server gets the long data in pieces with command type
    'COM_STMT_SEND_LONG_DATA'.
  - The packet recieved will have the format as:
    [COM_STMT_SEND_LONG_DATA:1][STMT_ID:4][parameter_number:2][data]
  - data from the packet is appended to the long data value buffer for this
    placeholder.
  - It's up to the client to stop supplying data chunks at any point. The
    server doesn't care; also, the server doesn't notify the client whether
    it got the data or not; if there is any error, then it will be returned
    at statement execute.
*/

#include "my_global.h"                          /* NO_EMBEDDED_ACCESS_CHECKS */
#include "sql_priv.h"
#include "unireg.h"
#include "sql_class.h"                          // set_var.h: THD
#include "set_var.h"
#include "sql_prepare.h"
#include "sql_parse.h" // insert_precheck, update_precheck, delete_precheck
#include "sql_base.h"  // open_normal_and_derived_tables
#include "sql_cache.h"                          // query_cache_*
#include "sql_view.h"                          // create_view_precheck
#include "sql_delete.h"                        // mysql_prepare_delete
#include "sql_select.h" // for JOIN
#include "sql_insert.h" // upgrade_lock_type_for_insert, mysql_prepare_insert
#include "sql_update.h" // mysql_prepare_update
#include "sql_db.h"     // mysql_opt_change_db, mysql_change_db
#include "sql_acl.h"    // *_ACL
#include "sql_derived.h" // mysql_derived_prepare,
                         // mysql_handle_derived
#include "sql_cursor.h"
#include "sp_head.h"
#include "sp.h"
#include "sp_cache.h"
#include "probes_mysql.h"
#ifdef EMBEDDED_LIBRARY
/* include MYSQL_BIND headers */
#include <mysql.h>
#else
#include <mysql_com.h>
#endif
#include "lock.h"                               // MYSQL_OPEN_FORCE_SHARED_MDL

/**
  A result class used to send cursor rows using the binary protocol.
*/

class Select_fetch_protocol_binary: public select_send
{
  Protocol_binary protocol;
public:
  Select_fetch_protocol_binary(THD *thd);
  virtual bool send_result_set_metadata(List<Item> &list, uint flags);
  virtual bool send_data(List<Item> &items);
  virtual bool send_eof();
#ifdef EMBEDDED_LIBRARY
  void begin_dataset()
  {
    protocol.begin_dataset();
  }
#endif
};

/****************************************************************************/

/**
  Prepared_statement: a statement that can contain placeholders.
*/

class Prepared_statement: public Statement
{
public:
  enum flag_values
  {
    IS_IN_USE= 1,
    IS_SQL_PREPARE= 2
  };

  THD *thd;
  Select_fetch_protocol_binary result;
  Item_param **param_array;
  Server_side_cursor *cursor;
  uint param_count;
  uint last_errno;
  uint flags;
  char last_error[MYSQL_ERRMSG_SIZE];
#ifndef EMBEDDED_LIBRARY
  bool (*set_params)(Prepared_statement *st, uchar *data, uchar *data_end,
                     uchar *read_pos, String *expanded_query);
#else
  bool (*set_params_data)(Prepared_statement *st, String *expanded_query);
#endif
  bool (*set_params_from_vars)(Prepared_statement *stmt,
                               List<LEX_STRING>& varnames,
                               String *expanded_query);
public:
  Prepared_statement(THD *thd_arg);
  virtual ~Prepared_statement();
  void setup_set_params();
  virtual Query_arena::Type type() const;
  virtual void cleanup_stmt();
  bool set_name(LEX_STRING *name);
  inline void close_cursor() { delete cursor; cursor= 0; }
  inline bool is_in_use() { return flags & (uint) IS_IN_USE; }
  inline bool is_sql_prepare() const { return flags & (uint) IS_SQL_PREPARE; }
  void set_sql_prepare() { flags|= (uint) IS_SQL_PREPARE; }
  bool prepare(const char *packet, uint packet_length);
  bool execute_loop(String *expanded_query,
                    bool open_cursor,
                    uchar *packet_arg, uchar *packet_end_arg);
  bool execute_server_runnable(Server_runnable *server_runnable);
  /* Destroy this statement */
  void deallocate();
private:
  /**
    The memory root to allocate parsed tree elements (instances of Item,
    SELECT_LEX and other classes).
  */
  MEM_ROOT main_mem_root;
private:
  bool set_db(const char *db, uint db_length);
  bool set_parameters(String *expanded_query,
                      uchar *packet, uchar *packet_end);
  bool execute(String *expanded_query, bool open_cursor);
  bool reprepare();
  bool validate_metadata(Prepared_statement  *copy);
  void swap_prepared_statement(Prepared_statement *copy);
};

/**
  Execute one SQL statement in an isolated context.
*/

class Execute_sql_statement: public Server_runnable
{
public:
  Execute_sql_statement(LEX_STRING sql_text);
  virtual bool execute_server_code(THD *thd);
private:
  LEX_STRING m_sql_text;
};


class Ed_connection;

/**
  Protocol_local: a helper class to intercept the result
  of the data written to the network. 
*/

class Protocol_local :public Protocol
{
public:
  Protocol_local(THD *thd, Ed_connection *ed_connection);
  ~Protocol_local() { free_root(&m_rset_root, MYF(0)); }
protected:
  virtual void prepare_for_resend();
  virtual bool write();
  virtual bool store_null();
  virtual bool store_tiny(longlong from);
  virtual bool store_short(longlong from);
  virtual bool store_long(longlong from);
  virtual bool store_longlong(longlong from, bool unsigned_flag);
  virtual bool store_decimal(const my_decimal *);
  virtual bool store(const char *from, size_t length, CHARSET_INFO *cs);
  virtual bool store(const char *from, size_t length,
                     CHARSET_INFO *fromcs, CHARSET_INFO *tocs);
  virtual bool store(MYSQL_TIME *time);
  virtual bool store_date(MYSQL_TIME *time);
  virtual bool store_time(MYSQL_TIME *time);
  virtual bool store(float value, uint32 decimals, String *buffer);
  virtual bool store(double value, uint32 decimals, String *buffer);
  virtual bool store(Field *field);

  virtual bool send_result_set_metadata(List<Item> *list, uint flags);
  virtual bool send_out_parameters(List<Item_param> *sp_params);
#ifdef EMBEDDED_LIBRARY
  void remove_last_row();
#endif
  virtual enum enum_protocol_type type() { return PROTOCOL_LOCAL; };

  virtual bool send_ok(uint server_status, uint statement_warn_count,
                       ulonglong affected_rows, ulonglong last_insert_id,
                       const char *message);

  virtual bool send_eof(uint server_status, uint statement_warn_count);
  virtual bool send_error(uint sql_errno, const char *err_msg, const char* sqlstate);
private:
  bool store_string(const char *str, size_t length,
                    CHARSET_INFO *src_cs, CHARSET_INFO *dst_cs);

  bool store_column(const void *data, size_t length);
  void opt_add_row_to_rset();
private:
  Ed_connection *m_connection;
  MEM_ROOT m_rset_root;
  List<Ed_row> *m_rset;
  size_t m_column_count;
  Ed_column *m_current_row;
  Ed_column *m_current_column;
};

/******************************************************************************
  Implementation
******************************************************************************/


inline bool is_param_null(const uchar *pos, ulong param_no)
{
  return pos[param_no/8] & (1 << (param_no & 7));
}

/**
  Find a prepared statement in the statement map by id.

    Try to find a prepared statement and set THD error if it's not found.

  @param thd                thread handle
  @param id                 statement id
  @param where              the place from which this function is called (for
                            error reporting).

  @return
    0 if the statement was not found, a pointer otherwise.
*/

static Prepared_statement *
find_prepared_statement(THD *thd, ulong id)
{
  /*
    To strictly separate namespaces of SQL prepared statements and C API
    prepared statements find() will return 0 if there is a named prepared
    statement with such id.
  */
  Statement *stmt= thd->stmt_map.find(id);

  if (stmt == 0 || stmt->type() != Query_arena::PREPARED_STATEMENT)
    return NULL;

  return (Prepared_statement *) stmt;
}


/**
  Send prepared statement id and metadata to the client after prepare.

  @todo
    Fix this nasty upcast from List<Item_param> to List<Item>

  @return
    0 in case of success, 1 otherwise
*/

#ifndef EMBEDDED_LIBRARY
static bool send_prep_stmt(Prepared_statement *stmt, uint columns)
{
  NET *net= &stmt->thd->net;
  uchar buff[12];
  uint tmp;
  int error;
  THD *thd= stmt->thd;
  DBUG_ENTER("send_prep_stmt");

  buff[0]= 0;                                   /* OK packet indicator */
  int4store(buff+1, stmt->id);
  int2store(buff+5, columns);
  int2store(buff+7, stmt->param_count);
  buff[9]= 0;                                   // Guard against a 4.1 client
  tmp= min(stmt->thd->warning_info->statement_warn_count(), 65535);
  int2store(buff+10, tmp);

  /*
    Send types and names of placeholders to the client
    XXX: fix this nasty upcast from List<Item_param> to List<Item>
  */
  error= my_net_write(net, buff, sizeof(buff));
  if (stmt->param_count && ! error)
  {
    error= thd->protocol_text.send_result_set_metadata((List<Item> *)
                                          &stmt->lex->param_list,
                                          Protocol::SEND_EOF);
  }

  if (!error)
    /* Flag that a response has already been sent */
    thd->stmt_da->disable_status();

  DBUG_RETURN(error);
}
#else
static bool send_prep_stmt(Prepared_statement *stmt,
                           uint columns __attribute__((unused)))
{
  THD *thd= stmt->thd;

  thd->client_stmt_id= stmt->id;
  thd->client_param_count= stmt->param_count;
  thd->clear_error();
  thd->stmt_da->disable_status();

  return 0;
}
#endif /*!EMBEDDED_LIBRARY*/


#ifndef EMBEDDED_LIBRARY

/**
  Read the length of the parameter data and return it back to
  the caller.

    Read data length, position the packet to the first byte after it,
    and return the length to the caller.

  @param packet             a pointer to the data
  @param len                remaining packet length

  @return
    Length of data piece.
*/

static ulong get_param_length(uchar **packet, ulong len)
{
  reg1 uchar *pos= *packet;
  if (len < 1)
    return 0;
  if (*pos < 251)
  {
    (*packet)++;
    return (ulong) *pos;
  }
  if (len < 3)
    return 0;
  if (*pos == 252)
  {
    (*packet)+=3;
    return (ulong) uint2korr(pos+1);
  }
  if (len < 4)
    return 0;
  if (*pos == 253)
  {
    (*packet)+=4;
    return (ulong) uint3korr(pos+1);
  }
  if (len < 5)
    return 0;
  (*packet)+=9; // Must be 254 when here
  /*
    In our client-server protocol all numbers bigger than 2^24
    stored as 8 bytes with uint8korr. Here we always know that
    parameter length is less than 2^4 so don't look at the second
    4 bytes. But still we need to obey the protocol hence 9 in the
    assignment above.
  */
  return (ulong) uint4korr(pos+1);
}
#else
#define get_param_length(packet, len) len
#endif /*!EMBEDDED_LIBRARY*/

/**
  Data conversion routines.

    All these functions read the data from pos, convert it to requested
    type and assign to param; pos is advanced to predefined length.

    Make a note that the NULL handling is examined at first execution
    (i.e. when input types altered) and for all subsequent executions
    we don't read any values for this.

  @param  param             parameter item
  @param  pos               input data buffer
  @param  len               length of data in the buffer
*/

static void set_param_tiny(Item_param *param, uchar **pos, ulong len)
{
#ifndef EMBEDDED_LIBRARY
  if (len < 1)
    return;
#endif
  int8 value= (int8) **pos;
  param->set_int(param->unsigned_flag ? (longlong) ((uint8) value) :
                                        (longlong) value, 4);
  *pos+= 1;
}

static void set_param_short(Item_param *param, uchar **pos, ulong len)
{
  int16 value;
#ifndef EMBEDDED_LIBRARY
  if (len < 2)
    return;
  value= sint2korr(*pos);
#else
  shortget(value, *pos);
#endif
  param->set_int(param->unsigned_flag ? (longlong) ((uint16) value) :
                                        (longlong) value, 6);
  *pos+= 2;
}

static void set_param_int32(Item_param *param, uchar **pos, ulong len)
{
  int32 value;
#ifndef EMBEDDED_LIBRARY
  if (len < 4)
    return;
  value= sint4korr(*pos);
#else
  longget(value, *pos);
#endif
  param->set_int(param->unsigned_flag ? (longlong) ((uint32) value) :
                                        (longlong) value, 11);
  *pos+= 4;
}

static void set_param_int64(Item_param *param, uchar **pos, ulong len)
{
  longlong value;
#ifndef EMBEDDED_LIBRARY
  if (len < 8)
    return;
  value= (longlong) sint8korr(*pos);
#else
  longlongget(value, *pos);
#endif
  param->set_int(value, 21);
  *pos+= 8;
}

static void set_param_float(Item_param *param, uchar **pos, ulong len)
{
  float data;
#ifndef EMBEDDED_LIBRARY
  if (len < 4)
    return;
  float4get(data,*pos);
#else
  floatget(data, *pos);
#endif
  param->set_double((double) data);
  *pos+= 4;
}

static void set_param_double(Item_param *param, uchar **pos, ulong len)
{
  double data;
#ifndef EMBEDDED_LIBRARY
  if (len < 8)
    return;
  float8get(data,*pos);
#else
  doubleget(data, *pos);
#endif
  param->set_double((double) data);
  *pos+= 8;
}

static void set_param_decimal(Item_param *param, uchar **pos, ulong len)
{
  ulong length= get_param_length(pos, len);
  param->set_decimal((char*)*pos, length);
  *pos+= length;
}

#ifndef EMBEDDED_LIBRARY

/*
  Read date/time/datetime parameter values from network (binary
  protocol). See writing counterparts of these functions in
  libmysql.c (store_param_{time,date,datetime}).
*/

/**
  @todo
    Add warning 'Data truncated' here
*/
static void set_param_time(Item_param *param, uchar **pos, ulong len)
{
  MYSQL_TIME tm;
  ulong length= get_param_length(pos, len);

  if (length >= 8)
  {
    uchar *to= *pos;
    uint day;

    tm.neg= (bool) to[0];
    day= (uint) sint4korr(to+1);
    tm.hour=   (uint) to[5] + day * 24;
    tm.minute= (uint) to[6];
    tm.second= (uint) to[7];
    tm.second_part= (length > 8) ? (ulong) sint4korr(to+8) : 0;
    if (tm.hour > 838)
    {
      /* TODO: add warning 'Data truncated' here */
      tm.hour= 838;
      tm.minute= 59;
      tm.second= 59;
    }
    tm.day= tm.year= tm.month= 0;
  }
  else
    set_zero_time(&tm, MYSQL_TIMESTAMP_TIME);
  param->set_time(&tm, MYSQL_TIMESTAMP_TIME,
                  MAX_TIME_WIDTH * MY_CHARSET_BIN_MB_MAXLEN);
  *pos+= length;
}

static void set_param_datetime(Item_param *param, uchar **pos, ulong len)
{
  MYSQL_TIME tm;
  ulong length= get_param_length(pos, len);

  if (length >= 4)
  {
    uchar *to= *pos;

    tm.neg=    0;
    tm.year=   (uint) sint2korr(to);
    tm.month=  (uint) to[2];
    tm.day=    (uint) to[3];
    if (length > 4)
    {
      tm.hour=   (uint) to[4];
      tm.minute= (uint) to[5];
      tm.second= (uint) to[6];
    }
    else
      tm.hour= tm.minute= tm.second= 0;

    tm.second_part= (length > 7) ? (ulong) sint4korr(to+7) : 0;
  }
  else
    set_zero_time(&tm, MYSQL_TIMESTAMP_DATETIME);
  param->set_time(&tm, MYSQL_TIMESTAMP_DATETIME,
                  MAX_DATETIME_WIDTH * MY_CHARSET_BIN_MB_MAXLEN);
  *pos+= length;
}


static void set_param_date(Item_param *param, uchar **pos, ulong len)
{
  MYSQL_TIME tm;
  ulong length= get_param_length(pos, len);

  if (length >= 4)
  {
    uchar *to= *pos;

    tm.year=  (uint) sint2korr(to);
    tm.month=  (uint) to[2];
    tm.day= (uint) to[3];

    tm.hour= tm.minute= tm.second= 0;
    tm.second_part= 0;
    tm.neg= 0;
  }
  else
    set_zero_time(&tm, MYSQL_TIMESTAMP_DATE);
  param->set_time(&tm, MYSQL_TIMESTAMP_DATE,
                  MAX_DATE_WIDTH * MY_CHARSET_BIN_MB_MAXLEN);
  *pos+= length;
}

#else/*!EMBEDDED_LIBRARY*/
/**
  @todo
    Add warning 'Data truncated' here
*/
void set_param_time(Item_param *param, uchar **pos, ulong len)
{
  MYSQL_TIME tm= *((MYSQL_TIME*)*pos);
  tm.hour+= tm.day * 24;
  tm.day= tm.year= tm.month= 0;
  if (tm.hour > 838)
  {
    /* TODO: add warning 'Data truncated' here */
    tm.hour= 838;
    tm.minute= 59;
    tm.second= 59;
  }
  param->set_time(&tm, MYSQL_TIMESTAMP_TIME,
                  MAX_TIME_WIDTH * MY_CHARSET_BIN_MB_MAXLEN);

}

void set_param_datetime(Item_param *param, uchar **pos, ulong len)
{
  MYSQL_TIME tm= *((MYSQL_TIME*)*pos);
  tm.neg= 0;

  param->set_time(&tm, MYSQL_TIMESTAMP_DATETIME,
                  MAX_DATETIME_WIDTH * MY_CHARSET_BIN_MB_MAXLEN);
}

void set_param_date(Item_param *param, uchar **pos, ulong len)
{
  MYSQL_TIME *to= (MYSQL_TIME*)*pos;

  param->set_time(to, MYSQL_TIMESTAMP_DATE,
                  MAX_DATE_WIDTH * MY_CHARSET_BIN_MB_MAXLEN);
}
#endif /*!EMBEDDED_LIBRARY*/


static void set_param_str(Item_param *param, uchar **pos, ulong len)
{
  ulong length= get_param_length(pos, len);
  if (length > len)
    length= len;
  param->set_str((const char *)*pos, length);
  *pos+= length;
}


#undef get_param_length

static void setup_one_conversion_function(THD *thd, Item_param *param,
                                          uchar param_type)
{
  switch (param_type) {
  case MYSQL_TYPE_TINY:
    param->set_param_func= set_param_tiny;
    param->item_type= Item::INT_ITEM;
    param->item_result_type= INT_RESULT;
    break;
  case MYSQL_TYPE_SHORT:
    param->set_param_func= set_param_short;
    param->item_type= Item::INT_ITEM;
    param->item_result_type= INT_RESULT;
    break;
  case MYSQL_TYPE_LONG:
    param->set_param_func= set_param_int32;
    param->item_type= Item::INT_ITEM;
    param->item_result_type= INT_RESULT;
    break;
  case MYSQL_TYPE_LONGLONG:
    param->set_param_func= set_param_int64;
    param->item_type= Item::INT_ITEM;
    param->item_result_type= INT_RESULT;
    break;
  case MYSQL_TYPE_FLOAT:
    param->set_param_func= set_param_float;
    param->item_type= Item::REAL_ITEM;
    param->item_result_type= REAL_RESULT;
    break;
  case MYSQL_TYPE_DOUBLE:
    param->set_param_func= set_param_double;
    param->item_type= Item::REAL_ITEM;
    param->item_result_type= REAL_RESULT;
    break;
  case MYSQL_TYPE_DECIMAL:
  case MYSQL_TYPE_NEWDECIMAL:
    param->set_param_func= set_param_decimal;
    param->item_type= Item::DECIMAL_ITEM;
    param->item_result_type= DECIMAL_RESULT;
    break;
  case MYSQL_TYPE_TIME:
    param->set_param_func= set_param_time;
    param->item_type= Item::STRING_ITEM;
    param->item_result_type= STRING_RESULT;
    break;
  case MYSQL_TYPE_DATE:
    param->set_param_func= set_param_date;
    param->item_type= Item::STRING_ITEM;
    param->item_result_type= STRING_RESULT;
    break;
  case MYSQL_TYPE_DATETIME:
  case MYSQL_TYPE_TIMESTAMP:
    param->set_param_func= set_param_datetime;
    param->item_type= Item::STRING_ITEM;
    param->item_result_type= STRING_RESULT;
    break;
  case MYSQL_TYPE_TINY_BLOB:
  case MYSQL_TYPE_MEDIUM_BLOB:
  case MYSQL_TYPE_LONG_BLOB:
  case MYSQL_TYPE_BLOB:
    param->set_param_func= set_param_str;
    param->value.cs_info.character_set_of_placeholder= &my_charset_bin;
    param->value.cs_info.character_set_client=
      thd->variables.character_set_client;
    DBUG_ASSERT(thd->variables.character_set_client);
    param->value.cs_info.final_character_set_of_str_value= &my_charset_bin;
    param->item_type= Item::STRING_ITEM;
    param->item_result_type= STRING_RESULT;
    break;
  default:
    /*
      The client library ensures that we won't get any other typecodes
      except typecodes above and typecodes for string types. Marking
      label as 'default' lets us to handle malformed packets as well.
    */
    {
      CHARSET_INFO *fromcs= thd->variables.character_set_client;
      CHARSET_INFO *tocs= thd->variables.collation_connection;
      uint32 dummy_offset;

      param->value.cs_info.character_set_of_placeholder= fromcs;
      param->value.cs_info.character_set_client= fromcs;

      /*
        Setup source and destination character sets so that they
        are different only if conversion is necessary: this will
        make later checks easier.
      */
      param->value.cs_info.final_character_set_of_str_value=
        String::needs_conversion(0, fromcs, tocs, &dummy_offset) ?
        tocs : fromcs;
      param->set_param_func= set_param_str;
      /*
        Exact value of max_length is not known unless data is converted to
        charset of connection, so we have to set it later.
      */
      param->item_type= Item::STRING_ITEM;
      param->item_result_type= STRING_RESULT;
    }
  }
  param->param_type= (enum enum_field_types) param_type;
}

#ifndef EMBEDDED_LIBRARY

/**
  Check whether this parameter data type is compatible with long data.
  Used to detect whether a long data stream has been supplied to a
  incompatible data type.
*/
inline bool is_param_long_data_type(Item_param *param)
{
  return ((param->param_type >= MYSQL_TYPE_TINY_BLOB) &&
          (param->param_type <= MYSQL_TYPE_STRING));
}


/**
  Routines to assign parameters from data supplied by the client.

    Update the parameter markers by reading data from the packet and
    and generate a valid query for logging.

  @note
    This function, along with other _with_log functions is called when one of
    binary, slow or general logs is open. Logging of prepared statements in
    all cases is performed by means of conventional queries: if parameter
    data was supplied from C API, each placeholder in the query is
    replaced with its actual value; if we're logging a [Dynamic] SQL
    prepared statement, parameter markers are replaced with variable names.
    Example:
    @verbatim
     mysqld_stmt_prepare("UPDATE t1 SET a=a*1.25 WHERE a=?")
       --> general logs gets [Prepare] UPDATE t1 SET a*1.25 WHERE a=?"
     mysqld_stmt_execute(stmt);
       --> general and binary logs get
                             [Execute] UPDATE t1 SET a*1.25 WHERE a=1"
    @endverbatim

    If a statement has been prepared using SQL syntax:
    @verbatim
     PREPARE stmt FROM "UPDATE t1 SET a=a*1.25 WHERE a=?"
       --> general log gets
                                 [Query]   PREPARE stmt FROM "UPDATE ..."
     EXECUTE stmt USING @a
       --> general log gets
                             [Query]   EXECUTE stmt USING @a;
    @endverbatim

  @retval
    0  if success
  @retval
    1  otherwise
*/

static bool insert_params_with_log(Prepared_statement *stmt, uchar *null_array,
                                   uchar *read_pos, uchar *data_end,
                                   String *query)
{
  THD  *thd= stmt->thd;
  Item_param **begin= stmt->param_array;
  Item_param **end= begin + stmt->param_count;
  uint32 length= 0;
  String str;
  const String *res;
  DBUG_ENTER("insert_params_with_log");

  if (query->copy(stmt->query(), stmt->query_length(), default_charset_info))
    DBUG_RETURN(1);

  for (Item_param **it= begin; it < end; ++it)
  {
    Item_param *param= *it;
    if (param->state != Item_param::LONG_DATA_VALUE)
    {
      if (is_param_null(null_array, (uint) (it - begin)))
        param->set_null();
      else
      {
        if (read_pos >= data_end)
          DBUG_RETURN(1);
        param->set_param_func(param, &read_pos, (uint) (data_end - read_pos));
        if (param->state == Item_param::NO_VALUE)
          DBUG_RETURN(1);
      }
    }
    /*
      A long data stream was supplied for this parameter marker.
      This was done after prepare, prior to providing a placeholder
      type (the types are supplied at execute). Check that the
      supplied type of placeholder can accept a data stream.
    */
    else if (! is_param_long_data_type(param))
      DBUG_RETURN(1);
    res= param->query_val_str(&str);
    if (param->convert_str_value(thd))
      DBUG_RETURN(1);                           /* out of memory */

    if (query->replace(param->pos_in_query+length, 1, *res))
      DBUG_RETURN(1);

    length+= res->length()-1;
  }
  DBUG_RETURN(0);
}


static bool insert_params(Prepared_statement *stmt, uchar *null_array,
                          uchar *read_pos, uchar *data_end,
                          String *expanded_query)
{
  Item_param **begin= stmt->param_array;
  Item_param **end= begin + stmt->param_count;

  DBUG_ENTER("insert_params");

  for (Item_param **it= begin; it < end; ++it)
  {
    Item_param *param= *it;
    if (param->state != Item_param::LONG_DATA_VALUE)
    {
      if (is_param_null(null_array, (uint) (it - begin)))
        param->set_null();
      else
      {
        if (read_pos >= data_end)
          DBUG_RETURN(1);
        param->set_param_func(param, &read_pos, (uint) (data_end - read_pos));
        if (param->state == Item_param::NO_VALUE)
          DBUG_RETURN(1);
      }
    }
    /*
      A long data stream was supplied for this parameter marker.
      This was done after prepare, prior to providing a placeholder
      type (the types are supplied at execute). Check that the
      supplied type of placeholder can accept a data stream.
    */
    else if (! is_param_long_data_type(param))
      DBUG_RETURN(1);
    if (param->convert_str_value(stmt->thd))
      DBUG_RETURN(1);                           /* out of memory */
  }
  DBUG_RETURN(0);
}


static bool setup_conversion_functions(Prepared_statement *stmt,
                                       uchar **data, uchar *data_end)
{
  /* skip null bits */
  uchar *read_pos= *data + (stmt->param_count+7) / 8;

  DBUG_ENTER("setup_conversion_functions");

  if (*read_pos++) //types supplied / first execute
  {
    /*
      First execute or types altered by the client, setup the
      conversion routines for all parameters (one time)
    */
    Item_param **it= stmt->param_array;
    Item_param **end= it + stmt->param_count;
    THD *thd= stmt->thd;
    for (; it < end; ++it)
    {
      ushort typecode;
      const uint signed_bit= 1 << 15;

      if (read_pos >= data_end)
        DBUG_RETURN(1);

      typecode= sint2korr(read_pos);
      read_pos+= 2;
      (**it).unsigned_flag= test(typecode & signed_bit);
      setup_one_conversion_function(thd, *it, (uchar) (typecode & ~signed_bit));
    }
  }
  *data= read_pos;
  DBUG_RETURN(0);
}

#else

/**
  Embedded counterparts of parameter assignment routines.

    The main difference between the embedded library and the server is
    that in embedded case we don't serialize/deserialize parameters data.

    Additionally, for unknown reason, the client-side flag raised for
    changed types of placeholders is ignored and we simply setup conversion
    functions at each execute (TODO: fix).
*/

static bool emb_insert_params(Prepared_statement *stmt, String *expanded_query)
{
  THD *thd= stmt->thd;
  Item_param **it= stmt->param_array;
  Item_param **end= it + stmt->param_count;
  MYSQL_BIND *client_param= stmt->thd->client_params;

  DBUG_ENTER("emb_insert_params");

  for (; it < end; ++it, ++client_param)
  {
    Item_param *param= *it;
    setup_one_conversion_function(thd, param, client_param->buffer_type);
    if (param->state != Item_param::LONG_DATA_VALUE)
    {
      if (*client_param->is_null)
        param->set_null();
      else
      {
        uchar *buff= (uchar*) client_param->buffer;
        param->unsigned_flag= client_param->is_unsigned;
        param->set_param_func(param, &buff,
                              client_param->length ?
                              *client_param->length :
                              client_param->buffer_length);
        if (param->state == Item_param::NO_VALUE)
          DBUG_RETURN(1);
      }
    }
    if (param->convert_str_value(thd))
      DBUG_RETURN(1);                           /* out of memory */
  }
  DBUG_RETURN(0);
}


static bool emb_insert_params_with_log(Prepared_statement *stmt,
                                       String *query)
{
  THD *thd= stmt->thd;
  Item_param **it= stmt->param_array;
  Item_param **end= it + stmt->param_count;
  MYSQL_BIND *client_param= thd->client_params;

  String str;
  const String *res;
  uint32 length= 0;

  DBUG_ENTER("emb_insert_params_with_log");

  if (query->copy(stmt->query(), stmt->query_length(), default_charset_info))
    DBUG_RETURN(1);

  for (; it < end; ++it, ++client_param)
  {
    Item_param *param= *it;
    setup_one_conversion_function(thd, param, client_param->buffer_type);
    if (param->state != Item_param::LONG_DATA_VALUE)
    {
      if (*client_param->is_null)
        param->set_null();
      else
      {
        uchar *buff= (uchar*)client_param->buffer;
        param->unsigned_flag= client_param->is_unsigned;
        param->set_param_func(param, &buff,
                              client_param->length ?
                              *client_param->length :
                              client_param->buffer_length);
        if (param->state == Item_param::NO_VALUE)
          DBUG_RETURN(1);
      }
    }
    res= param->query_val_str(&str);
    if (param->convert_str_value(thd))
      DBUG_RETURN(1);                           /* out of memory */

    if (query->replace(param->pos_in_query+length, 1, *res))
      DBUG_RETURN(1);

    length+= res->length()-1;
  }
  DBUG_RETURN(0);
}

#endif /*!EMBEDDED_LIBRARY*/

/**
  Setup data conversion routines using an array of parameter
  markers from the original prepared statement.
  Swap the parameter data of the original prepared
  statement to the new one.

  Used only when we re-prepare a prepared statement.
  There are two reasons for this function to exist:

  1) In the binary client/server protocol, parameter metadata
  is sent only at first execute. Consequently, if we need to
  reprepare a prepared statement at a subsequent execution,
  we may not have metadata information in the packet.
  In that case we use the parameter array of the original
  prepared statement to setup parameter types of the new
  prepared statement.

  2) In the binary client/server protocol, we may supply
  long data in pieces. When the last piece is supplied,
  we assemble the pieces and convert them from client
  character set to the connection character set. After
  that the parameter value is only available inside
  the parameter, the original pieces are lost, and thus
  we can only assign the corresponding parameter of the
  reprepared statement from the original value.

  @param[out]  param_array_dst  parameter markers of the new statement
  @param[in]   param_array_src  parameter markers of the original
                                statement
  @param[in]   param_count      total number of parameters. Is the
                                same in src and dst arrays, since
                                the statement query is the same

  @return this function never fails
*/

static void
swap_parameter_array(Item_param **param_array_dst,
                     Item_param **param_array_src,
                     uint param_count)
{
  Item_param **dst= param_array_dst;
  Item_param **src= param_array_src;
  Item_param **end= param_array_dst + param_count;

  for (; dst < end; ++src, ++dst)
    (*dst)->set_param_type_and_swap_value(*src);
}


/**
  Assign prepared statement parameters from user variables.

  @param stmt      Statement
  @param varnames  List of variables. Caller must ensure that number
                   of variables in the list is equal to number of statement
                   parameters
  @param query     Ignored
*/

static bool insert_params_from_vars(Prepared_statement *stmt,
                                    List<LEX_STRING>& varnames,
                                    String *query __attribute__((unused)))
{
  Item_param **begin= stmt->param_array;
  Item_param **end= begin + stmt->param_count;
  user_var_entry *entry;
  LEX_STRING *varname;
  List_iterator<LEX_STRING> var_it(varnames);
  DBUG_ENTER("insert_params_from_vars");

  for (Item_param **it= begin; it < end; ++it)
  {
    Item_param *param= *it;
    varname= var_it++;
    entry= (user_var_entry*)my_hash_search(&stmt->thd->user_vars,
                                           (uchar*) varname->str,
                                           varname->length);
    if (param->set_from_user_var(stmt->thd, entry) ||
        param->convert_str_value(stmt->thd))
      DBUG_RETURN(1);
  }
  DBUG_RETURN(0);
}


/**
  Do the same as insert_params_from_vars but also construct query text for
  binary log.

  @param stmt      Prepared statement
  @param varnames  List of variables. Caller must ensure that number of
                   variables in the list is equal to number of statement
                   parameters
  @param query     The query with parameter markers replaced with corresponding
                   user variables that were used to execute the query.
*/

static bool insert_params_from_vars_with_log(Prepared_statement *stmt,
                                             List<LEX_STRING>& varnames,
                                             String *query)
{
  Item_param **begin= stmt->param_array;
  Item_param **end= begin + stmt->param_count;
  user_var_entry *entry;
  LEX_STRING *varname;
  List_iterator<LEX_STRING> var_it(varnames);
  String buf;
  const String *val;
  uint32 length= 0;
  THD *thd= stmt->thd;

  DBUG_ENTER("insert_params_from_vars_with_log");

  if (query->copy(stmt->query(), stmt->query_length(), default_charset_info))
    DBUG_RETURN(1);

  for (Item_param **it= begin; it < end; ++it)
  {
    Item_param *param= *it;
    varname= var_it++;

    entry= (user_var_entry *) my_hash_search(&thd->user_vars, (uchar*)
                                             varname->str, varname->length);
    /*
      We have to call the setup_one_conversion_function() here to set
      the parameter's members that might be needed further
      (e.g. value.cs_info.character_set_client is used in the query_val_str()).
    */
    setup_one_conversion_function(thd, param, param->param_type);
    if (param->set_from_user_var(thd, entry))
      DBUG_RETURN(1);
    val= param->query_val_str(&buf);

    if (param->convert_str_value(thd))
      DBUG_RETURN(1);                           /* out of memory */

    if (query->replace(param->pos_in_query+length, 1, *val))
      DBUG_RETURN(1);
    length+= val->length()-1;
  }
  DBUG_RETURN(0);
}

/**
  Validate INSERT statement.

  @param stmt               prepared statement
  @param tables             global/local table list

  @retval
    FALSE             success
  @retval
    TRUE              error, error message is set in THD
*/

static bool mysql_test_insert(Prepared_statement *stmt,
                              TABLE_LIST *table_list,
                              List<Item> &fields,
                              List<List_item> &values_list,
                              List<Item> &update_fields,
                              List<Item> &update_values,
                              enum_duplicates duplic)
{
  THD *thd= stmt->thd;
  List_iterator_fast<List_item> its(values_list);
  List_item *values;
  DBUG_ENTER("mysql_test_insert");

  if (insert_precheck(thd, table_list))
    goto error;

  //upgrade_lock_type_for_insert(thd, &table_list->lock_type, duplic,
  //                             values_list.elements > 1);
  /*
    open temporary memory pool for temporary data allocated by derived
    tables & preparation procedure
    Note that this is done without locks (should not be needed as we will not
    access any data here)
    If we would use locks, then we have to ensure we are not using
    TL_WRITE_DELAYED as having two such locks can cause table corruption.
  */
  if (open_normal_and_derived_tables(thd, table_list,
                                     MYSQL_OPEN_FORCE_SHARED_MDL))
    goto error;

  if ((values= its++))
  {
    uint value_count;
    ulong counter= 0;
    Item *unused_conds= 0;

    if (table_list->table)
    {
      // don't allocate insert_values
      table_list->table->insert_values=(uchar *)1;
    }

    if (mysql_prepare_insert(thd, table_list, table_list->table,
                             fields, values, update_fields, update_values,
                             duplic, &unused_conds, FALSE, FALSE, FALSE))
      goto error;

    value_count= values->elements;
    its.rewind();

    if (table_list->lock_type == TL_WRITE_DELAYED &&
        !(table_list->table->file->ha_table_flags() & HA_CAN_INSERT_DELAYED))
    {
      my_error(ER_DELAYED_NOT_SUPPORTED, MYF(0), (table_list->view ?
                                                  table_list->view_name.str :
                                                  table_list->table_name));
      goto error;
    }
    while ((values= its++))
    {
      counter++;
      if (values->elements != value_count)
      {
        my_error(ER_WRONG_VALUE_COUNT_ON_ROW, MYF(0), counter);
        goto error;
      }
      if (setup_fields(thd, 0, *values, MARK_COLUMNS_NONE, 0, 0))
        goto error;
    }
  }
  DBUG_RETURN(FALSE);

error:
  /* insert_values is cleared in open_table */
  DBUG_RETURN(TRUE);
}


/**
  Validate UPDATE statement.

  @param stmt               prepared statement
  @param tables             list of tables used in this query

  @todo
    - here we should send types of placeholders to the client.

  @retval
    0                 success
  @retval
    1                 error, error message is set in THD
  @retval
    2                 convert to multi_update
*/

static int mysql_test_update(Prepared_statement *stmt,
                              TABLE_LIST *table_list)
{
  int res;
  THD *thd= stmt->thd;
  uint table_count= 0;
  SELECT_LEX *select= &stmt->lex->select_lex;
#ifndef NO_EMBEDDED_ACCESS_CHECKS
  uint          want_privilege;
#endif
  DBUG_ENTER("mysql_test_update");

  if (update_precheck(thd, table_list) ||
      open_tables(thd, &table_list, &table_count, MYSQL_OPEN_FORCE_SHARED_MDL))
    goto error;

  if (table_list->multitable_view)
  {
    DBUG_ASSERT(table_list->view != 0);
    DBUG_PRINT("info", ("Switch to multi-update"));
    /* pass counter value */
    thd->lex->table_count= table_count;
    /* convert to multiupdate */
    DBUG_RETURN(2);
  }

  /*
    thd->fill_derived_tables() is false here for sure (because it is
    preparation of PS, so we even do not check it).
  */
  if (mysql_handle_derived(thd->lex, &mysql_derived_prepare))
    goto error;

#ifndef NO_EMBEDDED_ACCESS_CHECKS
  /* Force privilege re-checking for views after they have been opened. */
  want_privilege= (table_list->view ? UPDATE_ACL :
                   table_list->grant.want_privilege);
#endif

  if (mysql_prepare_update(thd, table_list, &select->where,
                           select->order_list.elements,
                           select->order_list.first))
    goto error;

#ifndef NO_EMBEDDED_ACCESS_CHECKS
  table_list->grant.want_privilege= want_privilege;
  table_list->table->grant.want_privilege= want_privilege;
  table_list->register_want_access(want_privilege);
#endif
  thd->lex->select_lex.no_wrap_view_item= TRUE;
  res= setup_fields(thd, 0, select->item_list, MARK_COLUMNS_READ, 0, 0);
  thd->lex->select_lex.no_wrap_view_item= FALSE;
  if (res)
    goto error;
#ifndef NO_EMBEDDED_ACCESS_CHECKS
  /* Check values */
  table_list->grant.want_privilege=
  table_list->table->grant.want_privilege=
    (SELECT_ACL & ~table_list->table->grant.privilege);
  table_list->register_want_access(SELECT_ACL);
#endif
  if (setup_fields(thd, 0, stmt->lex->value_list, MARK_COLUMNS_NONE, 0, 0))
    goto error;
  /* TODO: here we should send types of placeholders to the client. */
  DBUG_RETURN(0);
error:
  DBUG_RETURN(1);
}


/**
  Validate DELETE statement.

  @param stmt               prepared statement
  @param tables             list of tables used in this query

  @retval
    FALSE             success
  @retval
    TRUE              error, error message is set in THD
*/

static bool mysql_test_delete(Prepared_statement *stmt,
                              TABLE_LIST *table_list)
{
  THD *thd= stmt->thd;
  LEX *lex= stmt->lex;
  DBUG_ENTER("mysql_test_delete");

  if (delete_precheck(thd, table_list) ||
      open_normal_and_derived_tables(thd, table_list,
                                     MYSQL_OPEN_FORCE_SHARED_MDL))
    goto error;

  if (!table_list->table)
  {
    my_error(ER_VIEW_DELETE_MERGE_VIEW, MYF(0),
             table_list->view_db.str, table_list->view_name.str);
    goto error;
  }

  DBUG_RETURN(mysql_prepare_delete(thd, table_list, &lex->select_lex.where));
error:
  DBUG_RETURN(TRUE);
}


/**
  Validate SELECT statement.

    In case of success, if this query is not EXPLAIN, send column list info
    back to the client.

  @param stmt               prepared statement
  @param tables             list of tables used in the query

  @retval
    0                 success
  @retval
    1                 error, error message is set in THD
  @retval
    2                 success, and statement metadata has been sent
*/

static int mysql_test_select(Prepared_statement *stmt,
                             TABLE_LIST *tables)
{
  THD *thd= stmt->thd;
  LEX *lex= stmt->lex;
  SELECT_LEX_UNIT *unit= &lex->unit;
  DBUG_ENTER("mysql_test_select");

  lex->select_lex.context.resolve_in_select_list= TRUE;

  ulong privilege= lex->exchange ? SELECT_ACL | FILE_ACL : SELECT_ACL;
  if (tables)
  {
    if (check_table_access(thd, privilege, tables, FALSE, UINT_MAX, FALSE))
      goto error;
  }
  else if (check_access(thd, privilege, any_db, NULL, NULL, 0, 0))
    goto error;

  if (!lex->result && !(lex->result= new (stmt->mem_root) select_send))
  {
    my_error(ER_OUTOFMEMORY, MYF(0), static_cast<int>(sizeof(select_send)));
    goto error;
  }

  if (open_normal_and_derived_tables(thd, tables, MYSQL_OPEN_FORCE_SHARED_MDL))
    goto error;

  thd->used_tables= 0;                        // Updated by setup_fields
  thd->thd_marker.emb_on_expr_nest= 0;

  /*
    JOIN::prepare calls
    It is not SELECT COMMAND for sure, so setup_tables will be called as
    usual, and we pass 0 as setup_tables_done_option
  */
  if (unit->prepare(thd, 0, 0))
    goto error;
  if (!lex->describe && !stmt->is_sql_prepare())
  {
    /* Make copy of item list, as change_columns may change it */
    List<Item> fields(lex->select_lex.item_list);

    /* Change columns if a procedure like analyse() */
    if (unit->last_procedure && unit->last_procedure->change_columns(fields))
      goto error;

    /*
      We can use lex->result as it should've been prepared in
      unit->prepare call above.
    */
    if (send_prep_stmt(stmt, lex->result->field_count(fields)) ||
        lex->result->send_result_set_metadata(fields, Protocol::SEND_EOF) ||
        thd->protocol->flush())
      goto error;
    DBUG_RETURN(2);
  }
  DBUG_RETURN(0);
error:
  DBUG_RETURN(1);
}


/**
  Validate and prepare for execution DO statement expressions.

  @param stmt               prepared statement
  @param tables             list of tables used in this query
  @param values             list of expressions

  @retval
    FALSE             success
  @retval
    TRUE              error, error message is set in THD
*/

static bool mysql_test_do_fields(Prepared_statement *stmt,
                                TABLE_LIST *tables,
                                List<Item> *values)
{
  THD *thd= stmt->thd;

  DBUG_ENTER("mysql_test_do_fields");
  if (tables && check_table_access(thd, SELECT_ACL, tables, FALSE,
                                   UINT_MAX, FALSE))
    DBUG_RETURN(TRUE);

  if (open_normal_and_derived_tables(thd, tables, MYSQL_OPEN_FORCE_SHARED_MDL))
    DBUG_RETURN(TRUE);
  DBUG_RETURN(setup_fields(thd, 0, *values, MARK_COLUMNS_NONE, 0, 0));
}


/**
  Validate and prepare for execution SET statement expressions.

  @param stmt               prepared statement
  @param tables             list of tables used in this query
  @param values             list of expressions

  @retval
    FALSE             success
  @retval
    TRUE              error, error message is set in THD
*/

static bool mysql_test_set_fields(Prepared_statement *stmt,
                                  TABLE_LIST *tables,
                                  List<set_var_base> *var_list)
{
  DBUG_ENTER("mysql_test_set_fields");
  List_iterator_fast<set_var_base> it(*var_list);
  THD *thd= stmt->thd;
  set_var_base *var;

  if ((tables && check_table_access(thd, SELECT_ACL, tables, FALSE,
                                    UINT_MAX, FALSE)) ||
      open_normal_and_derived_tables(thd, tables, MYSQL_OPEN_FORCE_SHARED_MDL))
    goto error;

  while ((var= it++))
  {
    if (var->light_check(thd))
      goto error;
  }
  DBUG_RETURN(FALSE);
error:
  DBUG_RETURN(TRUE);
}


/**
  Validate and prepare for execution CALL statement expressions.

  @param stmt               prepared statement
  @param tables             list of tables used in this query
  @param value_list         list of expressions

  @retval FALSE             success
  @retval TRUE              error, error message is set in THD
*/

static bool mysql_test_call_fields(Prepared_statement *stmt,
                                   TABLE_LIST *tables,
                                   List<Item> *value_list)
{
  DBUG_ENTER("mysql_test_call_fields");

  List_iterator<Item> it(*value_list);
  THD *thd= stmt->thd;
  Item *item;

  if ((tables && check_table_access(thd, SELECT_ACL, tables, FALSE,
                                    UINT_MAX, FALSE)) ||
      open_normal_and_derived_tables(thd, tables, MYSQL_OPEN_FORCE_SHARED_MDL))
    goto err;

  while ((item= it++))
  {
    if ((!item->fixed && item->fix_fields(thd, it.ref())) ||
        item->check_cols(1))
      goto err;
  }
  DBUG_RETURN(FALSE);
err:
  DBUG_RETURN(TRUE);
}


/**
  Check internal SELECT of the prepared command.

  @param stmt                      prepared statement
  @param specific_prepare          function of command specific prepare
  @param setup_tables_done_option  options to be passed to LEX::unit.prepare()

  @note
    This function won't directly open tables used in select. They should
    be opened either by calling function (and in this case you probably
    should use select_like_stmt_test_with_open()) or by
    "specific_prepare" call (like this happens in case of multi-update).

  @retval
    FALSE                success
  @retval
    TRUE                 error, error message is set in THD
*/

static bool select_like_stmt_test(Prepared_statement *stmt,
                                  int (*specific_prepare)(THD *thd),
                                  ulong setup_tables_done_option)
{
  DBUG_ENTER("select_like_stmt_test");
  THD *thd= stmt->thd;
  LEX *lex= stmt->lex;

  lex->select_lex.context.resolve_in_select_list= TRUE;

  if (specific_prepare && (*specific_prepare)(thd))
    DBUG_RETURN(TRUE);

  thd->used_tables= 0;                        // Updated by setup_fields

  /* Calls JOIN::prepare */
  DBUG_RETURN(lex->unit.prepare(thd, 0, setup_tables_done_option));
}

/**
  Check internal SELECT of the prepared command (with opening of used
  tables).

  @param stmt                      prepared statement
  @param tables                    list of tables to be opened
                                   before calling specific_prepare function
  @param specific_prepare          function of command specific prepare
  @param setup_tables_done_option  options to be passed to LEX::unit.prepare()

  @retval
    FALSE                success
  @retval
    TRUE                 error
*/

static bool
select_like_stmt_test_with_open(Prepared_statement *stmt,
                                TABLE_LIST *tables,
                                int (*specific_prepare)(THD *thd),
                                ulong setup_tables_done_option)
{
  DBUG_ENTER("select_like_stmt_test_with_open");

  /*
    We should not call LEX::unit.cleanup() after this
    open_normal_and_derived_tables() call because we don't allow
    prepared EXPLAIN yet so derived tables will clean up after
    themself.
  */
  if (open_normal_and_derived_tables(stmt->thd, tables,
                                     MYSQL_OPEN_FORCE_SHARED_MDL))
    DBUG_RETURN(TRUE);

  DBUG_RETURN(select_like_stmt_test(stmt, specific_prepare,
                                    setup_tables_done_option));
}


/**
  Validate and prepare for execution CREATE TABLE statement.

  @param stmt               prepared statement
  @param tables             list of tables used in this query

  @retval
    FALSE             success
  @retval
    TRUE              error, error message is set in THD
*/

static bool mysql_test_create_table(Prepared_statement *stmt)
{
  DBUG_ENTER("mysql_test_create_table");
  THD *thd= stmt->thd;
  LEX *lex= stmt->lex;
  SELECT_LEX *select_lex= &lex->select_lex;
  bool res= FALSE;
  bool link_to_local;
  TABLE_LIST *create_table= lex->query_tables;
  TABLE_LIST *tables= lex->create_last_non_select_table->next_global;

  if (create_table_precheck(thd, tables, create_table))
    DBUG_RETURN(TRUE);

  if (select_lex->item_list.elements)
  {
    /* Base table and temporary table are not in the same name space. */
    if (!(lex->create_info.options & HA_LEX_CREATE_TMP_TABLE))
      create_table->open_type= OT_BASE_ONLY;

    if (open_normal_and_derived_tables(stmt->thd, lex->query_tables,
                                       MYSQL_OPEN_FORCE_SHARED_MDL))
      DBUG_RETURN(TRUE);

    select_lex->context.resolve_in_select_list= TRUE;

    lex->unlink_first_table(&link_to_local);

    res= select_like_stmt_test(stmt, 0, 0);

    lex->link_first_table_back(create_table, link_to_local);
  }
  else
  {
    /*
      Check that the source table exist, and also record
      its metadata version. Even though not strictly necessary,
      we validate metadata of all CREATE TABLE statements,
      which keeps metadata validation code simple.
    */
    if (open_normal_and_derived_tables(stmt->thd, lex->query_tables,
                                       MYSQL_OPEN_FORCE_SHARED_MDL))
      DBUG_RETURN(TRUE);
  }

  DBUG_RETURN(res);
}


/**
  @brief Validate and prepare for execution CREATE VIEW statement

  @param stmt prepared statement

  @note This function handles create view commands.

  @retval FALSE Operation was a success.
  @retval TRUE An error occured.
*/

static bool mysql_test_create_view(Prepared_statement *stmt)
{
  DBUG_ENTER("mysql_test_create_view");
  THD *thd= stmt->thd;
  LEX *lex= stmt->lex;
  bool res= TRUE;
  /* Skip first table, which is the view we are creating */
  bool link_to_local;
  TABLE_LIST *view= lex->unlink_first_table(&link_to_local);
  TABLE_LIST *tables= lex->query_tables;

  if (create_view_precheck(thd, tables, view, lex->create_view_mode))
    goto err;

  if (open_normal_and_derived_tables(thd, tables, MYSQL_OPEN_FORCE_SHARED_MDL))
    goto err;

  lex->context_analysis_only|=  CONTEXT_ANALYSIS_ONLY_VIEW;
  res= select_like_stmt_test(stmt, 0, 0);

err:
  /* put view back for PS rexecuting */
  lex->link_first_table_back(view, link_to_local);
  DBUG_RETURN(res);
}


/*
  Validate and prepare for execution a multi update statement.

  @param stmt               prepared statement
  @param tables             list of tables used in this query
  @param converted          converted to multi-update from usual update

  @retval
    FALSE             success
  @retval
    TRUE              error, error message is set in THD
*/

static bool mysql_test_multiupdate(Prepared_statement *stmt,
                                  TABLE_LIST *tables,
                                  bool converted)
{
  /* if we switched from normal update, rights are checked */
  if (!converted && multi_update_precheck(stmt->thd, tables))
    return TRUE;

  return select_like_stmt_test(stmt, &mysql_multi_update_prepare,
                               OPTION_SETUP_TABLES_DONE);
}


/**
  Validate and prepare for execution a multi delete statement.

  @param stmt               prepared statement
  @param tables             list of tables used in this query

  @retval
    FALSE             success
  @retval
    TRUE              error, error message in THD is set.
*/

static bool mysql_test_multidelete(Prepared_statement *stmt,
                                  TABLE_LIST *tables)
{
  stmt->thd->lex->current_select= &stmt->thd->lex->select_lex;
  if (add_item_to_list(stmt->thd, new Item_null()))
  {
    my_error(ER_OUTOFMEMORY, MYF(0), 0);
    goto error;
  }

  if (multi_delete_precheck(stmt->thd, tables) ||
      select_like_stmt_test_with_open(stmt, tables,
                                      &mysql_multi_delete_prepare,
                                      OPTION_SETUP_TABLES_DONE))
    goto error;
  if (!tables->table)
  {
    my_error(ER_VIEW_DELETE_MERGE_VIEW, MYF(0),
             tables->view_db.str, tables->view_name.str);
    goto error;
  }
  return FALSE;
error:
  return TRUE;
}


/**
  Wrapper for mysql_insert_select_prepare, to make change of local tables
  after open_normal_and_derived_tables() call.

  @param thd                thread handle

  @note
    We need to remove the first local table after
    open_normal_and_derived_tables(), because mysql_handle_derived
    uses local tables lists.
*/

static int mysql_insert_select_prepare_tester(THD *thd)
{
  SELECT_LEX *first_select= &thd->lex->select_lex;
  TABLE_LIST *second_table= first_select->table_list.first->next_local;

  /* Skip first table, which is the table we are inserting in */
  first_select->table_list.first= second_table;
  thd->lex->select_lex.context.table_list=
    thd->lex->select_lex.context.first_name_resolution_table= second_table;

  return mysql_insert_select_prepare(thd);
}


/**
  Validate and prepare for execution INSERT ... SELECT statement.

  @param stmt               prepared statement
  @param tables             list of tables used in this query

  @retval
    FALSE             success
  @retval
    TRUE              error, error message is set in THD
*/

static bool mysql_test_insert_select(Prepared_statement *stmt,
                                     TABLE_LIST *tables)
{
  int res;
  LEX *lex= stmt->lex;
  TABLE_LIST *first_local_table;

  if (tables->table)
  {
    // don't allocate insert_values
    tables->table->insert_values=(uchar *)1;
  }

  if (insert_precheck(stmt->thd, tables))
    return 1;

  /* store it, because mysql_insert_select_prepare_tester change it */
  first_local_table= lex->select_lex.table_list.first;
  DBUG_ASSERT(first_local_table != 0);

  res=
    select_like_stmt_test_with_open(stmt, tables,
                                    &mysql_insert_select_prepare_tester,
                                    OPTION_SETUP_TABLES_DONE);
  /* revert changes  made by mysql_insert_select_prepare_tester */
  lex->select_lex.table_list.first= first_local_table;
  return res;
}


/**
  Perform semantic analysis of the parsed tree and send a response packet
  to the client.

    This function
    - opens all tables and checks access rights
    - validates semantics of statement columns and SQL functions
      by calling fix_fields.

  @param stmt               prepared statement

  @retval
    FALSE             success, statement metadata is sent to client
  @retval
    TRUE              error, error message is set in THD (but not sent)
*/

static bool check_prepared_statement(Prepared_statement *stmt)
{
  THD *thd= stmt->thd;
  LEX *lex= stmt->lex;
  SELECT_LEX *select_lex= &lex->select_lex;
  TABLE_LIST *tables;
  enum enum_sql_command sql_command= lex->sql_command;
  int res= 0;
  DBUG_ENTER("check_prepared_statement");
  DBUG_PRINT("enter",("command: %d  param_count: %u",
                      sql_command, stmt->param_count));

  lex->first_lists_tables_same();
  tables= lex->query_tables;

  /* set context for commands which do not use setup_tables */
  lex->select_lex.context.resolve_in_table_list_only(select_lex->
                                                     get_table_list());

  /* Reset warning count for each query that uses tables */
  if (tables)
    thd->warning_info->opt_clear_warning_info(thd->query_id);

  switch (sql_command) {
  case SQLCOM_REPLACE:
  case SQLCOM_INSERT:
    res= mysql_test_insert(stmt, tables, lex->field_list,
                           lex->many_values,
                           lex->update_list, lex->value_list,
                           lex->duplicates);
    break;

  case SQLCOM_UPDATE:
    res= mysql_test_update(stmt, tables);
    /* mysql_test_update returns 2 if we need to switch to multi-update */
    if (res != 2)
      break;

  case SQLCOM_UPDATE_MULTI:
    res= mysql_test_multiupdate(stmt, tables, res == 2);
    break;

  case SQLCOM_DELETE:
    res= mysql_test_delete(stmt, tables);
    break;
  /* The following allow WHERE clause, so they must be tested like SELECT */
  case SQLCOM_SHOW_DATABASES:
  case SQLCOM_SHOW_TABLES:
  case SQLCOM_SHOW_TRIGGERS:
  case SQLCOM_SHOW_EVENTS:
  case SQLCOM_SHOW_OPEN_TABLES:
  case SQLCOM_SHOW_FIELDS:
  case SQLCOM_SHOW_KEYS:
  case SQLCOM_SHOW_COLLATIONS:
  case SQLCOM_SHOW_CHARSETS:
  case SQLCOM_SHOW_VARIABLES:
  case SQLCOM_SHOW_STATUS:
  case SQLCOM_SHOW_TABLE_STATUS:
  case SQLCOM_SHOW_STATUS_PROC:
  case SQLCOM_SHOW_STATUS_FUNC:
  case SQLCOM_SELECT:
    res= mysql_test_select(stmt, tables);
    if (res == 2)
    {
      /* Statement and field info has already been sent */
      DBUG_RETURN(FALSE);
    }
    break;
  case SQLCOM_CREATE_TABLE:
    res= mysql_test_create_table(stmt);
    break;

  case SQLCOM_CREATE_VIEW:
    if (lex->create_view_mode == VIEW_ALTER)
    {
      my_message(ER_UNSUPPORTED_PS, ER(ER_UNSUPPORTED_PS), MYF(0));
      goto error;
    }
    res= mysql_test_create_view(stmt);
    break;
  case SQLCOM_DO:
    res= mysql_test_do_fields(stmt, tables, lex->insert_list);
    break;

  case SQLCOM_CALL:
    res= mysql_test_call_fields(stmt, tables, &lex->value_list);
    break;
  case SQLCOM_SET_OPTION:
    res= mysql_test_set_fields(stmt, tables, &lex->var_list);
    break;

  case SQLCOM_DELETE_MULTI:
    res= mysql_test_multidelete(stmt, tables);
    break;

  case SQLCOM_INSERT_SELECT:
  case SQLCOM_REPLACE_SELECT:
    res= mysql_test_insert_select(stmt, tables);
    break;

    /*
      Note that we don't need to have cases in this list if they are
      marked with CF_STATUS_COMMAND in sql_command_flags
    */
  case SQLCOM_DROP_TABLE:
  case SQLCOM_RENAME_TABLE:
  case SQLCOM_ALTER_TABLE:
  case SQLCOM_COMMIT:
  case SQLCOM_CREATE_INDEX:
  case SQLCOM_DROP_INDEX:
  case SQLCOM_ROLLBACK:
  case SQLCOM_TRUNCATE:
  case SQLCOM_DROP_VIEW:
  case SQLCOM_REPAIR:
  case SQLCOM_ANALYZE:
  case SQLCOM_OPTIMIZE:
  case SQLCOM_CHANGE_MASTER:
  case SQLCOM_RESET:
  case SQLCOM_FLUSH:
  case SQLCOM_SLAVE_START:
  case SQLCOM_SLAVE_STOP:
  case SQLCOM_INSTALL_PLUGIN:
  case SQLCOM_UNINSTALL_PLUGIN:
  case SQLCOM_CREATE_DB:
  case SQLCOM_DROP_DB:
  case SQLCOM_ALTER_DB_UPGRADE:
  case SQLCOM_CHECKSUM:
  case SQLCOM_CREATE_USER:
  case SQLCOM_RENAME_USER:
  case SQLCOM_DROP_USER:
  case SQLCOM_ASSIGN_TO_KEYCACHE:
  case SQLCOM_PRELOAD_KEYS:
  case SQLCOM_GRANT:
  case SQLCOM_REVOKE:
  case SQLCOM_KILL:
    break;

  case SQLCOM_PREPARE:
  case SQLCOM_EXECUTE:
  case SQLCOM_DEALLOCATE_PREPARE:
  default:
    /*
      Trivial check of all status commands. This is easier than having
      things in the above case list, as it's less chance for mistakes.
    */
    if (!(sql_command_flags[sql_command] & CF_STATUS_COMMAND))
    {
      /* All other statements are not supported yet. */
      my_message(ER_UNSUPPORTED_PS, ER(ER_UNSUPPORTED_PS), MYF(0));
      goto error;
    }
    break;
  }
  if (res == 0)
    DBUG_RETURN(stmt->is_sql_prepare() ?
                FALSE : (send_prep_stmt(stmt, 0) || thd->protocol->flush()));
error:
  DBUG_RETURN(TRUE);
}

/**
  Initialize array of parameters in statement from LEX.
  (We need to have quick access to items by number in mysql_stmt_get_longdata).
  This is to avoid using malloc/realloc in the parser.
*/

static bool init_param_array(Prepared_statement *stmt)
{
  LEX *lex= stmt->lex;
  if ((stmt->param_count= lex->param_list.elements))
  {
    if (stmt->param_count > (uint) UINT_MAX16)
    {
      /* Error code to be defined in 5.0 */
      my_message(ER_PS_MANY_PARAM, ER(ER_PS_MANY_PARAM), MYF(0));
      return TRUE;
    }
    Item_param **to;
    List_iterator<Item_param> param_iterator(lex->param_list);
    /* Use thd->mem_root as it points at statement mem_root */
    stmt->param_array= (Item_param **)
                       alloc_root(stmt->thd->mem_root,
                                  sizeof(Item_param*) * stmt->param_count);
    if (!stmt->param_array)
      return TRUE;
    for (to= stmt->param_array;
         to < stmt->param_array + stmt->param_count;
         ++to)
    {
      *to= param_iterator++;
    }
  }
  return FALSE;
}


/**
  COM_STMT_PREPARE handler.

    Given a query string with parameter markers, create a prepared
    statement from it and send PS info back to the client.

    If parameter markers are found in the query, then store the information
    using Item_param along with maintaining a list in lex->param_array, so
    that a fast and direct retrieval can be made without going through all
    field items.

  @param packet             query to be prepared
  @param packet_length      query string length, including ignored
                            trailing NULL or quote char.

  @note
    This function parses the query and sends the total number of parameters
    and resultset metadata information back to client (if any), without
    executing the query i.e. without any log/disk writes. This allows the
    queries to be re-executed without re-parsing during execute.

  @return
    none: in case of success a new statement id and metadata is sent
    to the client, otherwise an error message is set in THD.
*/

void mysqld_stmt_prepare(THD *thd, const char *packet, uint packet_length)
{
  Protocol *save_protocol= thd->protocol;
  Prepared_statement *stmt;
  DBUG_ENTER("mysqld_stmt_prepare");
  DBUG_PRINT("prep_query", ("%s", packet));

  /* First of all clear possible warnings from the previous command */
  mysql_reset_thd_for_next_command(thd, opt_userstat_running);

  if (! (stmt= new Prepared_statement(thd)))
    goto end;           /* out of memory: error is set in Sql_alloc */

  if (thd->stmt_map.insert(thd, stmt))
  {
    /*
      The error is set in the insert. The statement itself
      will be also deleted there (this is how the hash works).
    */
    goto end;
  }

  thd->protocol= &thd->protocol_binary;

  if (stmt->prepare(packet, packet_length))
  {
    /* Statement map deletes statement on erase */
    thd->stmt_map.erase(stmt);
  }

  thd->protocol= save_protocol;

  /* check_prepared_statemnt sends the metadata packet in case of success */
end:
  DBUG_VOID_RETURN;
}

/**
  Get an SQL statement text from a user variable or from plain text.

  If the statement is plain text, just assign the
  pointers, otherwise allocate memory in thd->mem_root and copy
  the contents of the variable, possibly with character
  set conversion.

  @param[in]  lex               main lex
  @param[out] query_len         length of the SQL statement (is set only
    in case of success)

  @retval
    non-zero  success
  @retval
    0         in case of error (out of memory)
*/

static const char *get_dynamic_sql_string(LEX *lex, uint *query_len)
{
  THD *thd= lex->thd;
  char *query_str= 0;

  if (lex->prepared_stmt_code_is_varref)
  {
    /* This is PREPARE stmt FROM or EXECUTE IMMEDIATE @var. */
    String str;
    CHARSET_INFO *to_cs= thd->variables.collation_connection;
    bool needs_conversion;
    user_var_entry *entry;
    String *var_value= &str;
    uint32 unused, len;
    /*
      Convert @var contents to string in connection character set. Although
      it is known that int/real/NULL value cannot be a valid query we still
      convert it for error messages to be uniform.
    */
    if ((entry=
         (user_var_entry*)my_hash_search(&thd->user_vars,
                                         (uchar*)lex->prepared_stmt_code.str,
                                         lex->prepared_stmt_code.length))
        && entry->value)
    {
      bool is_var_null;
      var_value= entry->val_str(&is_var_null, &str, NOT_FIXED_DEC);
      /*
        NULL value of variable checked early as entry->value so here
        we can't get NULL in normal conditions
      */
      DBUG_ASSERT(!is_var_null);
      if (!var_value)
        goto end;
    }
    else
    {
      /*
        variable absent or equal to NULL, so we need to set variable to
        something reasonable to get a readable error message during parsing
      */
      str.set(STRING_WITH_LEN("NULL"), &my_charset_latin1);
    }

    needs_conversion= String::needs_conversion(var_value->length(),
                                               var_value->charset(), to_cs,
                                               &unused);

    len= (needs_conversion ? var_value->length() * to_cs->mbmaxlen :
          var_value->length());
    if (!(query_str= (char*) alloc_root(thd->mem_root, len+1)))
      goto end;

    if (needs_conversion)
    {
      uint dummy_errors;
      len= copy_and_convert(query_str, len, to_cs, var_value->ptr(),
                            var_value->length(), var_value->charset(),
                            &dummy_errors);
    }
    else
      memcpy(query_str, var_value->ptr(), var_value->length());
    query_str[len]= '\0';                       // Safety (mostly for debug)
    *query_len= len;
  }
  else
  {
    query_str= lex->prepared_stmt_code.str;
    *query_len= lex->prepared_stmt_code.length;
  }
end:
  return query_str;
}


/**
  SQLCOM_PREPARE implementation.

    Prepare an SQL prepared statement. This is called from
    mysql_execute_command and should therefore behave like an
    ordinary query (e.g. should not reset any global THD data).

  @param thd     thread handle

  @return
    none: in case of success, OK packet is sent to the client,
    otherwise an error message is set in THD
*/

void mysql_sql_stmt_prepare(THD *thd)
{
  LEX *lex= thd->lex;
  LEX_STRING *name= &lex->prepared_stmt_name;
  Prepared_statement *stmt;
  const char *query;
  uint query_len= 0;
  DBUG_ENTER("mysql_sql_stmt_prepare");

  if ((stmt= (Prepared_statement*) thd->stmt_map.find_by_name(name)))
  {
    /*
      If there is a statement with the same name, remove it. It is ok to
      remove old and fail to insert a new one at the same time.
    */
    if (stmt->is_in_use())
    {
      my_error(ER_PS_NO_RECURSION, MYF(0));
      DBUG_VOID_RETURN;
    }

    stmt->deallocate();
  }

  if (! (query= get_dynamic_sql_string(lex, &query_len)) ||
      ! (stmt= new Prepared_statement(thd)))
  {
    DBUG_VOID_RETURN;                           /* out of memory */
  }

  stmt->set_sql_prepare();

  /* Set the name first, insert should know that this statement has a name */
  if (stmt->set_name(name))
  {
    delete stmt;
    DBUG_VOID_RETURN;
  }

  if (thd->stmt_map.insert(thd, stmt))
  {
    /* The statement is deleted and an error is set if insert fails */
    DBUG_VOID_RETURN;
  }

  if (stmt->prepare(query, query_len))
  {
    /* Statement map deletes the statement on erase */
    thd->stmt_map.erase(stmt);
  }
  else
    my_ok(thd, 0L, 0L, "Statement prepared");

  DBUG_VOID_RETURN;
}

/**
  Reinit prepared statement/stored procedure before execution.

  @todo
    When the new table structure is ready, then have a status bit
    to indicate the table is altered, and re-do the setup_*
    and open the tables back.
*/

void reinit_stmt_before_use(THD *thd, LEX *lex)
{
  SELECT_LEX *sl= lex->all_selects_list;
  DBUG_ENTER("reinit_stmt_before_use");

  /*
    We have to update "thd" pointer in LEX, all its units and in LEX::result,
    since statements which belong to trigger body are associated with TABLE
    object and because of this can be used in different threads.
  */
  lex->thd= thd;

  if (lex->empty_field_list_on_rset)
  {
    lex->empty_field_list_on_rset= 0;
    lex->field_list.empty();
  }
  for (; sl; sl= sl->next_select_in_list())
  {
    if (!sl->first_execution)
    {
      /* remove option which was put by mysql_explain_union() */
      sl->options&= ~SELECT_DESCRIBE;

      /* see unique_table() */
      sl->exclude_from_table_unique_test= FALSE;

      /*
        Copy WHERE, HAVING clause pointers to avoid damaging them
        by optimisation
      */
      if (sl->prep_where)
      {
        sl->where= sl->prep_where->copy_andor_structure(thd);
        sl->where->cleanup();
      }
      else
        sl->where= NULL;
      if (sl->prep_having)
      {
        sl->having= sl->prep_having->copy_andor_structure(thd);
        sl->having->cleanup();
      }
      else
        sl->having= NULL;
      DBUG_ASSERT(sl->join == 0);
      ORDER *order;
      /* Fix GROUP list */
      for (order= sl->group_list.first; order; order= order->next)
        order->item= &order->item_ptr;
      /* Fix ORDER list */
      for (order= sl->order_list.first; order; order= order->next)
        order->item= &order->item_ptr;

      /* clear the no_error flag for INSERT/UPDATE IGNORE */
      sl->no_error= FALSE;
    }
    {
      SELECT_LEX_UNIT *unit= sl->master_unit();
      unit->unclean();
      unit->types.empty();
      /* for derived tables & PS (which can't be reset by Item_subquery) */
      unit->reinit_exec_mechanism();
      unit->set_thd(thd);
    }
  }

  /*
    TODO: When the new table structure is ready, then have a status bit
    to indicate the table is altered, and re-do the setup_*
    and open the tables back.
  */
  /*
    NOTE: We should reset whole table list here including all tables added
    by prelocking algorithm (it is not a problem for substatements since
    they have their own table list).
  */
  for (TABLE_LIST *tables= lex->query_tables;
       tables;
       tables= tables->next_global)
  {
    tables->reinit_before_use(thd);
  }

  /* Reset MDL tickets for procedures/functions */
  for (Sroutine_hash_entry *rt=
         (Sroutine_hash_entry*)thd->lex->sroutines_list.first;
       rt; rt= rt->next)
    rt->mdl_request.ticket= NULL;

  /*
    Cleanup of the special case of DELETE t1, t2 FROM t1, t2, t3 ...
    (multi-delete).  We do a full clean up, although at the moment all we
    need to clean in the tables of MULTI-DELETE list is 'table' member.
  */
  for (TABLE_LIST *tables= lex->auxiliary_table_list.first;
       tables;
       tables= tables->next_global)
  {
    tables->reinit_before_use(thd);
  }
  lex->current_select= &lex->select_lex;

  /* restore original list used in INSERT ... SELECT */
  if (lex->leaf_tables_insert)
    lex->select_lex.leaf_tables= lex->leaf_tables_insert;

  if (lex->result)
  {
    lex->result->cleanup();
    lex->result->set_thd(thd);
  }
  lex->allow_sum_func= 0;
  lex->in_sum_func= NULL;
  DBUG_VOID_RETURN;
}


/**
  Clears parameters from data left from previous execution or long data.

  @param stmt               prepared statement for which parameters should
                            be reset
*/

static void reset_stmt_params(Prepared_statement *stmt)
{
  Item_param **item= stmt->param_array;
  Item_param **end= item + stmt->param_count;
  for (;item < end ; ++item)
    (**item).reset();
}


/**
  COM_STMT_EXECUTE handler: execute a previously prepared statement.

    If there are any parameters, then replace parameter markers with the
    data supplied from the client, and then execute the statement.
    This function uses binary protocol to send a possible result set
    to the client.

  @param thd                current thread
  @param packet_arg         parameter types and data, if any
  @param packet_length      packet length, including the terminator character.

  @return
    none: in case of success OK packet or a result set is sent to the
    client, otherwise an error message is set in THD.
*/

void mysqld_stmt_execute(THD *thd, char *packet_arg, uint packet_length)
{
  uchar *packet= (uchar*)packet_arg; // GCC 4.0.1 workaround
  ulong stmt_id= uint4korr(packet);
  ulong flags= (ulong) packet[4];
  /* Query text for binary, general or slow log, if any of them is open */
  String expanded_query;
  uchar *packet_end= packet + packet_length;
  Prepared_statement *stmt;
  Protocol *save_protocol= thd->protocol;
  bool open_cursor;
  DBUG_ENTER("mysqld_stmt_execute");

  packet+= 9;                               /* stmt_id + 5 bytes of flags */

  /* First of all clear possible warnings from the previous command */
  mysql_reset_thd_for_next_command(thd, opt_userstat_running);

  if (!(stmt= find_prepared_statement(thd, stmt_id)))
  {
    char llbuf[22];
    my_error(ER_UNKNOWN_STMT_HANDLER, MYF(0), static_cast<int>(sizeof(llbuf)),
             llstr(stmt_id, llbuf), "mysqld_stmt_execute");
    DBUG_VOID_RETURN;
  }

#if defined(ENABLED_PROFILING)
  thd->profiling.set_query_source(stmt->query(), stmt->query_length());
#endif
  DBUG_PRINT("exec_query", ("%s", stmt->query()));
  DBUG_PRINT("info",("stmt: 0x%lx", (long) stmt));

  open_cursor= test(flags & (ulong) CURSOR_TYPE_READ_ONLY);

  thd->protocol= &thd->protocol_binary;
  stmt->execute_loop(&expanded_query, open_cursor, packet, packet_end);
  thd->protocol= save_protocol;

  /* Close connection socket; for use with client testing (Bug#43560). */
  DBUG_EXECUTE_IF("close_conn_after_stmt_execute", vio_close(thd->net.vio););

  DBUG_VOID_RETURN;
}


/**
  SQLCOM_EXECUTE implementation.

    Execute prepared statement using parameter values from
    lex->prepared_stmt_params and send result to the client using
    text protocol. This is called from mysql_execute_command and
    therefore should behave like an ordinary query (e.g. not change
    global THD data, such as warning count, server status, etc).
    This function uses text protocol to send a possible result set.

  @param thd                thread handle

  @return
    none: in case of success, OK (or result set) packet is sent to the
    client, otherwise an error is set in THD
*/

void mysql_sql_stmt_execute(THD *thd)
{
  LEX *lex= thd->lex;
  Prepared_statement *stmt;
  LEX_STRING *name= &lex->prepared_stmt_name;
  /* Query text for binary, general or slow log, if any of them is open */
  String expanded_query;
  DBUG_ENTER("mysql_sql_stmt_execute");
  DBUG_PRINT("info", ("EXECUTE: %.*s\n", (int) name->length, name->str));

  if (!(stmt= (Prepared_statement*) thd->stmt_map.find_by_name(name)))
  {
    my_error(ER_UNKNOWN_STMT_HANDLER, MYF(0),
             static_cast<int>(name->length), name->str, "EXECUTE");
    DBUG_VOID_RETURN;
  }

  if (stmt->param_count != lex->prepared_stmt_params.elements)
  {
    my_error(ER_WRONG_ARGUMENTS, MYF(0), "EXECUTE");
    DBUG_VOID_RETURN;
  }

  DBUG_PRINT("info",("stmt: 0x%lx", (long) stmt));

  (void) stmt->execute_loop(&expanded_query, FALSE, NULL, NULL);

  DBUG_VOID_RETURN;
}


/**
  COM_STMT_FETCH handler: fetches requested amount of rows from cursor.

  @param thd                Thread handle
  @param packet             Packet from client (with stmt_id & num_rows)
  @param packet_length      Length of packet
*/

void mysqld_stmt_fetch(THD *thd, char *packet, uint packet_length)
{
  /* assume there is always place for 8-16 bytes */
  ulong stmt_id= uint4korr(packet);
  ulong num_rows= uint4korr(packet+4);
  Prepared_statement *stmt;
  Statement stmt_backup;
  Server_side_cursor *cursor;
  DBUG_ENTER("mysqld_stmt_fetch");

  /* First of all clear possible warnings from the previous command */
  mysql_reset_thd_for_next_command(thd, opt_userstat_running);

  status_var_increment(thd->status_var.com_stmt_fetch);
  if (!(stmt= find_prepared_statement(thd, stmt_id)))
  {
    char llbuf[22];
    my_error(ER_UNKNOWN_STMT_HANDLER, MYF(0), static_cast<int>(sizeof(llbuf)),
             llstr(stmt_id, llbuf), "mysqld_stmt_fetch");
    DBUG_VOID_RETURN;
  }

  cursor= stmt->cursor;
  if (!cursor)
  {
    my_error(ER_STMT_HAS_NO_OPEN_CURSOR, MYF(0), stmt_id);
    DBUG_VOID_RETURN;
  }

  thd->stmt_arena= stmt;
  thd->set_n_backup_statement(stmt, &stmt_backup);

  cursor->fetch(num_rows);

  if (!cursor->is_open())
  {
    stmt->close_cursor();
    reset_stmt_params(stmt);
  }

  thd->restore_backup_statement(stmt, &stmt_backup);
  thd->stmt_arena= thd;

  DBUG_VOID_RETURN;
}


/**
  Reset a prepared statement in case there was a recoverable error.

    This function resets statement to the state it was right after prepare.
    It can be used to:
    - clear an error happened during mysqld_stmt_send_long_data
    - cancel long data stream for all placeholders without
      having to call mysqld_stmt_execute.
    - close an open cursor
    Sends 'OK' packet in case of success (statement was reset)
    or 'ERROR' packet (unrecoverable error/statement not found/etc).

  @param thd                Thread handle
  @param packet             Packet with stmt id
*/

void mysqld_stmt_reset(THD *thd, char *packet)
{
  /* There is always space for 4 bytes in buffer */
  ulong stmt_id= uint4korr(packet);
  Prepared_statement *stmt;
  DBUG_ENTER("mysqld_stmt_reset");

  /* First of all clear possible warnings from the previous command */
  mysql_reset_thd_for_next_command(thd, opt_userstat_running);

  status_var_increment(thd->status_var.com_stmt_reset);
  if (!(stmt= find_prepared_statement(thd, stmt_id)))
  {
    char llbuf[22];
    my_error(ER_UNKNOWN_STMT_HANDLER, MYF(0), static_cast<int>(sizeof(llbuf)),
             llstr(stmt_id, llbuf), "mysqld_stmt_reset");
    DBUG_VOID_RETURN;
  }

  stmt->close_cursor();

  /*
    Clear parameters from data which could be set by
    mysqld_stmt_send_long_data() call.
  */
  reset_stmt_params(stmt);

  stmt->state= Query_arena::STMT_PREPARED;

  general_log_print(thd, thd->command, NullS);

  my_ok(thd);

  DBUG_VOID_RETURN;
}


/**
  Delete a prepared statement from memory.

  @note
    we don't send any reply to this command.
*/

void mysqld_stmt_close(THD *thd, char *packet)
{
  /* There is always space for 4 bytes in packet buffer */
  ulong stmt_id= uint4korr(packet);
  Prepared_statement *stmt;
  DBUG_ENTER("mysqld_stmt_close");

  thd->stmt_da->disable_status();

  if (!(stmt= find_prepared_statement(thd, stmt_id)))
    DBUG_VOID_RETURN;

  /*
    The only way currently a statement can be deallocated when it's
    in use is from within Dynamic SQL.
  */
  DBUG_ASSERT(! stmt->is_in_use());
  stmt->deallocate();
  general_log_print(thd, thd->command, NullS);

  DBUG_VOID_RETURN;
}


/**
  SQLCOM_DEALLOCATE implementation.

    Close an SQL prepared statement. As this can be called from Dynamic
    SQL, we should be careful to not close a statement that is currently
    being executed.

  @return
    none: OK packet is sent in case of success, otherwise an error
    message is set in THD
*/

void mysql_sql_stmt_close(THD *thd)
{
  Prepared_statement* stmt;
  LEX_STRING *name= &thd->lex->prepared_stmt_name;
  DBUG_PRINT("info", ("DEALLOCATE PREPARE: %.*s\n", (int) name->length,
                      name->str));

  if (! (stmt= (Prepared_statement*) thd->stmt_map.find_by_name(name)))
    my_error(ER_UNKNOWN_STMT_HANDLER, MYF(0),
             static_cast<int>(name->length), name->str, "DEALLOCATE PREPARE");
  else if (stmt->is_in_use())
    my_error(ER_PS_NO_RECURSION, MYF(0));
  else
  {
    stmt->deallocate();
    my_ok(thd);
  }
}


/**
  Handle long data in pieces from client.

    Get a part of a long data. To make the protocol efficient, we are
    not sending any return packets here. If something goes wrong, then
    we will send the error on 'execute' We assume that the client takes
    care of checking that all parts are sent to the server. (No checking
    that we get a 'end of column' in the server is performed).

  @param thd                Thread handle
  @param packet             String to append
  @param packet_length      Length of string (including end \\0)
*/

void mysql_stmt_get_longdata(THD *thd, char *packet, ulong packet_length)
{
  ulong stmt_id;
  uint param_number;
  Prepared_statement *stmt;
  Item_param *param;
#ifndef EMBEDDED_LIBRARY
  char *packet_end= packet + packet_length;
#endif
  DBUG_ENTER("mysql_stmt_get_longdata");

  status_var_increment(thd->status_var.com_stmt_send_long_data);

  thd->stmt_da->disable_status();
#ifndef EMBEDDED_LIBRARY
  /* Minimal size of long data packet is 6 bytes */
  if (packet_length < MYSQL_LONG_DATA_HEADER)
    DBUG_VOID_RETURN;
#endif

  stmt_id= uint4korr(packet);
  packet+= 4;

  if (!(stmt=find_prepared_statement(thd, stmt_id)))
    DBUG_VOID_RETURN;

  param_number= uint2korr(packet);
  packet+= 2;
#ifndef EMBEDDED_LIBRARY
  if (param_number >= stmt->param_count)
  {
    /* Error will be sent in execute call */
    stmt->state= Query_arena::STMT_ERROR;
    stmt->last_errno= ER_WRONG_ARGUMENTS;
    sprintf(stmt->last_error, ER(ER_WRONG_ARGUMENTS),
            "mysqld_stmt_send_long_data");
    DBUG_VOID_RETURN;
  }
#endif

  param= stmt->param_array[param_number];

  Diagnostics_area new_stmt_da, *save_stmt_da= thd->stmt_da;
  Warning_info new_warnning_info(thd->query_id, false);
  Warning_info *save_warinig_info= thd->warning_info;

  thd->stmt_da= &new_stmt_da;
  thd->warning_info= &new_warnning_info;

#ifndef EMBEDDED_LIBRARY
  param->set_longdata(packet, (ulong) (packet_end - packet));
#else
  param->set_longdata(thd->extra_data, thd->extra_length);
#endif
  if (thd->stmt_da->is_error())
  {
    stmt->state= Query_arena::STMT_ERROR;
    stmt->last_errno= thd->stmt_da->sql_errno();
    strncpy(stmt->last_error, thd->stmt_da->message(), MYSQL_ERRMSG_SIZE);
  }
  thd->stmt_da= save_stmt_da;
  thd->warning_info= save_warinig_info;

  general_log_print(thd, thd->command, NullS);

  DBUG_VOID_RETURN;
}


/***************************************************************************
 Select_fetch_protocol_binary
****************************************************************************/

Select_fetch_protocol_binary::Select_fetch_protocol_binary(THD *thd_arg)
  :protocol(thd_arg)
{}

bool Select_fetch_protocol_binary::send_result_set_metadata(List<Item> &list, uint flags)
{
  bool rc;
  Protocol *save_protocol= thd->protocol;

  /*
    Protocol::send_result_set_metadata caches the information about column types:
    this information is later used to send data. Therefore, the same
    dedicated Protocol object must be used for all operations with
    a cursor.
  */
  thd->protocol= &protocol;
  rc= select_send::send_result_set_metadata(list, flags);
  thd->protocol= save_protocol;

  return rc;
}

bool Select_fetch_protocol_binary::send_eof()
{
  /*
    Don't send EOF if we're in error condition (which implies we've already
    sent or are sending an error)
  */
  if (thd->is_error())
    return true;

  ::my_eof(thd);
  return false;
}


bool
Select_fetch_protocol_binary::send_data(List<Item> &fields)
{
  Protocol *save_protocol= thd->protocol;
  bool rc;

  thd->protocol= &protocol;
  rc= select_send::send_data(fields);
  thd->protocol= save_protocol;
  return rc;
}

/*******************************************************************
* Reprepare_observer
*******************************************************************/
/** Push an error to the error stack and return TRUE for now. */

bool
Reprepare_observer::report_error(THD *thd)
{
  /*
    This 'error' is purely internal to the server:
    - No exception handler is invoked,
    - No condition is added in the condition area (warn_list).
    The diagnostics area is set to an error status to enforce
    that this thread execution stops and returns to the caller,
    backtracking all the way to Prepared_statement::execute_loop().
  */
  thd->stmt_da->set_error_status(thd, ER_NEED_REPREPARE,
                                 ER(ER_NEED_REPREPARE), "HY000");
  m_invalidated= TRUE;

  return TRUE;
}


/*******************************************************************
* Server_runnable
*******************************************************************/

Server_runnable::~Server_runnable()
{
}

///////////////////////////////////////////////////////////////////////////

Execute_sql_statement::
Execute_sql_statement(LEX_STRING sql_text)
  :m_sql_text(sql_text)
{}


/**
  Parse and execute a statement. Does not prepare the query.

  Allows to execute a statement from within another statement.
  The main property of the implementation is that it does not
  affect the environment -- i.e. you  can run many
  executions without having to cleanup/reset THD in between.
*/

bool
Execute_sql_statement::execute_server_code(THD *thd)
{
  bool error;

  if (alloc_query(thd, m_sql_text.str, m_sql_text.length))
    return TRUE;

  Parser_state parser_state;
  if (parser_state.init(thd, thd->query(), thd->query_length()))
    return TRUE;

  parser_state.m_lip.multi_statements= FALSE;
  lex_start(thd);

  error= parse_sql(thd, &parser_state, NULL) || thd->is_error();

  if (error)
    goto end;

  thd->lex->set_trg_event_type_for_tables();

  error= mysql_execute_command(thd);

  /* report error issued during command execution */
  if (error == 0 && thd->spcont == NULL)
    general_log_write(thd, COM_STMT_EXECUTE,
                      thd->query(), thd->query_length());

end:
  lex_end(thd->lex);

  return error;
}

/***************************************************************************
 Prepared_statement
****************************************************************************/

Prepared_statement::Prepared_statement(THD *thd_arg)
  :Statement(NULL, &main_mem_root,
             STMT_INITIALIZED, ++thd_arg->statement_id_counter),
  thd(thd_arg),
  result(thd_arg),
  param_array(0),
  cursor(0),
  param_count(0),
  last_errno(0),
  flags((uint) IS_IN_USE)
{
  init_sql_alloc(&main_mem_root, thd_arg->variables.query_alloc_block_size,
                  thd_arg->variables.query_prealloc_size);
  *last_error= '\0';
}


void Prepared_statement::setup_set_params()
{
  /*
    Note: BUG#25843 applies here too (query cache lookup uses thd->db, not
    db from "prepare" time).
  */
  if (query_cache_maybe_disabled(thd)) // we won't expand the query
    lex->safe_to_cache_query= FALSE;   // so don't cache it at Execution

  /*
    Decide if we have to expand the query (because we must write it to logs or
    because we want to look it up in the query cache) or not.
  */
  if ((mysql_bin_log.is_open() && is_update_query(lex->sql_command)) ||
      opt_log || opt_slow_log ||
      query_cache_is_cacheable_query(lex))
  {
    set_params_from_vars= insert_params_from_vars_with_log;
#ifndef EMBEDDED_LIBRARY
    set_params= insert_params_with_log;
#else
    set_params_data= emb_insert_params_with_log;
#endif
  }
  else
  {
    set_params_from_vars= insert_params_from_vars;
#ifndef EMBEDDED_LIBRARY
    set_params= insert_params;
#else
    set_params_data= emb_insert_params;
#endif
  }
}


/**
  Destroy this prepared statement, cleaning up all used memory
  and resources.

  This is called from ::deallocate() to handle COM_STMT_CLOSE and
  DEALLOCATE PREPARE or when THD ends and all prepared statements are freed.
*/

Prepared_statement::~Prepared_statement()
{
  DBUG_ENTER("Prepared_statement::~Prepared_statement");
  DBUG_PRINT("enter",("stmt: 0x%lx  cursor: 0x%lx",
                      (long) this, (long) cursor));
  delete cursor;
  /*
    We have to call free on the items even if cleanup is called as some items,
    like Item_param, don't free everything until free_items()
  */
  free_items();
  if (lex)
  {
    delete lex->result;
    delete (st_lex_local *) lex;
  }
  free_root(&main_mem_root, MYF(0));
  DBUG_VOID_RETURN;
}


Query_arena::Type Prepared_statement::type() const
{
  return PREPARED_STATEMENT;
}


void Prepared_statement::cleanup_stmt()
{
  DBUG_ENTER("Prepared_statement::cleanup_stmt");
  DBUG_PRINT("enter",("stmt: 0x%lx", (long) this));

  cleanup_items(free_list);
  thd->cleanup_after_query();
  thd->rollback_item_tree_changes();

  DBUG_VOID_RETURN;
}


bool Prepared_statement::set_name(LEX_STRING *name_arg)
{
  name.length= name_arg->length;
  name.str= (char*) memdup_root(mem_root, name_arg->str, name_arg->length);
  return name.str == 0;
}


/**
  Remember the current database.

  We must reset/restore the current database during execution of
  a prepared statement since it affects execution environment:
  privileges, @@character_set_database, and other.

  @return Returns an error if out of memory.
*/

bool
Prepared_statement::set_db(const char *db_arg, uint db_length_arg)
{
  /* Remember the current database. */
  if (db_arg && db_length_arg)
  {
    db= this->strmake(db_arg, db_length_arg);
    db_length= db_length_arg;
  }
  else
  {
    db= NULL;
    db_length= 0;
  }
  return db_arg != NULL && db == NULL;
}

/**************************************************************************
  Common parts of mysql_[sql]_stmt_prepare, mysql_[sql]_stmt_execute.
  Essentially, these functions do all the magic of preparing/executing
  a statement, leaving network communication, input data handling and
  global THD state management to the caller.
***************************************************************************/

/**
  Parse statement text, validate the statement, and prepare it for execution.

    You should not change global THD state in this function, if at all
    possible: it may be called from any context, e.g. when executing
    a COM_* command, and SQLCOM_* command, or a stored procedure.

  @param packet             statement text
  @param packet_len

  @note
    Precondition:
    The caller must ensure that thd->change_list and thd->free_list
    is empty: this function will not back them up but will free
    in the end of its execution.

  @note
    Postcondition:
    thd->mem_root contains unused memory allocated during validation.
*/

bool Prepared_statement::prepare(const char *packet, uint packet_len)
{
  bool error;
  Statement stmt_backup;
  Query_arena *old_stmt_arena;
  MDL_ticket *mdl_savepoint= NULL;
  DBUG_ENTER("Prepared_statement::prepare");
  /*
    If this is an SQLCOM_PREPARE, we also increase Com_prepare_sql.
    However, it seems handy if com_stmt_prepare is increased always,
    no matter what kind of prepare is processed.
  */
  status_var_increment(thd->status_var.com_stmt_prepare);

  if (! (lex= new (mem_root) st_lex_local))
    DBUG_RETURN(TRUE);

  if (set_db(thd->db, thd->db_length))
    DBUG_RETURN(TRUE);

  /*
    alloc_query() uses thd->memroot && thd->query, so we should call
    both of backup_statement() and backup_query_arena() here.
  */
  thd->set_n_backup_statement(this, &stmt_backup);
  thd->set_n_backup_active_arena(this, &stmt_backup);

  if (alloc_query(thd, packet, packet_len))
  {
    thd->restore_backup_statement(this, &stmt_backup);
    thd->restore_active_arena(this, &stmt_backup);
    DBUG_RETURN(TRUE);
  }

  old_stmt_arena= thd->stmt_arena;
  thd->stmt_arena= this;

  Parser_state parser_state;
  if (parser_state.init(thd, thd->query(), thd->query_length()))
  {
    thd->restore_backup_statement(this, &stmt_backup);
    thd->restore_active_arena(this, &stmt_backup);
    thd->stmt_arena= old_stmt_arena;
    DBUG_RETURN(TRUE);
  }

  parser_state.m_lip.stmt_prepare_mode= TRUE;
  parser_state.m_lip.multi_statements= FALSE;

  lex_start(thd);
  lex->context_analysis_only|= CONTEXT_ANALYSIS_ONLY_PREPARE;

  error= parse_sql(thd, & parser_state, NULL) ||
    thd->is_error() ||
    init_param_array(this);

  lex->set_trg_event_type_for_tables();

  /*
    While doing context analysis of the query (in check_prepared_statement)
    we allocate a lot of additional memory: for open tables, JOINs, derived
    tables, etc.  Let's save a snapshot of current parse tree to the
    statement and restore original THD. In cases when some tree
    transformation can be reused on execute, we set again thd->mem_root from
    stmt->mem_root (see setup_wild for one place where we do that).
  */
  thd->restore_active_arena(this, &stmt_backup);

  /*
    If called from a stored procedure, ensure that we won't rollback
    external changes when cleaning up after validation.
  */
  DBUG_ASSERT(thd->change_list.is_empty());

  /*
    Marker used to release metadata locks acquired while the prepared
    statement is being checked.
  */
<<<<<<< HEAD
  mdl_savepoint= thd->mdl_context.mdl_savepoint();
=======
  MDL_savepoint mdl_savepoint= thd->mdl_context.mdl_savepoint();
>>>>>>> 5a0e7394

  /* 
   The only case where we should have items in the thd->free_list is
   after stmt->set_params_from_vars(), which may in some cases create
   Item_null objects.
  */

  if (error == 0)
    error= check_prepared_statement(this);

  /*
    Currently CREATE PROCEDURE/TRIGGER/EVENT are prohibited in prepared
    statements: ensure we have no memory leak here if by someone tries
    to PREPARE stmt FROM "CREATE PROCEDURE ..."
  */
  DBUG_ASSERT(lex->sphead == NULL || error != 0);
  /* The order is important */
  lex->unit.cleanup();
<<<<<<< HEAD

  /* No need to commit statement transaction, it's not started. */
  DBUG_ASSERT(thd->transaction.stmt.is_empty());

=======

  /* No need to commit statement transaction, it's not started. */
  DBUG_ASSERT(thd->transaction.stmt.is_empty());

>>>>>>> 5a0e7394
  close_thread_tables(thd);
  thd->mdl_context.rollback_to_savepoint(mdl_savepoint);
  lex_end(lex);
  cleanup_stmt();
  thd->restore_backup_statement(this, &stmt_backup);
  thd->stmt_arena= old_stmt_arena;

  if (error == 0)
  {
    setup_set_params();
    lex->context_analysis_only&= ~CONTEXT_ANALYSIS_ONLY_PREPARE;
    state= Query_arena::STMT_PREPARED;
    flags&= ~ (uint) IS_IN_USE;

    /* 
      Log COM_EXECUTE to the general log. Note, that in case of SQL
      prepared statements this causes two records to be output:

      Query       PREPARE stmt from @user_variable
      Prepare     <statement SQL text>

      This is considered user-friendly, since in the
      second log entry we output the actual statement text.

      Do not print anything if this is an SQL prepared statement and
      we're inside a stored procedure (also called Dynamic SQL) --
      sub-statements inside stored procedures are not logged into
      the general log.
    */
    if (thd->spcont == NULL)
      general_log_write(thd, COM_STMT_PREPARE, query(), query_length());
  }
  DBUG_RETURN(error);
}


/**
  Assign parameter values either from variables, in case of SQL PS
  or from the execute packet.

  @param expanded_query  a container with the original SQL statement.
                         '?' placeholders will be replaced with
                         their values in case of success.
                         The result is used for logging and replication
  @param packet          pointer to execute packet.
                         NULL in case of SQL PS
  @param packet_end      end of the packet. NULL in case of SQL PS

  @todo Use a paremeter source class family instead of 'if's, and
  support stored procedure variables.

  @retval TRUE an error occurred when assigning a parameter (likely
          a conversion error or out of memory, or malformed packet)
  @retval FALSE success
*/

bool
Prepared_statement::set_parameters(String *expanded_query,
                                   uchar *packet, uchar *packet_end)
{
  bool is_sql_ps= packet == NULL;
  bool res= FALSE;

  if (is_sql_ps)
  {
    /* SQL prepared statement */
    res= set_params_from_vars(this, thd->lex->prepared_stmt_params,
                              expanded_query);
  }
  else if (param_count)
  {
#ifndef EMBEDDED_LIBRARY
    uchar *null_array= packet;
    res= (setup_conversion_functions(this, &packet, packet_end) ||
          set_params(this, null_array, packet, packet_end, expanded_query));
#else
    /*
      In embedded library we re-install conversion routines each time
      we set parameters, and also we don't need to parse packet.
      So we do it in one function.
    */
    res= set_params_data(this, expanded_query);
#endif
  }
  if (res)
  {
    my_error(ER_WRONG_ARGUMENTS, MYF(0),
             is_sql_ps ? "EXECUTE" : "mysqld_stmt_execute");
    reset_stmt_params(this);
  }
  return res;
}


/**
  Execute a prepared statement. Re-prepare it a limited number
  of times if necessary.

  Try to execute a prepared statement. If there is a metadata
  validation error, prepare a new copy of the prepared statement,
  swap the old and the new statements, and try again.
  If there is a validation error again, repeat the above, but
  perform no more than MAX_REPREPARE_ATTEMPTS.

  @note We have to try several times in a loop since we
  release metadata locks on tables after prepared statement
  prepare. Therefore, a DDL statement may sneak in between prepare
  and execute of a new statement. If this happens repeatedly
  more than MAX_REPREPARE_ATTEMPTS times, we give up.

  @return TRUE if an error, FALSE if success
  @retval  TRUE    either MAX_REPREPARE_ATTEMPTS has been reached,
                   or some general error
  @retval  FALSE   successfully executed the statement, perhaps
                   after having reprepared it a few times.
*/

bool
Prepared_statement::execute_loop(String *expanded_query,
                                 bool open_cursor,
                                 uchar *packet,
                                 uchar *packet_end)
{
  const int MAX_REPREPARE_ATTEMPTS= 3;
  Reprepare_observer reprepare_observer;
  bool error;
  int reprepare_attempt= 0;

  /* Check if we got an error when sending long data */
  if (state == Query_arena::STMT_ERROR)
  {
    my_message(last_errno, last_error, MYF(0));
    return TRUE;
  }

  if (set_parameters(expanded_query, packet, packet_end))
    return TRUE;

reexecute:
  reprepare_observer.reset_reprepare_observer();

  /*
    If the free_list is not empty, we'll wrongly free some externally
    allocated items when cleaning up after validation of the prepared
    statement.
  */
  DBUG_ASSERT(thd->free_list == NULL);

  /*
    Install the metadata observer. If some metadata version is
    different from prepare time and an observer is installed,
    the observer method will be invoked to push an error into
    the error stack.
  */
  if (sql_command_flags[lex->sql_command] &
      CF_REEXECUTION_FRAGILE)
  {
    DBUG_ASSERT(thd->m_reprepare_observer == NULL);
    thd->m_reprepare_observer = &reprepare_observer;
  }

  error= execute(expanded_query, open_cursor) || thd->is_error();

  thd->m_reprepare_observer= NULL;

  if (error && !thd->is_fatal_error && !thd->killed &&
      reprepare_observer.is_invalidated() &&
      reprepare_attempt++ < MAX_REPREPARE_ATTEMPTS)
  {
    DBUG_ASSERT(thd->stmt_da->sql_errno() == ER_NEED_REPREPARE);
    thd->clear_error();

    error= reprepare();

    if (! error)                                /* Success */
      goto reexecute;
  }
  reset_stmt_params(this);

  return error;
}


bool
Prepared_statement::execute_server_runnable(Server_runnable *server_runnable)
{
  Statement stmt_backup;
  bool error;
  Query_arena *save_stmt_arena= thd->stmt_arena;
  Item_change_list save_change_list;
  thd->change_list.move_elements_to(&save_change_list);

<<<<<<< HEAD
  state= CONVENTIONAL_EXECUTION;
=======
  state= STMT_CONVENTIONAL_EXECUTION;
>>>>>>> 5a0e7394

  if (!(lex= new (mem_root) st_lex_local))
    return TRUE;

  thd->set_n_backup_statement(this, &stmt_backup);
  thd->set_n_backup_active_arena(this, &stmt_backup);
  thd->stmt_arena= this;

  error= server_runnable->execute_server_code(thd);

  thd->cleanup_after_query();

  thd->restore_active_arena(this, &stmt_backup);
  thd->restore_backup_statement(this, &stmt_backup);
  thd->stmt_arena= save_stmt_arena;

  save_change_list.move_elements_to(&thd->change_list);

  /* Items and memory will freed in destructor */

  return error;
}


/**
  Reprepare this prepared statement.

  Currently this is implemented by creating a new prepared
  statement, preparing it with the original query and then
  swapping the new statement and the original one.

  @retval  TRUE   an error occurred. Possible errors include
                  incompatibility of new and old result set
                  metadata
  @retval  FALSE  success, the statement has been reprepared
*/

bool
Prepared_statement::reprepare()
{
  char saved_cur_db_name_buf[SAFE_NAME_LEN+1];
  LEX_STRING saved_cur_db_name=
    { saved_cur_db_name_buf, sizeof(saved_cur_db_name_buf) };
  LEX_STRING stmt_db_name= { db, db_length };
  bool cur_db_changed;
  bool error;

  Prepared_statement copy(thd);

  copy.set_sql_prepare(); /* To suppress sending metadata to the client. */

  status_var_increment(thd->status_var.com_stmt_reprepare);

  if (mysql_opt_change_db(thd, &stmt_db_name, &saved_cur_db_name, TRUE,
                          &cur_db_changed))
    return TRUE;

  error= ((name.str && copy.set_name(&name)) ||
          copy.prepare(query(), query_length()) ||
          validate_metadata(&copy));

  if (cur_db_changed)
    mysql_change_db(thd, &saved_cur_db_name, TRUE);

  if (! error)
  {
    swap_prepared_statement(&copy);
    swap_parameter_array(param_array, copy.param_array, param_count);
#ifndef DBUG_OFF
    is_reprepared= TRUE;
#endif
    /*
      Clear possible warnings during reprepare, it has to be completely
      transparent to the user. We use clear_warning_info() since
      there were no separate query id issued for re-prepare.
      Sic: we can't simply silence warnings during reprepare, because if
      it's failed, we need to return all the warnings to the user.
    */
    thd->warning_info->clear_warning_info(thd->query_id);
  }
  return error;
}


/**
  Validate statement result set metadata (if the statement returns
  a result set).

  Currently we only check that the number of columns of the result
  set did not change.
  This is a helper method used during re-prepare.

  @param[in]  copy  the re-prepared prepared statement to verify
                    the metadata of

  @retval TRUE  error, ER_PS_REBIND is reported
  @retval FALSE statement return no or compatible metadata
*/


bool Prepared_statement::validate_metadata(Prepared_statement *copy)
{
  /**
    If this is an SQL prepared statement or EXPLAIN,
    return FALSE -- the metadata of the original SELECT,
    if any, has not been sent to the client.
  */
  if (is_sql_prepare() || lex->describe)
    return FALSE;

  if (lex->select_lex.item_list.elements !=
      copy->lex->select_lex.item_list.elements)
  {
    /** Column counts mismatch, update the client */
    thd->server_status|= SERVER_STATUS_METADATA_CHANGED;
  }

  return FALSE;
}


/**
  Replace the original prepared statement with a prepared copy.

  This is a private helper that is used as part of statement
  reprepare

  @return This function does not return any errors.
*/

void
Prepared_statement::swap_prepared_statement(Prepared_statement *copy)
{
  Statement tmp_stmt;

  /* Swap memory roots. */
  swap_variables(MEM_ROOT, main_mem_root, copy->main_mem_root);

  /* Swap the arenas */
  tmp_stmt.set_query_arena(this);
  set_query_arena(copy);
  copy->set_query_arena(&tmp_stmt);

  /* Swap the statement parent classes */
  tmp_stmt.set_statement(this);
  set_statement(copy);
  copy->set_statement(&tmp_stmt);

  /* Swap ids back, we need the original id */
  swap_variables(ulong, id, copy->id);
  /* Swap mem_roots back, they must continue pointing at the main_mem_roots */
  swap_variables(MEM_ROOT *, mem_root, copy->mem_root);
  /*
    Swap the old and the new parameters array. The old array
    is allocated in the old arena.
  */
  swap_variables(Item_param **, param_array, copy->param_array);
  /* Don't swap flags: the copy has IS_SQL_PREPARE always set. */
  /* swap_variables(uint, flags, copy->flags); */
  /* Swap names, the old name is allocated in the wrong memory root */
  swap_variables(LEX_STRING, name, copy->name);
  /* Ditto */
  swap_variables(char *, db, copy->db);

  DBUG_ASSERT(db_length == copy->db_length);
  DBUG_ASSERT(param_count == copy->param_count);
  DBUG_ASSERT(thd == copy->thd);
  last_error[0]= '\0';
  last_errno= 0;
}


/**
  Execute a prepared statement.

    You should not change global THD state in this function, if at all
    possible: it may be called from any context, e.g. when executing
    a COM_* command, and SQLCOM_* command, or a stored procedure.

  @param expanded_query     A query for binlogging which has all parameter
                            markers ('?') replaced with their actual values.
  @param open_cursor        True if an attempt to open a cursor should be made.
                            Currenlty used only in the binary protocol.

  @note
    Preconditions, postconditions.
    - See the comment for Prepared_statement::prepare().

  @retval
    FALSE	    ok
  @retval
    TRUE		Error
*/

bool Prepared_statement::execute(String *expanded_query, bool open_cursor)
{
  Statement stmt_backup;
  Query_arena *old_stmt_arena;
  bool error= TRUE;

  char saved_cur_db_name_buf[SAFE_NAME_LEN+1];
  LEX_STRING saved_cur_db_name=
    { saved_cur_db_name_buf, sizeof(saved_cur_db_name_buf) };
  bool cur_db_changed;

  LEX_STRING stmt_db_name= { db, db_length };

  status_var_increment(thd->status_var.com_stmt_execute);

  if (flags & (uint) IS_IN_USE)
  {
    my_error(ER_PS_NO_RECURSION, MYF(0));
    return TRUE;
  }

  /*
    For SHOW VARIABLES lex->result is NULL, as it's a non-SELECT
    command. For such queries we don't return an error and don't
    open a cursor -- the client library will recognize this case and
    materialize the result set.
    For SELECT statements lex->result is created in
    check_prepared_statement. lex->result->simple_select() is FALSE
    in INSERT ... SELECT and similar commands.
  */

  if (open_cursor && lex->result && lex->result->check_simple_select())
  {
    DBUG_PRINT("info",("Cursor asked for not SELECT stmt"));
    return TRUE;
  }

  /* In case the command has a call to SP which re-uses this statement name */
  flags|= IS_IN_USE;

  close_cursor();

  /*
    If the free_list is not empty, we'll wrongly free some externally
    allocated items when cleaning up after execution of this statement.
  */
  DBUG_ASSERT(thd->change_list.is_empty());

  /* 
   The only case where we should have items in the thd->free_list is
   after stmt->set_params_from_vars(), which may in some cases create
   Item_null objects.
  */

  thd->set_n_backup_statement(this, &stmt_backup);

  /*
    Change the current database (if needed).

    Force switching, because the database of the prepared statement may be
    NULL (prepared statements can be created while no current database
    selected).
  */

  if (mysql_opt_change_db(thd, &stmt_db_name, &saved_cur_db_name, TRUE,
                          &cur_db_changed))
    goto error;

  /* Allocate query. */

  if (expanded_query->length() &&
      alloc_query(thd, (char*) expanded_query->ptr(),
                  expanded_query->length()))
  {
    my_error(ER_OUTOFMEMORY, 0, expanded_query->length());
    goto error;
  }
  /*
    Expanded query is needed for slow logging, so we want thd->query
    to point at it even after we restore from backup. This is ok, as
    expanded query was allocated in thd->mem_root.
  */
  stmt_backup.set_query_inner(thd->query_string);

  /*
    At first execution of prepared statement we may perform logical
    transformations of the query tree. Such changes should be performed
    on the parse tree of current prepared statement and new items should
    be allocated in its memory root. Set the appropriate pointer in THD
    to the arena of the statement.
  */
  old_stmt_arena= thd->stmt_arena;
  thd->stmt_arena= this;
  reinit_stmt_before_use(thd, lex);

  /* Go! */

  if (open_cursor)
    error= mysql_open_cursor(thd, &result, &cursor);
  else
  {
    /*
      Try to find it in the query cache, if not, execute it.
      Note that multi-statements cannot exist here (they are not supported in
      prepared statements).
    */
    if (query_cache_send_result_to_client(thd, thd->query(),
                                          thd->query_length()) <= 0)
    {
      MYSQL_QUERY_EXEC_START(thd->query(),
                             thd->thread_id,
                             (char *) (thd->db ? thd->db : ""),
<<<<<<< HEAD
                             thd->security_ctx->priv_user,
=======
                             &thd->security_ctx->priv_user[0],
>>>>>>> 5a0e7394
                             (char *) thd->security_ctx->host_or_ip,
                             1);
      error= mysql_execute_command(thd);
      MYSQL_QUERY_EXEC_DONE(error);
    }
  }

  /*
    Restore the current database (if changed).

    Force switching back to the saved current database (if changed),
    because it may be NULL. In this case, mysql_change_db() would generate
    an error.
  */

  if (cur_db_changed)
    mysql_change_db(thd, &saved_cur_db_name, TRUE);

  /* Assert that if an error, no cursor is open */
  DBUG_ASSERT(! (error && cursor));

  if (! cursor)
    cleanup_stmt();

  thd->set_statement(&stmt_backup);
  thd->stmt_arena= old_stmt_arena;

  if (state == Query_arena::STMT_PREPARED)
    state= Query_arena::STMT_EXECUTED;

  if (error == 0 && this->lex->sql_command == SQLCOM_CALL)
  {
    if (is_sql_prepare())
      thd->protocol_text.send_out_parameters(&this->lex->param_list);
    else
      thd->protocol->send_out_parameters(&this->lex->param_list);
  }

  if (error == 0 && this->lex->sql_command == SQLCOM_CALL)
  {
    if (is_sql_prepare())
      thd->protocol_text.send_out_parameters(&this->lex->param_list);
    else
      thd->protocol->send_out_parameters(&this->lex->param_list);
  }

  /*
    Log COM_EXECUTE to the general log. Note, that in case of SQL
    prepared statements this causes two records to be output:

    Query       EXECUTE <statement name>
    Execute     <statement SQL text>

    This is considered user-friendly, since in the
    second log entry we output values of parameter markers.

    Do not print anything if this is an SQL prepared statement and
    we're inside a stored procedure (also called Dynamic SQL) --
    sub-statements inside stored procedures are not logged into
    the general log.
  */
  if (error == 0 && thd->spcont == NULL)
    general_log_write(thd, COM_STMT_EXECUTE, thd->query(), thd->query_length());

error:
  flags&= ~ (uint) IS_IN_USE;
  return error;
}


/** Common part of DEALLOCATE PREPARE and mysqld_stmt_close. */

void Prepared_statement::deallocate()
{
  /* We account deallocate in the same manner as mysqld_stmt_close */
  status_var_increment(thd->status_var.com_stmt_close);
  /* Statement map calls delete stmt on erase */
  thd->stmt_map.erase(this);
}


/***************************************************************************
* Ed_result_set
***************************************************************************/
/**
  Use operator delete to free memory of Ed_result_set.
  Accessing members of a class after the class has been destroyed
  is a violation of the C++ standard but is commonly used in the
  server code.
*/

void Ed_result_set::operator delete(void *ptr, size_t size) throw ()
{
  if (ptr)
  {
    /*
      Make a stack copy, otherwise free_root() will attempt to
      write to freed memory.
    */
    MEM_ROOT own_root= ((Ed_result_set*) ptr)->m_mem_root;
    free_root(&own_root, MYF(0));
  }
}


/**
  Initialize an instance of Ed_result_set.

  Instances of the class, as well as all result set rows, are
  always allocated in the memory root passed over as the second
  argument. In the constructor, we take over ownership of the
  memory root. It will be freed when the class is destroyed.

  sic: Ed_result_est is not designed to be allocated on stack.
*/

Ed_result_set::Ed_result_set(List<Ed_row> *rows_arg,
                             size_t column_count_arg,
                             MEM_ROOT *mem_root_arg)
  :m_mem_root(*mem_root_arg),
  m_column_count(column_count_arg),
  m_rows(rows_arg),
  m_next_rset(NULL)
{
  /* Take over responsibility for the memory */
  clear_alloc_root(mem_root_arg);
}

/***************************************************************************
* Ed_result_set
***************************************************************************/

/**
  Create a new "execute direct" connection.
*/

Ed_connection::Ed_connection(THD *thd)
<<<<<<< HEAD
  :m_warning_info(thd->query_id),
=======
  :m_warning_info(thd->query_id, false),
>>>>>>> 5a0e7394
  m_thd(thd),
  m_rsets(0),
  m_current_rset(0)
{
}


/**
  Free all result sets of the previous statement, if any,
  and reset warnings and errors.

  Called before execution of the next query.
*/

void
Ed_connection::free_old_result()
{
  while (m_rsets)
  {
    Ed_result_set *rset= m_rsets->m_next_rset;
    delete m_rsets;
    m_rsets= rset;
  }
  m_current_rset= m_rsets;
  m_diagnostics_area.reset_diagnostics_area();
  m_warning_info.clear_warning_info(m_thd->query_id);
}


/**
  A simple wrapper that uses a helper class to execute SQL statements.
*/

bool
Ed_connection::execute_direct(LEX_STRING sql_text)
{
  Execute_sql_statement execute_sql_statement(sql_text);
  DBUG_PRINT("ed_query", ("%s", sql_text.str));

  return execute_direct(&execute_sql_statement);
}


/**
  Execute a fragment of server functionality without an effect on
  thd, and store results in memory.

  Conventions:
  - the code fragment must finish with OK, EOF or ERROR.
  - the code fragment doesn't have to close thread tables,
  free memory, commit statement transaction or do any other
  cleanup that is normally done in the end of dispatch_command().

  @param server_runnable A code fragment to execute.
*/

bool Ed_connection::execute_direct(Server_runnable *server_runnable)
{
  bool rc= FALSE;
  Protocol_local protocol_local(m_thd, this);
  Prepared_statement stmt(m_thd);
  Protocol *save_protocol= m_thd->protocol;
  Diagnostics_area *save_diagnostics_area= m_thd->stmt_da;
  Warning_info *save_warning_info= m_thd->warning_info;

  DBUG_ENTER("Ed_connection::execute_direct");

  free_old_result(); /* Delete all data from previous execution, if any */

  m_thd->protocol= &protocol_local;
  m_thd->stmt_da= &m_diagnostics_area;
  m_thd->warning_info= &m_warning_info;

  rc= stmt.execute_server_runnable(server_runnable);
  m_thd->protocol->end_statement();

  m_thd->protocol= save_protocol;
  m_thd->stmt_da= save_diagnostics_area;
  m_thd->warning_info= save_warning_info;
  /*
    Protocol_local makes use of m_current_rset to keep
    track of the last result set, while adding result sets to the end.
    Reset it to point to the first result set instead.
  */
  m_current_rset= m_rsets;

  DBUG_RETURN(rc);
}


/**
  A helper method that is called only during execution.

  Although Ed_connection doesn't support multi-statements,
  a statement may generate many result sets. All subsequent
  result sets are appended to the end.

  @pre This is called only by Protocol_local.
*/

void
Ed_connection::add_result_set(Ed_result_set *ed_result_set)
{
  if (m_rsets)
  {
    m_current_rset->m_next_rset= ed_result_set;
    /* While appending, use m_current_rset as a pointer to the tail. */
    m_current_rset= ed_result_set;
  }
  else
    m_current_rset= m_rsets= ed_result_set;
}


/**
  Release ownership of the current result set to the client.

  Since we use a simple linked list for result sets,
  this method uses a linear search of the previous result
  set to exclude the released instance from the list.

  @todo Use double-linked list, when this is really used.

  XXX: This has never been tested with more than one result set!

  @pre There must be a result set.
*/

Ed_result_set *
Ed_connection::store_result_set()
{
  Ed_result_set *ed_result_set;

  DBUG_ASSERT(m_current_rset);

  if (m_current_rset == m_rsets)
  {
    /* Assign the return value */
    ed_result_set= m_current_rset;
    /* Exclude the return value from the list. */
    m_current_rset= m_rsets= m_rsets->m_next_rset;
  }
  else
  {
    Ed_result_set *prev_rset= m_rsets;
    /* Assign the return value. */
    ed_result_set= m_current_rset;

    /* Exclude the return value from the list */
    while (prev_rset->m_next_rset != m_current_rset)
      prev_rset= ed_result_set->m_next_rset;
    m_current_rset= prev_rset->m_next_rset= m_current_rset->m_next_rset;
  }
  ed_result_set->m_next_rset= NULL; /* safety */

  return ed_result_set;
}

/*************************************************************************
* Protocol_local
**************************************************************************/

Protocol_local::Protocol_local(THD *thd, Ed_connection *ed_connection)
  :Protocol(thd),
  m_connection(ed_connection),
  m_rset(NULL),
  m_column_count(0),
  m_current_row(NULL),
  m_current_column(NULL)
{
  clear_alloc_root(&m_rset_root);
}

/**
  Called between two result set rows.

  Prepare structures to fill result set rows.
  Unfortunately, we can't return an error here. If memory allocation
  fails, we'll have to return an error later. And so is done
  in methods such as @sa store_column().
*/

void Protocol_local::prepare_for_resend()
{
  DBUG_ASSERT(alloc_root_inited(&m_rset_root));

  opt_add_row_to_rset();
  /* Start a new row. */
  m_current_row= (Ed_column *) alloc_root(&m_rset_root,
                                          sizeof(Ed_column) * m_column_count);
  m_current_column= m_current_row;
}


/**
  In "real" protocols this is called to finish a result set row.
  Unused in the local implementation.
*/

bool Protocol_local::write()
{
  return FALSE;
}

/**
  A helper function to add the current row to the current result
  set. Called in @sa prepare_for_resend(), when a new row is started,
  and in send_eof(), when the result set is finished.
*/

void Protocol_local::opt_add_row_to_rset()
{
  if (m_current_row)
  {
    /* Add the old row to the result set */
    Ed_row *ed_row= new (&m_rset_root) Ed_row(m_current_row, m_column_count);
    if (ed_row)
      m_rset->push_back(ed_row, &m_rset_root);
  }
}


/**
  Add a NULL column to the current row.
*/

bool Protocol_local::store_null()
{
  if (m_current_column == NULL)
    return TRUE; /* prepare_for_resend() failed to allocate memory. */

  bzero(m_current_column, sizeof(*m_current_column));
  ++m_current_column;
  return FALSE;
}


/**
  A helper method to add any column to the current row
  in its binary form.

  Allocates memory for the data in the result set memory root.
*/

bool Protocol_local::store_column(const void *data, size_t length)
{
  if (m_current_column == NULL)
    return TRUE; /* prepare_for_resend() failed to allocate memory. */
  /*
    alloc_root() automatically aligns memory, so we don't need to
    do any extra alignment if we're pointing to, say, an integer.
  */
  m_current_column->str= (char*) memdup_root(&m_rset_root,
                                             data,
                                             length + 1 /* Safety */);
  if (! m_current_column->str)
    return TRUE;
  m_current_column->str[length]= '\0'; /* Safety */
  m_current_column->length= length;
  ++m_current_column;
  return FALSE;
}


/**
  Store a string value in a result set column, optionally
  having converted it to character_set_results.
*/

bool
Protocol_local::store_string(const char *str, size_t length,
                             CHARSET_INFO *src_cs, CHARSET_INFO *dst_cs)
{
  /* Store with conversion */
  uint error_unused;

  if (dst_cs && !my_charset_same(src_cs, dst_cs) &&
      src_cs != &my_charset_bin &&
      dst_cs != &my_charset_bin)
  {
    if (convert->copy(str, length, src_cs, dst_cs, &error_unused))
      return TRUE;
    str= convert->ptr();
    length= convert->length();
  }
  return store_column(str, length);
}


/** Store a tiny int as is (1 byte) in a result set column. */

bool Protocol_local::store_tiny(longlong value)
{
  char v= (char) value;
  return store_column(&v, 1);
}


/** Store a short as is (2 bytes, host order) in a result set column. */

bool Protocol_local::store_short(longlong value)
{
  int16 v= (int16) value;
  return store_column(&v, 2);
}


/** Store a "long" as is (4 bytes, host order) in a result set column.  */

bool Protocol_local::store_long(longlong value)
{
  int32 v= (int32) value;
  return store_column(&v, 4);
}


/** Store a "longlong" as is (8 bytes, host order) in a result set column. */

bool Protocol_local::store_longlong(longlong value, bool unsigned_flag)
{
  int64 v= (int64) value;
  return store_column(&v, 8);
}


/** Store a decimal in string format in a result set column */

bool Protocol_local::store_decimal(const my_decimal *value)
{
  char buf[DECIMAL_MAX_STR_LENGTH];
  String str(buf, sizeof (buf), &my_charset_bin);
  int rc;

  rc= my_decimal2string(E_DEC_FATAL_ERROR, value, 0, 0, 0, &str);

  if (rc)
    return TRUE;

  return store_column(str.ptr(), str.length());
}


/** Convert to cs_results and store a string. */

bool Protocol_local::store(const char *str, size_t length,
                           CHARSET_INFO *src_cs)
{
  CHARSET_INFO *dst_cs;

  dst_cs= m_connection->m_thd->variables.character_set_results;
  return store_string(str, length, src_cs, dst_cs);
}


/** Store a string. */

bool Protocol_local::store(const char *str, size_t length,
                           CHARSET_INFO *src_cs, CHARSET_INFO *dst_cs)
{
  return store_string(str, length, src_cs, dst_cs);
}


/* Store MYSQL_TIME (in binary format) */

bool Protocol_local::store(MYSQL_TIME *time)
{
  return store_column(time, sizeof(MYSQL_TIME));
}


/** Store MYSQL_TIME (in binary format) */

bool Protocol_local::store_date(MYSQL_TIME *time)
{
  return store_column(time, sizeof(MYSQL_TIME));
}


/** Store MYSQL_TIME (in binary format) */

bool Protocol_local::store_time(MYSQL_TIME *time)
{
  return store_column(time, sizeof(MYSQL_TIME));
}


/* Store a floating point number, as is. */

bool Protocol_local::store(float value, uint32 decimals, String *buffer)
{
  return store_column(&value, sizeof(float));
}


/* Store a double precision number, as is. */

bool Protocol_local::store(double value, uint32 decimals, String *buffer)
{
  return store_column(&value, sizeof (double));
}


/* Store a Field. */

bool Protocol_local::store(Field *field)
{
  if (field->is_null())
    return store_null();
  return field->send_binary(this);
}


/** Called to start a new result set. */

bool Protocol_local::send_result_set_metadata(List<Item> *columns, uint)
{
  DBUG_ASSERT(m_rset == 0 && !alloc_root_inited(&m_rset_root));

  init_sql_alloc(&m_rset_root, MEM_ROOT_BLOCK_SIZE, 0);

  if (! (m_rset= new (&m_rset_root) List<Ed_row>))
    return TRUE;

  m_column_count= columns->elements;

  return FALSE;
}


/**
  Normally this is a separate result set with OUT parameters
  of stored procedures. Currently unsupported for the local
  version.
*/

bool Protocol_local::send_out_parameters(List<Item_param> *sp_params)
{
  return FALSE;
}


/** Called for statements that don't have a result set, at statement end. */

bool
Protocol_local::send_ok(uint server_status, uint statement_warn_count,
                        ulonglong affected_rows, ulonglong last_insert_id,
                        const char *message)
{
  /*
    Just make sure nothing is sent to the client, we have grabbed
    the status information in the connection diagnostics area.
  */
  return FALSE;
}


/**
  Called at the end of a result set. Append a complete
  result set to the list in Ed_connection.

  Don't send anything to the client, but instead finish
  building of the result set at hand.
*/

bool Protocol_local::send_eof(uint server_status, uint statement_warn_count)
{
  Ed_result_set *ed_result_set;

  DBUG_ASSERT(m_rset);

  opt_add_row_to_rset();
  m_current_row= 0;

  ed_result_set= new (&m_rset_root) Ed_result_set(m_rset, m_column_count,
                                                  &m_rset_root);

  m_rset= NULL;

  if (! ed_result_set)
    return TRUE;

  /* In case of successful allocation memory ownership was transferred. */
  DBUG_ASSERT(!alloc_root_inited(&m_rset_root));

  /*
    Link the created Ed_result_set instance into the list of connection
    result sets. Never fails.
  */
  m_connection->add_result_set(ed_result_set);
  return FALSE;
}


/** Called to send an error to the client at the end of a statement. */

bool
Protocol_local::send_error(uint sql_errno, const char *err_msg, const char*)
{
  /*
    Just make sure that nothing is sent to the client (default
    implementation).
  */
  return FALSE;
}


#ifdef EMBEDDED_LIBRARY
void Protocol_local::remove_last_row()
{ }
#endif<|MERGE_RESOLUTION|>--- conflicted
+++ resolved
@@ -1,8 +1,4 @@
-<<<<<<< HEAD
-/* Copyright (C) 1995-2002 MySQL AB, 2008-2009 Sun Microsystems, Inc
-=======
 /* Copyright (c) 2002, 2011, Oracle and/or its affiliates. All rights reserved.
->>>>>>> 5a0e7394
 
    This program is free software; you can redistribute it and/or modify
    it under the terms of the GNU General Public License as published by
@@ -3185,7 +3181,6 @@
   bool error;
   Statement stmt_backup;
   Query_arena *old_stmt_arena;
-  MDL_ticket *mdl_savepoint= NULL;
   DBUG_ENTER("Prepared_statement::prepare");
   /*
     If this is an SQLCOM_PREPARE, we also increase Com_prepare_sql.
@@ -3258,11 +3253,7 @@
     Marker used to release metadata locks acquired while the prepared
     statement is being checked.
   */
-<<<<<<< HEAD
-  mdl_savepoint= thd->mdl_context.mdl_savepoint();
-=======
   MDL_savepoint mdl_savepoint= thd->mdl_context.mdl_savepoint();
->>>>>>> 5a0e7394
 
   /* 
    The only case where we should have items in the thd->free_list is
@@ -3281,17 +3272,10 @@
   DBUG_ASSERT(lex->sphead == NULL || error != 0);
   /* The order is important */
   lex->unit.cleanup();
-<<<<<<< HEAD
 
   /* No need to commit statement transaction, it's not started. */
   DBUG_ASSERT(thd->transaction.stmt.is_empty());
 
-=======
-
-  /* No need to commit statement transaction, it's not started. */
-  DBUG_ASSERT(thd->transaction.stmt.is_empty());
-
->>>>>>> 5a0e7394
   close_thread_tables(thd);
   thd->mdl_context.rollback_to_savepoint(mdl_savepoint);
   lex_end(lex);
@@ -3484,11 +3468,7 @@
   Item_change_list save_change_list;
   thd->change_list.move_elements_to(&save_change_list);
 
-<<<<<<< HEAD
-  state= CONVENTIONAL_EXECUTION;
-=======
   state= STMT_CONVENTIONAL_EXECUTION;
->>>>>>> 5a0e7394
 
   if (!(lex= new (mem_root) st_lex_local))
     return TRUE;
@@ -3795,11 +3775,7 @@
       MYSQL_QUERY_EXEC_START(thd->query(),
                              thd->thread_id,
                              (char *) (thd->db ? thd->db : ""),
-<<<<<<< HEAD
-                             thd->security_ctx->priv_user,
-=======
                              &thd->security_ctx->priv_user[0],
->>>>>>> 5a0e7394
                              (char *) thd->security_ctx->host_or_ip,
                              1);
       error= mysql_execute_command(thd);
@@ -3829,14 +3805,6 @@
 
   if (state == Query_arena::STMT_PREPARED)
     state= Query_arena::STMT_EXECUTED;
-
-  if (error == 0 && this->lex->sql_command == SQLCOM_CALL)
-  {
-    if (is_sql_prepare())
-      thd->protocol_text.send_out_parameters(&this->lex->param_list);
-    else
-      thd->protocol->send_out_parameters(&this->lex->param_list);
-  }
 
   if (error == 0 && this->lex->sql_command == SQLCOM_CALL)
   {
@@ -3937,11 +3905,7 @@
 */
 
 Ed_connection::Ed_connection(THD *thd)
-<<<<<<< HEAD
-  :m_warning_info(thd->query_id),
-=======
   :m_warning_info(thd->query_id, false),
->>>>>>> 5a0e7394
   m_thd(thd),
   m_rsets(0),
   m_current_rset(0)
