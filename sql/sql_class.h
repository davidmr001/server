--- conflicted
+++ resolved
@@ -2023,26 +2023,16 @@
     else
       start_utime= utime_after_lock= my_micro_time_and_time(&start_time);
   }
-<<<<<<< HEAD
   inline void	set_current_time()    { start_time= my_time(MY_WME); }
   inline void	set_time(time_t t)
-=======
-
-  inline time_t query_start() { query_start_used=1; return start_time; }
-  inline void	set_time()    { if (user_time) start_time=time_after_lock=user_time; else { safe_time(&start_time); time_after_lock= start_time; }}
-  inline void	end_time()    { safe_time(&start_time); }
-  inline void	set_time(time_t t) { time_after_lock=start_time=user_time=t; }
-  inline void	lock_time()   { safe_time(&time_after_lock); }
+  {
+    start_time= user_time= t;
+    start_utime= utime_after_lock= my_micro_time();
+  }
   /*TODO: this will be obsolete when we have support for 64 bit my_time_t */
   inline bool	is_valid_time() 
   { 
     return (start_time < (time_t) MY_TIME_T_MAX); 
-  }
-  inline void	insert_id(ulonglong id_arg)
->>>>>>> 121e0473
-  {
-    start_time= user_time= t;
-    start_utime= utime_after_lock= my_micro_time();
   }
   void set_time_after_lock()  { utime_after_lock= my_micro_time(); }
   ulonglong current_utime()  { return my_micro_time(); }
