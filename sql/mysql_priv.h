/* Copyright 2000-2008 MySQL AB, 2008-2009 Sun Microsystems, Inc.

   This program is free software; you can redistribute it and/or modify
   it under the terms of the GNU General Public License as published by
   the Free Software Foundation; version 2 of the License.

   This program is distributed in the hope that it will be useful,
   but WITHOUT ANY WARRANTY; without even the implied warranty of
   MERCHANTABILITY or FITNESS FOR A PARTICULAR PURPOSE.  See the
   GNU General Public License for more details.

   You should have received a copy of the GNU General Public License
   along with this program; if not, write to the Free Software
   Foundation, Inc., 59 Temple Place, Suite 330, Boston, MA  02111-1307  USA */

/**
  @file

  @details
  Mostly this file is used in the server. But a little part of it is used in
  mysqlbinlog too (definition of SELECT_DISTINCT and others).
  The consequence is that 90% of the file is wrapped in \#ifndef MYSQL_CLIENT,
  except the part which must be in the server and in the client.
*/

#ifndef MYSQL_PRIV_H
#define MYSQL_PRIV_H

#ifndef MYSQL_CLIENT

/*
  the following #define adds server-only members to enum_mysql_show_type,
  that is defined in mysql/plugin.h
  it has to be before mysql/plugin.h is included.
*/
#define SHOW_always_last SHOW_KEY_CACHE_LONG, \
            SHOW_KEY_CACHE_LONGLONG, SHOW_LONG_STATUS, SHOW_DOUBLE_STATUS, \
            SHOW_HAVE, SHOW_MY_BOOL, SHOW_HA_ROWS, SHOW_SYS, \
            SHOW_LONG_NOFLUSH, SHOW_LONGLONG_STATUS, SHOW_LEX_STRING

#include <my_global.h>
#include <mysql_version.h>
#include <mysql_embed.h>
#include <my_sys.h>
#include <my_time.h>
#include <m_string.h>
#include <hash.h>
#include <signal.h>
#include <thr_lock.h>
#include <my_base.h>			/* Needed by field.h */
#include <queues.h>
#include "sql_bitmap.h"
#include "sql_array.h"
#include "sql_plugin.h"
#include "scheduler.h"
#include <my_atomic.h>
#include <mysql/psi/mysql_file.h>
#ifndef __WIN__
#include <netdb.h>
#endif

class Parser_state;

/**
  Query type constants.

  QT_ORDINARY -- ordinary SQL query.
  QT_IS -- SQL query to be shown in INFORMATION_SCHEMA (in utf8 and without
  character set introducers).
*/
enum enum_query_type
{
  QT_ORDINARY,
  QT_IS
};

/* TODO convert all these three maps to Bitmap classes */
typedef ulonglong table_map;          /* Used for table bits in join */
#if MAX_INDEXES <= 64
typedef Bitmap<64>  key_map;          /* Used for finding keys */
#else
typedef Bitmap<((MAX_INDEXES+7)/8*8)> key_map; /* Used for finding keys */
#endif
typedef ulong nesting_map;  /* Used for flags of nesting constructs */
/*
  Used to identify NESTED_JOIN structures within a join (applicable only to
  structures that have not been simplified away and embed more the one
  element)
*/
typedef ulonglong nested_join_map;

/* query_id */
typedef int64 query_id_t;
extern query_id_t global_query_id;
extern int32 thread_running;
extern my_atomic_rwlock_t global_query_id_lock;
extern my_atomic_rwlock_t thread_running_lock;

/* increment query_id and return it.  */
inline query_id_t next_query_id()
{
  query_id_t id;
  my_atomic_rwlock_wrlock(&global_query_id_lock);
  id= my_atomic_add64(&global_query_id, 1);
  my_atomic_rwlock_wrunlock(&global_query_id_lock);
  return (id+1);
}

inline query_id_t get_query_id()
{
  query_id_t id;
  my_atomic_rwlock_wrlock(&global_query_id_lock);
  id= my_atomic_load64(&global_query_id);
  my_atomic_rwlock_wrunlock(&global_query_id_lock);
  return id;
}

inline int32
inc_thread_running()
{
  int32 num_thread_running;
  my_atomic_rwlock_wrlock(&thread_running_lock);
  num_thread_running= my_atomic_add32(&thread_running, 1);
  my_atomic_rwlock_wrunlock(&thread_running_lock);
  return (num_thread_running+1);
}

inline int32
dec_thread_running()
{
  int32 num_thread_running;
  my_atomic_rwlock_wrlock(&thread_running_lock);
  num_thread_running= my_atomic_add32(&thread_running, -1);
  my_atomic_rwlock_wrunlock(&thread_running_lock);
  return (num_thread_running-1);
}

inline int32
get_thread_running()
{
  int32 num_thread_running;
  my_atomic_rwlock_wrlock(&thread_running_lock);
  num_thread_running= my_atomic_load32(&thread_running);
  my_atomic_rwlock_wrunlock(&thread_running_lock);
  return num_thread_running;
}

/* useful constants */
extern MYSQL_PLUGIN_IMPORT const key_map key_map_empty;
extern MYSQL_PLUGIN_IMPORT key_map key_map_full;          /* Should be threaded as const */
extern MYSQL_PLUGIN_IMPORT const char *primary_key_name;

#include "mysql_com.h"
#include <violite.h>
#include "unireg.h"

void init_sql_alloc(MEM_ROOT *root, uint block_size, uint pre_alloc_size);
void *sql_alloc(size_t);
void *sql_calloc(size_t);
char *sql_strdup(const char *str);
char *sql_strmake(const char *str, size_t len);
void *sql_memdup(const void * ptr, size_t size);
void sql_element_free(void *ptr);
char *sql_strmake_with_convert(const char *str, size_t arg_length,
			       CHARSET_INFO *from_cs,
			       size_t max_res_length,
			       CHARSET_INFO *to_cs, size_t *result_length);
uint kill_one_thread(THD *thd, ulong id, bool only_kill_query);
void sql_kill(THD *thd, ulong id, bool only_kill_query);
bool net_request_file(NET* net, const char* fname);
char* query_table_status(THD *thd,const char *db,const char *table_name);

#define x_free(A)	{ my_free((uchar*) (A),MYF(MY_WME | MY_FAE | MY_ALLOW_ZERO_PTR)); }
#define safeFree(x)	{ if(x) { my_free((uchar*) x,MYF(0)); x = NULL; } }
#define PREV_BITS(type,A)	((type) (((type) 1 << (A)) -1))
#define all_bits_set(A,B) ((A) & (B) != (B))

/*
  Generates a warning that a feature is deprecated. After a specified
  version asserts that the feature is removed.

  Using it as

  WARN_DEPRECATED(thd, 6,2, "BAD", "'GOOD'");

  Will result in a warning
 
  "The syntax 'BAD' is deprecated and will be removed in MySQL 6.2. Please
   use 'GOOD' instead"

   Note that in macro arguments BAD is not quoted, while 'GOOD' is.
   Note that the version is TWO numbers, separated with a comma
   (two macro arguments, that is)
*/
#define WARN_DEPRECATED(Thd,VerHi,VerLo,Old,New)                            \
  do {                                                                      \
    compile_time_assert(MYSQL_VERSION_ID < VerHi * 10000 + VerLo * 100);    \
    if (((THD *) Thd) != NULL)                                              \
      push_warning_printf(((THD *) Thd), MYSQL_ERROR::WARN_LEVEL_WARN,      \
                        ER_WARN_DEPRECATED_SYNTAX,                          \
                        ER(ER_WARN_DEPRECATED_SYNTAX_WITH_VER),             \
                        (Old), #VerHi "." #VerLo, (New));                   \
    else                                                                    \
      sql_print_warning("The syntax '%s' is deprecated and will be removed " \
                        "in MySQL %s. Please use %s instead.",              \
                        (Old), #VerHi "." #VerLo, (New));                   \
  } while(0)

extern MYSQL_PLUGIN_IMPORT CHARSET_INFO *system_charset_info;
extern MYSQL_PLUGIN_IMPORT CHARSET_INFO *files_charset_info ;
extern MYSQL_PLUGIN_IMPORT CHARSET_INFO *national_charset_info;
extern MYSQL_PLUGIN_IMPORT CHARSET_INFO *table_alias_charset;

/**
  Character set of the buildin error messages loaded from errmsg.sys.
*/
extern CHARSET_INFO *error_message_charset_info;

enum Derivation
{
  DERIVATION_IGNORABLE= 5,
  DERIVATION_COERCIBLE= 4,
  DERIVATION_SYSCONST= 3,
  DERIVATION_IMPLICIT= 2,
  DERIVATION_NONE= 1,
  DERIVATION_EXPLICIT= 0
};


typedef struct my_locale_errmsgs
{
  const char *language;
  const char **errmsgs;
} MY_LOCALE_ERRMSGS;

extern char err_shared_dir[];

typedef struct my_locale_st
{
  uint  number;
  const char *name;
  const char *description;
  const bool is_ascii;
  TYPELIB *month_names;
  TYPELIB *ab_month_names;
  TYPELIB *day_names;
  TYPELIB *ab_day_names;
  uint max_month_name_length;
  uint max_day_name_length;
  uint decimal_point;
  uint thousand_sep;
  const char *grouping;
  MY_LOCALE_ERRMSGS *errmsgs;
#ifdef __cplusplus 
  my_locale_st(uint number_par,
               const char *name_par, const char *descr_par, bool is_ascii_par,
               TYPELIB *month_names_par, TYPELIB *ab_month_names_par,
               TYPELIB *day_names_par, TYPELIB *ab_day_names_par,
               uint max_month_name_length_par, uint max_day_name_length_par,
               uint decimal_point_par, uint thousand_sep_par,
               const char *grouping_par, MY_LOCALE_ERRMSGS *errmsgs_par) :
    number(number_par),
    name(name_par), description(descr_par), is_ascii(is_ascii_par),
    month_names(month_names_par), ab_month_names(ab_month_names_par),
    day_names(day_names_par), ab_day_names(ab_day_names_par),
    max_month_name_length(max_month_name_length_par),
    max_day_name_length(max_day_name_length_par),
    decimal_point(decimal_point_par),
    thousand_sep(thousand_sep_par),
    grouping(grouping_par),
    errmsgs(errmsgs_par)
  {}
#endif
} MY_LOCALE;

extern MY_LOCALE my_locale_en_US;
extern MY_LOCALE *my_locales[];
extern MY_LOCALE *my_default_lc_messages;
extern MY_LOCALE *my_default_lc_time_names;

MY_LOCALE *my_locale_by_name(const char *name);
MY_LOCALE *my_locale_by_number(uint number);

void cleanup_errmsgs(void);

/*************************************************************************/

/**
 Object_creation_ctx -- interface for creation context of database objects
 (views, stored routines, events, triggers). Creation context -- is a set
 of attributes, that should be fixed at the creation time and then be used
 each time the object is parsed or executed.
*/

class Object_creation_ctx
{
public:
  Object_creation_ctx *set_n_backup(THD *thd);

  void restore_env(THD *thd, Object_creation_ctx *backup_ctx);

protected:
  Object_creation_ctx() {}
  virtual Object_creation_ctx *create_backup_ctx(THD *thd) const = 0;

  virtual void change_env(THD *thd) const = 0;

public:
  virtual ~Object_creation_ctx()
  { }
};

/*************************************************************************/

/**
 Default_object_creation_ctx -- default implementation of
 Object_creation_ctx.
*/

class Default_object_creation_ctx : public Object_creation_ctx
{
public:
  CHARSET_INFO *get_client_cs()
  {
    return m_client_cs;
  }

  CHARSET_INFO *get_connection_cl()
  {
    return m_connection_cl;
  }

protected:
  Default_object_creation_ctx(THD *thd);

  Default_object_creation_ctx(CHARSET_INFO *client_cs,
                              CHARSET_INFO *connection_cl);

protected:
  virtual Object_creation_ctx *create_backup_ctx(THD *thd) const;

  virtual void change_env(THD *thd) const;

protected:
  /**
    client_cs stores the value of character_set_client session variable.
    The only character set attribute is used.

    Client character set is included into query context, because we save
    query in the original character set, which is client character set. So,
    in order to parse the query properly we have to switch client character
    set on parsing.
  */
  CHARSET_INFO *m_client_cs;

  /**
    connection_cl stores the value of collation_connection session
    variable. Both character set and collation attributes are used.

    Connection collation is included into query context, becase it defines
    the character set and collation of text literals in internal
    representation of query (item-objects).
  */
  CHARSET_INFO *m_connection_cl;
};

/***************************************************************************
  Configuration parameters
****************************************************************************/

#define ACL_CACHE_SIZE		256
#define MAX_PASSWORD_LENGTH	32
#define HOST_CACHE_SIZE		128
#define MAX_ACCEPT_RETRY	10	// Test accept this many times
#define MAX_FIELDS_BEFORE_HASH	32
#define USER_VARS_HASH_SIZE     16
#define TABLE_OPEN_CACHE_MIN    400
#define TABLE_OPEN_CACHE_DEFAULT 400
#define TABLE_DEF_CACHE_DEFAULT 400
/**
  We must have room for at least 400 table definitions in the table
  cache, since otherwise there is no chance prepared
  statements that use these many tables can work.
  Prepared statements use table definition cache ids (table_map_id)
  as table version identifiers. If the table definition
  cache size is less than the number of tables used in a statement,
  the contents of the table definition cache is guaranteed to rotate
  between a prepare and execute. This leads to stable validation
  errors. In future we shall use more stable version identifiers,
  for now the only solution is to ensure that the table definition
  cache can contain at least all tables of a given statement.
*/
#define TABLE_DEF_CACHE_MIN     400

/*
  Stack reservation.
  Feel free to raise this by the smallest amount you can to get the
  "execution_constants" test to pass.
*/
#define STACK_MIN_SIZE          16000   // Abort if less stack during eval.

#define STACK_MIN_SIZE_FOR_OPEN 1024*80
#define STACK_BUFF_ALLOC        352     ///< For stack overrun checks
#ifndef MYSQLD_NET_RETRY_COUNT
#define MYSQLD_NET_RETRY_COUNT  10	///< Abort read after this many int.
#endif
#define TEMP_POOL_SIZE          128

#define QUERY_ALLOC_BLOCK_SIZE		8192
#define QUERY_ALLOC_PREALLOC_SIZE   	8192
#define TRANS_ALLOC_BLOCK_SIZE		4096
#define TRANS_ALLOC_PREALLOC_SIZE	4096
#define RANGE_ALLOC_BLOCK_SIZE		4096
#define ACL_ALLOC_BLOCK_SIZE		1024
#define UDF_ALLOC_BLOCK_SIZE		1024
#define TABLE_ALLOC_BLOCK_SIZE		1024
#define BDB_LOG_ALLOC_BLOCK_SIZE	1024
#define WARN_ALLOC_BLOCK_SIZE		2048
#define WARN_ALLOC_PREALLOC_SIZE	1024
#define PROFILE_ALLOC_BLOCK_SIZE  2048
#define PROFILE_ALLOC_PREALLOC_SIZE 1024

/*
  The following parameters is to decide when to use an extra cache to
  optimise seeks when reading a big table in sorted order
*/
#define MIN_FILE_LENGTH_TO_USE_ROW_CACHE (10L*1024*1024)
#define MIN_ROWS_TO_USE_TABLE_CACHE	 100
#define MIN_ROWS_TO_USE_BULK_INSERT	 100

/**
  The following is used to decide if MySQL should use table scanning
  instead of reading with keys.  The number says how many evaluation of the
  WHERE clause is comparable to reading one extra row from a table.
*/
#define TIME_FOR_COMPARE   5	// 5 compares == one read

/**
  Number of comparisons of table rowids equivalent to reading one row from a 
  table.
*/
#define TIME_FOR_COMPARE_ROWID  (TIME_FOR_COMPARE*2)

/*
  For sequential disk seeks the cost formula is:
    DISK_SEEK_BASE_COST + DISK_SEEK_PROP_COST * #blocks_to_skip  
  
  The cost of average seek 
    DISK_SEEK_BASE_COST + DISK_SEEK_PROP_COST*BLOCKS_IN_AVG_SEEK =1.0.
*/
#define DISK_SEEK_BASE_COST ((double)0.5)

#define BLOCKS_IN_AVG_SEEK  128

#define DISK_SEEK_PROP_COST ((double)0.5/BLOCKS_IN_AVG_SEEK)


/**
  Number of rows in a reference table when refereed through a not unique key.
  This value is only used when we don't know anything about the key
  distribution.
*/
#define MATCHING_ROWS_IN_OTHER_TABLE 10

/** Don't pack string keys shorter than this (if PACK_KEYS=1 isn't used). */
#define KEY_DEFAULT_PACK_LENGTH 8

/** Characters shown for the command in 'show processlist'. */
#define PROCESS_LIST_WIDTH 100
/* Characters shown for the command in 'information_schema.processlist' */
#define PROCESS_LIST_INFO_WIDTH 65535

#define PRECISION_FOR_DOUBLE 53
#define PRECISION_FOR_FLOAT  24

/* -[digits].E+## */
#define MAX_FLOAT_STR_LENGTH (FLT_DIG + 6)
/* -[digits].E+### */
#define MAX_DOUBLE_STR_LENGTH (DBL_DIG + 7)

/*
  Default time to wait before aborting a new client connection
  that does not respond to "initial server greeting" timely
*/
#define CONNECT_TIMEOUT		10

/* The following can also be changed from the command line */
#define DEFAULT_CONCURRENCY	10
#define DELAYED_LIMIT		100		/**< pause after xxx inserts */
#define DELAYED_QUEUE_SIZE	1000
#define DELAYED_WAIT_TIMEOUT	5*60		/**< Wait for delayed insert */
#define FLUSH_TIME		0		/**< Don't flush tables */
#define MAX_CONNECT_ERRORS	10		///< errors before disabling host

#if defined(__WIN__)
#undef	FLUSH_TIME
#define FLUSH_TIME	1800			/**< Flush every half hour */
#endif /* __WIN__ */

	/* Bits from testflag */
#define TEST_PRINT_CACHED_TABLES 1
#define TEST_NO_KEY_GROUP	 2
#define TEST_MIT_THREAD		4
#define TEST_BLOCKING		8
#define TEST_KEEP_TMP_TABLES	16
#define TEST_READCHECK		64	/**< Force use of readcheck */
#define TEST_NO_EXTRA		128
#define TEST_CORE_ON_SIGNAL	256	/**< Give core if signal */
#define TEST_NO_STACKTRACE	512
#define TEST_SIGINT		1024	/**< Allow sigint on threads */
#define TEST_SYNCHRONIZATION    2048    /**< get server to do sleep in
                                           some places */
#endif

/*
   This is included in the server and in the client.
   Options for select set by the yacc parser (stored in lex->options).

   NOTE
   log_event.h defines OPTIONS_WRITTEN_TO_BIN_LOG to specify what THD
   options list are written into binlog. These options can NOT change their
   values, or it will break replication between version.

   context is encoded as following:
   SELECT - SELECT_LEX_NODE::options
   THD    - THD::options
   intern - neither. used only as
            func(..., select_node->options | thd->options | OPTION_XXX, ...)

   TODO: separate three contexts above, move them to separate bitfields.
*/

#define SELECT_DISTINCT         (1ULL << 0)     // SELECT, user
#define SELECT_STRAIGHT_JOIN    (1ULL << 1)     // SELECT, user
#define SELECT_DESCRIBE         (1ULL << 2)     // SELECT, user
#define SELECT_SMALL_RESULT     (1ULL << 3)     // SELECT, user
#define SELECT_BIG_RESULT       (1ULL << 4)     // SELECT, user
#define OPTION_FOUND_ROWS       (1ULL << 5)     // SELECT, user
#define OPTION_TO_QUERY_CACHE   (1ULL << 6)     // SELECT, user
#define SELECT_NO_JOIN_CACHE    (1ULL << 7)     // intern
/** always the opposite of OPTION_NOT_AUTOCOMMIT except when in fix_autocommit() */
#define OPTION_AUTOCOMMIT       (1ULL << 8)    // THD, user
#define OPTION_BIG_SELECTS      (1ULL << 9)     // THD, user
#define OPTION_LOG_OFF          (1ULL << 10)    // THD, user
#define OPTION_QUOTE_SHOW_CREATE (1ULL << 11)   // THD, user, unused
#define TMP_TABLE_ALL_COLUMNS   (1ULL << 12)    // SELECT, intern
#define OPTION_WARNINGS         (1ULL << 13)    // THD, user
#define OPTION_AUTO_IS_NULL     (1ULL << 14)    // THD, user, binlog
#define OPTION_FOUND_COMMENT    (1ULL << 15)    // SELECT, intern, parser
#define OPTION_SAFE_UPDATES     (1ULL << 16)    // THD, user
#define OPTION_BUFFER_RESULT    (1ULL << 17)    // SELECT, user
#define OPTION_BIN_LOG          (1ULL << 18)    // THD, user
#define OPTION_NOT_AUTOCOMMIT   (1ULL << 19)    // THD, user
#define OPTION_BEGIN            (1ULL << 20)    // THD, intern
#define OPTION_TABLE_LOCK       (1ULL << 21)    // THD, intern
#define OPTION_QUICK            (1ULL << 22)    // SELECT (for DELETE)
#define OPTION_KEEP_LOG         (1ULL << 23)    // THD, user

/* The following is used to detect a conflict with DISTINCT */
#define SELECT_ALL              (1ULL << 24)    // SELECT, user, parser
/** The following can be set when importing tables in a 'wrong order'
   to suppress foreign key checks */
#define OPTION_NO_FOREIGN_KEY_CHECKS    (1ULL << 26) // THD, user, binlog
/** The following speeds up inserts to InnoDB tables by suppressing unique
   key checks in some cases */
#define OPTION_RELAXED_UNIQUE_CHECKS    (1ULL << 27) // THD, user, binlog
#define SELECT_NO_UNLOCK                (1ULL << 28) // SELECT, intern
#define OPTION_SCHEMA_TABLE             (1ULL << 29) // SELECT, intern
/** Flag set if setup_tables already done */
#define OPTION_SETUP_TABLES_DONE        (1ULL << 30) // intern
/** If not set then the thread will ignore all warnings with level notes. */
#define OPTION_SQL_NOTES                (1ULL << 31) // THD, user
/**
  Force the used temporary table to be a MyISAM table (because we will use
  fulltext functions when reading from it.
*/
#define TMP_TABLE_FORCE_MYISAM          (1ULL << 32)
#define OPTION_PROFILING                (1ULL << 33)


/**
  Maximum length of time zone name that we support
  (Time zone name is char(64) in db). mysqlbinlog needs it.
*/
#define MAX_TIME_ZONE_NAME_LENGTH       (NAME_LEN + 1)

/* The rest of the file is included in the server only */
#ifndef MYSQL_CLIENT

/* Bits for different SQL modes modes (including ANSI mode) */
#define MODE_REAL_AS_FLOAT              1
#define MODE_PIPES_AS_CONCAT            2
#define MODE_ANSI_QUOTES                4
#define MODE_IGNORE_SPACE		8
#define MODE_NOT_USED			16
#define MODE_ONLY_FULL_GROUP_BY		32
#define MODE_NO_UNSIGNED_SUBTRACTION	64
#define MODE_NO_DIR_IN_CREATE		128
#define MODE_POSTGRESQL			256
#define MODE_ORACLE			512
#define MODE_MSSQL			1024
#define MODE_DB2			2048
#define MODE_MAXDB			4096
#define MODE_NO_KEY_OPTIONS             8192
#define MODE_NO_TABLE_OPTIONS           16384
#define MODE_NO_FIELD_OPTIONS           32768
#define MODE_MYSQL323                   65536L
#define MODE_MYSQL40                    (MODE_MYSQL323*2)
#define MODE_ANSI	                (MODE_MYSQL40*2)
#define MODE_NO_AUTO_VALUE_ON_ZERO      (MODE_ANSI*2)
#define MODE_NO_BACKSLASH_ESCAPES       (MODE_NO_AUTO_VALUE_ON_ZERO*2)
#define MODE_STRICT_TRANS_TABLES	(MODE_NO_BACKSLASH_ESCAPES*2)
#define MODE_STRICT_ALL_TABLES		(MODE_STRICT_TRANS_TABLES*2)
#define MODE_NO_ZERO_IN_DATE		(MODE_STRICT_ALL_TABLES*2)
#define MODE_NO_ZERO_DATE		(MODE_NO_ZERO_IN_DATE*2)
#define MODE_INVALID_DATES		(MODE_NO_ZERO_DATE*2)
#define MODE_ERROR_FOR_DIVISION_BY_ZERO (MODE_INVALID_DATES*2)
#define MODE_TRADITIONAL		(MODE_ERROR_FOR_DIVISION_BY_ZERO*2)
#define MODE_NO_AUTO_CREATE_USER	(MODE_TRADITIONAL*2)
#define MODE_HIGH_NOT_PRECEDENCE	(MODE_NO_AUTO_CREATE_USER*2)
#define MODE_NO_ENGINE_SUBSTITUTION     (MODE_HIGH_NOT_PRECEDENCE*2)
#define MODE_PAD_CHAR_TO_FULL_LENGTH    (ULL(1) << 31)

/* @@optimizer_switch flags. These must be in sync with optimizer_switch_typelib */
#define OPTIMIZER_SWITCH_INDEX_MERGE               (1ULL << 0)
#define OPTIMIZER_SWITCH_INDEX_MERGE_UNION         (1ULL << 1)
#define OPTIMIZER_SWITCH_INDEX_MERGE_SORT_UNION    (1ULL << 2)
#define OPTIMIZER_SWITCH_INDEX_MERGE_INTERSECT     (1ULL << 3)
#define OPTIMIZER_SWITCH_ENGINE_CONDITION_PUSHDOWN (1ULL << 4)
#define OPTIMIZER_SWITCH_LAST                      (1ULL << 5)

/* The following must be kept in sync with optimizer_switch_str in mysqld.cc */
#define OPTIMIZER_SWITCH_DEFAULT (OPTIMIZER_SWITCH_INDEX_MERGE | \
                                  OPTIMIZER_SWITCH_INDEX_MERGE_UNION | \
                                  OPTIMIZER_SWITCH_INDEX_MERGE_SORT_UNION | \
                                  OPTIMIZER_SWITCH_INDEX_MERGE_INTERSECT | \
                                  OPTIMIZER_SWITCH_ENGINE_CONDITION_PUSHDOWN)


/*
  Replication uses 8 bytes to store SQL_MODE in the binary log. The day you
  use strictly more than 64 bits by adding one more define above, you should
  contact the replication team because the replication code should then be
  updated (to store more bytes on disk).

  NOTE: When adding new SQL_MODE types, make sure to also add them to
  the scripts used for creating the MySQL system tables
  in scripts/mysql_system_tables.sql and scripts/mysql_system_tables_fix.sql

*/

#define RAID_BLOCK_SIZE 1024

#define MY_CHARSET_BIN_MB_MAXLEN 1

// uncachable cause
#define UNCACHEABLE_DEPENDENT   1
#define UNCACHEABLE_RAND        2
#define UNCACHEABLE_SIDEEFFECT	4
/// forcing to save JOIN for explain
#define UNCACHEABLE_EXPLAIN     8
/** Don't evaluate subqueries in prepare even if they're not correlated */
#define UNCACHEABLE_PREPARE    16
/* For uncorrelated SELECT in an UNION with some correlated SELECTs */
#define UNCACHEABLE_UNITED     32
#define UNCACHEABLE_CHECKOPTION   64

/* Used to check GROUP BY list in the MODE_ONLY_FULL_GROUP_BY mode */
#define UNDEF_POS (-1)
#ifdef EXTRA_DEBUG
/**
  Sync points allow us to force the server to reach a certain line of code
  and block there until the client tells the server it is ok to go on.
  The client tells the server to block with SELECT GET_LOCK()
  and unblocks it with SELECT RELEASE_LOCK(). Used for debugging difficult
  concurrency problems
*/
#define DBUG_SYNC_POINT(lock_name,lock_timeout) \
 debug_sync_point(lock_name,lock_timeout)
void debug_sync_point(const char* lock_name, uint lock_timeout);
#else
#define DBUG_SYNC_POINT(lock_name,lock_timeout)
#endif /* EXTRA_DEBUG */

/* BINLOG_DUMP options */

#define BINLOG_DUMP_NON_BLOCK   1

/* sql_show.cc:show_log_files() */
#define SHOW_LOG_STATUS_FREE "FREE"
#define SHOW_LOG_STATUS_INUSE "IN USE"

struct TABLE_LIST;
class String;
void view_store_options(THD *thd, TABLE_LIST *table, String *buff);

/* Options to add_table_to_list() */
#define TL_OPTION_UPDATING	1
#define TL_OPTION_FORCE_INDEX	2
#define TL_OPTION_IGNORE_LEAVES 4
#define TL_OPTION_ALIAS         8

/* Some portable defines */

#define portable_sizeof_char_ptr 8

#define tmp_file_prefix "#sql"			/**< Prefix for tmp tables */
#define tmp_file_prefix_length 4

/* Flags for calc_week() function.  */
#define WEEK_MONDAY_FIRST    1
#define WEEK_YEAR            2
#define WEEK_FIRST_WEEKDAY   4

#define STRING_BUFFER_USUAL_SIZE 80

/*
  Some defines for exit codes for ::is_equal class functions.
*/
#define IS_EQUAL_NO 0
#define IS_EQUAL_YES 1
#define IS_EQUAL_PACK_LENGTH 2

enum enum_parsing_place
{
  NO_MATTER,
  IN_HAVING,
  SELECT_LIST,
  IN_WHERE,
  IN_ON
};


#define thd_proc_info(thd, msg)  set_thd_proc_info(thd, msg, __func__, __FILE__, __LINE__)
class THD;

enum enum_check_fields
{
  CHECK_FIELD_IGNORE,
  CHECK_FIELD_WARN,
  CHECK_FIELD_ERROR_FOR_NULL
};

                                  
/** Struct to handle simple linked lists. */
typedef struct st_sql_list {
  uint elements;
  uchar *first;
  uchar **next;

  st_sql_list() {}                              /* Remove gcc warning */
  inline void empty()
  {
    elements=0;
    first=0;
    next= &first;
  }
  inline void link_in_list(uchar *element,uchar **next_ptr)
  {
    elements++;
    (*next)=element;
    next= next_ptr;
    *next=0;
  }
  inline void save_and_clear(struct st_sql_list *save)
  {
    *save= *this;
    empty();
  }
  inline void push_front(struct st_sql_list *save)
  {
    *save->next= first;				/* link current list last */
    first= save->first;
    elements+= save->elements;
  }
  inline void push_back(struct st_sql_list *save)
  {
    if (save->first)
    {
      *next= save->first;
      next= save->next;
      elements+= save->elements;
    }
  }
} SQL_LIST;

#if defined(MYSQL_DYNAMIC_PLUGIN) && defined(_WIN32)
extern "C" THD *_current_thd_noinline();
#define _current_thd() _current_thd_noinline()
#else
extern pthread_key(THD*, THR_THD);
inline THD *_current_thd(void)
{
  return my_pthread_getspecific_ptr(THD*,THR_THD);
}
#endif
#define current_thd _current_thd()


/** 
  The meat of thd_proc_info(THD*, char*), a macro that packs the last
  three calling-info parameters. 
*/
extern "C"
const char *set_thd_proc_info(THD *thd, const char *info, 
                              const char *calling_func, 
                              const char *calling_file, 
                              const unsigned int calling_line);

/**
  Enumerate possible types of a table from re-execution
  standpoint.
  TABLE_LIST class has a member of this type.
  At prepared statement prepare, this member is assigned a value
  as of the current state of the database. Before (re-)execution
  of a prepared statement, we check that the value recorded at
  prepare matches the type of the object we obtained from the
  table definition cache.

  @sa check_and_update_table_version()
  @sa Execute_observer
  @sa Prepared_statement::reprepare()
*/

enum enum_table_ref_type
{
  /** Initial value set by the parser */
  TABLE_REF_NULL= 0,
  TABLE_REF_VIEW,
  TABLE_REF_BASE_TABLE,
  TABLE_REF_I_S_TABLE,
  TABLE_REF_TMP_TABLE
};

/*
  External variables
*/
extern ulong server_id, concurrency;


typedef my_bool (*qc_engine_callback)(THD *thd, char *table_key,
                                      uint key_length,
                                      ulonglong *engine_data);
#include "sql_string.h"
#include "sql_list.h"
#include "sql_map.h"
#include "my_decimal.h"
#include "handler.h"
#include "parse_file.h"
#include "table.h"
#include "sql_error.h"
#include "field.h"				/* Field definitions */
#include "protocol.h"
#include "sql_udf.h"
#include "sql_profile.h"
#include "sql_partition.h"

class user_var_entry;
class Security_context;
enum enum_var_type
{
  OPT_DEFAULT= 0, OPT_SESSION, OPT_GLOBAL
};
class sys_var;
#ifdef MYSQL_SERVER
class Comp_creator;
typedef Comp_creator* (*chooser_compare_func_creator)(bool invert);
#endif
#include "item.h"
extern my_decimal decimal_zero;

/* sql_parse.cc */
void free_items(Item *item);
void cleanup_items(Item *item);
class THD;
void close_thread_tables(THD *thd);

#ifndef NO_EMBEDDED_ACCESS_CHECKS
bool check_one_table_access(THD *thd, ulong privilege, TABLE_LIST *tables);
bool check_single_table_access(THD *thd, ulong privilege,
			   TABLE_LIST *tables, bool no_errors);
bool check_routine_access(THD *thd,ulong want_access,char *db,char *name,
			  bool is_proc, bool no_errors);
bool check_some_access(THD *thd, ulong want_access, TABLE_LIST *table);
bool check_some_routine_access(THD *thd, const char *db, const char *name, bool is_proc);
#else
inline bool check_one_table_access(THD *thd, ulong privilege, TABLE_LIST *tables)
{ return false; }
inline bool check_single_table_access(THD *thd, ulong privilege,
			   TABLE_LIST *tables, bool no_errors)
{ return false; }
inline bool check_routine_access(THD *thd,ulong want_access,char *db,
                                 char *name, bool is_proc, bool no_errors)
{ return false; }
inline bool check_some_access(THD *thd, ulong want_access, TABLE_LIST *table)
{
  table->grant.privilege= want_access;
  return false;
}
inline bool check_merge_table_access(THD *thd, char *db, TABLE_LIST *table_list)
{ return false; }
inline bool check_some_routine_access(THD *thd, const char *db,
                                      const char *name, bool is_proc)
{ return false; }
#endif /*NO_EMBEDDED_ACCESS_CHECKS*/

bool multi_update_precheck(THD *thd, TABLE_LIST *tables);
bool multi_delete_precheck(THD *thd, TABLE_LIST *tables);
int mysql_multi_update_prepare(THD *thd);
int mysql_multi_delete_prepare(THD *thd);
bool mysql_insert_select_prepare(THD *thd);
bool update_precheck(THD *thd, TABLE_LIST *tables);
bool delete_precheck(THD *thd, TABLE_LIST *tables);
bool insert_precheck(THD *thd, TABLE_LIST *tables);
bool create_table_precheck(THD *thd, TABLE_LIST *tables,
                           TABLE_LIST *create_table);
int append_query_string(CHARSET_INFO *csinfo,
                        String const *from, String *to);

void get_default_definer(THD *thd, LEX_USER *definer);
LEX_USER *create_default_definer(THD *thd);
LEX_USER *create_definer(THD *thd, LEX_STRING *user_name, LEX_STRING *host_name);
LEX_USER *get_current_user(THD *thd, LEX_USER *user);
bool check_string_byte_length(LEX_STRING *str, const char *err_msg,
                              uint max_byte_length);
bool check_string_char_length(LEX_STRING *str, const char *err_msg,
                              uint max_char_length, CHARSET_INFO *cs,
                              bool no_error);
bool check_host_name(LEX_STRING *str);

CHARSET_INFO *merge_charset_and_collation(CHARSET_INFO *cs, CHARSET_INFO *cl);

bool parse_sql(THD *thd,
               Parser_state *parser_state,
               Object_creation_ctx *creation_ctx);

enum enum_mysql_completiontype {
  ROLLBACK_RELEASE=-2, ROLLBACK=1,  ROLLBACK_AND_CHAIN=7,
  COMMIT_RELEASE=-1,   COMMIT=0,    COMMIT_AND_CHAIN=6
};

bool begin_trans(THD *thd);
bool end_active_trans(THD *thd);
int end_trans(THD *thd, enum enum_mysql_completiontype completion);

Item *negate_expression(THD *thd, Item *expr);

/* log.cc */
int vprint_msg_to_log(enum loglevel level, const char *format, va_list args);
void sql_print_error(const char *format, ...) ATTRIBUTE_FORMAT(printf, 1, 2);
void sql_print_warning(const char *format, ...) ATTRIBUTE_FORMAT(printf, 1, 2);
void sql_print_information(const char *format, ...)
  ATTRIBUTE_FORMAT(printf, 1, 2);
typedef void (*sql_print_message_func)(const char *format, ...)
  ATTRIBUTE_FORMAT(printf, 1, 2);
extern sql_print_message_func sql_print_message_handlers[];

int error_log_print(enum loglevel level, const char *format,
                    va_list args);

bool slow_log_print(THD *thd, const char *query, uint query_length,
                    ulonglong current_utime);

bool general_log_print(THD *thd, enum enum_server_command command,
                       const char *format,...);

bool general_log_write(THD *thd, enum enum_server_command command,
                       const char *query, uint query_length);

#include "sql_class.h"
#include "sql_acl.h"
#include "tztime.h"
#ifdef MYSQL_SERVER
#include "sql_servers.h"
#include "records.h"
#include "opt_range.h"

#ifdef HAVE_QUERY_CACHE
struct Query_cache_query_flags
{
  unsigned int client_long_flag:1;
  unsigned int client_protocol_41:1;
  unsigned int protocol_type:2;
  unsigned int more_results_exists:1;
  unsigned int in_trans:1;
  unsigned int autocommit:1;
  unsigned int pkt_nr;
  uint character_set_client_num;
  uint character_set_results_num;
  uint collation_connection_num;
  ha_rows limit;
  Time_zone *time_zone;
  ulong sql_mode;
  ulong max_sort_length;
  ulong group_concat_max_len;
  ulong default_week_format;
  ulong div_precision_increment;
  MY_LOCALE *lc_time_names;
};
#define QUERY_CACHE_FLAGS_SIZE sizeof(Query_cache_query_flags)
#include "sql_cache.h"
#define query_cache_abort(A) query_cache.abort(A)
#define query_cache_end_of_result(A) query_cache.end_of_result(A)
#define query_cache_store_query(A, B) query_cache.store_query(A, B)
#define query_cache_destroy() query_cache.destroy()
#define query_cache_result_size_limit(A) query_cache.result_size_limit(A)
#define query_cache_init() query_cache.init()
#define query_cache_resize(A) query_cache.resize(A)
#define query_cache_set_min_res_unit(A) query_cache.set_min_res_unit(A)
#define query_cache_invalidate3(A, B, C) query_cache.invalidate(A, B, C)
#define query_cache_invalidate1(A) query_cache.invalidate(A)
#define query_cache_send_result_to_client(A, B, C) \
  query_cache.send_result_to_client(A, B, C)
#define query_cache_invalidate_by_MyISAM_filename_ref \
  &query_cache_invalidate_by_MyISAM_filename
/* note the "maybe": it's a read without mutex */
#define query_cache_maybe_disabled(T)                                 \
  (T->variables.query_cache_type == 0 || query_cache.query_cache_size == 0)
#define query_cache_is_cacheable_query(L) \
  (((L)->sql_command == SQLCOM_SELECT) && (L)->safe_to_cache_query)
#else
#define QUERY_CACHE_FLAGS_SIZE 0
#define query_cache_store_query(A, B)
#define query_cache_destroy()
#define query_cache_result_size_limit(A)
#define query_cache_init()
#define query_cache_resize(A)
#define query_cache_set_min_res_unit(A)
#define query_cache_invalidate3(A, B, C)
#define query_cache_invalidate1(A)
#define query_cache_send_result_to_client(A, B, C) 0
#define query_cache_invalidate_by_MyISAM_filename_ref NULL

#define query_cache_abort(A)
#define query_cache_end_of_result(A)
#define query_cache_invalidate_by_MyISAM_filename_ref NULL
#define query_cache_maybe_disabled(T) 1
#define query_cache_is_cacheable_query(L) 0
#endif /*HAVE_QUERY_CACHE*/

int write_bin_log(THD *thd, bool clear_error,
                  char const *query, ulong query_length,
                  bool is_trans= FALSE);

/* sql_connect.cc */
int check_user(THD *thd, enum enum_server_command command, 
	       const char *passwd, uint passwd_len, const char *db,
	       bool check_count);
pthread_handler_t handle_one_connection(void *arg);
void do_handle_one_connection(THD *thd_arg);
bool init_new_connection_handler_thread();
void reset_mqh(LEX_USER *lu, bool get_them);
bool check_mqh(THD *thd, uint check_command);
void time_out_user_resource_limits(THD *thd, USER_CONN *uc);
void decrease_user_connections(USER_CONN *uc);
void thd_init_client_charset(THD *thd, uint cs_number);
bool setup_connection_thread_globals(THD *thd);

int mysql_create_db(THD *thd, char *db, HA_CREATE_INFO *create, bool silent);
bool mysql_alter_db(THD *thd, const char *db, HA_CREATE_INFO *create);
bool mysql_rm_db(THD *thd,char *db,bool if_exists, bool silent);
bool mysql_upgrade_db(THD *thd, LEX_STRING *old_db);
void mysql_binlog_send(THD* thd, char* log_ident, my_off_t pos, ushort flags);
void mysql_client_binlog_statement(THD *thd);
bool mysql_rm_table(THD *thd,TABLE_LIST *tables, my_bool if_exists,
                    my_bool drop_temporary);
int mysql_rm_table_part2(THD *thd, TABLE_LIST *tables, bool if_exists,
                         bool drop_temporary, bool drop_view, bool log_query);
bool quick_rm_table(handlerton *base,const char *db,
                    const char *table_name, uint flags);
void close_cached_table(THD *thd, TABLE *table);
bool mysql_rename_tables(THD *thd, TABLE_LIST *table_list, bool silent);
bool do_rename(THD *thd, TABLE_LIST *ren_table, char *new_db,
                      char *new_table_name, char *new_table_alias,
                      bool skip_error);

bool mysql_change_db(THD *thd, const LEX_STRING *new_db_name,
                     bool force_switch);

bool mysql_opt_change_db(THD *thd,
                         const LEX_STRING *new_db_name,
                         LEX_STRING *saved_db_name,
                         bool force_switch,
                         bool *cur_db_changed);

void mysql_parse(THD *thd, const char *inBuf, uint length,
                 const char ** semicolon);

bool mysql_test_parse_for_slave(THD *thd,char *inBuf,uint length);
bool is_update_query(enum enum_sql_command command);
bool is_log_table_write_query(enum enum_sql_command command);
bool alloc_query(THD *thd, const char *packet, uint packet_length);
void mysql_init_select(LEX *lex);
void mysql_reset_thd_for_next_command(THD *thd);
bool mysql_new_select(LEX *lex, bool move_down);
void create_select_for_variable(const char *var_name);
void mysql_init_multi_delete(LEX *lex);
bool multi_delete_set_locks_and_link_aux_tables(LEX *lex);
void init_max_user_conn(void);
void init_update_queries(void);
void free_max_user_conn(void);
pthread_handler_t handle_bootstrap(void *arg);
void do_handle_bootstrap(THD *thd);
int mysql_execute_command(THD *thd);
bool do_command(THD *thd);
bool dispatch_command(enum enum_server_command command, THD *thd,
		      char* packet, uint packet_length);
void log_slow_statement(THD *thd);
bool check_dup(const char *db, const char *name, TABLE_LIST *tables);
bool compare_record(TABLE *table);
bool append_file_to_dir(THD *thd, const char **filename_ptr, 
                        const char *table_name);
void wait_while_table_is_used(THD *thd, TABLE *table,
                              enum ha_extra_function function);
bool table_cache_init(void);
void table_cache_free(void);
bool table_def_init(void);
void table_def_free(void);
void assign_new_table_id(TABLE_SHARE *share);
uint cached_open_tables(void);
uint cached_table_definitions(void);
void kill_mysql(void);
void close_connection(THD *thd, uint errcode, bool lock);
bool reload_acl_and_cache(THD *thd, ulong options, TABLE_LIST *tables, 
                          bool *write_to_binlog);
#ifndef NO_EMBEDDED_ACCESS_CHECKS
bool check_access(THD *thd, ulong access, const char *db, ulong *save_priv,
                  GRANT_INTERNAL_INFO *grant_internal_info,
                  bool no_grant, bool no_errors);
bool check_table_access(THD *thd, ulong requirements, TABLE_LIST *tables,
                        bool any_combination_of_privileges_will_do,
                        uint number,
                        bool no_errors);
#else
inline bool check_access(THD *thd, ulong access, const char *db,
                         ulong *save_priv,
                         GRANT_INTERNAL_INFO *grant_internal_info,
                         bool no_grant, bool no_errors)
{
  if (save_priv)
    *save_priv= GLOBAL_ACLS;
  return false;
}
inline bool check_table_access(THD *thd, ulong requirements,TABLE_LIST *tables,
                               bool any_combination_of_privileges_will_do,
                               uint number,
                               bool no_errors)
{ return false; }
#endif /*NO_EMBEDDED_ACCESS_CHECKS*/

#endif /* MYSQL_SERVER */
#if defined MYSQL_SERVER || defined INNODB_COMPATIBILITY_HOOKS
bool check_global_access(THD *thd, ulong want_access);
#endif /* MYSQL_SERVER || INNODB_COMPATIBILITY_HOOKS */
#ifdef MYSQL_SERVER

/*
  Support routine for SQL parser on partitioning syntax
*/
my_bool is_partition_management(LEX *lex);
/*
  General routine to change field->ptr of a NULL-terminated array of Field
  objects. Useful when needed to call val_int, val_str or similar and the
  field data is not in table->record[0] but in some other structure.
  set_key_field_ptr changes all fields of an index using a key_info object.
  All methods presume that there is at least one field to change.
*/

void set_field_ptr(Field **ptr, const uchar *new_buf, const uchar *old_buf);
void set_key_field_ptr(KEY *key_info, const uchar *new_buf,
                       const uchar *old_buf);

bool mysql_backup_table(THD* thd, TABLE_LIST* table_list);
bool mysql_restore_table(THD* thd, TABLE_LIST* table_list);

bool mysql_checksum_table(THD* thd, TABLE_LIST* table_list,
                          HA_CHECK_OPT* check_opt);
bool mysql_check_table(THD* thd, TABLE_LIST* table_list,
                       HA_CHECK_OPT* check_opt);
bool mysql_repair_table(THD* thd, TABLE_LIST* table_list,
                        HA_CHECK_OPT* check_opt);
bool mysql_analyze_table(THD* thd, TABLE_LIST* table_list,
                         HA_CHECK_OPT* check_opt);
bool mysql_optimize_table(THD* thd, TABLE_LIST* table_list,
                          HA_CHECK_OPT* check_opt);
bool mysql_assign_to_keycache(THD* thd, TABLE_LIST* table_list,
                              LEX_STRING *key_cache_name);
bool mysql_preload_keys(THD* thd, TABLE_LIST* table_list);
int reassign_keycache_tables(THD* thd, KEY_CACHE *src_cache,
                             KEY_CACHE *dst_cache);
TABLE *create_virtual_tmp_table(THD *thd, List<Create_field> &field_list);

bool mysql_xa_recover(THD *thd);

bool check_simple_select();
int mysql_alter_tablespace(THD* thd, st_alter_tablespace *ts_info);

SORT_FIELD * make_unireg_sortorder(ORDER *order, uint *length,
                                  SORT_FIELD *sortorder);
int setup_order(THD *thd, Item **ref_pointer_array, TABLE_LIST *tables,
		List<Item> &fields, List <Item> &all_fields, ORDER *order);
int setup_group(THD *thd, Item **ref_pointer_array, TABLE_LIST *tables,
		List<Item> &fields, List<Item> &all_fields, ORDER *order,
		bool *hidden_group_fields);
bool fix_inner_refs(THD *thd, List<Item> &all_fields, SELECT_LEX *select,
                   Item **ref_pointer_array);

bool handle_select(THD *thd, LEX *lex, select_result *result,
                   ulong setup_tables_done_option);
bool mysql_select(THD *thd, Item ***rref_pointer_array,
                  TABLE_LIST *tables, uint wild_num,  List<Item> &list,
                  COND *conds, uint og_num, ORDER *order, ORDER *group,
                  Item *having, ORDER *proc_param, ulonglong select_type, 
                  select_result *result, SELECT_LEX_UNIT *unit, 
                  SELECT_LEX *select_lex);
void free_underlaid_joins(THD *thd, SELECT_LEX *select);
bool mysql_explain_union(THD *thd, SELECT_LEX_UNIT *unit,
                         select_result *result);
int mysql_explain_select(THD *thd, SELECT_LEX *sl, char const *type,
			 select_result *result);
bool mysql_union(THD *thd, LEX *lex, select_result *result,
                 SELECT_LEX_UNIT *unit, ulong setup_tables_done_option);
bool mysql_handle_derived(LEX *lex, bool (*processor)(THD *thd,
                                                      LEX *lex,
                                                      TABLE_LIST *table));
bool mysql_derived_prepare(THD *thd, LEX *lex, TABLE_LIST *t);
bool mysql_derived_filling(THD *thd, LEX *lex, TABLE_LIST *t);
Field *create_tmp_field(THD *thd, TABLE *table,Item *item, Item::Type type,
			Item ***copy_func, Field **from_field,
                        Field **def_field,
			bool group, bool modify_item,
			bool table_cant_handle_bit_fields,
                        bool make_copy_field,
                        uint convert_blob_length);
void sp_prepare_create_field(THD *thd, Create_field *sql_field);
int prepare_create_field(Create_field *sql_field, 
			 uint *blob_columns, 
			 int *timestamps, int *timestamps_with_niladic,
			 longlong table_flags);
CHARSET_INFO* get_sql_field_charset(Create_field *sql_field,
                                    HA_CREATE_INFO *create_info);
bool mysql_create_table(THD *thd,const char *db, const char *table_name,
                        HA_CREATE_INFO *create_info,
                        Alter_info *alter_info,
                        bool tmp_table, uint select_field_count);
bool mysql_create_table_no_lock(THD *thd, const char *db,
                                const char *table_name,
                                HA_CREATE_INFO *create_info,
                                Alter_info *alter_info,
                                bool tmp_table, uint select_field_count);

bool mysql_alter_table(THD *thd, char *new_db, char *new_name,
                       HA_CREATE_INFO *create_info,
                       TABLE_LIST *table_list,
                       Alter_info *alter_info,
                       uint order_num, ORDER *order, bool ignore);
bool mysql_recreate_table(THD *thd, TABLE_LIST *table_list);
bool mysql_create_like_table(THD *thd, TABLE_LIST *table,
                             TABLE_LIST *src_table,
                             HA_CREATE_INFO *create_info);
bool mysql_rename_table(handlerton *base, const char *old_db,
                        const char * old_name, const char *new_db,
                        const char * new_name, uint flags);
bool mysql_prepare_update(THD *thd, TABLE_LIST *table_list,
                          Item **conds, uint order_num, ORDER *order);
int mysql_update(THD *thd,TABLE_LIST *tables,List<Item> &fields,
		 List<Item> &values,COND *conds,
		 uint order_num, ORDER *order, ha_rows limit,
		 enum enum_duplicates handle_duplicates, bool ignore,
                 ha_rows *found_return, ha_rows *updated_return);
bool mysql_multi_update(THD *thd, TABLE_LIST *table_list,
                        List<Item> *fields, List<Item> *values,
                        COND *conds, ulonglong options,
                        enum enum_duplicates handle_duplicates, bool ignore,
                        SELECT_LEX_UNIT *unit, SELECT_LEX *select_lex,
                        multi_update **result);
bool mysql_prepare_insert(THD *thd, TABLE_LIST *table_list, TABLE *table,
                          List<Item> &fields, List_item *values,
                          List<Item> &update_fields,
                          List<Item> &update_values, enum_duplicates duplic,
                          COND **where, bool select_insert,
                          bool check_fields, bool abort_on_warning);
bool mysql_insert(THD *thd,TABLE_LIST *table,List<Item> &fields,
                  List<List_item> &values, List<Item> &update_fields,
                  List<Item> &update_values, enum_duplicates flag,
                  bool ignore);
int check_that_all_fields_are_given_values(THD *thd, TABLE *entry,
                                           TABLE_LIST *table_list);
void prepare_triggers_for_insert_stmt(TABLE *table);
int mysql_prepare_delete(THD *thd, TABLE_LIST *table_list, Item **conds);
bool mysql_delete(THD *thd, TABLE_LIST *table_list, COND *conds,
                  SQL_LIST *order, ha_rows rows, ulonglong options,
                  bool reset_auto_increment);
bool mysql_truncate(THD *thd, TABLE_LIST *table_list, bool dont_send_ok);
bool mysql_create_or_drop_trigger(THD *thd, TABLE_LIST *tables, bool create);
uint create_table_def_key(THD *thd, char *key, TABLE_LIST *table_list,
                          bool tmp_table);
TABLE_SHARE *get_table_share(THD *thd, TABLE_LIST *table_list, char *key,
                             uint key_length, uint db_flags, int *error);
void release_table_share(TABLE_SHARE *share, enum release_type type);
TABLE_SHARE *get_cached_table_share(const char *db, const char *table_name);
TABLE *open_ltable(THD *thd, TABLE_LIST *table_list, thr_lock_type update,
                   uint lock_flags);
TABLE *open_table(THD *thd, TABLE_LIST *table_list, MEM_ROOT* mem,
		  bool *refresh, uint flags);
bool name_lock_locked_table(THD *thd, TABLE_LIST *tables);
bool reopen_name_locked_table(THD* thd, TABLE_LIST* table_list, bool link_in);
TABLE *table_cache_insert_placeholder(THD *thd, const char *key,
                                      uint key_length);
bool lock_table_name_if_not_cached(THD *thd, const char *db,
                                   const char *table_name, TABLE **table);
TABLE *find_locked_table(THD *thd, const char *db,const char *table_name);
void detach_merge_children(TABLE *table, bool clear_refs);
bool fix_merge_after_open(TABLE_LIST *old_child_list, TABLE_LIST **old_last,
                          TABLE_LIST *new_child_list, TABLE_LIST **new_last);
bool reopen_table(TABLE *table);
bool reopen_tables(THD *thd,bool get_locks,bool in_refresh);
thr_lock_type read_lock_type_for_table(THD *thd, TABLE *table);
void close_data_files_and_morph_locks(THD *thd, const char *db,
                                      const char *table_name);
void close_handle_and_leave_table_as_lock(TABLE *table);
bool open_new_frm(THD *thd, TABLE_SHARE *share, const char *alias,
                  uint db_stat, uint prgflag,
                  uint ha_open_flags, TABLE *outparam,
                  TABLE_LIST *table_desc, MEM_ROOT *mem_root);
bool wait_for_tables(THD *thd);
bool table_is_used(TABLE *table, bool wait_for_name_lock);
TABLE *drop_locked_tables(THD *thd,const char *db, const char *table_name);
void abort_locked_tables(THD *thd,const char *db, const char *table_name);
void execute_init_command(THD *thd, LEX_STRING *init_command,
                          mysql_rwlock_t *var_mutex);
extern Field *not_found_field;
extern Field *view_ref_found;

enum find_item_error_report_type {REPORT_ALL_ERRORS, REPORT_EXCEPT_NOT_FOUND,
				  IGNORE_ERRORS, REPORT_EXCEPT_NON_UNIQUE,
                                  IGNORE_EXCEPT_NON_UNIQUE};
Field *
find_field_in_tables(THD *thd, Item_ident *item,
                     TABLE_LIST *first_table, TABLE_LIST *last_table,
                     Item **ref, find_item_error_report_type report_error,
                     bool check_privileges, bool register_tree_change);
Field *
find_field_in_table_ref(THD *thd, TABLE_LIST *table_list,
                        const char *name, uint length,
                        const char *item_name, const char *db_name,
                        const char *table_name, Item **ref,
                        bool check_privileges, bool allow_rowid,
                        uint *cached_field_index_ptr,
                        bool register_tree_change, TABLE_LIST **actual_table);
Field *
find_field_in_table(THD *thd, TABLE *table, const char *name, uint length,
                    bool allow_rowid, uint *cached_field_index_ptr);
Field *
find_field_in_table_sef(TABLE *table, const char *name);

#endif /* MYSQL_SERVER */

#ifdef HAVE_OPENSSL
#include <openssl/des.h>
struct st_des_keyblock
{
  DES_cblock key1, key2, key3;
};
struct st_des_keyschedule
{
  DES_key_schedule ks1, ks2, ks3;
};
extern char *des_key_file;
extern struct st_des_keyschedule des_keyschedule[10];
extern uint des_default_key;
extern mysql_mutex_t LOCK_des_key_file;
bool load_des_key_file(const char *file_name);
#endif /* HAVE_OPENSSL */

#ifdef MYSQL_SERVER
/* sql_do.cc */
bool mysql_do(THD *thd, List<Item> &values);

/* sql_analyse.h */
bool append_escaped(String *to_str, String *from_str);

/* sql_show.cc */
bool mysqld_show_open_tables(THD *thd,const char *wild);
bool mysqld_show_logs(THD *thd);
void append_identifier(THD *thd, String *packet, const char *name,
		       uint length);
#endif /* MYSQL_SERVER */
#if defined MYSQL_SERVER || defined INNODB_COMPATIBILITY_HOOKS
int get_quote_char_for_identifier(THD *thd, const char *name, uint length);
#endif /* MYSQL_SERVER || INNODB_COMPATIBILITY_HOOKS */
#ifdef MYSQL_SERVER
void mysqld_list_fields(THD *thd,TABLE_LIST *table, const char *wild);
int mysqld_dump_create_info(THD *thd, TABLE_LIST *table_list, int fd);
bool mysqld_show_create(THD *thd, TABLE_LIST *table_list);
bool mysqld_show_create_db(THD *thd, char *dbname, HA_CREATE_INFO *create);

void mysqld_list_processes(THD *thd,const char *user,bool verbose);
int mysqld_show_status(THD *thd);
int mysqld_show_variables(THD *thd,const char *wild);
bool mysqld_show_storage_engines(THD *thd);
bool mysqld_show_authors(THD *thd);
bool mysqld_show_contributors(THD *thd);
bool mysqld_show_privileges(THD *thd);
bool mysqld_show_column_types(THD *thd);
bool mysqld_help (THD *thd, const char *text);
void calc_sum_of_all_status(STATUS_VAR *to);

void append_definer(THD *thd, String *buffer, const LEX_STRING *definer_user,
                    const LEX_STRING *definer_host);

int add_status_vars(SHOW_VAR *list);
void remove_status_vars(SHOW_VAR *list);
void init_status_vars();
void free_status_vars();
void reset_status_vars();
/* information schema */
extern LEX_STRING INFORMATION_SCHEMA_NAME;
/* performance schema */
extern LEX_STRING PERFORMANCE_SCHEMA_DB_NAME;
/* log tables */
extern LEX_STRING MYSQL_SCHEMA_NAME;
extern LEX_STRING GENERAL_LOG_NAME;
extern LEX_STRING SLOW_LOG_NAME;

extern const LEX_STRING partition_keywords[];
ST_SCHEMA_TABLE *find_schema_table(THD *thd, const char* table_name);
ST_SCHEMA_TABLE *get_schema_table(enum enum_schema_tables schema_table_idx);
int prepare_schema_table(THD *thd, LEX *lex, Table_ident *table_ident,
                         enum enum_schema_tables schema_table_idx);
int make_schema_select(THD *thd,  SELECT_LEX *sel,
                       enum enum_schema_tables schema_table_idx);
int mysql_schema_table(THD *thd, LEX *lex, TABLE_LIST *table_list);
int fill_schema_user_privileges(THD *thd, TABLE_LIST *tables, COND *cond);
int fill_schema_schema_privileges(THD *thd, TABLE_LIST *tables, COND *cond);
int fill_schema_table_privileges(THD *thd, TABLE_LIST *tables, COND *cond);
int fill_schema_column_privileges(THD *thd, TABLE_LIST *tables, COND *cond);
bool get_schema_tables_result(JOIN *join,
                              enum enum_schema_table_state executed_place);
enum enum_schema_tables get_schema_table_idx(ST_SCHEMA_TABLE *schema_table);

<<<<<<< HEAD
#define is_infoschema_db(X) \
  !my_strcasecmp(system_charset_info, INFORMATION_SCHEMA_NAME.str, (X))
=======
inline bool is_schema_db(const char *name, size_t len)
{
  return (INFORMATION_SCHEMA_NAME.length == len &&
          !my_strcasecmp(system_charset_info,
                         INFORMATION_SCHEMA_NAME.str, name));  
}
>>>>>>> b60d59b9

void initialize_information_schema_acl();

/* sql_handler.cc */
bool mysql_ha_open(THD *thd, TABLE_LIST *tables, bool reopen);
bool mysql_ha_close(THD *thd, TABLE_LIST *tables);
bool mysql_ha_read(THD *, TABLE_LIST *,enum enum_ha_read_modes,char *,
                   List<Item> *,enum ha_rkey_function,Item *,ha_rows,ha_rows);
void mysql_ha_flush(THD *thd);
void mysql_ha_rm_tables(THD *thd, TABLE_LIST *tables, bool is_locked);
void mysql_ha_cleanup(THD *thd);

/* sql_base.cc */
#define TMP_TABLE_KEY_EXTRA 8
void set_item_name(Item *item,char *pos,uint length);
bool add_field_to_list(THD *thd, LEX_STRING *field_name, enum enum_field_types type,
		       char *length, char *decimal,
		       uint type_modifier,
		       Item *default_value, Item *on_update_value,
		       LEX_STRING *comment,
		       char *change, List<String> *interval_list,
		       CHARSET_INFO *cs,
		       uint uint_geom_type);
Create_field * new_create_field(THD *thd, char *field_name, enum_field_types type,
				char *length, char *decimals,
				uint type_modifier, 
				Item *default_value, Item *on_update_value,
				LEX_STRING *comment, char *change, 
				List<String> *interval_list, CHARSET_INFO *cs,
				uint uint_geom_type);
void store_position_for_column(const char *name);
bool add_to_list(THD *thd, SQL_LIST &list,Item *group,bool asc);
bool push_new_name_resolution_context(THD *thd,
                                      TABLE_LIST *left_op,
                                      TABLE_LIST *right_op);
void add_join_on(TABLE_LIST *b,Item *expr);
void add_join_natural(TABLE_LIST *a,TABLE_LIST *b,List<String> *using_fields,
                      SELECT_LEX *lex);
bool add_proc_to_list(THD *thd, Item *item);
void unlink_open_table(THD *thd, TABLE *find, bool unlock);
void drop_open_table(THD *thd, TABLE *table, const char *db_name,
                     const char *table_name);
void update_non_unique_table_error(TABLE_LIST *update,
                                   const char *operation,
                                   TABLE_LIST *duplicate);

SQL_SELECT *make_select(TABLE *head, table_map const_tables,
			table_map read_tables, COND *conds,
                        bool allow_null_cond,  int *error);
extern Item **not_found_item;

/*
  A set of constants used for checking non aggregated fields and sum
  functions mixture in the ONLY_FULL_GROUP_BY_MODE.
*/
#define NON_AGG_FIELD_USED  1
#define SUM_FUNC_USED       2

/*
  This enumeration type is used only by the function find_item_in_list
  to return the info on how an item has been resolved against a list
  of possibly aliased items.
  The item can be resolved: 
   - against an alias name of the list's element (RESOLVED_AGAINST_ALIAS)
   - against non-aliased field name of the list  (RESOLVED_WITH_NO_ALIAS)
   - against an aliased field name of the list   (RESOLVED_BEHIND_ALIAS)
   - ignoring the alias name in cases when SQL requires to ignore aliases
     (e.g. when the resolved field reference contains a table name or
     when the resolved item is an expression)   (RESOLVED_IGNORING_ALIAS)    
*/
enum enum_resolution_type {
  NOT_RESOLVED=0,
  RESOLVED_IGNORING_ALIAS,
  RESOLVED_BEHIND_ALIAS,
  RESOLVED_WITH_NO_ALIAS,
  RESOLVED_AGAINST_ALIAS
};
Item ** find_item_in_list(Item *item, List<Item> &items, uint *counter,
                          find_item_error_report_type report_error,
                          enum_resolution_type *resolution);
bool get_key_map_from_key_list(key_map *map, TABLE *table,
                               List<String> *index_list);
bool insert_fields(THD *thd, Name_resolution_context *context,
		   const char *db_name, const char *table_name,
                   List_iterator<Item> *it, bool any_privileges);
bool setup_tables(THD *thd, Name_resolution_context *context,
                  List<TABLE_LIST> *from_clause, TABLE_LIST *tables,
                  TABLE_LIST **leaves, bool select_insert);
bool setup_tables_and_check_access(THD *thd, 
                                   Name_resolution_context *context,
                                   List<TABLE_LIST> *from_clause, 
                                   TABLE_LIST *tables, 
                                   TABLE_LIST **leaves, 
                                   bool select_insert,
                                   ulong want_access_first,
                                   ulong want_access);
int setup_wild(THD *thd, TABLE_LIST *tables, List<Item> &fields,
	       List<Item> *sum_func_list, uint wild_num);
bool setup_fields(THD *thd, Item** ref_pointer_array,
                  List<Item> &item, enum_mark_columns mark_used_columns,
                  List<Item> *sum_func_list, bool allow_sum_func);
inline bool setup_fields_with_no_wrap(THD *thd, Item **ref_pointer_array,
                                      List<Item> &item,
                                      enum_mark_columns mark_used_columns,
                                      List<Item> *sum_func_list,
                                      bool allow_sum_func)
{
  bool res;
  thd->lex->select_lex.no_wrap_view_item= TRUE;
  res= setup_fields(thd, ref_pointer_array, item, mark_used_columns, sum_func_list,
                    allow_sum_func);
  thd->lex->select_lex.no_wrap_view_item= FALSE;
  return res;
}
int setup_conds(THD *thd, TABLE_LIST *tables, TABLE_LIST *leaves,
		COND **conds);
int setup_ftfuncs(SELECT_LEX* select);
int init_ftfuncs(THD *thd, SELECT_LEX* select, bool no_order);
void wait_for_condition(THD *thd, mysql_mutex_t *mutex,
                        mysql_cond_t *cond);
int open_tables(THD *thd, TABLE_LIST **tables, uint *counter, uint flags);
/* open_and_lock_tables with optional derived handling */
int open_and_lock_tables_derived(THD *thd, TABLE_LIST *tables, bool derived);
/* simple open_and_lock_tables without derived handling */
inline int simple_open_n_lock_tables(THD *thd, TABLE_LIST *tables)
{
  return open_and_lock_tables_derived(thd, tables, FALSE);
}
/* open_and_lock_tables with derived handling */
inline int open_and_lock_tables(THD *thd, TABLE_LIST *tables)
{
  return open_and_lock_tables_derived(thd, tables, TRUE);
}
/* simple open_and_lock_tables without derived handling for single table */
TABLE *open_n_lock_single_table(THD *thd, TABLE_LIST *table_l,
                                thr_lock_type lock_type);
bool open_normal_and_derived_tables(THD *thd, TABLE_LIST *tables, uint flags);
int lock_tables(THD *thd, TABLE_LIST *tables, uint counter, bool *need_reopen);
TABLE *open_temporary_table(THD *thd, const char *path, const char *db,
			    const char *table_name, bool link_in_list);
bool rm_temporary_table(handlerton *base, char *path);
void free_io_cache(TABLE *entry);
void intern_close_table(TABLE *entry);
bool close_thread_table(THD *thd, TABLE **table_ptr);
void close_temporary_tables(THD *thd);
void close_tables_for_reopen(THD *thd, TABLE_LIST **tables);
TABLE_LIST *find_table_in_list(TABLE_LIST *table,
                               TABLE_LIST *TABLE_LIST::*link,
                               const char *db_name,
                               const char *table_name);
TABLE_LIST *unique_table(THD *thd, TABLE_LIST *table, TABLE_LIST *table_list,
                         bool check_alias);
TABLE *find_temporary_table(THD *thd, const char *db, const char *table_name);
TABLE *find_temporary_table(THD *thd, TABLE_LIST *table_list);
int drop_temporary_table(THD *thd, TABLE_LIST *table_list);
void close_temporary_table(THD *thd, TABLE *table, bool free_share,
                           bool delete_table);
void close_temporary(TABLE *table, bool free_share, bool delete_table);
bool rename_temporary_table(THD* thd, TABLE *table, const char *new_db,
			    const char *table_name);
void remove_db_from_cache(const char *db);
void flush_tables();
bool is_equal(const LEX_STRING *a, const LEX_STRING *b);
char *make_log_name(char *buff, const char *name, const char* log_ext);
extern char default_logfile_name[FN_REFLEN];

#ifdef WITH_PARTITION_STORAGE_ENGINE
uint fast_alter_partition_table(THD *thd, TABLE *table,
                                Alter_info *alter_info,
                                HA_CREATE_INFO *create_info,
                                TABLE_LIST *table_list,
                                char *db,
                                const char *table_name,
                                uint fast_alter_partition);
uint set_part_state(Alter_info *alter_info, partition_info *tab_part_info,
                    enum partition_state part_state);
uint prep_alter_part_table(THD *thd, TABLE *table, Alter_info *alter_info,
                           HA_CREATE_INFO *create_info,
                           handlerton *old_db_type,
                           bool *partition_changed,
                           uint *fast_alter_partition);
char *generate_partition_syntax(partition_info *part_info,
                                uint *buf_length, bool use_sql_alloc,
                                bool show_partition_options,
                                HA_CREATE_INFO *create_info,
                                Alter_info *alter_info);
#endif

/* bits for last argument to remove_table_from_cache() */
#define RTFC_NO_FLAG                0x0000
#define RTFC_OWNED_BY_THD_FLAG      0x0001
#define RTFC_WAIT_OTHER_THREAD_FLAG 0x0002
#define RTFC_CHECK_KILLED_FLAG      0x0004
bool remove_table_from_cache(THD *thd, const char *db, const char *table,
                             uint flags);

#define NORMAL_PART_NAME 0
#define TEMP_PART_NAME 1
#define RENAMED_PART_NAME 2
void create_partition_name(char *out, const char *in1,
                           const char *in2, uint name_variant,
                           bool translate);
void create_subpartition_name(char *out, const char *in1,
                              const char *in2, const char *in3,
                              uint name_variant);

typedef struct st_lock_param_type
{
  TABLE_LIST table_list;
  ulonglong copied;
  ulonglong deleted;
  THD *thd;
  HA_CREATE_INFO *create_info;
  Alter_info *alter_info;
  TABLE *table;
  KEY *key_info_buffer;
  const char *db;
  const char *table_name;
  uchar *pack_frm_data;
  enum thr_lock_type old_lock_type;
  uint key_count;
  uint db_options;
  size_t pack_frm_len;
  partition_info *part_info;
} ALTER_PARTITION_PARAM_TYPE;

void mem_alloc_error(size_t size);

enum ddl_log_entry_code
{
  /*
    DDL_LOG_EXECUTE_CODE:
      This is a code that indicates that this is a log entry to
      be executed, from this entry a linked list of log entries
      can be found and executed.
    DDL_LOG_ENTRY_CODE:
      An entry to be executed in a linked list from an execute log
      entry.
    DDL_IGNORE_LOG_ENTRY_CODE:
      An entry that is to be ignored
  */
  DDL_LOG_EXECUTE_CODE = 'e',
  DDL_LOG_ENTRY_CODE = 'l',
  DDL_IGNORE_LOG_ENTRY_CODE = 'i'
};

enum ddl_log_action_code
{
  /*
    The type of action that a DDL_LOG_ENTRY_CODE entry is to
    perform.
    DDL_LOG_DELETE_ACTION:
      Delete an entity
    DDL_LOG_RENAME_ACTION:
      Rename an entity
    DDL_LOG_REPLACE_ACTION:
      Rename an entity after removing the previous entry with the
      new name, that is replace this entry.
  */
  DDL_LOG_DELETE_ACTION = 'd',
  DDL_LOG_RENAME_ACTION = 'r',
  DDL_LOG_REPLACE_ACTION = 's'
};


typedef struct st_ddl_log_entry
{
  const char *name;
  const char *from_name;
  const char *handler_name;
  uint next_entry;
  uint entry_pos;
  enum ddl_log_entry_code entry_type;
  enum ddl_log_action_code action_type;
  /*
    Most actions have only one phase. REPLACE does however have two
    phases. The first phase removes the file with the new name if
    there was one there before and the second phase renames the
    old name to the new name.
  */
  char phase;
} DDL_LOG_ENTRY;

typedef struct st_ddl_log_memory_entry
{
  uint entry_pos;
  struct st_ddl_log_memory_entry *next_log_entry;
  struct st_ddl_log_memory_entry *prev_log_entry;
  struct st_ddl_log_memory_entry *next_active_log_entry;
} DDL_LOG_MEMORY_ENTRY;


bool write_ddl_log_entry(DDL_LOG_ENTRY *ddl_log_entry,
                           DDL_LOG_MEMORY_ENTRY **active_entry);
bool write_execute_ddl_log_entry(uint first_entry,
                                   bool complete,
                                   DDL_LOG_MEMORY_ENTRY **active_entry);
bool deactivate_ddl_log_entry(uint entry_no);
void release_ddl_log_memory_entry(DDL_LOG_MEMORY_ENTRY *log_entry);
bool sync_ddl_log();
void release_ddl_log();
void execute_ddl_log_recovery();
bool execute_ddl_log_entry(THD *thd, uint first_entry);

extern mysql_mutex_t LOCK_gdl;

#define WFRM_WRITE_SHADOW 1
#define WFRM_INSTALL_SHADOW 2
#define WFRM_PACK_FRM 4
#define WFRM_KEEP_SHARE 8
bool mysql_write_frm(ALTER_PARTITION_PARAM_TYPE *lpt, uint flags);
int abort_and_upgrade_lock(ALTER_PARTITION_PARAM_TYPE *lpt);
void close_open_tables_and_downgrade(ALTER_PARTITION_PARAM_TYPE *lpt);
void mysql_wait_completed_table(ALTER_PARTITION_PARAM_TYPE *lpt, TABLE *my_table);

/* Functions to work with system tables. */
bool open_system_tables_for_read(THD *thd, TABLE_LIST *table_list,
                                 Open_tables_state *backup);
void close_system_tables(THD *thd, Open_tables_state *backup);
TABLE *open_system_table_for_update(THD *thd, TABLE_LIST *one_table);

TABLE *open_log_table(THD *thd, TABLE_LIST *one_table, Open_tables_state *backup);
void close_log_table(THD *thd, Open_tables_state *backup);

bool close_cached_tables(THD *thd, TABLE_LIST *tables, bool have_lock,
                         bool wait_for_refresh, bool wait_for_placeholders);
bool close_cached_connection_tables(THD *thd, bool wait_for_refresh,
                                    LEX_STRING *connect_string,
                                    bool have_lock = FALSE);
void copy_field_from_tmp_record(Field *field,int offset);
bool fill_record(THD *thd, Field **field, List<Item> &values,
                 bool ignore_errors);
bool fill_record_n_invoke_before_triggers(THD *thd, List<Item> &fields,
                                          List<Item> &values,
                                          bool ignore_errors,
                                          Table_triggers_list *triggers,
                                          enum trg_event_type event);
bool fill_record_n_invoke_before_triggers(THD *thd, Field **field,
                                          List<Item> &values,
                                          bool ignore_errors,
                                          Table_triggers_list *triggers,
                                          enum trg_event_type event);
OPEN_TABLE_LIST *list_open_tables(THD *thd, const char *db, const char *wild);

inline TABLE_LIST *find_table_in_global_list(TABLE_LIST *table,
                                             const char *db_name,
                                             const char *table_name)
{
  return find_table_in_list(table, &TABLE_LIST::next_global,
                            db_name, table_name);
}

inline TABLE_LIST *find_table_in_local_list(TABLE_LIST *table,
                                            const char *db_name,
                                            const char *table_name)
{
  return find_table_in_list(table, &TABLE_LIST::next_local,
                            db_name, table_name);
}


/* sql_calc.cc */
bool eval_const_cond(COND *cond);

/* sql_load.cc */
int mysql_load(THD *thd, sql_exchange *ex, TABLE_LIST *table_list,
	        List<Item> &fields_vars, List<Item> &set_fields,
                List<Item> &set_values_list,
                enum enum_duplicates handle_duplicates, bool ignore,
                bool local_file);
int write_record(THD *thd, TABLE *table, COPY_INFO *info);

/* sql_manager.cc */
extern bool volatile  mqh_used;
void start_handle_manager();
void stop_handle_manager();
bool mysql_manager_submit(void (*action)());


/* sql_test.cc */
#ifndef DBUG_OFF
void print_where(COND *cond,const char *info, enum_query_type query_type);
void print_cached_tables(void);
void TEST_filesort(SORT_FIELD *sortorder,uint s_length);
void print_plan(JOIN* join,uint idx, double record_count, double read_time,
                double current_read_time, const char *info);
#endif
void mysql_print_status();
/* key.cc */
int find_ref_key(KEY *key, uint key_count, uchar *record, Field *field,
                 uint *key_length, uint *keypart);
void key_copy(uchar *to_key, uchar *from_record, KEY *key_info, uint key_length);
void key_restore(uchar *to_record, uchar *from_key, KEY *key_info,
                 uint key_length);
bool key_cmp_if_same(TABLE *form,const uchar *key,uint index,uint key_length);
void key_unpack(String *to,TABLE *form,uint index);
bool is_key_used(TABLE *table, uint idx, const MY_BITMAP *fields);
int key_cmp(KEY_PART_INFO *key_part, const uchar *key, uint key_length);
extern "C" int key_rec_cmp(void *key_info, uchar *a, uchar *b);

bool init_errmessage(void);
#endif /* MYSQL_SERVER */
void sql_perror(const char *message);
bool read_texts(const char *file_name, const char *language,
                const char ***point, uint error_messages);

bool fn_format_relative_to_data_home(char * to, const char *name,
				     const char *dir, const char *extension);
#ifdef MYSQL_SERVER
File open_binlog(IO_CACHE *log, const char *log_file_name,
                 const char **errmsg);

/* mysqld.cc */
extern void MYSQLerror(const char*);
void refresh_status(THD *thd);
my_bool mysql_rm_tmp_tables(void);
void handle_connection_in_main_thread(THD *thd);
void create_thread_to_handle_connection(THD *thd);
void unlink_thd(THD *thd);
bool one_thread_per_connection_end(THD *thd, bool put_in_cache);
void flush_thread_cache();

/* item_func.cc */
extern bool check_reserved_words(LEX_STRING *name);
extern enum_field_types agg_field_type(Item **items, uint nitems);

/* strfunc.cc */
ulonglong find_set(TYPELIB *lib, const char *x, uint length, CHARSET_INFO *cs,
		   char **err_pos, uint *err_len, bool *set_warning);
uint find_type(const TYPELIB *lib, const char *find, uint length,
               bool part_match);
uint find_type2(const TYPELIB *lib, const char *find, uint length,
                CHARSET_INFO *cs);
void unhex_type2(TYPELIB *lib);
uint check_word(TYPELIB *lib, const char *val, const char *end,
		const char **end_of_word);
int find_string_in_array(LEX_STRING * const haystack, LEX_STRING * const needle,
                         CHARSET_INFO * const cs);
char *set_to_string(THD *thd, LEX_STRING *result, ulonglong set,
                    const char *lib[]);
char *flagset_to_string(THD *thd, LEX_STRING *result, ulonglong set,
                        const char *lib[]);


bool is_keyword(const char *name, uint len);

#define MY_DB_OPT_FILE "db.opt"
bool my_database_names_init(void);
void my_database_names_free(void);
bool check_db_dir_existence(const char *db_name);
bool load_db_opt(THD *thd, const char *path, HA_CREATE_INFO *create);
bool load_db_opt_by_name(THD *thd, const char *db_name,
                         HA_CREATE_INFO *db_create_info);
CHARSET_INFO *get_default_db_collation(THD *thd, const char *db_name);
bool my_dbopt_init(void);
void my_dbopt_cleanup(void);
extern int creating_database; // How many database locks are made
extern int creating_table;    // How many mysql_create_table() are running

/*
  External variables
*/

extern time_t server_start_time, flush_status_time;
#endif /* MYSQL_SERVER */
#if defined MYSQL_SERVER || defined INNODB_COMPATIBILITY_HOOKS
extern uint mysql_data_home_len, mysql_real_data_home_len;
extern const char *mysql_real_data_home_ptr;
extern uint thread_handling;

extern MYSQL_PLUGIN_IMPORT char  *mysql_data_home;
extern char server_version[SERVER_VERSION_LENGTH];
extern MYSQL_PLUGIN_IMPORT char mysql_real_data_home[];
extern char mysql_unpacked_real_data_home[];

extern CHARSET_INFO *character_set_filesystem;
#endif /* MYSQL_SERVER || INNODB_COMPATIBILITY_HOOKS */
#ifdef MYSQL_SERVER
extern char *opt_mysql_tmpdir, mysql_charsets_dir[];
extern int mysql_unpacked_real_data_home_len;
#define mysql_tmpdir (my_tmpdir(&mysql_tmpdir_list))
extern MYSQL_PLUGIN_IMPORT MY_TMPDIR mysql_tmpdir_list;
extern const LEX_STRING command_name[];

extern LEX_STRING opt_init_connect, opt_init_slave;

extern const char *first_keyword, *delayed_user, *binary_keyword;
extern MYSQL_PLUGIN_IMPORT const char  *my_localhost;
extern MYSQL_PLUGIN_IMPORT const char **errmesg;			/* Error messages */

extern const char *in_left_expr_name, *in_additional_cond, *in_having_cond;
extern const char * const TRG_EXT;
extern const char * const TRN_EXT;
extern Eq_creator eq_creator;
extern Ne_creator ne_creator;
extern Gt_creator gt_creator;
extern Lt_creator lt_creator;
extern Ge_creator ge_creator;
extern Le_creator le_creator;
extern char lc_messages_dir[FN_REFLEN];
extern char *lc_messages_dir_ptr, *log_error_file_ptr;
#endif /* MYSQL_SERVER */
#if defined MYSQL_SERVER || defined INNODB_COMPATIBILITY_HOOKS
extern MYSQL_PLUGIN_IMPORT char reg_ext[FN_EXTLEN];
extern MYSQL_PLUGIN_IMPORT uint reg_ext_length;
#endif /* MYSQL_SERVER || INNODB_COMPATIBILITY_HOOKS */
#ifdef MYSQL_SERVER
extern char *mysql_home_ptr, *pidfile_name_ptr;
extern char glob_hostname[FN_REFLEN], mysql_home[FN_REFLEN];
extern char pidfile_name[FN_REFLEN], system_time_zone[30], *opt_init_file;
extern char log_error_file[FN_REFLEN], *opt_tc_log_file;
extern const double log_10[309];
extern ulonglong log_10_int[20];
extern ulonglong keybuff_size;
extern ulonglong thd_startup_options;
extern ulong thread_id;
extern ulong binlog_cache_use, binlog_cache_disk_use;
extern ulong aborted_threads,aborted_connects;
extern ulong delayed_insert_timeout;
extern ulong delayed_insert_limit, delayed_queue_size;
extern ulong delayed_insert_threads, delayed_insert_writes;
extern ulong delayed_rows_in_use,delayed_insert_errors;
extern ulong slave_open_temp_tables;
extern ulong query_cache_size, query_cache_min_res_unit;
extern ulong slow_launch_threads, slow_launch_time;
extern ulong table_cache_size, table_def_size;
extern MYSQL_PLUGIN_IMPORT ulong max_connections;
extern ulong max_connect_errors, connect_timeout;
extern ulong slave_net_timeout, slave_trans_retries;
extern ulong what_to_log,flush_time;
extern ulong query_buff_size;
extern ulong max_prepared_stmt_count, prepared_stmt_count;
extern ulong binlog_cache_size, open_files_limit;
extern ulonglong max_binlog_cache_size;
extern ulong max_binlog_size, max_relay_log_size;
extern ulong opt_binlog_rows_event_max_size;
extern ulong rpl_recovery_rank, thread_cache_size, thread_pool_size;
extern ulong back_log;
#endif /* MYSQL_SERVER */
#if defined MYSQL_SERVER || defined INNODB_COMPATIBILITY_HOOKS
extern ulong MYSQL_PLUGIN_IMPORT specialflag;
#endif /* MYSQL_SERVER || INNODB_COMPATIBILITY_HOOKS */
#ifdef MYSQL_SERVER
extern ulong current_pid;
extern ulong expire_logs_days;
extern uint sync_binlog_period, sync_relaylog_period, 
            sync_relayloginfo_period, sync_masterinfo_period;
extern ulong opt_tc_log_size, tc_log_max_pages_used, tc_log_page_size;
extern ulong tc_log_page_waits;
extern my_bool relay_log_purge, opt_innodb_safe_binlog, opt_innodb;
extern my_bool relay_log_recovery;
extern uint test_flags,select_errors,ha_open_options;
extern uint protocol_version, mysqld_port, dropping_tables;
extern uint delay_key_write_options;
#endif /* MYSQL_SERVER */
#if defined MYSQL_SERVER || defined INNODB_COMPATIBILITY_HOOKS
extern MYSQL_PLUGIN_IMPORT uint lower_case_table_names;
#endif /* MYSQL_SERVER || INNODB_COMPATIBILITY_HOOKS */
#ifdef MYSQL_SERVER
extern bool opt_endinfo, using_udf_functions;
extern my_bool locked_in_memory;
extern bool opt_using_transactions;
#endif /* MYSQL_SERVER */
#if defined MYSQL_SERVER || defined INNODB_COMPATIBILITY_HOOKS
extern MYSQL_PLUGIN_IMPORT bool mysqld_embedded;
#endif /* MYSQL_SERVER || INNODB_COMPATIBILITY_HOOKS */
#ifdef MYSQL_SERVER
extern bool opt_large_files, server_id_supplied;
extern bool opt_update_log, opt_bin_log, opt_error_log;
extern my_bool opt_log, opt_slow_log;
extern ulonglong log_output_options;
extern my_bool opt_log_queries_not_using_indexes;
extern bool opt_disable_networking, opt_skip_show_db;
extern bool opt_ignore_builtin_innodb;
extern my_bool opt_character_set_client_handshake;
extern bool volatile abort_loop, shutdown_in_progress;
extern bool in_bootstrap;
extern uint volatile thread_count, global_read_lock;
extern uint connection_count;
extern my_bool opt_sql_bin_update, opt_safe_user_create, opt_no_mix_types;
extern my_bool opt_safe_show_db, opt_local_infile, opt_myisam_use_mmap;
extern my_bool opt_slave_compressed_protocol, use_temp_pool;
extern uint slave_exec_mode_options;
extern ulonglong slave_type_conversions_options;
extern my_bool opt_readonly, lower_case_file_system;
extern my_bool opt_enable_named_pipe, opt_sync_frm, opt_allow_suspicious_udfs;
extern my_bool opt_secure_auth;
extern char* opt_secure_file_priv;
extern my_bool opt_log_slow_admin_statements, opt_log_slow_slave_statements;
extern my_bool sp_automatic_privileges, opt_noacl, disable_slaves;
extern my_bool opt_old_style_user_limits, trust_function_creators;
extern uint opt_crash_binlog_innodb;
extern char *shared_memory_base_name, *mysqld_unix_port;
extern my_bool opt_enable_shared_memory;
extern char *default_tz_name;
extern Time_zone *default_tz;
extern char *default_storage_engine;
#endif /* MYSQL_SERVER */
#if defined MYSQL_SERVER || defined INNODB_COMPATIBILITY_HOOKS
extern my_bool opt_large_pages;
extern uint opt_large_page_size;
#endif /* MYSQL_SERVER || INNODB_COMPATIBILITY_HOOKS */
#ifdef MYSQL_SERVER
extern char *opt_logname, *opt_slow_logname;
extern const char *log_output_str;
extern my_bool old_mode;

extern MYSQL_PLUGIN_IMPORT MYSQL_BIN_LOG mysql_bin_log;
extern LOGGER logger;
extern TABLE_LIST general_log, slow_log;
extern MYSQL_FILE *bootstrap_file;
extern int bootstrap_error;
extern FILE *stderror_file;
extern pthread_key(MEM_ROOT**,THR_MALLOC);
extern mysql_mutex_t LOCK_mysql_create_db, LOCK_open, LOCK_lock_db,
       LOCK_mapped_file, LOCK_user_locks, LOCK_status,
       LOCK_error_log, LOCK_delayed_insert, LOCK_uuid_generator,
       LOCK_delayed_status, LOCK_delayed_create, LOCK_crypt, LOCK_timezone,
       LOCK_slave_list, LOCK_active_mi, LOCK_manager, LOCK_global_read_lock,
       LOCK_global_system_variables, LOCK_user_conn,
       LOCK_prepared_stmt_count, LOCK_error_messages, LOCK_connection_count;
extern MYSQL_PLUGIN_IMPORT mysql_mutex_t LOCK_thread_count;
#ifdef HAVE_OPENSSL
extern mysql_mutex_t LOCK_des_key_file;
#endif
extern mysql_mutex_t LOCK_server_started;
extern mysql_cond_t COND_server_started;
extern int mysqld_server_started;
extern mysql_rwlock_t LOCK_grant, LOCK_sys_init_connect, LOCK_sys_init_slave;
extern mysql_rwlock_t LOCK_system_variables_hash;
extern mysql_cond_t COND_thread_count;
extern mysql_cond_t COND_refresh, COND_manager;
extern mysql_cond_t COND_global_read_lock;
extern pthread_attr_t connection_attrib;
extern I_List<THD> threads;
extern MY_BITMAP temp_pool;
extern String my_empty_string;
extern const String my_null_string;
extern SHOW_VAR status_vars[];
#endif /* MYSQL_SERVER */
#if defined MYSQL_SERVER || defined INNODB_COMPATIBILITY_HOOKS
extern MYSQL_PLUGIN_IMPORT struct system_variables global_system_variables;
#endif /* MYSQL_SERVER || INNODB_COMPATIBILITY_HOOKS */
#ifdef MYSQL_SERVER
extern struct system_variables max_system_variables;
extern struct system_status_var global_status_var;
extern struct rand_struct sql_rand;

extern DATE_TIME_FORMAT global_date_format, global_datetime_format, global_time_format;
extern KNOWN_DATE_TIME_FORMAT known_date_time_formats[];

extern String null_string;
extern HASH open_cache, lock_db_cache;
extern TABLE *unused_tables;
extern const char* any_db;
extern const LEX_STRING view_type;
extern scheduler_functions thread_scheduler;
extern TYPELIB thread_handling_typelib;
extern uint8 uc_update_queries[SQLCOM_END+1];
extern uint sql_command_flags[];
extern TYPELIB log_output_typelib;
extern const char *log_output_names[];

/* optional things, have_* variables */
extern SHOW_COMP_OPTION have_csv, have_innodb;
extern SHOW_COMP_OPTION have_ndbcluster, have_partitioning;
extern SHOW_COMP_OPTION have_profiling;

extern handlerton *partition_hton;
extern handlerton *myisam_hton;
extern handlerton *heap_hton;

extern SHOW_COMP_OPTION have_ssl, have_symlink, have_dlopen;
extern SHOW_COMP_OPTION have_query_cache;
extern SHOW_COMP_OPTION have_geometry, have_rtree_keys;
extern SHOW_COMP_OPTION have_crypt;
extern SHOW_COMP_OPTION have_compress;

extern int orig_argc;
extern char **orig_argv;
extern const char *load_default_groups[];

#ifndef __WIN__
extern pthread_t signal_thread;
#endif

extern char *opt_ssl_ca, *opt_ssl_capath, *opt_ssl_cert, *opt_ssl_cipher,
            *opt_ssl_key;

#ifdef HAVE_OPENSSL
extern struct st_VioSSLFd * ssl_acceptor_fd;
#endif /* HAVE_OPENSSL */

MYSQL_LOCK *mysql_lock_tables(THD *thd, TABLE **table, uint count,
                              uint flags, bool *need_reopen);
/* mysql_lock_tables() and open_table() flags bits */
#define MYSQL_LOCK_IGNORE_GLOBAL_READ_LOCK      0x0001
#define MYSQL_LOCK_IGNORE_FLUSH                 0x0002
#define MYSQL_LOCK_NOTIFY_IF_NEED_REOPEN        0x0004
#define MYSQL_OPEN_TEMPORARY_ONLY               0x0008
#define MYSQL_LOCK_IGNORE_GLOBAL_READ_ONLY      0x0010
#define MYSQL_LOCK_PERF_SCHEMA                  0x0020

void mysql_unlock_tables(THD *thd, MYSQL_LOCK *sql_lock);
void mysql_unlock_read_tables(THD *thd, MYSQL_LOCK *sql_lock);
void mysql_unlock_some_tables(THD *thd, TABLE **table,uint count);
void mysql_lock_remove(THD *thd, MYSQL_LOCK *locked,TABLE *table,
                       bool always_unlock);
void mysql_lock_abort(THD *thd, TABLE *table, bool upgrade_lock);
void mysql_lock_downgrade_write(THD *thd, TABLE *table,
                                thr_lock_type new_lock_type);
bool mysql_lock_abort_for_thread(THD *thd, TABLE *table);
MYSQL_LOCK *mysql_lock_merge(MYSQL_LOCK *a,MYSQL_LOCK *b);
TABLE_LIST *mysql_lock_have_duplicate(THD *thd, TABLE_LIST *needle,
                                      TABLE_LIST *haystack);
bool lock_global_read_lock(THD *thd);
void unlock_global_read_lock(THD *thd);
bool wait_if_global_read_lock(THD *thd, bool abort_on_refresh,
                              bool is_not_commit);
void start_waiting_global_read_lock(THD *thd);
bool make_global_read_lock_block_commit(THD *thd);
bool set_protect_against_global_read_lock(void);
void unset_protect_against_global_read_lock(void);
void broadcast_refresh(void);

/* Lock based on name */
int lock_and_wait_for_table_name(THD *thd, TABLE_LIST *table_list);
int lock_table_name(THD *thd, TABLE_LIST *table_list, bool check_in_use);
void unlock_table_name(THD *thd, TABLE_LIST *table_list);
bool wait_for_locked_table_names(THD *thd, TABLE_LIST *table_list);
bool lock_table_names(THD *thd, TABLE_LIST *table_list);
void unlock_table_names(THD *thd, TABLE_LIST *table_list,
			TABLE_LIST *last_table);
bool lock_table_names_exclusively(THD *thd, TABLE_LIST *table_list);
bool is_table_name_exclusively_locked_by_this_thread(THD *thd, 
                                                     TABLE_LIST *table_list);
bool is_table_name_exclusively_locked_by_this_thread(THD *thd, uchar *key,
                                                     int key_length);


/* old unireg functions */

void unireg_init(ulong options);
void unireg_end(void) __attribute__((noreturn));
bool mysql_create_frm(THD *thd, const char *file_name,
                      const char *db, const char *table,
		      HA_CREATE_INFO *create_info,
		      List<Create_field> &create_field,
		      uint key_count,KEY *key_info,handler *db_type);
int rea_create_table(THD *thd, const char *path,
                     const char *db, const char *table_name,
                     HA_CREATE_INFO *create_info,
  		     List<Create_field> &create_field,
                     uint key_count,KEY *key_info,
                     handler *file);
int format_number(uint inputflag,uint max_length,char * pos,uint length,
		  char * *errpos);

/* table.cc */
TABLE_SHARE *alloc_table_share(TABLE_LIST *table_list, char *key,
                               uint key_length);
void init_tmp_table_share(THD *thd, TABLE_SHARE *share, const char *key,
                          uint key_length,
                          const char *table_name, const char *path);
void free_table_share(TABLE_SHARE *share);
int open_table_def(THD *thd, TABLE_SHARE *share, uint db_flags);
void open_table_error(TABLE_SHARE *share, int error, int db_errno, int errarg);
int open_table_from_share(THD *thd, TABLE_SHARE *share, const char *alias,
                          uint db_stat, uint prgflag, uint ha_open_flags,
                          TABLE *outparam, bool is_create_table);
int readfrm(const char *name, uchar **data, size_t *length);
int writefrm(const char* name, const uchar* data, size_t len);
int closefrm(TABLE *table, bool free_share);
int read_string(File file, uchar* *to, size_t length);
void free_blobs(TABLE *table);
void free_field_buffers_larger_than(TABLE *table, uint32 size);
int set_zone(int nr,int min_zone,int max_zone);
ulong convert_period_to_month(ulong period);
ulong convert_month_to_period(ulong month);
void get_date_from_daynr(long daynr,uint *year, uint *month,
			 uint *day);
my_time_t TIME_to_timestamp(THD *thd, const MYSQL_TIME *t, my_bool *not_exist);
bool str_to_time_with_warn(const char *str,uint length,MYSQL_TIME *l_time);
timestamp_type str_to_datetime_with_warn(const char *str, uint length,
                                         MYSQL_TIME *l_time, uint flags);
void localtime_to_TIME(MYSQL_TIME *to, struct tm *from);
void calc_time_from_sec(MYSQL_TIME *to, long seconds, long microseconds);

void make_truncated_value_warning(THD *thd, MYSQL_ERROR::enum_warning_level level,
                                  const char *str_val,
				  uint str_length, timestamp_type time_type,
                                  const char *field_name);

bool date_add_interval(MYSQL_TIME *ltime, interval_type int_type, INTERVAL interval);
bool calc_time_diff(MYSQL_TIME *l_time1, MYSQL_TIME *l_time2, int l_sign,
                    longlong *seconds_out, long *microseconds_out);

extern LEX_STRING interval_type_to_name[];


bool parse_date_time_format(timestamp_type format_type, 
                            const char *format, uint format_length,
                            DATE_TIME_FORMAT *date_time_format);
/* convenience wrapper */
inline bool parse_date_time_format(timestamp_type format_type, 
                                   DATE_TIME_FORMAT *date_time_format)
{
  return parse_date_time_format(format_type,
                                date_time_format->format.str,
                                date_time_format->format.length,
                                date_time_format);
}

extern DATE_TIME_FORMAT *date_time_format_make(timestamp_type format_type,
					       const char *format_str,
					       uint format_length);
extern DATE_TIME_FORMAT *date_time_format_copy(THD *thd,
					       DATE_TIME_FORMAT *format);
const char *get_date_time_format_str(KNOWN_DATE_TIME_FORMAT *format,
				     timestamp_type type);
extern bool make_date_time(DATE_TIME_FORMAT *format, MYSQL_TIME *l_time,
			   timestamp_type type, String *str);
void make_datetime(const DATE_TIME_FORMAT *format, const MYSQL_TIME *l_time,
                   String *str);
void make_date(const DATE_TIME_FORMAT *format, const MYSQL_TIME *l_time,
               String *str);
void make_time(const DATE_TIME_FORMAT *format, const MYSQL_TIME *l_time,
               String *str);
int my_time_compare(MYSQL_TIME *a, MYSQL_TIME *b);
longlong get_datetime_value(THD *thd, Item ***item_arg, Item **cache_arg,
                            Item *warn_item, bool *is_null);

int test_if_number(char *str,int *res,bool allow_wildcards);
void change_byte(uchar *,uint,char,char);
ha_rows filesort(THD *thd, TABLE *form,struct st_sort_field *sortorder,
		 uint s_length, SQL_SELECT *select,
		 ha_rows max_rows, bool sort_positions,
                 ha_rows *examined_rows);
void filesort_free_buffers(TABLE *table, bool full);
void change_double_for_sort(double nr,uchar *to);
double my_double_round(double value, longlong dec, bool dec_unsigned,
                       bool truncate);
int get_quick_record(SQL_SELECT *select);

int calc_weekday(long daynr,bool sunday_first_day_of_week);
uint calc_week(MYSQL_TIME *l_time, uint week_behaviour, uint *year);
void find_date(char *pos,uint *vek,uint flag);
TYPELIB *convert_strings_to_array_type(char * *typelibs, char * *end);
TYPELIB *typelib(MEM_ROOT *mem_root, List<String> &strings);
ulong get_form_pos(File file, uchar *head, TYPELIB *save_names);
ulong make_new_entry(File file,uchar *fileinfo,TYPELIB *formnames,
		     const char *newname);
ulong next_io_size(ulong pos);
void append_unescaped(String *res, const char *pos, uint length);
int create_frm(THD *thd, const char *name, const char *db, const char *table,
               uint reclength, uchar *fileinfo,
	       HA_CREATE_INFO *create_info, uint keys);
void update_create_info_from_table(HA_CREATE_INFO *info, TABLE *form);
int rename_file_ext(const char * from,const char * to,const char * ext);
bool check_db_name(LEX_STRING *db);
bool check_column_name(const char *name);
bool check_table_name(const char *name, uint length);
char *get_field(MEM_ROOT *mem, Field *field);
bool get_field(MEM_ROOT *mem, Field *field, class String *res);
int wild_case_compare(CHARSET_INFO *cs, const char *str,const char *wildstr);
char *fn_rext(char *name);

/* Conversion functions */
#endif /* MYSQL_SERVER */
#if defined MYSQL_SERVER || defined INNODB_COMPATIBILITY_HOOKS
uint strconvert(CHARSET_INFO *from_cs, const char *from,
                CHARSET_INFO *to_cs, char *to, uint to_length, uint *errors);
/* depends on errmsg.txt Database `db`, Table `t` ... */
#define EXPLAIN_FILENAME_MAX_EXTRA_LENGTH 63
enum enum_explain_filename_mode
{
  EXPLAIN_ALL_VERBOSE= 0,
  EXPLAIN_PARTITIONS_VERBOSE,
  EXPLAIN_PARTITIONS_AS_COMMENT
};
uint explain_filename(THD* thd, const char *from, char *to, uint to_length,
                      enum_explain_filename_mode explain_mode);
uint filename_to_tablename(const char *from, char *to, uint to_length);
uint tablename_to_filename(const char *from, char *to, uint to_length);
uint check_n_cut_mysql50_prefix(const char *from, char *to, uint to_length);
#endif /* MYSQL_SERVER || INNODB_COMPATIBILITY_HOOKS */
#ifdef MYSQL_SERVER
uint build_table_filename(char *buff, size_t bufflen, const char *db,
                          const char *table, const char *ext, uint flags);
const char *get_canonical_filename(handler *file, const char *path,
                                   char *tmp_path);

#define MYSQL50_TABLE_NAME_PREFIX         "#mysql50#"
#define MYSQL50_TABLE_NAME_PREFIX_LENGTH  9

uint build_table_shadow_filename(char *buff, size_t bufflen, 
                                 ALTER_PARTITION_PARAM_TYPE *lpt);
/* Flags for conversion functions. */
#define FN_FROM_IS_TMP  (1 << 0)
#define FN_TO_IS_TMP    (1 << 1)
#define FN_IS_TMP       (FN_FROM_IS_TMP | FN_TO_IS_TMP)
#define NO_FRM_RENAME   (1 << 2)
#define FRM_ONLY        (1 << 3)

/* from hostname.cc */
bool ip_to_hostname(struct sockaddr_storage *ip_storage,
                    const char *ip_string,
                    char **hostname, uint *connect_errors);
void inc_host_errors(const char *ip_string);
void reset_host_errors(const char *ip_string);
bool hostname_cache_init();
void hostname_cache_free();
void hostname_cache_refresh(void);

/* sql_cache.cc */
extern bool sql_cache_init();
extern void sql_cache_free();
extern int sql_cache_hit(THD *thd, char *inBuf, uint length);

/* item_func.cc */
Item *get_system_var(THD *thd, enum_var_type var_type, LEX_STRING name,
		     LEX_STRING component);
int get_var_with_binlog(THD *thd, enum_sql_command sql_command,
                        LEX_STRING &name, user_var_entry **out_entry);
/* log.cc */
bool flush_error_log(void);

/* sql_list.cc */
void free_list(I_List <i_string_pair> *list);
void free_list(I_List <i_string> *list);

/* sql_yacc.cc */
#ifndef DBUG_OFF
extern void turn_parser_debug_on();
#endif

/* frm_crypt.cc */
#ifdef HAVE_CRYPTED_FRM
SQL_CRYPT *get_crypt_for_frm(void);
#endif

/* password.c */
extern "C" void my_make_scrambled_password_323(char *to, const char *password,
                                               size_t pass_len);
extern "C" void my_make_scrambled_password(char *to, const char *password,
                                           size_t pass_len);

#include "sql_view.h"

/* Some inline functions for more speed */

inline bool add_item_to_list(THD *thd, Item *item)
{
  return thd->lex->current_select->add_item_to_list(thd, item);
}

inline bool add_value_to_list(THD *thd, Item *value)
{
  return thd->lex->value_list.push_back(value);
}

inline bool add_order_to_list(THD *thd, Item *item, bool asc)
{
  return thd->lex->current_select->add_order_to_list(thd, item, asc);
}

inline bool add_group_to_list(THD *thd, Item *item, bool asc)
{
  return thd->lex->current_select->add_group_to_list(thd, item, asc);
}

inline void mark_as_null_row(TABLE *table)
{
  table->null_row=1;
  table->status|=STATUS_NULL_ROW;
  bfill(table->null_flags,table->s->null_bytes,255);
}

inline void table_case_convert(char * name, uint length)
{
  if (lower_case_table_names)
    files_charset_info->cset->casedn(files_charset_info,
                                     name, length, name, length);
}

inline const char *table_case_name(HA_CREATE_INFO *info, const char *name)
{
  return ((lower_case_table_names == 2 && info->alias) ? info->alias : name);
}

inline ulong sql_rnd_with_mutex()
{
  mysql_mutex_lock(&LOCK_thread_count);
  ulong tmp=(ulong) (my_rnd(&sql_rand) * 0xffffffff); /* make all bits random */
  mysql_mutex_unlock(&LOCK_thread_count);
  return tmp;
}

Comp_creator *comp_eq_creator(bool invert);
Comp_creator *comp_ge_creator(bool invert);
Comp_creator *comp_gt_creator(bool invert);
Comp_creator *comp_le_creator(bool invert);
Comp_creator *comp_lt_creator(bool invert);
Comp_creator *comp_ne_creator(bool invert);

Item * all_any_subquery_creator(Item *left_expr,
				chooser_compare_func_creator cmp,
				bool all,
				SELECT_LEX *select_lex);

/**
  clean/setup table fields and map.

  @param table        TABLE structure pointer (which should be setup)
  @param table_list   TABLE_LIST structure pointer (owner of TABLE)
  @param tablenr     table number
*/


inline void setup_table_map(TABLE *table, TABLE_LIST *table_list, uint tablenr)
{
  table->used_fields= 0;
  table->const_table= 0;
  table->null_row= 0;
  table->status= STATUS_NO_RECORD;
  table->maybe_null= table_list->outer_join;
  TABLE_LIST *embedding= table_list->embedding;
  while (!table->maybe_null && embedding)
  {
    table->maybe_null= embedding->outer_join;
    embedding= embedding->embedding;
  }
  table->tablenr= tablenr;
  table->map= (table_map) 1 << tablenr;
  table->force_index= table_list->force_index;
  table->force_index_order= table->force_index_group= 0;
  table->covering_keys= table->s->keys_for_keyread;
  table->merge_keys.clear_all();
}


/**
  convert a hex digit into number.
*/

inline int hexchar_to_int(char c)
{
  if (c <= '9' && c >= '0')
    return c-'0';
  c|=32;
  if (c <= 'f' && c >= 'a')
    return c-'a'+10;
  return -1;
}

/**
  return true if the table was created explicitly.
*/
inline bool is_user_table(TABLE * table)
{
  const char *name= table->s->table_name.str;
  return strncmp(name, tmp_file_prefix, tmp_file_prefix_length);
}

/*
  Some functions that are different in the embedded library and the normal
  server
*/

#ifndef EMBEDDED_LIBRARY
extern "C" void unireg_abort(int exit_code) __attribute__((noreturn));
void kill_delayed_threads(void);
bool check_stack_overrun(THD *thd, long margin, uchar *dummy);
#else
extern "C" void unireg_clear(int exit_code);
#define unireg_abort(exit_code) do { unireg_clear(exit_code); DBUG_RETURN(exit_code); } while(0)
inline void kill_delayed_threads(void) {}
#define check_stack_overrun(A, B, C) 0
#endif

/* This must match the path length limit in the ER_NOT_RW_DIR error msg. */
#define ER_NOT_RW_DIR_PATHSIZE 200
bool is_usable_directory(THD *thd, const char *varname,
                         const char *path, const char *prefix);

/* Used by handlers to store things in schema tables */
#define IS_FILES_FILE_ID              0
#define IS_FILES_FILE_NAME            1
#define IS_FILES_FILE_TYPE            2
#define IS_FILES_TABLESPACE_NAME      3
#define IS_FILES_TABLE_CATALOG        4
#define IS_FILES_TABLE_SCHEMA         5
#define IS_FILES_TABLE_NAME           6
#define IS_FILES_LOGFILE_GROUP_NAME   7
#define IS_FILES_LOGFILE_GROUP_NUMBER 8
#define IS_FILES_ENGINE               9
#define IS_FILES_FULLTEXT_KEYS       10
#define IS_FILES_DELETED_ROWS        11
#define IS_FILES_UPDATE_COUNT        12
#define IS_FILES_FREE_EXTENTS        13
#define IS_FILES_TOTAL_EXTENTS       14
#define IS_FILES_EXTENT_SIZE         15
#define IS_FILES_INITIAL_SIZE        16
#define IS_FILES_MAXIMUM_SIZE        17
#define IS_FILES_AUTOEXTEND_SIZE     18
#define IS_FILES_CREATION_TIME       19
#define IS_FILES_LAST_UPDATE_TIME    20
#define IS_FILES_LAST_ACCESS_TIME    21
#define IS_FILES_RECOVER_TIME        22
#define IS_FILES_TRANSACTION_COUNTER 23
#define IS_FILES_VERSION             24
#define IS_FILES_ROW_FORMAT          25
#define IS_FILES_TABLE_ROWS          26
#define IS_FILES_AVG_ROW_LENGTH      27
#define IS_FILES_DATA_LENGTH         28
#define IS_FILES_MAX_DATA_LENGTH     29
#define IS_FILES_INDEX_LENGTH        30
#define IS_FILES_DATA_FREE           31
#define IS_FILES_CREATE_TIME         32
#define IS_FILES_UPDATE_TIME         33
#define IS_FILES_CHECK_TIME          34
#define IS_FILES_CHECKSUM            35
#define IS_FILES_STATUS              36
#define IS_FILES_EXTRA               37

#define IS_TABLESPACES_TABLESPACE_NAME    0
#define IS_TABLESPACES_ENGINE             1
#define IS_TABLESPACES_TABLESPACE_TYPE    2
#define IS_TABLESPACES_LOGFILE_GROUP_NAME 3
#define IS_TABLESPACES_EXTENT_SIZE        4
#define IS_TABLESPACES_AUTOEXTEND_SIZE    5
#define IS_TABLESPACES_MAXIMUM_SIZE       6
#define IS_TABLESPACES_NODEGROUP_ID       7
#define IS_TABLESPACES_TABLESPACE_COMMENT 8

void init_fill_schema_files_row(TABLE* table);
bool schema_table_store_record(THD *thd, TABLE *table);

/* sql/item_create.cc */
int item_create_init();
void item_create_cleanup();

bool show_create_trigger(THD *thd, const sp_name *trg_name);

inline void lex_string_set(LEX_STRING *lex_str, const char *c_str)
{
  lex_str->str= (char *) c_str;
  lex_str->length= strlen(c_str);
}

bool load_charset(MEM_ROOT *mem_root,
                  Field *field,
                  CHARSET_INFO *dflt_cs,
                  CHARSET_INFO **cs);

bool load_collation(MEM_ROOT *mem_root,
                    Field *field,
                    CHARSET_INFO *dflt_cl,
                    CHARSET_INFO **cl);

#define LONG_TIMEOUT ((ulong) 3600L*24L*365L)

/**
  only options that need special treatment in get_one_option() deserve
  to be listed below
*/
enum options_mysqld
{
  OPT_to_set_the_start_number=256,
  OPT_BIND_ADDRESS,
  OPT_BINLOG_DO_DB,
  OPT_BINLOG_FORMAT,
  OPT_BINLOG_IGNORE_DB,
  OPT_BIN_LOG,
  OPT_BOOTSTRAP,
  OPT_CONSOLE,
  OPT_DEBUG_SYNC_TIMEOUT,
  OPT_DELAY_KEY_WRITE_ALL,
  OPT_ISAM_LOG,
  OPT_KEY_BUFFER_SIZE,
  OPT_KEY_CACHE_AGE_THRESHOLD,
  OPT_KEY_CACHE_BLOCK_SIZE,
  OPT_KEY_CACHE_DIVISION_LIMIT,
  OPT_LOWER_CASE_TABLE_NAMES,
  OPT_ONE_THREAD,
  OPT_POOL_OF_THREADS,
  OPT_REPLICATE_DO_DB,
  OPT_REPLICATE_DO_TABLE,
  OPT_REPLICATE_IGNORE_DB,
  OPT_REPLICATE_IGNORE_TABLE,
  OPT_REPLICATE_REWRITE_DB,
  OPT_REPLICATE_WILD_DO_TABLE,
  OPT_REPLICATE_WILD_IGNORE_TABLE,
  OPT_SAFE,
  OPT_SERVER_ID,
  OPT_SKIP_HOST_CACHE,
  OPT_SKIP_LOCK,
  OPT_SKIP_NEW,
  OPT_SKIP_PRIOR,
  OPT_SKIP_RESOLVE,
  OPT_SKIP_STACK_TRACE,
  OPT_SKIP_SYMLINKS,
  OPT_SLOW_QUERY_LOG,
  OPT_SSL_CA,
  OPT_SSL_CAPATH,
  OPT_SSL_CERT,
  OPT_SSL_CIPHER,
  OPT_SSL_KEY,
  OPT_UPDATE_LOG,
  OPT_WANT_CORE,
  OPT_ENGINE_CONDITION_PUSHDOWN
};

#endif /* MYSQL_SERVER */
extern "C" int test_if_data_home_dir(const char *dir);

#endif /* MYSQL_CLIENT */

#ifdef MYSQL_SERVER
#ifdef HAVE_PSI_INTERFACE
#ifdef HAVE_MMAP
extern PSI_mutex_key key_PAGE_lock, key_LOCK_sync, key_LOCK_active,
       key_LOCK_pool;
#endif /* HAVE_MMAP */

#ifdef HAVE_OPENSSL
extern PSI_mutex_key key_LOCK_des_key_file;
#endif

extern PSI_mutex_key key_BINLOG_LOCK_index, key_BINLOG_LOCK_prep_xids,
  key_delayed_insert_mutex, key_hash_filo_lock, key_LOCK_active_mi,
  key_LOCK_connection_count, key_LOCK_crypt, key_LOCK_delayed_create,
  key_LOCK_delayed_insert, key_LOCK_delayed_status, key_LOCK_error_log,
  key_LOCK_gdl, key_LOCK_global_read_lock, key_LOCK_global_system_variables,
  key_LOCK_lock_db, key_LOCK_logger, key_LOCK_manager, key_LOCK_mapped_file,
  key_LOCK_mysql_create_db, key_LOCK_open, key_LOCK_prepared_stmt_count,
  key_LOCK_rpl_status, key_LOCK_server_started, key_LOCK_status,
  key_LOCK_table_share, key_LOCK_thd_data,
  key_LOCK_user_conn, key_LOCK_uuid_generator, key_LOG_LOCK_log,
  key_master_info_data_lock, key_master_info_run_lock,
  key_mutex_slave_reporting_capability_err_lock, key_relay_log_info_data_lock,
  key_relay_log_info_log_space_lock, key_relay_log_info_run_lock,
  key_structure_guard_mutex, key_TABLE_SHARE_mutex, key_LOCK_error_messages,
  key_LOCK_thread_count;

extern PSI_rwlock_key key_rwlock_LOCK_grant, key_rwlock_LOCK_logger,
  key_rwlock_LOCK_sys_init_connect, key_rwlock_LOCK_sys_init_slave,
  key_rwlock_LOCK_system_variables_hash, key_rwlock_query_cache_query_lock;

#ifdef HAVE_MMAP
extern PSI_cond_key key_PAGE_cond, key_COND_active, key_COND_pool;
#endif /* HAVE_MMAP */

extern PSI_cond_key key_BINLOG_COND_prep_xids, key_BINLOG_update_cond,
  key_COND_cache_status_changed, key_COND_global_read_lock, key_COND_manager,
  key_COND_refresh, key_COND_rpl_status, key_COND_server_started,
  key_delayed_insert_cond, key_delayed_insert_cond_client,
  key_item_func_sleep_cond, key_master_info_data_cond,
  key_master_info_start_cond, key_master_info_stop_cond,
  key_relay_log_info_data_cond, key_relay_log_info_log_space_cond,
  key_relay_log_info_start_cond, key_relay_log_info_stop_cond,
  key_TABLE_SHARE_cond, key_user_level_lock_cond,
  key_COND_thread_count, key_COND_thread_cache, key_COND_flush_thread_cache;

extern PSI_thread_key key_thread_bootstrap, key_thread_delayed_insert,
  key_thread_handle_manager, key_thread_kill_server, key_thread_main,
  key_thread_one_connection, key_thread_signal_hand;

#ifdef HAVE_MMAP
extern PSI_file_key key_file_map;
#endif /* HAVE_MMAP */

extern PSI_file_key key_file_binlog, key_file_binlog_index, key_file_casetest,
  key_file_dbopt, key_file_des_key_file, key_file_ERRMSG, key_select_to_file,
  key_file_fileparser, key_file_frm, key_file_global_ddl_log, key_file_load,
  key_file_loadfile, key_file_log_event_data, key_file_log_event_info,
  key_file_master_info, key_file_misc, key_file_MYSQL_LOG, key_file_partition,
  key_file_pid, key_file_relay_log_info, key_file_send_file, key_file_tclog,
  key_file_trg, key_file_trn, key_file_init;

void init_server_psi_keys();
#endif /* HAVE_PSI_INTERFACE */
#endif /* MYSQL_SERVER */


#endif /* MYSQL_PRIV_H */<|MERGE_RESOLUTION|>--- conflicted
+++ resolved
@@ -1439,17 +1439,12 @@
                               enum enum_schema_table_state executed_place);
 enum enum_schema_tables get_schema_table_idx(ST_SCHEMA_TABLE *schema_table);
 
-<<<<<<< HEAD
-#define is_infoschema_db(X) \
-  !my_strcasecmp(system_charset_info, INFORMATION_SCHEMA_NAME.str, (X))
-=======
-inline bool is_schema_db(const char *name, size_t len)
+inline bool is_infoschema_db(const char *name, size_t len)
 {
   return (INFORMATION_SCHEMA_NAME.length == len &&
           !my_strcasecmp(system_charset_info,
-                         INFORMATION_SCHEMA_NAME.str, name));  
+                         INFORMATION_SCHEMA_NAME.str, name));
 }
->>>>>>> b60d59b9
 
 void initialize_information_schema_acl();
 
