/*
   Copyright (c) 2000, 2017, Oracle and/or its affiliates.
   Copyright (c) 2009, 2018, MariaDB Corporation

   This program is free software; you can redistribute it and/or modify
   it under the terms of the GNU General Public License as published by
   the Free Software Foundation; version 2 of the License.

   This program is distributed in the hope that it will be useful,
   but WITHOUT ANY WARRANTY; without even the implied warranty of
   MERCHANTABILITY or FITNESS FOR A PARTICULAR PURPOSE.  See the
   GNU General Public License for more details.

   You should have received a copy of the GNU General Public License
   along with this program; if not, write to the Free Software
   Foundation, Inc., 51 Franklin St, Fifth Floor, Boston, MA 02110-1301  USA
*/

/**
  @file

  @brief
  This file defines all string functions

  @warning
    Some string functions don't always put and end-null on a String.
    (This shouldn't be needed)
*/

#ifdef USE_PRAGMA_IMPLEMENTATION
#pragma implementation				// gcc: Class implementation
#endif

#include "mariadb.h"                          // HAVE_*

#include "sql_priv.h"
/*
  It is necessary to include set_var.h instead of item.h because there
  are dependencies on include order for set_var.h and item.h. This
  will be resolved later.
*/
#include "sql_class.h"                          // set_var.h: THD
#include "set_var.h"
#include "sql_base.h"
#include "sql_time.h"
#include "sql_acl.h"                            // SUPER_ACL
#include "des_key_file.h"       // st_des_keyschedule, st_des_keyblock
#include "password.h"           // my_make_scrambled_password,
                                // my_make_scrambled_password_323
#include <m_ctype.h>
#include <my_md5.h>
C_MODE_START
#include "../mysys/my_static.h"			// For soundex_map
C_MODE_END
#include "sql_show.h"                           // append_identifier
#include <sql_repl.h>
#include "sql_statistics.h"

size_t username_char_length= 80;

/*
  For the Items which have only val_str_ascii() method
  and don't have their own "native" val_str(),
  we provide a "wrapper" method to convert from ASCII
  to Item character set when it's necessary.
  Conversion happens only in case of "tricky" Item character set (e.g. UCS2).
  Normally conversion does not happen, and val_str_ascii() is immediately
  returned instead.

  No matter if conversion is needed or not needed,
  the result is always returned in "str" (see MDEV-10306 why).

  @param [OUT] str          - Store the result here
  @param [IN]  ascii_buffer - Use this temporary buffer to call val_str_ascii()
*/
String *Item_func::val_str_from_val_str_ascii(String *str, String *ascii_buffer)
{
  DBUG_ASSERT(fixed == 1);

  if (!(collation.collation->state & MY_CS_NONASCII))
  {
    String *res= val_str_ascii(str);
    if (res)
      res->set_charset(collation.collation);
    return res;
  }
  
  DBUG_ASSERT(str != ascii_buffer);
  
  uint errors;
  String *res= val_str_ascii(ascii_buffer);
  if (!res)
    return 0;
  
  if ((null_value= str->copy(res->ptr(), res->length(),
                             &my_charset_latin1, collation.collation,
                             &errors)))
    return 0;
  
  return str;
}


bool Item_str_func::fix_fields(THD *thd, Item **ref)
{
  bool res= Item_func::fix_fields(thd, ref);
  /*
    In Item_str_func::check_well_formed_result() we may set null_value
    flag on the same condition as in test() below.
  */
  maybe_null= maybe_null || thd->is_strict_mode();
  return res;
}


my_decimal *Item_str_func::val_decimal(my_decimal *decimal_value)
{
  DBUG_ASSERT(fixed == 1);
  StringBuffer<64> tmp;
  String *res= val_str(&tmp);
  return res ? decimal_from_string_with_check(decimal_value, res) : 0;
}


double Item_str_func::val_real()
{
  DBUG_ASSERT(fixed == 1);
  StringBuffer<64> tmp;
  String *res= val_str(&tmp);
  return res ? double_from_string_with_check(res) : 0.0;
}


longlong Item_str_func::val_int()
{
  DBUG_ASSERT(fixed == 1);
  StringBuffer<22> tmp;
  String *res= val_str(&tmp);
  return res ? longlong_from_string_with_check(res) : 0;
}


String *Item_func_md5::val_str_ascii(String *str)
{
  DBUG_ASSERT(fixed == 1);
  String * sptr= args[0]->val_str(str);
  if (sptr)
  {
    uchar digest[16];

    null_value=0;
    compute_md5_hash(digest, (const char *) sptr->ptr(), sptr->length());
    if (str->alloc(32))				// Ensure that memory is free
    {
      null_value=1;
      return 0;
    }
    array_to_hex((char *) str->ptr(), digest, 16);
    str->set_charset(&my_charset_numeric);
    str->length((uint) 32);
    return str;
  }
  null_value=1;
  return 0;
}


String *Item_func_sha::val_str_ascii(String *str)
{
  DBUG_ASSERT(fixed == 1);
  String * sptr= args[0]->val_str(str);
  if (sptr)  /* If we got value different from NULL */
  {
    /* Temporary buffer to store 160bit digest */
    uint8 digest[MY_SHA1_HASH_SIZE];
    my_sha1(digest, (const char *) sptr->ptr(), sptr->length());
    /* Ensure that memory is free and we got result */
    if (!str->alloc(MY_SHA1_HASH_SIZE*2))
    {
      array_to_hex((char *) str->ptr(), digest, MY_SHA1_HASH_SIZE);
      str->set_charset(&my_charset_numeric);
      str->length((uint)  MY_SHA1_HASH_SIZE*2);
      null_value=0;
      return str;
    }
  }
  null_value=1;
  return 0;
}

bool Item_func_sha::fix_length_and_dec()
{
  // size of hex representation of hash
  fix_length_and_charset(MY_SHA1_HASH_SIZE * 2, default_charset());
  return FALSE;
}

String *Item_func_sha2::val_str_ascii(String *str)
{
  DBUG_ASSERT(fixed == 1);
  unsigned char digest_buf[512/8]; // enough for SHA512
  String *input_string;
  const char *input_ptr;
  size_t input_len;

  input_string= args[0]->val_str(str);
  str->set_charset(&my_charset_bin);

  if (input_string == NULL)
  {
    null_value= TRUE;
    return (String *) NULL;
  }

  null_value= args[0]->null_value;
  if (null_value)
    return (String *) NULL;

  input_ptr= input_string->ptr();
  input_len= input_string->length();

  longlong digest_length= args[1]->val_int();
  switch (digest_length) {
  case 512:
    my_sha512(digest_buf, input_ptr, input_len);
    break;
  case 384:
    my_sha384(digest_buf, input_ptr, input_len);
    break;
  case 224:
    my_sha224(digest_buf, input_ptr, input_len);
    break;
  case 0: // SHA-256 is the default
    digest_length= 256;
    /* fall through */
  case 256:
    my_sha256(digest_buf, input_ptr, input_len);
    break;
  default:
    if (!args[1]->const_item())
    {
      THD *thd= current_thd;
      push_warning_printf(thd,
                          Sql_condition::WARN_LEVEL_WARN,
                          ER_WRONG_PARAMETERS_TO_NATIVE_FCT,
                          ER_THD(thd, ER_WRONG_PARAMETERS_TO_NATIVE_FCT),
                          "sha2");
    }
    null_value= TRUE;
    return NULL;
  }
  digest_length/= 8; /* bits to bytes */

  /* 
    Since we're subverting the usual String methods, we must make sure that
    the destination has space for the bytes we're about to write.
  */
  str->alloc((uint) digest_length*2 + 1); /* Each byte as two nybbles */

  /* Convert the large number to a string-hex representation. */
  array_to_hex((char *) str->ptr(), digest_buf, (uint)digest_length);

  /* We poked raw bytes in.  We must inform the the String of its length. */
  str->length((uint) digest_length*2); /* Each byte as two nybbles */

  null_value= FALSE;
  return str;
}


bool Item_func_sha2::fix_length_and_dec()
{
  maybe_null= 1;
  max_length = 0;

  int sha_variant= (int)(args[1]->const_item() ? args[1]->val_int() : 512);

  switch (sha_variant) {
  case 0: // SHA-256 is the default
    sha_variant= 256;
    /* fall through */
  case 512:
  case 384:
  case 256:
  case 224:
    fix_length_and_charset(sha_variant/8 * 2, default_charset());
    break;
  default:
    THD *thd= current_thd;
    push_warning_printf(thd,
                        Sql_condition::WARN_LEVEL_WARN,
                        ER_WRONG_PARAMETERS_TO_NATIVE_FCT,
                        ER_THD(thd, ER_WRONG_PARAMETERS_TO_NATIVE_FCT),
                        "sha2");
  }
  return FALSE;
}

/* Implementation of AES encryption routines */
void Item_aes_crypt::create_key(String *user_key, uchar *real_key)
{
  uchar *real_key_end= real_key + AES_KEY_LENGTH / 8;
  uchar *ptr;
  const char *sptr= user_key->ptr();
  const char *key_end= sptr + user_key->length();

  bzero(real_key, AES_KEY_LENGTH / 8);

  for (ptr= real_key; sptr < key_end; ptr++, sptr++)
  {
    if (ptr == real_key_end)
      ptr= real_key;
    *ptr ^= (uchar) *sptr;
  }
}


String *Item_aes_crypt::val_str(String *str2)
{
  DBUG_ASSERT(fixed == 1);
  StringBuffer<80> user_key_buf;
  String *sptr= args[0]->val_str(&tmp_value);
  String *user_key=  args[1]->val_str(&user_key_buf);
  uint32 aes_length;

  if (sptr && user_key) // we need both arguments to be not NULL
  {
    null_value=0;
    aes_length=my_aes_get_size(MY_AES_ECB, sptr->length());

    if (!str2->alloc(aes_length))		// Ensure that memory is free
    {
      uchar rkey[AES_KEY_LENGTH / 8];
      create_key(user_key, rkey);

      if (!my_aes_crypt(MY_AES_ECB, what, (uchar*)sptr->ptr(), sptr->length(),
                 (uchar*)str2->ptr(), &aes_length,
                 rkey, AES_KEY_LENGTH / 8, 0, 0))
      {
        str2->length((uint) aes_length);
        return str2;
      }
    }
  }
  null_value=1;
  return 0;
}

bool Item_func_aes_encrypt::fix_length_and_dec()
{
  max_length=my_aes_get_size(MY_AES_ECB, args[0]->max_length);
  what= ENCRYPTION_FLAG_ENCRYPT;
  return FALSE;
}



bool Item_func_aes_decrypt::fix_length_and_dec()
{
  max_length=args[0]->max_length;
  maybe_null= 1;
  what= ENCRYPTION_FLAG_DECRYPT;
  return FALSE;
}


bool Item_func_to_base64::fix_length_and_dec()
{
  maybe_null= args[0]->maybe_null;
  collation.set(default_charset(), DERIVATION_COERCIBLE, MY_REPERTOIRE_ASCII);
  if (args[0]->max_length > (uint) my_base64_encode_max_arg_length())
  {
    maybe_null= 1;
    fix_char_length_ulonglong((ulonglong) my_base64_encode_max_arg_length());
  }
  else
  {
    int length= my_base64_needed_encoded_length((int) args[0]->max_length);
    DBUG_ASSERT(length > 0);
    fix_char_length_ulonglong((ulonglong) length - 1);
  }
  return FALSE;
}


String *Item_func_to_base64::val_str_ascii(String *str)
{
  String *res= args[0]->val_str(&tmp_value);
  bool too_long= false;
  int length;
  if (!res ||
      res->length() > (uint) my_base64_encode_max_arg_length() ||
      (too_long=
       ((uint) (length= my_base64_needed_encoded_length((int) res->length())) >
        current_thd->variables.max_allowed_packet)) ||
      str->alloc((uint) length))
  {
    null_value= 1; // NULL input, too long input, or OOM.
    if (too_long)
    {
      THD *thd= current_thd;
      push_warning_printf(thd, Sql_condition::WARN_LEVEL_WARN,
                          ER_WARN_ALLOWED_PACKET_OVERFLOWED,
                          ER_THD(thd, ER_WARN_ALLOWED_PACKET_OVERFLOWED),
                          func_name(),
                          thd->variables.max_allowed_packet);
    }
    return 0;
  }
  my_base64_encode(res->ptr(), (int) res->length(), (char*) str->ptr());
  DBUG_ASSERT(length > 0);
  str->length((uint) length - 1); // Without trailing '\0'
  null_value= 0;
  return str;
}


bool Item_func_from_base64::fix_length_and_dec()
{
  if (args[0]->max_length > (uint) my_base64_decode_max_arg_length())
  {
    fix_char_length_ulonglong((ulonglong) my_base64_decode_max_arg_length());
  }
  else
  {
    int length= my_base64_needed_decoded_length((int) args[0]->max_length);
    fix_char_length_ulonglong((ulonglong) length);
  }
  maybe_null= 1; // Can be NULL, e.g. in case of badly formed input string
  return FALSE;
}


String *Item_func_from_base64::val_str(String *str)
{
  String *res= args[0]->val_str_ascii(&tmp_value);
  int length;
  const char *end_ptr;

  if (!res)
    goto err;

  if (res->length() > (uint) my_base64_decode_max_arg_length() ||
      ((uint) (length= my_base64_needed_decoded_length((int) res->length())) >
       current_thd->variables.max_allowed_packet))
  {
    THD *thd= current_thd;
    push_warning_printf(thd, Sql_condition::WARN_LEVEL_WARN,
                        ER_WARN_ALLOWED_PACKET_OVERFLOWED,
                        ER_THD(thd, ER_WARN_ALLOWED_PACKET_OVERFLOWED),
                        func_name(),
                        thd->variables.max_allowed_packet);
    goto err;
  }

  if (str->alloc((uint) length))
    goto err;

  if ((length= my_base64_decode(res->ptr(), (int) res->length(),
                                (char *) str->ptr(), &end_ptr, 0)) < 0 ||
      end_ptr < res->ptr() + res->length())
  {
    THD *thd= current_thd;
    push_warning_printf(thd, Sql_condition::WARN_LEVEL_WARN,
                        ER_BAD_BASE64_DATA, ER_THD(thd, ER_BAD_BASE64_DATA),
                        (int) (end_ptr - res->ptr()));
    goto err;
  }

  str->length((uint) length);
  null_value= 0;
  return str;
err:
  null_value= 1; // NULL input, too long input, OOM, or badly formed input
  return 0;
}
///////////////////////////////////////////////////////////////////////////////


const char *histogram_types[] =
           {"SINGLE_PREC_HB", "DOUBLE_PREC_HB", 0};
static TYPELIB hystorgam_types_typelib=
  { array_elements(histogram_types),
    "histogram_types",
    histogram_types, NULL};
const char *representation_by_type[]= {"%.3f", "%.5f"};

String *Item_func_decode_histogram::val_str(String *str)
{
  DBUG_ASSERT(fixed == 1);
  char buff[STRING_BUFFER_USUAL_SIZE];
  String *res, tmp(buff, sizeof(buff), &my_charset_bin);
  int type;

  tmp.length(0);
  if (!(res= args[0]->val_str(&tmp)) ||
      (type= find_type(res->c_ptr_safe(),
                       &hystorgam_types_typelib, MYF(0))) <= 0)
  {
    null_value= 1;
    return 0;
  }
  type--;

  tmp.length(0);
  if (!(res= args[1]->val_str(&tmp)))
  {
    null_value= 1;
    return 0;
  }
  if (type == DOUBLE_PREC_HB && res->length() % 2 != 0)
    res->length(res->length() - 1); // one byte is unused

  double prev= 0.0;
  uint i;
  str->length(0);
  char numbuf[32];
  const uchar *p= (uchar*)res->c_ptr_safe();
  for (i= 0; i < res->length(); i++)
  {
    double val;
    switch (type)
    {
    case SINGLE_PREC_HB:
      val= p[i] / ((double)((1 << 8) - 1));
      break;
    case DOUBLE_PREC_HB:
      val= uint2korr(p + i) / ((double)((1 << 16) - 1));
      i++;
      break;
    default:
      val= 0;
      DBUG_ASSERT(0);
    }
    /* show delta with previous value */
    size_t size= my_snprintf(numbuf, sizeof(numbuf),
                          representation_by_type[type], val - prev);
    str->append(numbuf, size);
    str->append(",");
    prev= val;
  }
  /* show delta with max */
  size_t size= my_snprintf(numbuf, sizeof(numbuf),
                        representation_by_type[type], 1.0 - prev);
  str->append(numbuf, size);

  null_value=0;
  return str;
}


///////////////////////////////////////////////////////////////////////////////

/*
  Realloc the result buffer.
  NOTE: We should be prudent in the initial allocation unit -- the
  size of the arguments is a function of data distribution, which
  can be any. Instead of overcommitting at the first row, we grow
  the allocated amount by the factor of 2. This ensures that no
  more than 25% of memory will be overcommitted on average.

  @param IN/OUT str    - the result string
  @param IN     length - new total space required in "str"
  @retval       false  - on success
  @retval       true   - on error
*/

bool Item_func_concat::realloc_result(String *str, uint length) const
{
  if (str->alloced_length() >= length)
    return false; // Alloced space is big enough, nothing to do.

  if (str->alloced_length() == 0)
    return str->alloc(length);

  /*
    Item_func_concat::val_str() makes sure the result length does not grow
    higher than max_allowed_packet. So "length" is limited to 1G here.
    We can't say anything about the current value of str->alloced_length(),
    as str was initially set by args[0]->val_str(str).
    So multiplication by 2 can overflow, if args[0] for some reasons
    did not limit the result to max_alloced_packet. But it's not harmful,
    "str" will be realloced exactly to "length" bytes in case of overflow.
  */
  uint new_length= MY_MAX(str->alloced_length() * 2, length);
  return str->realloc(new_length);
}


/**
  Concatenate args with the following premises:
  If only one arg (which is ok), return value of arg;
*/

String *Item_func_concat::val_str(String *str)
{
  DBUG_ASSERT(fixed == 1);
  THD *thd= current_thd;
  String *res;

  null_value=0;
  if (!(res= args[0]->val_str(str)))
    goto null;

  if (res != str)
    str->copy(res->ptr(), res->length(), res->charset());

  for (uint i= 1 ; i < arg_count ; i++)
  {
    if (!(res= args[i]->val_str(&tmp_value)) ||
        append_value(thd, str, res))
      goto null;
  }

  str->set_charset(collation.collation);
  return str;

null:
  null_value= true;
  return 0;
}


String *Item_func_concat_operator_oracle::val_str(String *str)
{
  DBUG_ASSERT(fixed == 1);
  THD *thd= current_thd;
  String *res;
  uint i;

  null_value=0;
  // Search first non null argument
  for (i= 0; i < arg_count; i++)
  {
    if ((res= args[i]->val_str(str)))
      break;
  }
  if (i == arg_count)
    goto null;

  if (res != str)
    str->copy(res->ptr(), res->length(), res->charset());

  for (i++ ; i < arg_count ; i++)
  {
    if (!(res= args[i]->val_str(&tmp_value)) || res->length() == 0)
     continue;
    if (append_value(thd, str, res))
      goto null;
  }

  str->set_charset(collation.collation);
  return str;

null:
  null_value= true;
  return 0;
}


bool Item_func_concat::append_value(THD *thd, String *res, const String *app)
{
  uint concat_len;
  if ((concat_len= res->length() + app->length()) >
      thd->variables.max_allowed_packet)
  {
    push_warning_printf(thd, Sql_condition::WARN_LEVEL_WARN,
                        ER_WARN_ALLOWED_PACKET_OVERFLOWED,
                        ER(ER_WARN_ALLOWED_PACKET_OVERFLOWED), func_name(),
                        thd->variables.max_allowed_packet);
    return true;
  }
  DBUG_ASSERT(!res->uses_buffer_owned_by(app));
  DBUG_ASSERT(!app->uses_buffer_owned_by(res));
  return realloc_result(res, concat_len) || res->append(*app);
}


bool Item_func_concat::fix_length_and_dec()
{
  ulonglong char_length= 0;

  if (agg_arg_charsets_for_string_result(collation, args, arg_count))
    return TRUE;

  for (uint i=0 ; i < arg_count ; i++)
    char_length+= args[i]->max_char_length();

  fix_char_length_ulonglong(char_length);
  return FALSE;
}

/**
  @details
  Function des_encrypt() by tonu@spam.ee & monty
  Works only if compiled with OpenSSL library support.
  @return
    A binary string where first character is CHAR(128 | key-number).
    If one uses a string key key_number is 127.
    Encryption result is longer than original by formula:
  @code new_length= org_length + (8-(org_length % 8))+1 @endcode
*/

String *Item_func_des_encrypt::val_str(String *str)
{
  DBUG_ASSERT(fixed == 1);
#if defined(HAVE_OPENSSL) && !defined(EMBEDDED_LIBRARY)
  uint code= ER_WRONG_PARAMETERS_TO_PROCEDURE;
  DES_cblock ivec;
  struct st_des_keyblock keyblock;
  struct st_des_keyschedule keyschedule;
  const char *append_str="********";
  uint key_number, res_length, tail;
  String *res= args[0]->val_str(&tmp_value);

  if ((null_value= args[0]->null_value))
    return 0;                                   // ENCRYPT(NULL) == NULL
  if ((res_length=res->length()) == 0)
    return make_empty_result();
  if (arg_count == 1)
  {
    /* Protect against someone doing FLUSH DES_KEY_FILE */
    mysql_mutex_lock(&LOCK_des_key_file);
    keyschedule= des_keyschedule[key_number=des_default_key];
    mysql_mutex_unlock(&LOCK_des_key_file);
  }
  else if (args[1]->result_type() == INT_RESULT)
  {
    key_number= (uint) args[1]->val_int();
    if (key_number > 9)
      goto error;
    mysql_mutex_lock(&LOCK_des_key_file);
    keyschedule= des_keyschedule[key_number];
    mysql_mutex_unlock(&LOCK_des_key_file);
  }
  else
  {
    String *keystr= args[1]->val_str(str);
    if (!keystr)
      goto error;
    key_number=127;				// User key string

    /* We make good 24-byte (168 bit) key from given plaintext key with MD5 */
    bzero((char*) &ivec,sizeof(ivec));
    if (!EVP_BytesToKey(EVP_des_ede3_cbc(),EVP_md5(),NULL,
		   (uchar*) keystr->ptr(), (int) keystr->length(),
		   1, (uchar*) &keyblock,ivec))
      goto error;
    DES_set_key_unchecked(&keyblock.key1,&keyschedule.ks1);
    DES_set_key_unchecked(&keyblock.key2,&keyschedule.ks2);
    DES_set_key_unchecked(&keyblock.key3,&keyschedule.ks3);
  }

  /*
     The problem: DES algorithm requires original data to be in 8-bytes
     chunks. Missing bytes get filled with '*'s and result of encryption
     can be up to 8 bytes longer than original string. When decrypted,
     we do not know the size of original string :(
     We add one byte with value 0x1..0x8 as the last byte of the padded
     string marking change of string length.
  */

  tail= 8 - (res_length % 8);                   // 1..8 marking extra length
  res_length+=tail;
  if (tmp_arg.alloc(res_length))
    goto error;
  tmp_arg.length(0);
  tmp_arg.append(res->ptr(), res->length());
  code= ER_OUT_OF_RESOURCES;
  if (tmp_arg.append(append_str, tail) || str->alloc(res_length+1))
    goto error;
  tmp_arg[res_length-1]=tail;                   // save extra length
  str->length(res_length+1);
  str->set_charset(&my_charset_bin);
  (*str)[0]=(char) (128 | key_number);
  // Real encryption
  bzero((char*) &ivec,sizeof(ivec));
  DES_ede3_cbc_encrypt((const uchar*) (tmp_arg.ptr()),
		       (uchar*) (str->ptr()+1),
		       res_length,
		       &keyschedule.ks1,
		       &keyschedule.ks2,
		       &keyschedule.ks3,
		       &ivec, TRUE);
  return str;

error:
  THD *thd= current_thd;
  push_warning_printf(thd,Sql_condition::WARN_LEVEL_WARN,
                      code, ER_THD(thd, code),
                      "des_encrypt");
#else
  THD *thd= current_thd;
  push_warning_printf(thd, Sql_condition::WARN_LEVEL_WARN,
                      ER_FEATURE_DISABLED, ER_THD(thd, ER_FEATURE_DISABLED),
                      "des_encrypt", "--with-ssl");
#endif /* defined(HAVE_OPENSSL) && !defined(EMBEDDED_LIBRARY) */
  null_value=1;
  return 0;
}


String *Item_func_des_decrypt::val_str(String *str)
{
  DBUG_ASSERT(fixed == 1);
#if defined(HAVE_OPENSSL) && !defined(EMBEDDED_LIBRARY)
  uint code= ER_WRONG_PARAMETERS_TO_PROCEDURE;
  DES_cblock ivec;
  struct st_des_keyblock keyblock;
  struct st_des_keyschedule keyschedule;
  String *res= args[0]->val_str(&tmp_value);
  uint length,tail;

  if ((null_value= args[0]->null_value))
    return 0;
  length= res->length();
  if (length < 9 || (length % 8) != 1 || !((*res)[0] & 128))
    return res;				// Skip decryption if not encrypted

  if (arg_count == 1)			// If automatic uncompression
  {
    uint key_number=(uint) (*res)[0] & 127;
    // Check if automatic key and that we have privilege to uncompress using it
    if (!(current_thd->security_ctx->master_access & SUPER_ACL) ||
        key_number > 9)
      goto error;

    mysql_mutex_lock(&LOCK_des_key_file);
    keyschedule= des_keyschedule[key_number];
    mysql_mutex_unlock(&LOCK_des_key_file);
  }
  else
  {
    // We make good 24-byte (168 bit) key from given plaintext key with MD5
    String *keystr= args[1]->val_str(str);
    if (!keystr)
      goto error;

    bzero((char*) &ivec,sizeof(ivec));
    if (!EVP_BytesToKey(EVP_des_ede3_cbc(),EVP_md5(),NULL,
		   (uchar*) keystr->ptr(),(int) keystr->length(),
		   1,(uchar*) &keyblock,ivec))
      goto error;
    // Here we set all 64-bit keys (56 effective) one by one
    DES_set_key_unchecked(&keyblock.key1,&keyschedule.ks1);
    DES_set_key_unchecked(&keyblock.key2,&keyschedule.ks2);
    DES_set_key_unchecked(&keyblock.key3,&keyschedule.ks3);
  }
  code= ER_OUT_OF_RESOURCES;
  if (str->alloc(length-1))
    goto error;

  bzero((char*) &ivec,sizeof(ivec));
  DES_ede3_cbc_encrypt((const uchar*) res->ptr()+1,
		       (uchar*) (str->ptr()),
		       length-1,
		       &keyschedule.ks1,
		       &keyschedule.ks2,
		       &keyschedule.ks3,
		       &ivec, FALSE);
  /* Restore old length of key */
  if ((tail=(uint) (uchar) (*str)[length-2]) > 8)
    goto wrong_key;				     // Wrong key
  str->length(length-1-tail);
  str->set_charset(&my_charset_bin);
  return str;

error:
  {
    THD *thd= current_thd;
    push_warning_printf(thd, Sql_condition::WARN_LEVEL_WARN,
                        code, ER_THD(thd, code),
                        "des_decrypt");
  }
wrong_key:
#else
  {
    THD *thd= current_thd;
    push_warning_printf(thd, Sql_condition::WARN_LEVEL_WARN,
                        ER_FEATURE_DISABLED, ER_THD(thd, ER_FEATURE_DISABLED),
                        "des_decrypt", "--with-ssl");
  }
#endif /* defined(HAVE_OPENSSL) && !defined(EMBEDDED_LIBRARY) */
  null_value=1;
  return 0;
}


/**
  concat with separator. First arg is the separator
  concat_ws takes at least two arguments.
*/

String *Item_func_concat_ws::val_str(String *str)
{
  DBUG_ASSERT(fixed == 1);
  char tmp_str_buff[10];
  String tmp_sep_str(tmp_str_buff, sizeof(tmp_str_buff),default_charset_info),
         *sep_str, *res, *res2,*use_as_buff;
  uint i;
  bool is_const= 0;
  THD *thd= 0;

  null_value=0;
  if (!(sep_str= args[0]->val_str(&tmp_sep_str)))
    goto null;

  use_as_buff= &tmp_value;
  str->length(0);				// QQ; Should be removed
  res=str;                                      // If 0 arg_count

  // Skip until non-null argument is found.
  // If not, return the empty string
  for (i=1; i < arg_count; i++)
    if ((res= args[i]->val_str(str)))
    {
      is_const= args[i]->const_item();
      break;
    }

  if (i ==  arg_count)
    return make_empty_result();

  for (i++; i < arg_count ; i++)
  {
    if (!(res2= args[i]->val_str(use_as_buff)))
      continue;					// Skip NULL

    if (!thd)
      thd= current_thd;
    if (res->length() + sep_str->length() + res2->length() >
	thd->variables.max_allowed_packet)
    {
      push_warning_printf(thd, Sql_condition::WARN_LEVEL_WARN,
			  ER_WARN_ALLOWED_PACKET_OVERFLOWED,
			  ER_THD(thd, ER_WARN_ALLOWED_PACKET_OVERFLOWED),
                          func_name(),
			  thd->variables.max_allowed_packet);
      goto null;
    }
    if (!is_const && res->alloced_length() >=
	res->length() + sep_str->length() + res2->length())
    {						// Use old buffer
      res->append(*sep_str);			// res->length() > 0 always
      res->append(*res2);
    }
    else if (str->alloced_length() >=
	     res->length() + sep_str->length() + res2->length())
    {
      /* We have room in str;  We can't get any errors here */
      if (str->ptr() == res2->ptr())
      {						// This is quite uncommon!
	str->replace(0,0,*sep_str);
	str->replace(0,0,*res);
      }
      else
      {
	str->copy(*res);
	str->append(*sep_str);
	str->append(*res2);
      }
      res=str;
      use_as_buff= &tmp_value;
    }
    else if (res == &tmp_value)
    {
      if (res->append(*sep_str) || res->append(*res2))
	goto null; // Must be a blob
    }
    else if (res2 == &tmp_value)
    {						// This can happend only 1 time
      if (tmp_value.replace(0,0,*sep_str) || tmp_value.replace(0,0,*res))
	goto null;
      res= &tmp_value;
      use_as_buff=str;				// Put next arg here
    }
    else if (tmp_value.is_alloced() && res2->ptr() >= tmp_value.ptr() &&
	     res2->ptr() < tmp_value.ptr() + tmp_value.alloced_length())
    {
      /*
	This happens really seldom:
	In this case res2 is sub string of tmp_value.  We will
	now work in place in tmp_value to set it to res | sep_str | res2
      */
      /* Chop the last characters in tmp_value that isn't in res2 */
      tmp_value.length((uint32) (res2->ptr() - tmp_value.ptr()) +
		       res2->length());
      /* Place res2 at start of tmp_value, remove chars before res2 */
      if (tmp_value.replace(0,(uint32) (res2->ptr() - tmp_value.ptr()),
			    *res) ||
	  tmp_value.replace(res->length(),0, *sep_str))
	goto null;
      res= &tmp_value;
      use_as_buff=str;			// Put next arg here
    }
    else
    {						// Two big const strings
      /*
        NOTE: We should be prudent in the initial allocation unit -- the
        size of the arguments is a function of data distribution, which can
        be any. Instead of overcommitting at the first row, we grow the
        allocated amount by the factor of 2. This ensures that no more than
        25% of memory will be overcommitted on average.
      */

      uint concat_len= res->length() + sep_str->length() + res2->length();

      if (tmp_value.alloced_length() < concat_len)
      {
        if (tmp_value.alloced_length() == 0)
        {
          if (tmp_value.alloc(concat_len))
            goto null;
        }
        else
        {
          uint new_len = MY_MAX(tmp_value.alloced_length() * 2, concat_len);

          if (tmp_value.alloc(new_len))
            goto null;
        }
      }

      if (tmp_value.copy(*res) ||
	  tmp_value.append(*sep_str) ||
	  tmp_value.append(*res2))
	goto null;
      res= &tmp_value;
      use_as_buff=str;
    }
  }
  res->set_charset(collation.collation);
  return res;

null:
  null_value=1;
  return 0;
}


bool Item_func_concat_ws::fix_length_and_dec()
{
  ulonglong char_length;

  if (agg_arg_charsets_for_string_result(collation, args, arg_count))
    return TRUE;

  /*
     arg_count cannot be less than 2,
     it is done on parser level in sql_yacc.yy
     so, (arg_count - 2) is safe here.
  */
  char_length= (ulonglong) args[0]->max_char_length() * (arg_count - 2);
  for (uint i=1 ; i < arg_count ; i++)
    char_length+= args[i]->max_char_length();

  fix_char_length_ulonglong(char_length);
  return FALSE;
}


String *Item_func_reverse::val_str(String *str)
{
  DBUG_ASSERT(fixed == 1);
  String *res= args[0]->val_str(&tmp_value);
  const char *ptr, *end;
  char *tmp;

  if ((null_value=args[0]->null_value))
    return 0;
  /* An empty string is a special case as the string pointer may be null */
  if (!res->length())
    return make_empty_result();
  if (str->alloc(res->length()))
  {
    null_value= 1;
    return 0;
  }
  str->length(res->length());
  str->set_charset(res->charset());
  ptr= res->ptr();
  end= res->end();
  tmp= (char *) str->end();
#ifdef USE_MB
  if (use_mb(res->charset()))
  {
    uint32 l;
    while (ptr < end)
    {
      if ((l= my_ismbchar(res->charset(),ptr,end)))
      {
        tmp-= l;
        DBUG_ASSERT(tmp >= str->ptr());
        memcpy(tmp,ptr,l);
        ptr+= l;
      }
      else
        *--tmp= *ptr++;
    }
  }
  else
#endif /* USE_MB */
  {
    while (ptr < end)
      *--tmp= *ptr++;
  }
  return str;
}


bool Item_func_reverse::fix_length_and_dec()
{
  if (agg_arg_charsets_for_string_result(collation, args, 1))
    return TRUE;
  DBUG_ASSERT(collation.collation != NULL);
  fix_char_length(args[0]->max_char_length());
  return FALSE;
}

/**
  Replace all occurences of string2 in string1 with string3.

  Don't reallocate val_str() if not needed.

  @todo
    Fix that this works with binary strings when using USE_MB 
*/

String *Item_func_replace::val_str_internal(String *str,
                                            String *empty_string_for_null)
{
  DBUG_ASSERT(fixed == 1);
  String *res,*res2,*res3;
  int offset;
  uint from_length,to_length;
  bool alloced=0;
#ifdef USE_MB
  const char *ptr,*end,*strend,*search,*search_end;
  uint32 l;
  bool binary_cmp;
#endif
  THD *thd= 0;

  null_value=0;
  res=args[0]->val_str(str);
  if (args[0]->null_value)
    goto null;
  res2=args[1]->val_str(&tmp_value);
  if (args[1]->null_value)
  {
    if (!empty_string_for_null)
      goto null;
    res2= empty_string_for_null;
  }
  res->set_charset(collation.collation);

#ifdef USE_MB
  binary_cmp = ((res->charset()->state & MY_CS_BINSORT) || !use_mb(res->charset()));
#endif

  if (res2->length() == 0)
    return res;
#ifndef USE_MB
  if ((offset=res->strstr(*res2)) < 0)
    return res;
#else
  offset=0;
  if (binary_cmp && (offset=res->strstr(*res2)) < 0)
    return res;
#endif
  if (!(res3=args[2]->val_str(&tmp_value2)))
  {
    if (!empty_string_for_null)
      goto null;
    res3= empty_string_for_null;
  }
  from_length= res2->length();
  to_length=   res3->length();

#ifdef USE_MB
  if (!binary_cmp)
  {
    search=res2->ptr();
    search_end=search+from_length;
redo:
    DBUG_ASSERT(res->ptr() || !offset);
    ptr=res->ptr()+offset;
    strend=res->ptr()+res->length();
    /*
      In some cases val_str() can return empty string
      with ptr() == NULL and length() == 0.
      Let's check strend to avoid overflow.
    */
    end= strend ? strend - from_length + 1 : NULL;
    while (ptr < end)
    {
      if (*ptr == *search)
      {
        char *i,*j;
        i=(char*) ptr+1; j=(char*) search+1;
        while (j != search_end)
          if (*i++ != *j++) goto skip;
        offset= (int) (ptr-res->ptr());

        if (!thd)
          thd= current_thd;

        if (res->length()-from_length + to_length >
            thd->variables.max_allowed_packet)
        {
          push_warning_printf(thd, Sql_condition::WARN_LEVEL_WARN,
                              ER_WARN_ALLOWED_PACKET_OVERFLOWED,
                              ER_THD(thd, ER_WARN_ALLOWED_PACKET_OVERFLOWED),
                              func_name(),
                              thd->variables.max_allowed_packet);

          goto null;
        }
        if (!alloced)
        {
          alloced=1;
          res=copy_if_not_alloced(str,res,res->length()+to_length);
        }
        res->replace((uint) offset,from_length,*res3);
        offset+=(int) to_length;
        goto redo;
      }
  skip:
      if ((l=my_ismbchar(res->charset(), ptr,strend))) ptr+=l;
      else ++ptr;
    }
  }
  else
#endif /* USE_MB */
  {
    thd= current_thd;
    do
    {
      if (res->length()-from_length + to_length >
	  thd->variables.max_allowed_packet)
      {
	push_warning_printf(thd, Sql_condition::WARN_LEVEL_WARN,
			    ER_WARN_ALLOWED_PACKET_OVERFLOWED,
			    ER_THD(thd, ER_WARN_ALLOWED_PACKET_OVERFLOWED),
                            func_name(),
			    thd->variables.max_allowed_packet);
        goto null;
      }
      if (!alloced)
      {
        alloced=1;
        res=copy_if_not_alloced(str,res,res->length()+to_length);
      }
      res->replace((uint) offset,from_length,*res3);
      offset+=(int) to_length;
    }
    while ((offset=res->strstr(*res2,(uint) offset)) >= 0);
  }
  if (empty_string_for_null && !res->length())
    goto null;

  return res;

null:
  null_value=1;
  return 0;
}


bool Item_func_replace::fix_length_and_dec()
{
  ulonglong char_length= (ulonglong) args[0]->max_char_length();
  int diff=(int) (args[2]->max_char_length() - args[1]->max_char_length());
  if (diff > 0 && args[1]->max_char_length())
  {						// Calculate of maxreplaces
    ulonglong max_substrs= char_length / args[1]->max_char_length();
    char_length+= max_substrs * (uint) diff;
  }

  if (agg_arg_charsets_for_string_result_with_comparison(collation, args, 3))
    return TRUE;
  fix_char_length_ulonglong(char_length);
  return FALSE;
}


/*********************************************************************/
bool Item_func_regexp_replace::fix_fields(THD *thd, Item **ref)
{
  re.set_recursion_limit(thd);
  return Item_str_func::fix_fields(thd, ref);
}


bool Item_func_regexp_replace::fix_length_and_dec()
{
  if (agg_arg_charsets_for_string_result_with_comparison(collation, args, 3))
    return TRUE;
  max_length= MAX_BLOB_WIDTH;
  re.init(collation.collation, 0);
  re.fix_owner(this, args[0], args[1]);
  return FALSE;
}


/*
  Traverse through the replacement string and append to "str".
  Sub-pattern references \0 .. \9 are recognized, which are replaced
  to the chunks of the source string.
*/
bool Item_func_regexp_replace::append_replacement(String *str,
                                                  const LEX_CSTRING *source,
                                                  const LEX_CSTRING *replace)
{
  const char *beg= replace->str;
  const char *end= beg + replace->length;
  CHARSET_INFO *cs= re.library_charset();

  for ( ; ; )
  {
    my_wc_t wc;
    int cnv, n;

    if ((cnv= cs->cset->mb_wc(cs, &wc, (const uchar *) beg,
                                       (const uchar *) end)) < 1)
      break; /* End of line */
    beg+= cnv;

    if (wc != '\\')
    {
      if (str->append(beg - cnv, cnv, cs))
        return true;
      continue;
    }

    if ((cnv= cs->cset->mb_wc(cs, &wc, (const uchar *) beg,
                                       (const uchar *) end)) < 1)
      break; /* End of line */
    beg+= cnv;

    if ((n= ((int) wc) - '0') >= 0 && n <= 9)
    {
      if (n < re.nsubpatterns())
      {
        /* A valid sub-pattern reference found */
        int pbeg= re.subpattern_start(n), plength= re.subpattern_end(n) - pbeg;
        if (str->append(source->str + pbeg, plength, cs))
          return true;
      }
    }
    else
    {
      /*
         A non-digit character following after '\'.
         Just add the character itself.
       */
      if (str->append(beg - cnv, cnv, cs))
        return false;
    }
  }
  return false;
}


String *Item_func_regexp_replace::val_str(String *str)
{
  DBUG_ASSERT(fixed == 1);
  char buff0[MAX_FIELD_WIDTH];
  char buff2[MAX_FIELD_WIDTH];
  String tmp0(buff0,sizeof(buff0),&my_charset_bin);
  String tmp2(buff2,sizeof(buff2),&my_charset_bin);
  String *source= args[0]->val_str(&tmp0);
  String *replace= args[2]->val_str(&tmp2);
  LEX_CSTRING src, rpl;
  int startoffset= 0;

  if ((null_value= (args[0]->null_value || args[2]->null_value ||
                    re.recompile(args[1]))))
    return (String *) 0;

  if (!(source= re.convert_if_needed(source, &re.subject_converter)) ||
      !(replace= re.convert_if_needed(replace, &re.replace_converter)))
    goto err;

  src= source->lex_cstring();
  rpl= replace->lex_cstring();

  str->length(0);
  str->set_charset(collation.collation);

  for ( ; ; ) // Iterate through all matches
  {

    if (re.exec(src.str, src.length, startoffset))
      goto err;

    if (!re.match() || re.subpattern_length(0) == 0)
    {
      /* 
        No match or an empty match.
        Append the rest of the source string
        starting from startoffset until the end of the source.
      */
      if (str->append(src.str + startoffset, src.length - startoffset, re.library_charset()))
        goto err;
      return str;
    }

    /*
      Append prefix, the part before the matching pattern.
      starting from startoffset until the next match
    */
    if (str->append(src.str + startoffset, re.subpattern_start(0) - startoffset, re.library_charset()))
      goto err;

    // Append replacement
    if (append_replacement(str, &src, &rpl))
      goto err;

    // Set the new start point as the end of previous match
    startoffset= re.subpattern_end(0);
  }
  return str;

err:
  null_value= true;
  return (String *) 0;
}


bool Item_func_regexp_substr::fix_fields(THD *thd, Item **ref)
{
  re.set_recursion_limit(thd);
  return Item_str_func::fix_fields(thd, ref);
}


bool Item_func_regexp_substr::fix_length_and_dec()
{
  if (agg_arg_charsets_for_string_result_with_comparison(collation, args, 2))
    return TRUE;
  fix_char_length(args[0]->max_char_length());
  re.init(collation.collation, 0);
  re.fix_owner(this, args[0], args[1]);
  return FALSE;
}


String *Item_func_regexp_substr::val_str(String *str)
{
  DBUG_ASSERT(fixed == 1);
  char buff0[MAX_FIELD_WIDTH];
  String tmp0(buff0,sizeof(buff0),&my_charset_bin);
  String *source= args[0]->val_str(&tmp0);

  if ((null_value= (args[0]->null_value || re.recompile(args[1]))))
    return (String *) 0;

  if (!(source= re.convert_if_needed(source, &re.subject_converter)))
    goto err;

  str->length(0);
  str->set_charset(collation.collation);

  if (re.exec(source->ptr(), source->length(), 0))
    goto err;

  if (!re.match())
    return str;

  if (str->append(source->ptr() + re.subpattern_start(0),
                  re.subpattern_end(0) - re.subpattern_start(0),
                  re.library_charset()))
    goto err;

  return str;

err:
  null_value= true;
  return (String *) 0;
}


/************************************************************************/


String *Item_func_insert::val_str(String *str)
{
  DBUG_ASSERT(fixed == 1);
  String *res,*res2;
  longlong start, length;  /* must be longlong to avoid truncation */

  null_value=0;
  res=args[0]->val_str(str);
  res2=args[3]->val_str(&tmp_value);
  start= args[1]->val_int() - 1;
  length= args[2]->val_int();

  if (args[0]->null_value || args[1]->null_value || args[2]->null_value ||
      args[3]->null_value)
    goto null; /* purecov: inspected */

  if ((start < 0) || (start > res->length()))
    return res;                                 // Wrong param; skip insert
  if ((length < 0) || (length > res->length()))
    length= res->length();

  /*
    There is one exception not handled (intentionaly) by the character set
    aggregation code. If one string is strong side and is binary, and
    another one is weak side and is a multi-byte character string,
    then we need to operate on the second string in terms on bytes when
    calling ::numchars() and ::charpos(), rather than in terms of characters.
    Lets substitute its character set to binary.
  */
  if (collation.collation == &my_charset_bin)
  {
    res->set_charset(&my_charset_bin);
    res2->set_charset(&my_charset_bin);
  }

  /* start and length are now sufficiently valid to pass to charpos function */
   start= res->charpos((int) start);
   length= res->charpos((int) length, (uint32) start);

  /* Re-testing with corrected params */
  if (start + 1 > res->length()) // remember, start = args[1].val_int() - 1
    return res; /* purecov: inspected */        // Wrong param; skip insert
  if (length > res->length() - start)
    length= res->length() - start;

  {
    THD *thd= current_thd;
    if ((ulonglong) (res->length() - length + res2->length()) >
        (ulonglong) thd->variables.max_allowed_packet)
    {
      push_warning_printf(thd, Sql_condition::WARN_LEVEL_WARN,
                          ER_WARN_ALLOWED_PACKET_OVERFLOWED,
                          ER_THD(thd, ER_WARN_ALLOWED_PACKET_OVERFLOWED),
                          func_name(), thd->variables.max_allowed_packet);
      goto null;
    }
  }
  res=copy_if_not_alloced(str,res,res->length());
  res->replace((uint32) start,(uint32) length,*res2);
  return res;
null:
  null_value=1;
  return 0;
}


bool Item_func_insert::fix_length_and_dec()
{
  ulonglong char_length;

  // Handle character set for args[0] and args[3].
  if (agg_arg_charsets_for_string_result(collation, args, 2, 3))
    return TRUE;
  char_length= ((ulonglong) args[0]->max_char_length() +
                (ulonglong) args[3]->max_char_length());
  fix_char_length_ulonglong(char_length);
  return FALSE;
}


String *Item_str_conv::val_str(String *str)
{
  DBUG_ASSERT(fixed == 1);
  String *res;
  if (!(res=args[0]->val_str(str)))
  {
    null_value=1; /* purecov: inspected */
    return 0; /* purecov: inspected */
  }
  null_value=0;
  if (multiply == 1)
  {
    size_t len;
    res= copy_if_not_alloced(&tmp_value, res, res->length());
    len= converter(collation.collation, (char*) res->ptr(), res->length(),
                                        (char*) res->ptr(), res->length());
    DBUG_ASSERT(len <= res->length());
    res->length(len);
  }
  else
  {
    size_t len= res->length() * multiply;
    tmp_value.alloc(len);
    tmp_value.set_charset(collation.collation);
    len= converter(collation.collation, (char*) res->ptr(), res->length(),
                                        (char*) tmp_value.ptr(), len);
    tmp_value.length(len);
    res= &tmp_value;
  }
  return res;
}


bool Item_func_lcase::fix_length_and_dec()
{
  if (agg_arg_charsets_for_string_result(collation, args, 1))
    return TRUE;
  DBUG_ASSERT(collation.collation != NULL);
  multiply= collation.collation->casedn_multiply;
  converter= collation.collation->cset->casedn;
  fix_char_length_ulonglong((ulonglong) args[0]->max_char_length() * multiply);
  return FALSE;
}

bool Item_func_ucase::fix_length_and_dec()
{
  if (agg_arg_charsets_for_string_result(collation, args, 1))
    return TRUE;
  DBUG_ASSERT(collation.collation != NULL);
  multiply= collation.collation->caseup_multiply;
  converter= collation.collation->cset->caseup;
  fix_char_length_ulonglong((ulonglong) args[0]->max_char_length() * multiply);
  return FALSE;
}


String *Item_func_left::val_str(String *str)
{
  DBUG_ASSERT(fixed == 1);
  String *res= args[0]->val_str(str);

  /* must be longlong to avoid truncation */
  longlong length= args[1]->val_int();
  uint char_pos;

  if ((null_value=(args[0]->null_value || args[1]->null_value)))
    return 0;

  /* if "unsigned_flag" is set, we have a *huge* positive number. */
  if ((length <= 0) && (!args[1]->unsigned_flag))
    return make_empty_result();
  if ((res->length() <= (ulonglong) length) ||
      (res->length() <= (char_pos= res->charpos((int) length))))
    return res;

  tmp_value.set(*res, 0, char_pos);
  return &tmp_value;
}


void Item_str_func::left_right_max_length()
{
  uint32 char_length= args[0]->max_char_length();
  if (args[1]->const_item())
  {
    int length= (int) args[1]->val_int();
    if (args[1]->null_value || length <= 0)
      char_length=0;
    else
      set_if_smaller(char_length, (uint) length);
  }
  fix_char_length(char_length);
}


bool Item_func_left::fix_length_and_dec()
{
  if (agg_arg_charsets_for_string_result(collation, args, 1))
    return TRUE;
  DBUG_ASSERT(collation.collation != NULL);
  left_right_max_length();
  return FALSE;
}


String *Item_func_right::val_str(String *str)
{
  DBUG_ASSERT(fixed == 1);
  String *res= args[0]->val_str(str);
  /* must be longlong to avoid truncation */
  longlong length= args[1]->val_int();

  if ((null_value=(args[0]->null_value || args[1]->null_value)))
    return 0; /* purecov: inspected */

  /* if "unsigned_flag" is set, we have a *huge* positive number. */
  if ((length <= 0) && (!args[1]->unsigned_flag))
    return make_empty_result(); /* purecov: inspected */

  if (res->length() <= (ulonglong) length)
    return res; /* purecov: inspected */

  uint start=res->numchars();
  if (start <= (uint) length)
    return res;
  start=res->charpos(start - (uint) length);
  tmp_value.set(*res,start,res->length()-start);
  return &tmp_value;
}


bool Item_func_right::fix_length_and_dec()
{
  if (agg_arg_charsets_for_string_result(collation, args, 1))
    return TRUE;
  DBUG_ASSERT(collation.collation != NULL);
  left_right_max_length();
  return FALSE;
}


String *Item_func_substr::val_str(String *str)
{
  DBUG_ASSERT(fixed == 1);
  String *res  = args[0]->val_str(str);
  /* must be longlong to avoid truncation */
  longlong start= get_position();
  /* Assumes that the maximum length of a String is < INT_MAX32. */
  /* Limit so that code sees out-of-bound value properly. */
  longlong length= arg_count == 3 ? args[2]->val_int() : INT_MAX32;
  longlong tmp_length;

  if ((null_value=(args[0]->null_value || args[1]->null_value ||
		   (arg_count == 3 && args[2]->null_value))))
    return 0; /* purecov: inspected */

  /* Negative or zero length, will return empty string. */
  if ((arg_count == 3) && (length <= 0) && 
      (length == 0 || !args[2]->unsigned_flag))
    return make_empty_result();

  /* Assumes that the maximum length of a String is < INT_MAX32. */
  /* Set here so that rest of code sees out-of-bound value as such. */
  if ((length <= 0) || (length > INT_MAX32))
    length= INT_MAX32;

  /* if "unsigned_flag" is set, we have a *huge* positive number. */
  /* Assumes that the maximum length of a String is < INT_MAX32. */
  if ((!args[1]->unsigned_flag && (start < INT_MIN32 || start > INT_MAX32)) ||
      (args[1]->unsigned_flag && ((ulonglong) start > INT_MAX32)))
    return make_empty_result();

  start= ((start < 0) ? res->numchars() + start : start - 1);
  start= res->charpos((int) start);
  if ((start < 0) || ((uint) start + 1 > res->length()))
    return make_empty_result();

  length= res->charpos((int) length, (uint32) start);
  tmp_length= res->length() - start;
  length= MY_MIN(length, tmp_length);

  if (!start && (longlong) res->length() == length)
    return res;
  tmp_value.set(*res, (uint32) start, (uint32) length);
  return &tmp_value;
}


bool Item_func_substr::fix_length_and_dec()
{
  max_length=args[0]->max_length;

  if (agg_arg_charsets_for_string_result(collation, args, 1))
    return TRUE;
  DBUG_ASSERT(collation.collation != NULL);
  if (args[1]->const_item())
  {
    int32 start= (int32) get_position();
    if (args[1]->null_value)
      max_length= 0;
    else if (start < 0)
      max_length= ((uint)(-start) > max_length) ? 0 : (uint)(-start);
    else
      max_length-= MY_MIN((uint)(start - 1), max_length);
  }
  if (arg_count == 3 && args[2]->const_item())
  {
    int32 length= (int32) args[2]->val_int();
    if (args[2]->null_value || length <= 0)
      max_length=0; /* purecov: inspected */
    else
      set_if_smaller(max_length,(uint) length);
  }
  max_length*= collation.collation->mbmaxlen;
  return FALSE;
}


bool Item_func_substr_index::fix_length_and_dec()
{
  if (agg_arg_charsets_for_string_result_with_comparison(collation, args, 2))
    return TRUE;
  fix_char_length(args[0]->max_char_length());
  return FALSE;
}


String *Item_func_substr_index::val_str(String *str)
{
  DBUG_ASSERT(fixed == 1);
  char buff[MAX_FIELD_WIDTH];
  String tmp(buff,sizeof(buff),system_charset_info);
  String *res= args[0]->val_str(str);
  String *delimiter= args[1]->val_str(&tmp);
  int32 count= (int32) args[2]->val_int();
  uint offset;

  if (args[0]->null_value || args[1]->null_value || args[2]->null_value)
  {					// string and/or delim are null
    null_value=1;
    return 0;
  }
  null_value=0;
  uint delimiter_length= delimiter->length();
  if (!res->length() || !delimiter_length || !count)
    return make_empty_result();		// Wrong parameters

  res->set_charset(collation.collation);

#ifdef USE_MB
  if (use_mb(res->charset()))
  {
    const char *ptr= res->ptr();
    const char *strend= ptr+res->length();
    const char *end= strend-delimiter_length+1;
    const char *search= delimiter->ptr();
    const char *search_end= search+delimiter_length;
    int32 n=0,c=count,pass;
    uint32 l;
    for (pass=(count>0);pass<2;++pass)
    {
      while (ptr < end)
      {
        if (*ptr == *search)
        {
	  char *i,*j;
	  i=(char*) ptr+1; j=(char*) search+1;
	  while (j != search_end)
	    if (*i++ != *j++) goto skip;
	  if (pass==0) ++n;
	  else if (!--c) break;
	  ptr+= delimiter_length;
	  continue;
	}
    skip:
        if ((l=my_ismbchar(res->charset(), ptr,strend))) ptr+=l;
        else ++ptr;
      } /* either not found or got total number when count<0 */
      if (pass == 0) /* count<0 */
      {
        c+=n+1;
        if (c<=0) return res; /* not found, return original string */
        ptr=res->ptr();
      }
      else
      {
        if (c) return res; /* Not found, return original string */
        if (count>0) /* return left part */
        {
	  tmp_value.set(*res,0,(ulong) (ptr-res->ptr()));
        }
        else /* return right part */
        {
	  ptr+= delimiter_length;
	  tmp_value.set(*res,(ulong) (ptr-res->ptr()), (ulong) (strend-ptr));
        }
      }
    }
  }
  else
#endif /* USE_MB */
  {
    if (count > 0)
    {					// start counting from the beginning
      for (offset=0; ; offset+= delimiter_length)
      {
	if ((int) (offset= res->strstr(*delimiter, offset)) < 0)
	  return res;			// Didn't find, return org string
	if (!--count)
	{
	  tmp_value.set(*res,0,offset);
	  break;
	}
      }
    }
    else
    {
      /*
        Negative index, start counting at the end
      */
      for (offset=res->length(); offset ;)
      {
        /* 
          this call will result in finding the position pointing to one 
          address space less than where the found substring is located
          in res
        */
	if ((int) (offset= res->strrstr(*delimiter, offset)) < 0)
	  return res;			// Didn't find, return org string
        /*
          At this point, we've searched for the substring
          the number of times as supplied by the index value
        */
	if (!++count)
	{
	  offset+= delimiter_length;
	  tmp_value.set(*res,offset,res->length()- offset);
	  break;
	}
      }
      if (count)
        return res;                     // Didn't find, return org string
    }
  }
  /*
    We always mark tmp_value as const so that if val_str() is called again
    on this object, we don't disrupt the contents of tmp_value when it was
    derived from another String.
  */
  tmp_value.mark_as_const();
  return (&tmp_value);
}

/*
** The trim functions are extension to ANSI SQL because they trim substrings
** They ltrim() and rtrim() functions are optimized for 1 byte strings
** They also return the original string if possible, else they return
** a substring that points at the original string.
*/


String *Item_func_ltrim::val_str(String *str)
{
  DBUG_ASSERT(fixed == 1);
  char buff[MAX_FIELD_WIDTH], *ptr, *end;
  String tmp(buff,sizeof(buff),system_charset_info);
  String *res, *remove_str;
  uint UNINIT_VAR(remove_length);

  res= args[0]->val_str(str);
  if ((null_value=args[0]->null_value))
    return 0;
  remove_str= &remove;                          /* Default value. */
  if (arg_count == 2)
  {
    remove_str= args[1]->val_str(&tmp);
    if ((null_value= args[1]->null_value))
      return 0;
  }

  if ((remove_length= remove_str->length()) == 0 ||
      remove_length > res->length())
    return non_trimmed_value(res);

  ptr= (char*) res->ptr();
  end= ptr+res->length();
  if (remove_length == 1)
  {
    char chr=(*remove_str)[0];
    while (ptr != end && *ptr == chr)
      ptr++;
  }
  else
  {
    const char *r_ptr=remove_str->ptr();
    end-=remove_length;
    while (ptr <= end && !memcmp(ptr, r_ptr, remove_length))
      ptr+=remove_length;
    end+=remove_length;
  }
  if (ptr == res->ptr())
    return non_trimmed_value(res);
  return trimmed_value(res, (uint32) (ptr - res->ptr()), (uint32) (end - ptr));
}


String *Item_func_rtrim::val_str(String *str)
{
  DBUG_ASSERT(fixed == 1);
  char buff[MAX_FIELD_WIDTH], *ptr, *end;
  String tmp(buff, sizeof(buff), system_charset_info);
  String *res, *remove_str;
  uint UNINIT_VAR(remove_length);

  res= args[0]->val_str(str);
  if ((null_value=args[0]->null_value))
    return 0;
  remove_str= &remove;                          /* Default value. */
  if (arg_count == 2)
  {
    remove_str= args[1]->val_str(&tmp);
    if ((null_value= args[1]->null_value))
      return 0;
  }

  if ((remove_length= remove_str->length()) == 0 ||
      remove_length > res->length())
    return non_trimmed_value(res);

  ptr= (char*) res->ptr();
  end= ptr+res->length();
#ifdef USE_MB
  char *p=ptr;
  uint32 l;
#endif
  if (remove_length == 1)
  {
    char chr=(*remove_str)[0];
#ifdef USE_MB
    if (use_mb(collation.collation))
    {
      while (ptr < end)
      {
	if ((l= my_ismbchar(collation.collation, ptr, end))) ptr+= l, p=ptr;
	else ++ptr;
      }
      ptr=p;
    }
#endif
    while (ptr != end  && end[-1] == chr)
      end--;
  }
  else
  {
    const char *r_ptr=remove_str->ptr();
#ifdef USE_MB
    if (use_mb(collation.collation))
    {
  loop:
      while (ptr + remove_length < end)
      {
	if ((l= my_ismbchar(collation.collation, ptr, end))) ptr+= l;
	else ++ptr;
      }
      if (ptr + remove_length == end && !memcmp(ptr,r_ptr,remove_length))
      {
	end-=remove_length;
	ptr=p;
	goto loop;
      }
    }
    else
#endif /* USE_MB */
    {
      while (ptr + remove_length <= end &&
	     !memcmp(end-remove_length, r_ptr, remove_length))
	end-=remove_length;
    }
  }
  if (end == res->ptr()+res->length())
    return non_trimmed_value(res);
  return trimmed_value(res, 0, (uint32) (end - res->ptr()));
}


String *Item_func_trim::val_str(String *str)
{
  DBUG_ASSERT(fixed == 1);
  char buff[MAX_FIELD_WIDTH], *ptr, *end;
  const char *r_ptr;
  String tmp(buff, sizeof(buff), system_charset_info);
  String *res, *remove_str;
  uint UNINIT_VAR(remove_length);

  res= args[0]->val_str(str);
  if ((null_value=args[0]->null_value))
    return 0;
  remove_str= &remove;                          /* Default value. */
  if (arg_count == 2)
  {
    remove_str= args[1]->val_str(&tmp);
    if ((null_value= args[1]->null_value))
      return 0;
  }

  if ((remove_length= remove_str->length()) == 0 ||
      remove_length > res->length())
    return non_trimmed_value(res);

  ptr= (char*) res->ptr();
  end= ptr+res->length();
  r_ptr= remove_str->ptr();
  while (ptr+remove_length <= end && !memcmp(ptr,r_ptr,remove_length))
    ptr+=remove_length;
#ifdef USE_MB
  if (use_mb(collation.collation))
  {
    char *p=ptr;
    uint32 l;
 loop:
    while (ptr + remove_length < end)
    {
      if ((l= my_ismbchar(collation.collation, ptr, end)))
        ptr+= l;
      else
        ++ptr;
    }
    if (ptr + remove_length == end && !memcmp(ptr,r_ptr,remove_length))
    {
      end-=remove_length;
      ptr=p;
      goto loop;
    }
    ptr=p;
  }
  else
#endif /* USE_MB */
  {
    while (ptr + remove_length <= end &&
	   !memcmp(end-remove_length,r_ptr,remove_length))
      end-=remove_length;
  }
  if (ptr == res->ptr() && end == ptr+res->length())
    return non_trimmed_value(res);
  return trimmed_value(res, (uint32) (ptr - res->ptr()), (uint32) (end - ptr));
}

bool Item_func_trim::fix_length_and_dec()
{
  if (arg_count == 1)
  {
    if (agg_arg_charsets_for_string_result(collation, args, 1))
      return TRUE;
    DBUG_ASSERT(collation.collation != NULL);
    remove.set_charset(collation.collation);
    remove.set_ascii(" ",1);
  }
  else
  {
    // Handle character set for args[1] and args[0].
    // Note that we pass args[1] as the first item, and args[0] as the second.
    if (agg_arg_charsets_for_string_result_with_comparison(collation,
                                                           &args[1], 2, -1))
      return TRUE;
  }
  fix_char_length(args[0]->max_char_length());
  return FALSE;
}

void Item_func_trim::print(String *str, enum_query_type query_type)
{
  if (arg_count == 1)
  {
    Item_func::print(str, query_type);
    return;
  }
  str->append(Item_func_trim::func_name());
  str->append(func_name_ext());
  str->append('(');
  str->append(mode_name());
  str->append(' ');
  args[1]->print(str, query_type);
  str->append(STRING_WITH_LEN(" from "));
  args[0]->print(str, query_type);
  str->append(')');
}


/* Item_func_password */

bool Item_func_password::fix_fields(THD *thd, Item **ref)
{
  if (deflt)
    alg= (thd->variables.old_passwords ? OLD : NEW);
  return Item_str_ascii_func::fix_fields(thd, ref);
}

String *Item_func_password::val_str_ascii(String *str)
{
  DBUG_ASSERT(fixed == 1);
  String *res= args[0]->val_str(str); 
  switch (alg){
  case NEW:
    if (args[0]->null_value || res->length() == 0)
      return make_empty_result();
    my_make_scrambled_password(tmp_value, res->ptr(), res->length());
    str->set(tmp_value, SCRAMBLED_PASSWORD_CHAR_LENGTH, &my_charset_latin1);
    break;
  case OLD:
    if ((null_value=args[0]->null_value))
      return 0;
    if (res->length() == 0)
      return make_empty_result();
    my_make_scrambled_password_323(tmp_value, res->ptr(), res->length());
    str->set(tmp_value, SCRAMBLED_PASSWORD_CHAR_LENGTH_323, &my_charset_latin1);
    break;
  default:
    DBUG_ASSERT(0);
  }
  return str;
}

char *Item_func_password::alloc(THD *thd, const char *password,
                                size_t pass_len, enum PW_Alg al)
{
  char *buff= (char *) thd->alloc((al==NEW)?
                                  SCRAMBLED_PASSWORD_CHAR_LENGTH + 1:
                                  SCRAMBLED_PASSWORD_CHAR_LENGTH_323 + 1);
  if (!buff)
    return NULL;

  switch (al) {
  case NEW:
    my_make_scrambled_password(buff, password, pass_len);
    break;
  case OLD:
    my_make_scrambled_password_323(buff, password, pass_len);
    break;
  default:
    DBUG_ASSERT(0);
  }
  return buff;
}



#define bin_to_ascii(c) ((c)>=38?((c)-38+'a'):(c)>=12?((c)-12+'A'):(c)+'.')

String *Item_func_encrypt::val_str(String *str)
{
  DBUG_ASSERT(fixed == 1);
#ifdef HAVE_CRYPT
  String *res  =args[0]->val_str(str);
  char salt[3],*salt_ptr;
  if ((null_value=args[0]->null_value))
    return 0;
  if (res->length() == 0)
    return make_empty_result();
  if (arg_count == 1)
  {					// generate random salt
    time_t timestamp=current_thd->query_start();
    salt[0] = bin_to_ascii( (ulong) timestamp & 0x3f);
    salt[1] = bin_to_ascii(( (ulong) timestamp >> 5) & 0x3f);
    salt[2] = 0;
    salt_ptr=salt;
  }
  else
  {					// obtain salt from the first two bytes
    String *salt_str=args[1]->val_str(&tmp_value);
    if ((null_value= (args[1]->null_value || salt_str->length() < 2)))
      return 0;
    salt_ptr= salt_str->c_ptr_safe();
  }
  mysql_mutex_lock(&LOCK_crypt);
  char *tmp= crypt(res->c_ptr_safe(),salt_ptr);
  if (!tmp)
  {
    mysql_mutex_unlock(&LOCK_crypt);
    null_value= 1;
    return 0;
  }
  str->set(tmp, (uint) strlen(tmp), &my_charset_bin);
  str->copy();
  mysql_mutex_unlock(&LOCK_crypt);
  return str;
#else
  null_value=1;
  return 0;
#endif	/* HAVE_CRYPT */
}

bool Item_func_encode::seed()
{
  char buf[80];
  ulong rand_nr[2];
  String *key, tmp(buf, sizeof(buf), system_charset_info);

  if (!(key= args[1]->val_str(&tmp)))
    return TRUE;

  hash_password(rand_nr, key->ptr(), key->length());
  sql_crypt.init(rand_nr);

  return FALSE;
}

bool Item_func_encode::fix_length_and_dec()
{
  max_length=args[0]->max_length;
  maybe_null=args[0]->maybe_null || args[1]->maybe_null;
  collation.set(&my_charset_bin);
  /* Precompute the seed state if the item is constant. */
  seeded= args[1]->const_item() &&
          (args[1]->result_type() == STRING_RESULT) && !seed();
  return FALSE;
}

String *Item_func_encode::val_str(String *str)
{
  String *res;
  DBUG_ASSERT(fixed == 1);

  if (!(res=args[0]->val_str(str)))
  {
    null_value= 1;
    return NULL;
  }

  if (!seeded && seed())
  {
    null_value= 1;
    return NULL;
  }

  null_value= 0;
  res= copy_if_not_alloced(str, res, res->length());
  crypto_transform(res);
  sql_crypt.reinit();

  return res;
}

void Item_func_encode::crypto_transform(String *res)
{
  sql_crypt.encode((char*) res->ptr(),res->length());
  res->set_charset(&my_charset_bin);
}

void Item_func_decode::crypto_transform(String *res)
{
  sql_crypt.decode((char*) res->ptr(),res->length());
}


String *Item_func_database::val_str(String *str)
{
  DBUG_ASSERT(fixed == 1);
  THD *thd= current_thd;
  if (thd->db.str == NULL)
  {
    null_value= 1;
    return 0;
  }
  else
    str->copy(thd->db.str, thd->db.length, system_charset_info);
  null_value= 0;
  return str;
}


String *Item_func_sqlerrm::val_str(String *str)
{
  DBUG_ASSERT(fixed);
  DBUG_ASSERT(!null_value);
  Diagnostics_area::Sql_condition_iterator it=
    current_thd->get_stmt_da()->sql_conditions();
  const Sql_condition *err;
  if ((err= it++))
  {
    str->copy(err->get_message_text(), err->get_message_octet_length(),
              system_charset_info);
    return str;
  }
  str->copy(STRING_WITH_LEN("normal, successful completition"),
            system_charset_info);
  return str;
}


/**
  @note USER() is replicated correctly if binlog_format=ROW or (as of
  BUG#28086) binlog_format=MIXED, but is incorrectly replicated to ''
  if binlog_format=STATEMENT.
*/
bool Item_func_user::init(const char *user, const char *host)
{
  DBUG_ASSERT(fixed == 1);

  // For system threads (e.g. replication SQL thread) user may be empty
  if (user)
  {
    CHARSET_INFO *cs= str_value.charset();
    size_t res_length= (strlen(user)+strlen(host)+2) * cs->mbmaxlen;

    if (str_value.alloc((uint) res_length))
    {
      null_value=1;
      return TRUE;
    }

    res_length=cs->cset->snprintf(cs, (char*)str_value.ptr(), (uint) res_length,
                                  "%s@%s", user, host);
    str_value.length((uint) res_length);
    str_value.mark_as_const();
  }
  return FALSE;
}


Item *Item_func_sysconst::safe_charset_converter(THD *thd, CHARSET_INFO *tocs)
{
  /*
   During view or prepared statement creation, the item should not
   make use of const_charset_converter as it would imply substitution
   with constant items which is not correct. Functions can have different
   values during view creation and view execution based on context.

   Return the identical item during view creation and prepare.
  */
  if (thd->lex->is_ps_or_view_context_analysis())
    return this;
  return const_charset_converter(thd, tocs, true, fully_qualified_func_name());
}

bool Item_func_sysconst::const_item() const
{
  if (current_thd->lex->is_ps_or_view_context_analysis())
    return false;
  return true;
}

bool Item_func_user::fix_fields(THD *thd, Item **ref)
{
  return (Item_func_sysconst::fix_fields(thd, ref) ||
          init(thd->main_security_ctx.user,
               thd->main_security_ctx.host_or_ip));
}


bool Item_func_current_user::fix_fields(THD *thd, Item **ref)
{
  if (Item_func_sysconst::fix_fields(thd, ref))
    return TRUE;

  Security_context *ctx= context && context->security_ctx
                          ? context->security_ctx : thd->security_ctx;
  return init(ctx->priv_user, ctx->priv_host);
}

bool Item_func_current_role::fix_fields(THD *thd, Item **ref)
{
  if (Item_func_sysconst::fix_fields(thd, ref))
    return 1;

  Security_context *ctx= context && context->security_ctx
                          ? context->security_ctx : thd->security_ctx;
  if (ctx->priv_role[0])
  {
    if (str_value.copy(ctx->priv_role, strlen(ctx->priv_role),
                       system_charset_info))
      return 1;
    str_value.mark_as_const();
    null_value= maybe_null= 0;
    return 0;
  }
  null_value= maybe_null= 1;
  return 0;
}

bool Item_func_soundex::fix_length_and_dec()
{
  uint32 char_length= args[0]->max_char_length();
  if (agg_arg_charsets_for_string_result(collation, args, 1))
    return TRUE;
  DBUG_ASSERT(collation.collation != NULL);
  set_if_bigger(char_length, 4);
  fix_char_length(char_length);
  return FALSE;
}


/**
  If alpha, map input letter to soundex code.
  If not alpha and remove_garbage is set then skip to next char
  else return 0
*/

static int soundex_toupper(int ch)
{
  return (ch >= 'a' && ch <= 'z') ? ch - 'a' + 'A' : ch;
}


static char get_scode(int wc)
{
  int ch= soundex_toupper(wc);
  if (ch < 'A' || ch > 'Z')
  {
					// Thread extended alfa (country spec)
    return '0';				// as vokal
  }
  return(soundex_map[ch-'A']);
}


static bool my_uni_isalpha(int wc)
{
  /*
    Return true for all Basic Latin letters: a..z A..Z.
    Return true for all Unicode characters with code higher than U+00C0:
    - characters between 'z' and U+00C0 are controls and punctuations.
    - "U+00C0 LATIN CAPITAL LETTER A WITH GRAVE" is the first letter after 'z'.
  */
  return (wc >= 'a' && wc <= 'z') ||
         (wc >= 'A' && wc <= 'Z') ||
         (wc >= 0xC0);
}


String *Item_func_soundex::val_str(String *str)
{
  DBUG_ASSERT(fixed == 1);
  String *res= args[0]->val_str(&tmp_value);
  char last_ch,ch;
  CHARSET_INFO *cs= collation.collation;
  my_wc_t wc;
  uint nchars;
  int rc;

  if ((null_value= args[0]->null_value))
    return 0; /* purecov: inspected */

  if (str->alloc(MY_MAX(res->length(), 4 * cs->mbminlen)))
    return &tmp_value; /* purecov: inspected */
  str->set_charset(collation.collation);
  char *to= (char *) str->ptr();
  char *to_end= to + str->alloced_length();
  char *from= (char *) res->ptr(), *end= from + res->length();
  
  for ( ; ; ) /* Skip pre-space */
  {
    if ((rc= cs->cset->mb_wc(cs, &wc, (uchar*) from, (uchar*) end)) <= 0)
      return make_empty_result(); /* EOL or invalid byte sequence */
    
    if (rc == 1 && cs->ctype)
    {
      /* Single byte letter found */
      if (my_isalpha(cs, *from))
      {
        last_ch= get_scode(*from);       // Code of the first letter
        *to++= soundex_toupper(*from++); // Copy first letter
        break;
      }
      from++;
    }
    else
    {
      from+= rc;
      if (my_uni_isalpha(wc))
      {
        /* Multibyte letter found */
        wc= soundex_toupper(wc);
        last_ch= get_scode(wc);     // Code of the first letter
        if ((rc= cs->cset->wc_mb(cs, wc, (uchar*) to, (uchar*) to_end)) <= 0)
        {
          /* Extra safety - should not really happen */
          DBUG_ASSERT(false);
          return make_empty_result();
        }
        to+= rc;
        break;
      }
    }
  }
  
  /*
     last_ch is now set to the first 'double-letter' check.
     loop on input letters until end of input
  */
  for (nchars= 1 ; ; )
  {
    if ((rc= cs->cset->mb_wc(cs, &wc, (uchar*) from, (uchar*) end)) <= 0)
      break; /* EOL or invalid byte sequence */

    if (rc == 1 && cs->ctype)
    {
      if (!my_isalpha(cs, *from++))
        continue;
    }
    else
    {
      from+= rc;
      if (!my_uni_isalpha(wc))
        continue;
    }
    
    ch= get_scode(wc);
    if ((ch != '0') && (ch != last_ch)) // if not skipped or double
    {
      // letter, copy to output
      if ((rc= cs->cset->wc_mb(cs, (my_wc_t) ch,
                               (uchar*) to, (uchar*) to_end)) <= 0)
      {
        // Extra safety - should not really happen
        DBUG_ASSERT(false);
        break;
      }
      to+= rc;
      nchars++;
      last_ch= ch;  // save code of last input letter
    }               // for next double-letter check
  }
  
  /* Pad up to 4 characters with DIGIT ZERO, if the string is shorter */
  if (nchars < 4) 
  {
    uint nbytes= (4 - nchars) * cs->mbminlen;
    cs->cset->fill(cs, to, nbytes, '0');
    to+= nbytes;
  }

  str->length((uint) (to - str->ptr()));
  return str;
}


/**
  Change a number to format '3,333,333,333.000'.

  This should be 'internationalized' sometimes.
*/

const int FORMAT_MAX_DECIMALS= 30;


bool Item_func_format::fix_length_and_dec()
{
  uint32 char_length= args[0]->max_char_length();
  uint32 max_sep_count= (char_length / 3) + (decimals ? 1 : 0) + /*sign*/1;
  collation.set(default_charset());
  fix_char_length(char_length + max_sep_count + decimals);
  if (arg_count == 3)
    locale= args[2]->basic_const_item() ? args[2]->locale_from_val_str() : NULL;
  else
    locale= &my_locale_en_US; /* Two arguments */
  return FALSE;
}


/**
  @todo
  This needs to be fixed for multi-byte character set where numbers
  are stored in more than one byte
*/

String *Item_func_format::val_str_ascii(String *str)
{
  uint32 str_length;
  /* Number of decimal digits */
  int dec;
  /* Number of characters used to represent the decimals, including '.' */
  uint32 dec_length;
  const MY_LOCALE *lc;
  DBUG_ASSERT(fixed == 1);

  dec= (int) args[1]->val_int();
  if (args[1]->null_value)
  {
    null_value=1;
    return NULL;
  }

  lc= locale ? locale : args[2]->locale_from_val_str();

  dec= set_zone(dec, 0, FORMAT_MAX_DECIMALS);
  dec_length= dec ? dec+1 : 0;
  null_value=0;

  if (args[0]->result_type() == DECIMAL_RESULT ||
      args[0]->result_type() == INT_RESULT)
  {
    VDec res(args[0]);
    if ((null_value= res.is_null()))
      return 0; /* purecov: inspected */
    res.to_string_round(str, dec);
    str_length= str->length();
  }
  else
  {
    double nr= args[0]->val_real();
    if ((null_value=args[0]->null_value))
      return 0; /* purecov: inspected */
    nr= my_double_round(nr, (longlong) dec, FALSE, FALSE);
    str->set_real(nr, dec, &my_charset_numeric);
    if (!std::isfinite(nr))
      return str;
    str_length=str->length();
  }
  /* We need this test to handle 'nan' and short values */
  if (lc->grouping[0] > 0 &&
      str_length >= dec_length + 1 + lc->grouping[0])
  {
    /* We need space for ',' between each group of digits as well. */
    char buf[2 * FLOATING_POINT_BUFFER];
    int count;
    const char *grouping= lc->grouping;
    char sign_length= *str->ptr() == '-' ? 1 : 0;
    const char *src= str->ptr() + str_length - dec_length - 1;
    const char *src_begin= str->ptr() + sign_length;
    char *dst= buf + sizeof(buf);
    
    /* Put the fractional part */
    if (dec)
    {
      dst-= (dec + 1);
      *dst= lc->decimal_point;
      memcpy(dst + 1, src + 2, dec);
    }
    
    /* Put the integer part with grouping */
    for (count= *grouping; src >= src_begin; count--)
    {
      /*
        When *grouping==0x80 (which means "end of grouping")
        count will be initialized to -1 and
        we'll never get into this "if" anymore.
      */
      if (count == 0)
      {
        *--dst= lc->thousand_sep;
        if (grouping[1])
          grouping++;
        count= *grouping;
      }
      DBUG_ASSERT(dst > buf);
      *--dst= *src--;
    }
    
    if (sign_length) /* Put '-' */
      *--dst= *str->ptr();
    
    /* Put the rest of the integer part without grouping */
    str->copy(dst, buf + sizeof(buf) - dst, &my_charset_latin1);
  }
  else if (dec_length && lc->decimal_point != '.')
  {
    /*
      For short values without thousands (<1000)
      replace decimal point to localized value.
    */
    DBUG_ASSERT(dec_length <= str_length);
    ((char*) str->ptr())[str_length - dec_length]= lc->decimal_point;
  }
  return str;
}


bool Item_func_elt::fix_length_and_dec()
{
  uint32 char_length= 0;
  decimals=0;

  if (agg_arg_charsets_for_string_result(collation, args + 1, arg_count - 1))
    return TRUE;

  for (uint i= 1 ; i < arg_count ; i++)
  {
    set_if_bigger(char_length, args[i]->max_char_length());
    set_if_bigger(decimals,args[i]->decimals);
  }
  fix_char_length(char_length);
  maybe_null=1;					// NULL if wrong first arg
  return FALSE;
}


double Item_func_elt::val_real()
{
  DBUG_ASSERT(fixed == 1);
  uint tmp;
  null_value=1;
  if ((tmp=(uint) args[0]->val_int()) == 0 || tmp >= arg_count)
    return 0.0;
  double result= args[tmp]->val_real();
  null_value= args[tmp]->null_value;
  return result;
}


longlong Item_func_elt::val_int()
{
  DBUG_ASSERT(fixed == 1);
  uint tmp;
  null_value=1;
  if ((tmp=(uint) args[0]->val_int()) == 0 || tmp >= arg_count)
    return 0;

  longlong result= args[tmp]->val_int();
  null_value= args[tmp]->null_value;
  return result;
}


String *Item_func_elt::val_str(String *str)
{
  DBUG_ASSERT(fixed == 1);
  uint tmp;
  null_value=1;
  if ((tmp=(uint) args[0]->val_int()) == 0 || tmp >= arg_count)
    return NULL;

  String *result= args[tmp]->val_str(str);
  if (result)
    result->set_charset(collation.collation);
  null_value= args[tmp]->null_value;
  return result;
}


bool Item_func_make_set::fix_length_and_dec()
{
  uint32 char_length= arg_count - 2; /* Separators */

  if (agg_arg_charsets_for_string_result(collation, args + 1, arg_count - 1))
    return TRUE;
  
  for (uint i=1 ; i < arg_count ; i++)
    char_length+= args[i]->max_char_length();
  fix_char_length(char_length);
  return FALSE;
}


String *Item_func_make_set::val_str(String *str)
{
  DBUG_ASSERT(fixed == 1);
  ulonglong bits;
  bool first_found=0;
  Item **ptr=args+1;
  String *result= make_empty_result();

  bits=args[0]->val_int();
  if ((null_value=args[0]->null_value))
    return NULL;

  if (arg_count < 65)
    bits &= ((ulonglong) 1 << (arg_count-1))-1;

  for (; bits; bits >>= 1, ptr++)
  {
    if (bits & 1)
    {
      String *res= (*ptr)->val_str(str);
      if (res)					// Skip nulls
      {
	if (!first_found)
	{					// First argument
	  first_found=1;
	  if (res != str)
	    result=res;				// Use original string
	  else
	  {
	    if (tmp_str.copy(*res))		// Don't use 'str'
              return make_empty_result();
	    result= &tmp_str;
	  }
	}
	else
	{
	  if (result != &tmp_str)
	  {					// Copy data to tmp_str
	    if (tmp_str.alloc(result->length()+res->length()+1) ||
		tmp_str.copy(*result))
              return make_empty_result();
	    result= &tmp_str;
	  }
	  if (tmp_str.append(STRING_WITH_LEN(","), &my_charset_bin) || tmp_str.append(*res))
            return make_empty_result();
	}
      }
    }
  }
  return result;
}


void Item_func_char::print(String *str, enum_query_type query_type)
{
  str->append(Item_func_char::func_name());
  str->append('(');
  print_args(str, 0, query_type);
  if (collation.collation != &my_charset_bin)
  {
    str->append(STRING_WITH_LEN(" using "));
    str->append(collation.collation->csname);
  }
  str->append(')');
}


String *Item_func_char::val_str(String *str)
{
  DBUG_ASSERT(fixed == 1);
  str->length(0);
  str->set_charset(collation.collation);
  for (uint i=0 ; i < arg_count ; i++)
  {
    int32 num=(int32) args[i]->val_int();
    if (!args[i]->null_value)
      append_char(str, num);
  }
  str->realloc(str->length());			// Add end 0 (for Purify)
  return check_well_formed_result(str);
}


void Item_func_char::append_char(String *str, int32 num)
{
  char tmp[4];
  if (num & 0xFF000000L)
  {
    mi_int4store(tmp, num);
    str->append(tmp, 4, &my_charset_bin);
  }
  else if (num & 0xFF0000L)
  {
    mi_int3store(tmp, num);
    str->append(tmp, 3, &my_charset_bin);
  }
  else if (num & 0xFF00L)
  {
    mi_int2store(tmp, num);
    str->append(tmp, 2, &my_charset_bin);
  }
  else
  {
    tmp[0]= (char) num;
    str->append(tmp, 1, &my_charset_bin);
  }
}


String *Item_func_chr::val_str(String *str)
{
  DBUG_ASSERT(fixed == 1);
  str->length(0);
  str->set_charset(collation.collation);
  int32 num=(int32) args[0]->val_int();
  if (!args[0]->null_value)
    append_char(str, num);
  else
  {
    null_value= 1;
    return 0;
  }
  str->realloc(str->length());			// Add end 0 (for Purify)
  return check_well_formed_result(str);
}


inline String* alloc_buffer(String *res,String *str,String *tmp_value,
			    ulong length)
{
  if (res->alloced_length() < length)
  {
    if (str->alloced_length() >= length)
    {
      (void) str->copy(*res);
      str->length(length);
      return str;
    }
    if (tmp_value->alloc(length))
      return 0;
    (void) tmp_value->copy(*res);
    tmp_value->length(length);
    return tmp_value;
  }
  res->length(length);
  return res;
}


bool Item_func_repeat::fix_length_and_dec()
{
  if (agg_arg_charsets_for_string_result(collation, args, 1))
    return TRUE;
  DBUG_ASSERT(collation.collation != NULL);
  if (args[1]->const_item())
  {
    /* must be longlong to avoid truncation */
    longlong count= args[1]->val_int();

    /* Assumes that the maximum length of a String is < INT_MAX32. */
    /* Set here so that rest of code sees out-of-bound value as such. */
    if (args[1]->null_value)
      count= 0;
    else if (count > INT_MAX32)
      count= INT_MAX32;

    ulonglong char_length= (ulonglong) args[0]->max_char_length() * count;
    fix_char_length_ulonglong(char_length);
  }
  else
  {
    max_length= MAX_BLOB_WIDTH;
    maybe_null= 1;
  }
  return FALSE;
}

/**
  Item_func_repeat::str is carefully written to avoid reallocs
  as much as possible at the cost of a local buffer
*/

String *Item_func_repeat::val_str(String *str)
{
  DBUG_ASSERT(fixed == 1);
  uint length,tot_length;
  char *to;
  /* must be longlong to avoid truncation */
  longlong count= args[1]->val_int();
  String *res= args[0]->val_str(str);

  if (args[0]->null_value || args[1]->null_value)
    goto err;				// string and/or delim are null
  null_value= 0;

  if (count <= 0 && (count == 0 || !args[1]->unsigned_flag))
    return make_empty_result();

  /* Assumes that the maximum length of a String is < INT_MAX32. */
  /* Bounds check on count:  If this is triggered, we will error. */
  if ((ulonglong) count > INT_MAX32)
    count= INT_MAX32;
  if (count == 1)			// To avoid reallocs
    return res;
  length=res->length();

  // Safe length check
  {
    THD *thd= current_thd;
    if (length > thd->variables.max_allowed_packet / (uint) count)
    {
      push_warning_printf(thd, Sql_condition::WARN_LEVEL_WARN,
                          ER_WARN_ALLOWED_PACKET_OVERFLOWED,
                          ER_THD(thd, ER_WARN_ALLOWED_PACKET_OVERFLOWED),
                          func_name(), thd->variables.max_allowed_packet);
      goto err;
    }
  }
  tot_length= length*(uint) count;
  if (!(res= alloc_buffer(res,str,&tmp_value,tot_length)))
    goto err;

  to=(char*) res->ptr()+length;
  while (--count)
  {
    memcpy(to,res->ptr(),length);
    to+=length;
  }
  return (res);

err:
  null_value=1;
  return 0;
}


bool Item_func_space::fix_length_and_dec()
{
  collation.set(default_charset(), DERIVATION_COERCIBLE, MY_REPERTOIRE_ASCII);
  if (args[0]->const_item())
  {
    /* must be longlong to avoid truncation */
    longlong count= args[0]->val_int();
    if (args[0]->null_value)
      goto end;
    /*
     Assumes that the maximum length of a String is < INT_MAX32.
     Set here so that rest of code sees out-of-bound value as such.
    */
    if (count > INT_MAX32)
      count= INT_MAX32;
    fix_char_length_ulonglong(count);
    return FALSE;
  }

end:
  max_length= MAX_BLOB_WIDTH;
  maybe_null= 1;
  return FALSE;
}


String *Item_func_space::val_str(String *str)
{
  uint tot_length;
  longlong count= args[0]->val_int();
  CHARSET_INFO *cs= collation.collation;

  if (args[0]->null_value)
    goto err;				// string and/or delim are null
  null_value= 0;

  if (count <= 0 && (count == 0 || !args[0]->unsigned_flag))
    return make_empty_result();
  /*
   Assumes that the maximum length of a String is < INT_MAX32.
   Bounds check on count:  If this is triggered, we will error.
  */
  if ((ulonglong) count > INT_MAX32)
    count= INT_MAX32;

  // Safe length check
  tot_length= (uint) count * cs->mbminlen;
  {
    THD *thd= current_thd;
    if (tot_length > thd->variables.max_allowed_packet)
    {
      push_warning_printf(thd, Sql_condition::WARN_LEVEL_WARN,
                          ER_WARN_ALLOWED_PACKET_OVERFLOWED,
                          ER_THD(thd, ER_WARN_ALLOWED_PACKET_OVERFLOWED),
                          func_name(),
                          thd->variables.max_allowed_packet);
      goto err;
    }
  }
  if (str->alloc(tot_length))
    goto err;
  str->length(tot_length);
  str->set_charset(cs);
  cs->cset->fill(cs, (char*) str->ptr(), tot_length, ' ');
  return str;

err:
  null_value= 1;
  return 0;
}


bool Item_func_binlog_gtid_pos::fix_length_and_dec()
{
  collation.set(system_charset_info);
  max_length= MAX_BLOB_WIDTH;
  maybe_null= 1;
  return FALSE;
}


String *Item_func_binlog_gtid_pos::val_str(String *str)
{
  DBUG_ASSERT(fixed == 1);
#ifndef HAVE_REPLICATION
  null_value= 0;
  str->copy("", 0, system_charset_info);
  return str;
#else
  String name_str, *name;
  longlong pos;

  if (args[0]->null_value || args[1]->null_value)
    goto err;

  name= args[0]->val_str(&name_str);
  pos= args[1]->val_int();

  if (pos < 0 || pos > UINT_MAX32)
    goto err;

  if (gtid_state_from_binlog_pos(name->c_ptr_safe(), (uint32)pos, str))
    goto err;
  null_value= 0;
  return str;

err:
  null_value= 1;
  return NULL;
#endif  /* !HAVE_REPLICATION */
}


bool Item_func_pad::fix_length_and_dec()
{
  if (arg_count == 3)
  {
    // Handle character set for args[0] and args[2].
    if (agg_arg_charsets_for_string_result(collation, &args[0], 2, 2))
      return TRUE;
  }
  else
  {
    if (agg_arg_charsets_for_string_result(collation, &args[0], 1, 1))
      return TRUE;
    pad_str.set_charset(collation.collation);
    pad_str.length(0);
    pad_str.append(" ", 1);
  }

  if (args[1]->const_item())
  {
    ulonglong char_length= (ulonglong) args[1]->val_int();
    DBUG_ASSERT(collation.collation->mbmaxlen > 0);
    /* Assumes that the maximum length of a String is < INT_MAX32. */
    /* Set here so that rest of code sees out-of-bound value as such. */
    if (args[1]->null_value)
      char_length= 0;
    else if (char_length > INT_MAX32)
      char_length= INT_MAX32;
    fix_char_length_ulonglong(char_length);
  }
  else
  {
    max_length= MAX_BLOB_WIDTH;
    maybe_null= 1;
  }
  return FALSE;
}


String *Item_func_rpad::val_str(String *str)
{
  DBUG_ASSERT(fixed == 1);
  uint32 res_byte_length,res_char_length,pad_char_length,pad_byte_length;
  char *to;
  const char *ptr_pad;
  /* must be longlong to avoid truncation */
  longlong count= args[1]->val_int();
  longlong byte_count;
  String *res= args[0]->val_str(str);
  String *rpad= arg_count == 2 ? &pad_str : args[2]->val_str(&pad_str);

  if (!res || args[1]->null_value || !rpad || 
      ((count < 0) && !args[1]->unsigned_flag))
    goto err;

  null_value=0;

  if (count == 0)
    return make_empty_result();

  /* Assumes that the maximum length of a String is < INT_MAX32. */
  /* Set here so that rest of code sees out-of-bound value as such. */
  if ((ulonglong) count > INT_MAX32)
    count= INT_MAX32;
  /*
    There is one exception not handled (intentionaly) by the character set
    aggregation code. If one string is strong side and is binary, and
    another one is weak side and is a multi-byte character string,
    then we need to operate on the second string in terms on bytes when
    calling ::numchars() and ::charpos(), rather than in terms of characters.
    Lets substitute its character set to binary.
  */
  if (collation.collation == &my_charset_bin)
  {
    res->set_charset(&my_charset_bin);
    rpad->set_charset(&my_charset_bin);
  }

  if (count <= (res_char_length= res->numchars()))
  {						// String to pad is big enough
    res->length(res->charpos((int) count));	// Shorten result if longer
    return (res);
  }

  byte_count= count * collation.collation->mbmaxlen;
  {
    THD *thd= current_thd;
    if ((ulonglong) byte_count > thd->variables.max_allowed_packet)
    {
      push_warning_printf(thd, Sql_condition::WARN_LEVEL_WARN,
                          ER_WARN_ALLOWED_PACKET_OVERFLOWED,
                          ER_THD(thd, ER_WARN_ALLOWED_PACKET_OVERFLOWED),
                          func_name(), thd->variables.max_allowed_packet);
      goto err;
    }
  }

  if (arg_count == 3)
  {
    if (args[2]->null_value || !(pad_char_length= rpad->numchars()))
      goto err;
  }
  else
    pad_char_length= 1; // Implicit space

  res_byte_length= res->length();	/* Must be done before alloc_buffer */
  if (!(res= alloc_buffer(res,str,&tmp_value, (ulong) byte_count)))
    goto err;

  to= (char*) res->ptr()+res_byte_length;
  ptr_pad=rpad->ptr();
  pad_byte_length= rpad->length();
  count-= res_char_length;
  for ( ; (uint32) count > pad_char_length; count-= pad_char_length)
  {
    memcpy(to,ptr_pad,pad_byte_length);
    to+= pad_byte_length;
  }
  if (count)
  {
    pad_byte_length= rpad->charpos((int) count);
    memcpy(to,ptr_pad,(size_t) pad_byte_length);
    to+= pad_byte_length;
  }
  res->length((uint) (to- (char*) res->ptr()));
  return (res);

 err:
  null_value=1;
  return 0;
}


String *Item_func_lpad::val_str(String *str)
{
  DBUG_ASSERT(fixed == 1);
  uint32 res_char_length,pad_char_length;
  /* must be longlong to avoid truncation */
  longlong count= args[1]->val_int();
  longlong byte_count;
  String *res= args[0]->val_str(&tmp_value);
  String *pad= arg_count == 2 ? &pad_str : args[2]->val_str(&pad_str);

  if (!res || args[1]->null_value || !pad ||  
      ((count < 0) && !args[1]->unsigned_flag))
    goto err;  

  null_value=0;

  if (count == 0)
    return make_empty_result();

  /* Assumes that the maximum length of a String is < INT_MAX32. */
  /* Set here so that rest of code sees out-of-bound value as such. */
  if ((ulonglong) count > INT_MAX32)
    count= INT_MAX32;

  /*
    There is one exception not handled (intentionaly) by the character set
    aggregation code. If one string is strong side and is binary, and
    another one is weak side and is a multi-byte character string,
    then we need to operate on the second string in terms on bytes when
    calling ::numchars() and ::charpos(), rather than in terms of characters.
    Lets substitute its character set to binary.
  */
  if (collation.collation == &my_charset_bin)
  {
    res->set_charset(&my_charset_bin);
    pad->set_charset(&my_charset_bin);
  }

  res_char_length= res->numchars();

  if (count <= res_char_length)
  {
    res->length(res->charpos((int) count));
    return res;
  }
  
  byte_count= count * collation.collation->mbmaxlen;
  
  {
    THD *thd= current_thd;
    if ((ulonglong) byte_count > thd->variables.max_allowed_packet)
    {
      push_warning_printf(thd, Sql_condition::WARN_LEVEL_WARN,
                          ER_WARN_ALLOWED_PACKET_OVERFLOWED,
                          ER_THD(thd, ER_WARN_ALLOWED_PACKET_OVERFLOWED),
                          func_name(), thd->variables.max_allowed_packet);
      goto err;
    }
  }

  if (str->alloc((uint32) byte_count))
    goto err;

  if (arg_count == 3)
  {
    if (args[2]->null_value || !(pad_char_length= pad->numchars()))
      goto err;
  }
  else
    pad_char_length= 1; // Implicit space
  
  str->length(0);
  str->set_charset(collation.collation);
  count-= res_char_length;
  while (count >= pad_char_length)
  {
    str->append(*pad);
    count-= pad_char_length;
  }
  if (count > 0)
    str->append(pad->ptr(), pad->charpos((int) count), collation.collation);

  str->append(*res);
  null_value= 0;
  return str;

err:
  null_value= 1;
  return 0;
}


String *Item_func_conv::val_str(String *str)
{
  DBUG_ASSERT(fixed == 1);
  String *res= args[0]->val_str(str);
  char *endptr,ans[65],*ptr;
  longlong dec;
  int from_base= (int) args[1]->val_int();
  int to_base= (int) args[2]->val_int();
  int err;

  // Note that abs(INT_MIN) is undefined.
  if (args[0]->null_value || args[1]->null_value || args[2]->null_value ||
      from_base == INT_MIN || to_base == INT_MIN ||
      abs(to_base) > 36 || abs(to_base) < 2 ||
      abs(from_base) > 36 || abs(from_base) < 2 || !(res->length()))
  {
    null_value= 1;
    return NULL;
  }
  null_value= 0;
  unsigned_flag= !(from_base < 0);

  if (args[0]->field_type() == MYSQL_TYPE_BIT) 
  {
    /* 
     Special case: The string representation of BIT doesn't resemble the
     decimal representation, so we shouldn't change it to string and then to
     decimal. 
    */
    dec= args[0]->val_int();
  }
  else
  {
    if (from_base < 0)
      dec= my_strntoll(res->charset(), res->ptr(), res->length(),
                       -from_base, &endptr, &err);
    else
      dec= (longlong) my_strntoull(res->charset(), res->ptr(), res->length(),
                                   from_base, &endptr, &err);
  }

  if (!(ptr= longlong2str(dec, ans, to_base)) ||
      str->copy(ans, (uint32) (ptr - ans), default_charset()))
  {
    null_value= 1;
    return NULL;
  }
  return str;
}


String *Item_func_conv_charset::val_str(String *str)
{
  DBUG_ASSERT(fixed == 1);
  if (use_cached_value)
    return null_value ? 0 : &str_value;
  String *arg= args[0]->val_str(&tmp_value);
  String_copier_for_item copier(current_thd);
  return ((null_value= args[0]->null_value ||
                       copier.copy_with_warn(collation.collation, str,
                                             arg->charset(), arg->ptr(),
                                             arg->length(), arg->length()))) ?
    0 : str;
}

bool Item_func_conv_charset::fix_length_and_dec()
{
  DBUG_ASSERT(collation.derivation == DERIVATION_IMPLICIT);
  fix_char_length(args[0]->max_char_length());
  return FALSE;
}

void Item_func_conv_charset::print(String *str, enum_query_type query_type)
{
  str->append(STRING_WITH_LEN("convert("));
  args[0]->print(str, query_type);
  str->append(STRING_WITH_LEN(" using "));
  str->append(collation.collation->csname);
  str->append(')');
}

String *Item_func_set_collation::val_str(String *str)
{
  DBUG_ASSERT(fixed == 1);
  str=args[0]->val_str(str);
  if ((null_value=args[0]->null_value))
    return 0;
  str->set_charset(collation.collation);
  return str;
}

bool Item_func_set_collation::fix_length_and_dec()
{
  if (!my_charset_same(args[0]->collation.collation, m_set_collation))
  {
    my_error(ER_COLLATION_CHARSET_MISMATCH, MYF(0),
             m_set_collation->name, args[0]->collation.collation->csname);
    return TRUE;
  }
  collation.set(m_set_collation, DERIVATION_EXPLICIT,
                args[0]->collation.repertoire);
  max_length= args[0]->max_length;
  return FALSE;
}


bool Item_func_set_collation::eq(const Item *item, bool binary_cmp) const
{
  return Item_func::eq(item, binary_cmp) &&
         collation.collation == item->collation.collation;
}


void Item_func_set_collation::print(String *str, enum_query_type query_type)
{
  args[0]->print_parenthesised(str, query_type, precedence());
  str->append(STRING_WITH_LEN(" collate "));
  str->append(m_set_collation->name);
}

String *Item_func_charset::val_str(String *str)
{
  DBUG_ASSERT(fixed == 1);
  uint dummy_errors;

  CHARSET_INFO *cs= args[0]->charset_for_protocol(); 
  null_value= 0;
  str->copy(cs->csname, (uint) strlen(cs->csname),
	    &my_charset_latin1, collation.collation, &dummy_errors);
  return str;
}

String *Item_func_collation::val_str(String *str)
{
  DBUG_ASSERT(fixed == 1);
  uint dummy_errors;
  CHARSET_INFO *cs= args[0]->charset_for_protocol(); 

  null_value= 0;
  str->copy(cs->name, (uint) strlen(cs->name),
	    &my_charset_latin1, collation.collation, &dummy_errors);
  return str;
}


bool Item_func_weight_string::fix_length_and_dec()
{
  CHARSET_INFO *cs= args[0]->collation.collation;
  collation.set(&my_charset_bin, args[0]->collation.derivation);
  flags= my_strxfrm_flag_normalize(flags, cs->levels_for_order);
  /* 
    Use result_length if it was given explicitly in constructor,
    otherwise calculate max_length using argument's max_length
    and "nweights".
  */
  if (!(max_length= result_length))
  {
    size_t char_length;
    char_length= ((cs->state & MY_CS_STRNXFRM_BAD_NWEIGHTS) || !nweights) ?
                 args[0]->max_char_length() : nweights * cs->levels_for_order;
    max_length= (uint32)cs->coll->strnxfrmlen(cs, char_length * cs->mbmaxlen);
  }
  maybe_null= 1;
  return FALSE;
}


/* Return a weight_string according to collation */
String *Item_func_weight_string::val_str(String *str)
{
  String *res;
  CHARSET_INFO *cs= args[0]->collation.collation;
  size_t tmp_length, frm_length;
  DBUG_ASSERT(fixed == 1);

  if (args[0]->result_type() != STRING_RESULT ||
      !(res= args[0]->val_str(&tmp_value)))
    goto nl;
  
  /*
    Use result_length if it was given in constructor
    explicitly, otherwise calculate result length
    from argument and "nweights".
  */
  if (!(tmp_length= result_length))
  {
    size_t char_length;
    if (cs->state & MY_CS_STRNXFRM_BAD_NWEIGHTS)
    {
      /*
        latin2_czech_cs and cp1250_czech_cs do not support
        the "nweights" limit in strnxfrm(). Use the full length.
      */
      char_length= res->length();
    }
    else
    {
      /*
        If we don't need to pad the result with spaces, then it should be
        OK to calculate character length of the argument approximately:
        "res->length() / cs->mbminlen" can return a number that is 
        bigger than the real number of characters in the string, so
        we'll allocate a little bit more memory but avoid calling
        the slow res->numchars().
        In case if we do need to pad with spaces, we call res->numchars()
        to know the true number of characters.
      */
      if (!(char_length= nweights))
        char_length= (flags & MY_STRXFRM_PAD_WITH_SPACE) ?
                      res->numchars() : (res->length() / cs->mbminlen);
    }
    tmp_length= cs->coll->strnxfrmlen(cs, char_length * cs->mbmaxlen);
  }

  {
    THD *thd= current_thd;
    if (tmp_length > current_thd->variables.max_allowed_packet)
    {
      push_warning_printf(thd, Sql_condition::WARN_LEVEL_WARN,
                          ER_WARN_ALLOWED_PACKET_OVERFLOWED,
                          ER_THD(thd, ER_WARN_ALLOWED_PACKET_OVERFLOWED),
                          func_name(),
                          thd->variables.max_allowed_packet);
      goto nl;
    }
  }

  if (str->alloc(tmp_length))
    goto nl;

  frm_length= cs->coll->strnxfrm(cs,
                                 (uchar *) str->ptr(), tmp_length,
                                 nweights ? nweights : (uint)tmp_length,
                                 (const uchar *) res->ptr(), res->length(),
                                 flags);
  DBUG_ASSERT(frm_length <= tmp_length);

  str->length(frm_length);
  null_value= 0;
  return str;

nl:
  null_value= 1;
  return 0;
}


void Item_func_weight_string::print(String *str, enum_query_type query_type)
{
  str->append(func_name());
  str->append('(');
  args[0]->print(str, query_type);
  str->append(',');
  str->append_ulonglong(result_length);
  str->append(',');
  str->append_ulonglong(nweights);
  str->append(',');
  str->append_ulonglong(flags);
  str->append(')');
}


String *Item_func_hex::val_str_ascii_from_val_real(String *str)
{
  ulonglong dec;
  double val= args[0]->val_real();
  if ((null_value= args[0]->null_value))
    return 0;
  if ((val <= (double) LONGLONG_MIN) ||
      (val >= (double) (ulonglong) ULONGLONG_MAX))
    dec= ~(longlong) 0;
  else
    dec= (ulonglong) (val + (val > 0 ? 0.5 : -0.5));
  return str->set_hex(dec) ? make_empty_result() : str;
}


String *Item_func_hex::val_str_ascii_from_val_str(String *str)
{
  DBUG_ASSERT(&tmp_value != str);
  String *res= args[0]->val_str(&tmp_value);
  DBUG_ASSERT(res != str);
  if ((null_value= (res == NULL)))
    return NULL;
  return str->set_hex(res->ptr(), res->length()) ? make_empty_result() : str;
}


String *Item_func_hex::val_str_ascii_from_val_int(String *str)
{
  ulonglong dec= (ulonglong) args[0]->val_int();
  if ((null_value= args[0]->null_value))
    return 0;
  return str->set_hex(dec) ? make_empty_result() : str;
}


  /** Convert given hex string to a binary string. */

String *Item_func_unhex::val_str(String *str)
{
  const char *from, *end;
  char *to;
  String *res;
  uint length;
  DBUG_ASSERT(fixed == 1);

  res= args[0]->val_str(&tmp_value);
  if (!res || str->alloc(length= (1+res->length())/2))
  {
    null_value=1;
    return 0;
  }

  from= res->ptr();
  null_value= 0;
  str->length(length);
  to= (char*) str->ptr();
  if (res->length() % 2)
  {
    int hex_char;
    *to++= hex_char= hexchar_to_int(*from++);
    if ((null_value= (hex_char == -1)))
      return 0;
  }
  for (end=res->ptr()+res->length(); from < end ; from+=2, to++)
  {
    int hex_char;
    *to= (hex_char= hexchar_to_int(from[0])) << 4;
    if ((null_value= (hex_char == -1)))
      return 0;
    *to|= hex_char= hexchar_to_int(from[1]);
    if ((null_value= (hex_char == -1)))
      return 0;
  }
  return str;
}


#ifndef DBUG_OFF
String *Item_func_like_range::val_str(String *str)
{
  DBUG_ASSERT(fixed == 1);
  longlong nbytes= args[1]->val_int();
  String *res= args[0]->val_str(str);
  size_t min_len, max_len;
  CHARSET_INFO *cs= collation.collation;

  if (!res || args[0]->null_value || args[1]->null_value ||
      nbytes < 0 || nbytes > MAX_BLOB_WIDTH ||
      min_str.alloc((size_t)nbytes) || max_str.alloc((size_t)nbytes))
    goto err;
  null_value=0;

  if (cs->coll->like_range(cs, res->ptr(), res->length(),
                           '\\', '_', '%', (size_t)nbytes,
                           (char*) min_str.ptr(), (char*) max_str.ptr(),
                           &min_len, &max_len))
    goto err;

  min_str.set_charset(collation.collation);
  max_str.set_charset(collation.collation);
  min_str.length(min_len);
  max_str.length(max_len);

  return is_min ? &min_str : &max_str;

err:
  null_value= 1;
  return 0;
}
#endif


void Item_func_binary::print(String *str, enum_query_type query_type)
{
  str->append(STRING_WITH_LEN("cast("));
  args[0]->print(str, query_type);
  str->append(STRING_WITH_LEN(" as binary)"));
}


#include <my_dir.h>				// For my_stat

String *Item_load_file::val_str(String *str)
{
  DBUG_ASSERT(fixed == 1);
  String *file_name;
  File file;
  MY_STAT stat_info;
  char path[FN_REFLEN];
  DBUG_ENTER("load_file");

  if (!(file_name= args[0]->val_str(str))
#ifndef NO_EMBEDDED_ACCESS_CHECKS
      || !(current_thd->security_ctx->master_access & FILE_ACL)
#endif
      )
    goto err;

  (void) fn_format(path, file_name->c_ptr_safe(), mysql_real_data_home, "",
		   MY_RELATIVE_PATH | MY_UNPACK_FILENAME);

  /* Read only allowed from within dir specified by secure_file_priv */
  if (!is_secure_file_path(path))
    goto err;

  if (!mysql_file_stat(key_file_loadfile, path, &stat_info, MYF(0)))
    goto err;

  if (!(stat_info.st_mode & S_IROTH))
  {
    /* my_error(ER_TEXTFILE_NOT_READABLE, MYF(0), file_name->c_ptr()); */
    goto err;
  }

  {
    THD *thd= current_thd;
    if (stat_info.st_size > (long) thd->variables.max_allowed_packet)
    {
      push_warning_printf(thd, Sql_condition::WARN_LEVEL_WARN,
                          ER_WARN_ALLOWED_PACKET_OVERFLOWED,
                          ER_THD(thd, ER_WARN_ALLOWED_PACKET_OVERFLOWED),
                          func_name(), thd->variables.max_allowed_packet);
      goto err;
    }
  }
  if (tmp_value.alloc((size_t)stat_info.st_size))
    goto err;
  if ((file= mysql_file_open(key_file_loadfile,
                             file_name->ptr(), O_RDONLY, MYF(0))) < 0)
    goto err;
  if (mysql_file_read(file, (uchar*) tmp_value.ptr(), (size_t)stat_info.st_size,
                      MYF(MY_NABP)))
  {
    mysql_file_close(file, MYF(0));
    goto err;
  }
  tmp_value.length((uint32)stat_info.st_size);
  mysql_file_close(file, MYF(0));
  null_value = 0;
  DBUG_RETURN(&tmp_value);

err:
  null_value = 1;
  DBUG_RETURN(0);
}


String* Item_func_export_set::val_str(String* str)
{
  DBUG_ASSERT(fixed == 1);
  String yes_buf, no_buf, sep_buf;
  const ulonglong the_set = (ulonglong) args[0]->val_int();
  const String *yes= args[1]->val_str(&yes_buf);
  const String *no= args[2]->val_str(&no_buf);
  const String *sep= NULL;

  uint num_set_values = 64;
  str->length(0);
  str->set_charset(collation.collation);

  /* Check if some argument is a NULL value */
  if (args[0]->null_value || args[1]->null_value || args[2]->null_value)
  {
    null_value= true;
    return NULL;
  }
  /*
    Arg count can only be 3, 4 or 5 here. This is guaranteed from the
    grammar for EXPORT_SET()
  */
  switch(arg_count) {
  case 5:
    num_set_values = (uint) args[4]->val_int();
    if (num_set_values > 64)
      num_set_values=64;
    if (args[4]->null_value)
    {
      null_value= true;
      return NULL;
    }
    /* Fall through */
  case 4:
    if (!(sep = args[3]->val_str(&sep_buf)))	// Only true if NULL
    {
      null_value= true;
      return NULL;
    }
    break;
  case 3:
    {
      /* errors is not checked - assume "," can always be converted */
      uint errors;
      sep_buf.copy(STRING_WITH_LEN(","), &my_charset_bin,
                   collation.collation, &errors);
      sep = &sep_buf;
    }
    break;
  default:
    DBUG_ASSERT(0); // cannot happen
  }
  null_value= false;

  THD *thd= current_thd;
  const ulong max_allowed_packet= thd->variables.max_allowed_packet;
  const uint num_separators= num_set_values > 0 ? num_set_values - 1 : 0;
  const ulonglong max_total_length=
    num_set_values * MY_MAX(yes->length(), no->length()) +
    num_separators * sep->length();

  if (unlikely(max_total_length > max_allowed_packet))
  {
    push_warning_printf(thd, Sql_condition::WARN_LEVEL_WARN,
                        ER_WARN_ALLOWED_PACKET_OVERFLOWED,
                        ER_THD(thd, ER_WARN_ALLOWED_PACKET_OVERFLOWED),
                        func_name(), max_allowed_packet);
    null_value= true;
    return NULL;
  }

  uint ix;
  ulonglong mask;
  for (ix= 0, mask=0x1; ix < num_set_values; ++ix, mask = (mask << 1))
  {
    if (the_set & mask)
      str->append(*yes);
    else
      str->append(*no);
    if (ix != num_separators)
      str->append(*sep);
  }
  return str;
}

bool Item_func_export_set::fix_length_and_dec()
{
  uint32 length= MY_MAX(args[1]->max_char_length(), args[2]->max_char_length());
  uint32 sep_length= (arg_count > 3 ? args[3]->max_char_length() : 1);

  if (agg_arg_charsets_for_string_result(collation,
                                         args + 1, MY_MIN(4, arg_count) - 1))
    return TRUE;
  fix_char_length(length * 64 + sep_length * 63);
  return FALSE;
}


#define get_esc_bit(mask, num) (1 & (*((mask) + ((num) >> 3))) >> ((num) & 7))

/**
  QUOTE() function returns argument string in single quotes suitable for
  using in a SQL statement.

  Adds a \\ before all characters that needs to be escaped in a SQL string.
  We also escape '^Z' (END-OF-FILE in windows) to avoid probelms when
  running commands from a file in windows.

  This function is very useful when you want to generate SQL statements.

  @note
    QUOTE(NULL) returns the string 'NULL' (4 letters, without quotes).

  @retval
    str	   Quoted string
  @retval
    NULL	   Out of memory.
*/

String *Item_func_quote::val_str(String *str)
{
  DBUG_ASSERT(fixed == 1);
  /*
    Bit mask that has 1 for set for the position of the following characters:
    0, \, ' and ^Z
  */

  static uchar escmask[32]=
  {
    0x01, 0x00, 0x00, 0x04, 0x80, 0x00, 0x00, 0x00,
    0x00, 0x00, 0x00, 0x10, 0x00, 0x00, 0x00, 0x00,
    0x00, 0x00, 0x00, 0x00, 0x00, 0x00, 0x00, 0x00,
    0x00, 0x00, 0x00, 0x00, 0x00, 0x00, 0x00, 0x00
  };

  ulong max_allowed_packet= current_thd->variables.max_allowed_packet;
  char *from, *to, *end, *start;
  String *arg= args[0]->val_str(&tmp_value);
  uint arg_length, new_length;
  if (!arg)					// Null argument
  {
    /* Return the string 'NULL' */
    str->copy(STRING_WITH_LEN("NULL"), collation.collation);
    null_value= 0;
    return str;
  }

  arg_length= arg->length();

  if (collation.collation->mbmaxlen == 1)
  {
    new_length= arg_length + 2; /* for beginning and ending ' signs */
    for (from= (char*) arg->ptr(), end= from + arg_length; from < end; from++)
      new_length+= get_esc_bit(escmask, (uchar) *from);
    if (new_length > max_allowed_packet)
      goto toolong;
  }
  else
  {
    new_length= (arg_length * 2) +  /* For string characters */
                (2 * collation.collation->mbmaxlen); /* For quotes */
    set_if_smaller(new_length, max_allowed_packet);
  }

  if (str->alloc(new_length))
    goto null;

  if (collation.collation->mbmaxlen > 1)
  {
    CHARSET_INFO *cs= collation.collation;
    int mblen;
    uchar *to_end;
    to= (char*) str->ptr();
    to_end= (uchar*) to + new_length;

    /* Put leading quote */
    if ((mblen= cs->cset->wc_mb(cs, '\'', (uchar *) to, to_end)) <= 0)
      goto toolong;
    to+= mblen;

    for (start= (char*) arg->ptr(), end= start + arg_length; start < end; )
    {
      my_wc_t wc;
      bool escape;
      if ((mblen= cs->cset->mb_wc(cs, &wc, (uchar*) start, (uchar*) end)) <= 0)
        goto null;
      start+= mblen;
      switch (wc) {
        case 0:      escape= 1; wc= '0'; break;
        case '\032': escape= 1; wc= 'Z'; break;
        case '\'':   escape= 1; break;
        case '\\':   escape= 1; break;
        default:     escape= 0; break;
      }
      if (escape)
      {
        if ((mblen= cs->cset->wc_mb(cs, '\\', (uchar*) to, to_end)) <= 0)
          goto toolong;
        to+= mblen;
      }
      if ((mblen= cs->cset->wc_mb(cs, wc, (uchar*) to, to_end)) <= 0)
        goto toolong;
      to+= mblen;
    }

    /* Put trailing quote */
    if ((mblen= cs->cset->wc_mb(cs, '\'', (uchar *) to, to_end)) <= 0)
      goto toolong;
    to+= mblen;
    new_length= (uint)(to - str->ptr());
    goto ret;
  }

  /*
    We replace characters from the end to the beginning
  */
  to= (char*) str->ptr() + new_length - 1;
  *to--= '\'';
  for (start= (char*) arg->ptr(),end= start + arg_length; end-- != start; to--)
  {
    /*
      We can't use the bitmask here as we want to replace \O and ^Z with 0
      and Z
    */
    switch (*end)  {
    case 0:
      *to--= '0';
      *to=   '\\';
      break;
    case '\032':
      *to--= 'Z';
      *to=   '\\';
      break;
    case '\'':
    case '\\':
      *to--= *end;
      *to=   '\\';
      break;
    default:
      *to= *end;
      break;
    }
  }
  *to= '\'';

ret:
  str->length(new_length);
  str->set_charset(collation.collation);
  null_value= 0;
  return str;

toolong:
  push_warning_printf(current_thd, Sql_condition::WARN_LEVEL_WARN,
                      ER_WARN_ALLOWED_PACKET_OVERFLOWED,
                      ER_THD(current_thd, ER_WARN_ALLOWED_PACKET_OVERFLOWED),
                      func_name(), max_allowed_packet);
null:
  null_value= 1;
  return 0;
}

longlong Item_func_uncompressed_length::val_int()
{
  DBUG_ASSERT(fixed == 1);
  String *res= args[0]->val_str(&value);
  if (!res)
  {
    null_value=1;
    return 0; /* purecov: inspected */
  }
  null_value=0;
  if (res->is_empty()) return 0;

  /*
    If length is <= 4 bytes, data is corrupt. This is the best we can do
    to detect garbage input without decompressing it.
  */
  if (res->length() <= 4)
  {
    THD *thd= current_thd;
    push_warning_printf(thd, Sql_condition::WARN_LEVEL_WARN,
                        ER_ZLIB_Z_DATA_ERROR,
                        ER_THD(thd, ER_ZLIB_Z_DATA_ERROR));
    null_value= 1;
    return 0;
  }

 /*
    res->ptr() using is safe because we have tested that string is at least
    5 bytes long.
    res->c_ptr() is not used because:
      - we do not need \0 terminated string to get first 4 bytes
      - c_ptr() tests simbol after string end (uninitialiozed memory) which
        confuse valgrind
  */
  return uint4korr(res->ptr()) & 0x3FFFFFFF;
}

longlong Item_func_crc32::val_int()
{
  DBUG_ASSERT(fixed == 1);
  String *res=args[0]->val_str(&value);
  if (!res)
  {
    null_value=1;
    return 0; /* purecov: inspected */
  }
  null_value=0;
  return (longlong) my_checksum(0L, (uchar*)res->ptr(), res->length());
}

#ifdef HAVE_COMPRESS
#include "zlib.h"

String *Item_func_compress::val_str(String *str)
{
  int err= Z_OK, code;
  size_t new_size;
  String *res;
  Byte *body;
  char *tmp, *last_char;
  DBUG_ASSERT(fixed == 1);

  if (!(res= args[0]->val_str(&tmp_value)))
  {
    null_value= 1;
    return 0;
  }
  null_value= 0;
  if (res->is_empty()) return res;

  /*
    Citation from zlib.h (comment for compress function):

    Compresses the source buffer into the destination buffer.  sourceLen is
    the byte length of the source buffer. Upon entry, destLen is the total
    size of the destination buffer, which must be at least 0.1% larger than
    sourceLen plus 12 bytes.
    We assume here that the buffer can't grow more than .25 %.
  */
  new_size= res->length() + res->length() / 5 + 12;

  // Check new_size overflow: new_size <= res->length()
  if (((uint32) (new_size+5) <= res->length()) || 
      str->alloc((uint32) new_size + 4 + 1))
  {
    null_value= 1;
    return 0;
  }

  body= ((Byte*)str->ptr()) + 4;

  // As far as we have checked res->is_empty() we can use ptr()
  if ((err= my_compress_buffer(body, &new_size, (const uchar *)res->ptr(),
                               res->length())) != Z_OK)
  {
    THD *thd= current_thd;
    code= err==Z_MEM_ERROR ? ER_ZLIB_Z_MEM_ERROR : ER_ZLIB_Z_BUF_ERROR;
    push_warning(thd, Sql_condition::WARN_LEVEL_WARN, code,
                 ER_THD(thd, code));
    null_value= 1;
    return 0;
  }

  tmp= (char*) str->ptr(); // int4store is a macro; avoid side effects
  int4store(tmp, res->length() & 0x3FFFFFFF);

  /* This is to ensure that things works for CHAR fields, which trim ' ': */
  last_char= ((char*)body)+new_size-1;
  if (*last_char == ' ')
  {
    *++last_char= '.';
    new_size++;
  }

  str->length((uint32)new_size + 4);
  return str;
}


String *Item_func_uncompress::val_str(String *str)
{
  DBUG_ASSERT(fixed == 1);
  String *res= args[0]->val_str(&tmp_value);
  ulong new_size;
  int err;
  uint code;

  if (!res)
    goto err;
  null_value= 0;
  if (res->is_empty())
    return res;

  /* If length is less than 4 bytes, data is corrupt */
  if (res->length() <= 4)
  {
    THD *thd= current_thd;
    push_warning_printf(thd, Sql_condition::WARN_LEVEL_WARN,
			ER_ZLIB_Z_DATA_ERROR,
			ER_THD(thd, ER_ZLIB_Z_DATA_ERROR));
    goto err;
  }

  /* Size of uncompressed data is stored as first 4 bytes of field */
  new_size= uint4korr(res->ptr()) & 0x3FFFFFFF;
  if (new_size > current_thd->variables.max_allowed_packet)
  {
    THD *thd= current_thd;
    push_warning_printf(thd,Sql_condition::WARN_LEVEL_WARN,
			ER_TOO_BIG_FOR_UNCOMPRESS,
			ER_THD(thd, ER_TOO_BIG_FOR_UNCOMPRESS),
                        static_cast<int>(thd->variables.
                                         max_allowed_packet));
    goto err;
  }
  if (str->alloc((uint32)new_size))
    goto err;

  if ((err= uncompress((Byte*)str->ptr(), &new_size,
		       ((const Bytef*)res->ptr())+4,res->length()-4)) == Z_OK)
  {
    str->length((uint32) new_size);
    return str;
  }

  code= ((err == Z_BUF_ERROR) ? ER_ZLIB_Z_BUF_ERROR :
	 ((err == Z_MEM_ERROR) ? ER_ZLIB_Z_MEM_ERROR : ER_ZLIB_Z_DATA_ERROR));
  {
    THD *thd= current_thd;
    push_warning(thd, Sql_condition::WARN_LEVEL_WARN, code, ER_THD(thd, code));
  }

err:
  null_value= 1;
  return 0;
}
#endif


String *Item_func_uuid::val_str(String *str)
{
  DBUG_ASSERT(fixed == 1);
  uchar guid[MY_UUID_SIZE];

  str->alloc(MY_UUID_STRING_LENGTH+1);
  str->length(MY_UUID_STRING_LENGTH);
  str->set_charset(system_charset_info);
  my_uuid(guid);
  my_uuid2str(guid, (char *)str->ptr());

  return str;
}


Item_func_dyncol_create::Item_func_dyncol_create(THD *thd, List<Item> &args,
                                                 DYNCALL_CREATE_DEF *dfs):
  Item_str_func(thd, args), defs(dfs), vals(0), keys_num(NULL), keys_str(NULL),
  names(FALSE), force_names(FALSE)
{
  DBUG_ASSERT((args.elements & 0x1) == 0); // even number of arguments
}


bool Item_func_dyncol_create::fix_fields(THD *thd, Item **ref)
{
  uint i;
  bool res= Item_func::fix_fields(thd, ref); // no need Item_str_func here
  if (!res)
  {
    vals= (DYNAMIC_COLUMN_VALUE *) alloc_root(thd->mem_root,
                                              sizeof(DYNAMIC_COLUMN_VALUE) *
                                              (arg_count / 2));
    for (i= 0;
         i + 1 < arg_count && args[i]->result_type() == INT_RESULT;
         i+= 2)
      ;
    if (i + 1 < arg_count)
    {
      names= TRUE;
    }

    keys_num= (uint *) alloc_root(thd->mem_root,
                               (sizeof(LEX_STRING) > sizeof(uint) ?
                                sizeof(LEX_STRING) :
                                sizeof(uint)) *
                               (arg_count / 2));
    keys_str= (LEX_STRING *) keys_num;
    status_var_increment(thd->status_var.feature_dynamic_columns);
  }
  return res || vals == 0 || keys_num == 0;
}


bool Item_func_dyncol_create::fix_length_and_dec()
{
  max_length= MAX_BLOB_WIDTH;
  maybe_null= TRUE;
  collation.set(&my_charset_bin);
  decimals= 0;
  return FALSE;
}

bool Item_func_dyncol_create::prepare_arguments(THD *thd, bool force_names_arg)
{
  char buff[STRING_BUFFER_USUAL_SIZE];
  String *res, tmp(buff, sizeof(buff), &my_charset_bin);
  uint column_count= (arg_count / 2);
  uint i;
  my_decimal dtmp, *dres;
  force_names= force_names_arg;

  if (!(names || force_names))
  {
    for (i= 0; i < column_count; i++)
    {
      uint valpos= i * 2 + 1;
      DYNAMIC_COLUMN_TYPE type= defs[i].type;
      if (type == DYN_COL_NULL)
        switch (args[valpos]->field_type())
        {
        case MYSQL_TYPE_VARCHAR:
        case MYSQL_TYPE_ENUM:
        case MYSQL_TYPE_SET:
        case MYSQL_TYPE_TINY_BLOB:
        case MYSQL_TYPE_MEDIUM_BLOB:
        case MYSQL_TYPE_LONG_BLOB:
        case MYSQL_TYPE_BLOB:
        case MYSQL_TYPE_VAR_STRING:
        case MYSQL_TYPE_STRING:
        case MYSQL_TYPE_GEOMETRY:
          type= DYN_COL_STRING;
          break;
        default:
          break;
        }

      if (type == DYN_COL_STRING &&
          args[valpos]->type() == Item::FUNC_ITEM &&
          ((Item_func *)args[valpos])->functype() == DYNCOL_FUNC)
      {
        force_names= 1;
        break;
      }
    }
  }

  /* get values */
  for (i= 0; i < column_count; i++)
  {
    uint valpos= i * 2 + 1;
    DYNAMIC_COLUMN_TYPE type= defs[i].type;
    if (type == DYN_COL_NULL) // auto detect
    {
      /*
        We don't have a default here to ensure we get a warning if
        one adds a new not handled MYSQL_TYPE_...
      */
      switch (args[valpos]->field_type()) {
      case MYSQL_TYPE_DECIMAL:
      case MYSQL_TYPE_NEWDECIMAL:
        type= DYN_COL_DECIMAL;
        break;
      case MYSQL_TYPE_TINY:
      case MYSQL_TYPE_SHORT:
      case MYSQL_TYPE_LONG:
      case MYSQL_TYPE_LONGLONG:
      case MYSQL_TYPE_INT24:
      case MYSQL_TYPE_YEAR:
      case MYSQL_TYPE_BIT:
        type= args[valpos]->unsigned_flag ? DYN_COL_UINT : DYN_COL_INT;
        break;
      case MYSQL_TYPE_FLOAT:
      case MYSQL_TYPE_DOUBLE:
        type= DYN_COL_DOUBLE;
        break;
      case MYSQL_TYPE_NULL:
        type= DYN_COL_NULL;
        break;
      case MYSQL_TYPE_TIMESTAMP:
      case MYSQL_TYPE_TIMESTAMP2:
      case MYSQL_TYPE_DATETIME:
      case MYSQL_TYPE_DATETIME2:
        type= DYN_COL_DATETIME;
	break;
      case MYSQL_TYPE_DATE:
      case MYSQL_TYPE_NEWDATE:
        type= DYN_COL_DATE;
        break;
      case MYSQL_TYPE_TIME:
      case MYSQL_TYPE_TIME2:
        type= DYN_COL_TIME;
        break;
      case MYSQL_TYPE_VARCHAR:
      case MYSQL_TYPE_ENUM:
      case MYSQL_TYPE_SET:
      case MYSQL_TYPE_TINY_BLOB:
      case MYSQL_TYPE_MEDIUM_BLOB:
      case MYSQL_TYPE_LONG_BLOB:
      case MYSQL_TYPE_BLOB:
      case MYSQL_TYPE_VAR_STRING:
      case MYSQL_TYPE_STRING:
      case MYSQL_TYPE_GEOMETRY:
        type= DYN_COL_STRING;
        break;
      case MYSQL_TYPE_VARCHAR_COMPRESSED:
      case MYSQL_TYPE_BLOB_COMPRESSED:
        DBUG_ASSERT(0);
      }
    }
    if (type == DYN_COL_STRING &&
        args[valpos]->type() == Item::FUNC_ITEM &&
        ((Item_func *)args[valpos])->functype() == DYNCOL_FUNC)
    {
      DBUG_ASSERT(names || force_names);
      type= DYN_COL_DYNCOL;
    }
    if (names || force_names)
    {
      res= args[i * 2]->val_str(&tmp);
      if (res)
      {
        // guaranty UTF-8 string for names
        if (my_charset_same(res->charset(), DYNCOL_UTF))
        {
          keys_str[i].length= res->length();
          keys_str[i].str= thd->strmake(res->ptr(), res->length());
        }
        else
        {
          uint strlen= res->length() * DYNCOL_UTF->mbmaxlen + 1;
          uint dummy_errors;
          if (char *str= (char *) thd->alloc(strlen))
          {
            keys_str[i].length=
              copy_and_convert(str, strlen, DYNCOL_UTF,
                               res->ptr(), res->length(), res->charset(),
                               &dummy_errors);
              keys_str[i].str= str;
          }
          else
            keys_str[i].length= 0;

        }
      }
      else
      {
        keys_str[i].length= 0;
        keys_str[i].str= NULL;
      }
    }
    else
      keys_num[i]= (uint) args[i * 2]->val_int();
    if (args[i * 2]->null_value)
    {
      /* to make cleanup possible */
      for (; i < column_count; i++)
        vals[i].type= DYN_COL_NULL;
      return 1;
    }
    vals[i].type= type;
    switch (type) {
    case DYN_COL_NULL:
      DBUG_ASSERT(args[valpos]->field_type() == MYSQL_TYPE_NULL);
      break;
    case DYN_COL_INT:
      vals[i].x.long_value= args[valpos]->val_int();
      break;
    case DYN_COL_UINT:
      vals[i].x.ulong_value= args[valpos]->val_int();
      break;
    case DYN_COL_DOUBLE:
      vals[i].x.double_value= args[valpos]->val_real();
      break;
    case DYN_COL_DYNCOL:
    case DYN_COL_STRING:
      res= args[valpos]->val_str(&tmp);
      if (res && defs[i].cs)
        res->set_charset(defs[i].cs);
      if (res &&
          (vals[i].x.string.value.str= thd->strmake(res->ptr(), res->length())))
      {
	vals[i].x.string.value.length= res->length();
	vals[i].x.string.charset= res->charset();
      }
      else
      {
        args[valpos]->null_value= 1;            // In case of out of memory
        vals[i].x.string.value.str= NULL;
        vals[i].x.string.value.length= 0;         // just to be safe
      }
      break;
    case DYN_COL_DECIMAL:
      if ((dres= args[valpos]->val_decimal(&dtmp)))
      {
	mariadb_dyncol_prepare_decimal(&vals[i]);
        DBUG_ASSERT(vals[i].x.decimal.value.len == dres->len);
        vals[i].x.decimal.value.intg= dres->intg;
        vals[i].x.decimal.value.frac= dres->frac;
        vals[i].x.decimal.value.sign= dres->sign();
        memcpy(vals[i].x.decimal.buffer, dres->buf,
               sizeof(vals[i].x.decimal.buffer));
      }
      else
      {
	mariadb_dyncol_prepare_decimal(&vals[i]); // just to be safe
        DBUG_ASSERT(args[valpos]->null_value);
      }
      break;
    case DYN_COL_DATETIME:
    case DYN_COL_DATE:
      args[valpos]->get_date(&vals[i].x.time_value,
                             sql_mode_for_dates(thd));
      break;
    case DYN_COL_TIME:
      args[valpos]->get_time(&vals[i].x.time_value);
      break;
    default:
      DBUG_ASSERT(0);
      vals[i].type= DYN_COL_NULL;
    }
    if (vals[i].type != DYN_COL_NULL && args[valpos]->null_value)
    {
      vals[i].type= DYN_COL_NULL;
    }
  }
  return FALSE;
}


String *Item_func_dyncol_create::val_str(String *str)
{
  DYNAMIC_COLUMN col;
  String *res;
  uint column_count= (arg_count / 2);
  enum enum_dyncol_func_result rc;
  DBUG_ASSERT((arg_count & 0x1) == 0); // even number of arguments

  /* FIXME: add thd argument to Item::val_str() */
  if (prepare_arguments(current_thd, FALSE))
  {
    res= NULL;
    null_value= 1;
  }
  else
  {
    if ((rc= ((names || force_names) ?
              mariadb_dyncol_create_many_named(&col, column_count, keys_str,
                                               vals, TRUE) :
              mariadb_dyncol_create_many_num(&col, column_count, keys_num,
                                             vals, TRUE))))
    {
      dynamic_column_error_message(rc);
      mariadb_dyncol_free(&col);
      res= NULL;
      null_value= TRUE;
    }
    else
    {
      /* Move result from DYNAMIC_COLUMN to str_value */
      char *ptr;
      size_t length, alloc_length;
      dynstr_reassociate(&col, &ptr, &length, &alloc_length);
      str_value.reset(ptr, length, alloc_length, &my_charset_bin);
      res= &str_value;
      null_value= FALSE;
    }
  }

  return res;
}

void Item_func_dyncol_create::print_arguments(String *str,
                                              enum_query_type query_type)
{
  uint i;
  uint column_count= (arg_count / 2);
  for (i= 0; i < column_count; i++)
  {
    args[i*2]->print(str, query_type);
    str->append(',');
    args[i*2 + 1]->print(str, query_type);
    switch (defs[i].type) {
    case DYN_COL_NULL: // automatic type => write nothing
      break;
    case DYN_COL_INT:
      str->append(STRING_WITH_LEN(" AS int"));
      break;
    case DYN_COL_UINT:
      str->append(STRING_WITH_LEN(" AS unsigned int"));
      break;
    case DYN_COL_DOUBLE:
      str->append(STRING_WITH_LEN(" AS double"));
      break;
    case DYN_COL_DYNCOL:
    case DYN_COL_STRING:
      str->append(STRING_WITH_LEN(" AS char"));
      if (defs[i].cs)
      {
        str->append(STRING_WITH_LEN(" charset "));
        str->append(defs[i].cs->csname);
        str->append(' ');
      }
      break;
    case DYN_COL_DECIMAL:
      str->append(STRING_WITH_LEN(" AS decimal"));
      break;
    case DYN_COL_DATETIME:
      str->append(STRING_WITH_LEN(" AS datetime"));
      break;
    case DYN_COL_DATE:
      str->append(STRING_WITH_LEN(" AS date"));
      break;
    case DYN_COL_TIME:
      str->append(STRING_WITH_LEN(" AS time"));
      break;
    }
    if (i < column_count - 1)
      str->append(',');
  }
}


void Item_func_dyncol_create::print(String *str,
                                    enum_query_type query_type)
{
  DBUG_ASSERT((arg_count & 0x1) == 0); // even number of arguments
  str->append(STRING_WITH_LEN("column_create("));
  print_arguments(str, query_type);
  str->append(')');
}

String *Item_func_dyncol_json::val_str(String *str)
{
  DYNAMIC_STRING json, col;
  String *res;
  enum enum_dyncol_func_result rc;

  res= args[0]->val_str(str);
  if (args[0]->null_value)
    goto null;

  col.str= (char *)res->ptr();
  col.length= res->length();
  if ((rc= mariadb_dyncol_json(&col, &json)))
  {
    dynamic_column_error_message(rc);
    goto null;
  }
  bzero(&col, sizeof(col));
  {
    /* Move result from DYNAMIC_COLUMN to str */
    char *ptr;
    size_t length, alloc_length;
    dynstr_reassociate(&json, &ptr, &length, &alloc_length);
    str->reset(ptr, length, alloc_length, DYNCOL_UTF);
    null_value= FALSE;
  }
  str->set_charset(DYNCOL_UTF);
  return str;

null:
  bzero(&col, sizeof(col));
  null_value= TRUE;
  return NULL;
}

String *Item_func_dyncol_add::val_str(String *str)
{
  DYNAMIC_COLUMN col;
  String *res;
  uint column_count=  (arg_count / 2);
  enum enum_dyncol_func_result rc;
  DBUG_ASSERT((arg_count & 0x1) == 1); // odd number of arguments

  /* We store the packed data last */
  res= args[arg_count - 1]->val_str(str);
  if (args[arg_count - 1]->null_value ||
      init_dynamic_string(&col, NULL, res->length() + STRING_BUFFER_USUAL_SIZE,
                          STRING_BUFFER_USUAL_SIZE))
    goto null;

  col.length= res->length();
  memcpy(col.str, res->ptr(), col.length);

  /* FIXME: add thd argument to Item::val_str() */
  if (prepare_arguments(current_thd, mariadb_dyncol_has_names(&col)))
    goto null;

  if ((rc= ((names || force_names) ?
            mariadb_dyncol_update_many_named(&col, column_count,
                                             keys_str, vals) :
            mariadb_dyncol_update_many_num(&col, column_count,
                                           keys_num, vals))))
  {
    dynamic_column_error_message(rc);
    mariadb_dyncol_free(&col);
    goto null;
  }

  {
    /* Move result from DYNAMIC_COLUMN to str */
    char *ptr;
    size_t length, alloc_length;
    dynstr_reassociate(&col, &ptr, &length, &alloc_length);
    str->reset(ptr, length, alloc_length, &my_charset_bin);
    null_value= FALSE;
  }

  return str;

null:
  null_value= TRUE;
  return NULL;
}


void Item_func_dyncol_add::print(String *str,
                                 enum_query_type query_type)
{
  DBUG_ASSERT((arg_count & 0x1) == 1); // odd number of arguments
  str->append(STRING_WITH_LEN("column_add("));
  args[arg_count - 1]->print(str, query_type);
  str->append(',');
  print_arguments(str, query_type);
  str->append(')');
}


/**
  Get value for a column stored in a dynamic column

  @notes
  This function ensures that null_value is set correctly
*/

bool Item_dyncol_get::get_dyn_value(THD *thd, DYNAMIC_COLUMN_VALUE *val,
                                    String *tmp)
{
  DYNAMIC_COLUMN dyn_str;
  String *res;
  longlong num= 0;
  LEX_STRING buf, *name= NULL;
  char nmstrbuf[11];
  String nmbuf(nmstrbuf, sizeof(nmstrbuf), system_charset_info);
  enum enum_dyncol_func_result rc;

  if (args[1]->result_type() == INT_RESULT)
    num= args[1]->val_int();
  else
  {
    String *nm= args[1]->val_str(&nmbuf);
    if (!nm || args[1]->null_value)
    {
      null_value= 1;
      return 1;
    }

    if (my_charset_same(nm->charset(), DYNCOL_UTF))
    {
      buf.str= (char *) nm->ptr();
      buf.length= nm->length();
    }
    else
    {
      uint strlen= nm->length() * DYNCOL_UTF->mbmaxlen + 1;
      uint dummy_errors;
      buf.str= (char *) thd->alloc(strlen);
      if (buf.str)
      {
        buf.length=
          copy_and_convert(buf.str, strlen, DYNCOL_UTF,
                           nm->ptr(), nm->length(), nm->charset(),
                           &dummy_errors);
      }
      else
        buf.length= 0;
    }
    name= &buf;
  }


  if (args[1]->null_value || num < 0 || num > INT_MAX)
  {
    null_value= 1;
    return 1;
  }

  res= args[0]->val_str(tmp);
  if (args[0]->null_value)
  {
    null_value= 1;
    return 1;
  }

  dyn_str.str=   (char*) res->ptr();
  dyn_str.length= res->length();
  if ((rc= ((name == NULL) ?
            mariadb_dyncol_get_num(&dyn_str, (uint) num, val) :
            mariadb_dyncol_get_named(&dyn_str, name, val))))
  {
    dynamic_column_error_message(rc);
    null_value= 1;
    return 1;
  }

  null_value= 0;
  return 0;                                     // ok
}


String *Item_dyncol_get::val_str(String *str_result)
{
  DYNAMIC_COLUMN_VALUE val;
  char buff[STRING_BUFFER_USUAL_SIZE];
  String tmp(buff, sizeof(buff), &my_charset_bin);

  if (get_dyn_value(current_thd, &val, &tmp))
    return NULL;

  switch (val.type) {
  case DYN_COL_NULL:
    goto null;
  case DYN_COL_INT:
  case DYN_COL_UINT:
    str_result->set_int(val.x.long_value, MY_TEST(val.type == DYN_COL_UINT),
                       &my_charset_latin1);
    break;
  case DYN_COL_DOUBLE:
    str_result->set_real(val.x.double_value, NOT_FIXED_DEC, &my_charset_latin1);
    break;
  case DYN_COL_DYNCOL:
  case DYN_COL_STRING:
    if ((char*) tmp.ptr() <= val.x.string.value.str &&
        (char*) tmp.ptr() + tmp.length() >= val.x.string.value.str)
    {
      /* value is allocated in tmp buffer; We have to make a copy */
      str_result->copy(val.x.string.value.str, val.x.string.value.length,
                      val.x.string.charset);
    }
    else
    {
      /*
        It's safe to use the current value because it's either pointing
        into a field or in a buffer for another item and this buffer
        is not going to be deleted during expression evaluation
      */
      str_result->set(val.x.string.value.str, val.x.string.value.length,
                      val.x.string.charset);
    }
    break;
  case DYN_COL_DECIMAL:
  {
    int res;
    int length= decimal_string_size(&val.x.decimal.value);
    if (str_result->alloc(length))
      goto null;
    if ((res= decimal2string(&val.x.decimal.value, (char*) str_result->ptr(),
                             &length, 0, 0, ' ')) != E_DEC_OK)
    {
      char buff[40];
      int len= sizeof(buff);
      DBUG_ASSERT(length < (int)sizeof(buff));
      decimal2string(&val.x.decimal.value, buff, &len, 0, 0, ' ');
      decimal_operation_results(res, buff, "CHAR");
    }
    str_result->set_charset(&my_charset_latin1);
    str_result->length(length);
    break;
  }
  case DYN_COL_DATETIME:
  case DYN_COL_DATE:
  case DYN_COL_TIME:
  {
    int length;
    /*
      We use AUTO_SEC_PART_DIGITS here to ensure that we do not loose
      any microseconds from the data. This is safe to do as we are
      asked to return the time argument as a string.
    */
    if (str_result->alloc(MAX_DATE_STRING_REP_LENGTH) ||
        !(length= my_TIME_to_str(&val.x.time_value, (char*) str_result->ptr(),
                                 AUTO_SEC_PART_DIGITS)))
      goto null;
    str_result->set_charset(&my_charset_latin1);
    str_result->length(length);
    break;
  }
  }
  return str_result;

null:
  null_value= TRUE;
  return 0;
}


longlong Item_dyncol_get::val_int()
{
  THD *thd= current_thd;
  DYNAMIC_COLUMN_VALUE val;
  char buff[STRING_BUFFER_USUAL_SIZE];
  String tmp(buff, sizeof(buff), &my_charset_bin);

  if (get_dyn_value(thd, &val, &tmp))
    return 0;

  switch (val.type) {
  case DYN_COL_DYNCOL:
  case DYN_COL_NULL:
    goto null;
  case DYN_COL_UINT:
    unsigned_flag= 1;            // Make it possible for caller to detect sign
    return val.x.long_value;
  case DYN_COL_INT:
    unsigned_flag= 0;            // Make it possible for caller to detect sign
    return val.x.long_value;
  case DYN_COL_DOUBLE:
    return Converter_double_to_longlong_with_warn(thd, val.x.double_value,
                                                  unsigned_flag).result();
  case DYN_COL_STRING:
  {
    int error;
    longlong num;
    char *end= val.x.string.value.str + val.x.string.value.length, *org_end= end;

    num= my_strtoll10(val.x.string.value.str, &end, &error);
    if (unlikely(end != org_end || error > 0))
    {
      push_warning_printf(thd, Sql_condition::WARN_LEVEL_WARN,
                          ER_BAD_DATA,
                          ER_THD(thd, ER_BAD_DATA),
                          ErrConvString(val.x.string.value.str,
                                        val.x.string.value.length,
                                        val.x.string.charset).ptr(),
                          unsigned_flag ? "UNSIGNED INT" : "INT");
    }
    unsigned_flag= error >= 0;
    return num;
  }
  case DYN_COL_DECIMAL:
  {
    longlong num;
    my_decimal2int(E_DEC_FATAL_ERROR, &val.x.decimal.value, unsigned_flag,
                   &num);
    return num;
  }
  case DYN_COL_DATETIME:
  case DYN_COL_DATE:
  case DYN_COL_TIME:
    unsigned_flag= !val.x.time_value.neg;
    if (unsigned_flag)
      return TIME_to_ulonglong(&val.x.time_value);
    else
      return -(longlong)TIME_to_ulonglong(&val.x.time_value);
  }

null:
  null_value= TRUE;
  return 0;
}


double Item_dyncol_get::val_real()
{
  THD *thd= current_thd;
  DYNAMIC_COLUMN_VALUE val;
  char buff[STRING_BUFFER_USUAL_SIZE];
  String tmp(buff, sizeof(buff), &my_charset_bin);

  if (get_dyn_value(thd, &val, &tmp))
    return 0.0;

  switch (val.type) {
  case DYN_COL_DYNCOL:
  case DYN_COL_NULL:
    goto null;
  case DYN_COL_UINT:
    return ulonglong2double(val.x.ulong_value);
  case DYN_COL_INT:
    return (double) val.x.long_value;
  case DYN_COL_DOUBLE:
    return (double) val.x.double_value;
  case DYN_COL_STRING:
  {
    int error;
    char *end;
    double res= my_strntod(val.x.string.charset, (char*) val.x.string.value.str,
                           val.x.string.value.length, &end, &error);

    if (end != (char*) val.x.string.value.str + val.x.string.value.length ||
        error)
    {
      push_warning_printf(thd, Sql_condition::WARN_LEVEL_WARN,
                          ER_BAD_DATA,
                          ER_THD(thd, ER_BAD_DATA),
                          ErrConvString(val.x.string.value.str,
                                        val.x.string.value.length,
                                        val.x.string.charset).ptr(),
                          "DOUBLE");
    }
    return res;
  }
  case DYN_COL_DECIMAL:
  {
    double res;
    /* This will always succeed */
    decimal2double(&val.x.decimal.value, &res);
    return res;
  }
  case DYN_COL_DATETIME:
  case DYN_COL_DATE:
  case DYN_COL_TIME:
    return TIME_to_double(&val.x.time_value);
  }

null:
  null_value= TRUE;
  return 0.0;
}


my_decimal *Item_dyncol_get::val_decimal(my_decimal *decimal_value)
{
  THD *thd= current_thd;
  DYNAMIC_COLUMN_VALUE val;
  char buff[STRING_BUFFER_USUAL_SIZE];
  String tmp(buff, sizeof(buff), &my_charset_bin);

  if (get_dyn_value(thd, &val, &tmp))
    return NULL;

  switch (val.type) {
  case DYN_COL_DYNCOL:
  case DYN_COL_NULL:
    goto null;
  case DYN_COL_UINT:
    int2my_decimal(E_DEC_FATAL_ERROR, val.x.long_value, TRUE, decimal_value);
    break;
  case DYN_COL_INT:
    int2my_decimal(E_DEC_FATAL_ERROR, val.x.long_value, FALSE, decimal_value);
    break;
  case DYN_COL_DOUBLE:
    double2my_decimal(E_DEC_FATAL_ERROR, val.x.double_value, decimal_value);
    break;
  case DYN_COL_STRING:
  {
    const char *end;
    int rc;
    rc= str2my_decimal(0, val.x.string.value.str, val.x.string.value.length,
                       val.x.string.charset, decimal_value, &end);
    if (rc != E_DEC_OK ||
        end != val.x.string.value.str + val.x.string.value.length)
    {
      push_warning_printf(thd, Sql_condition::WARN_LEVEL_WARN,
                          ER_BAD_DATA,
                          ER_THD(thd, ER_BAD_DATA),
                          ErrConvString(val.x.string.value.str,
                                        val.x.string.value.length,
                                        val.x.string.charset).ptr(),
                          "DECIMAL");
    }
    break;
  }
  case DYN_COL_DECIMAL:
    decimal2my_decimal(&val.x.decimal.value, decimal_value);
    break;
  case DYN_COL_DATETIME:
  case DYN_COL_DATE:
  case DYN_COL_TIME:
    decimal_value= TIME_to_my_decimal(&val.x.time_value, decimal_value);
    break;
  }
  return decimal_value;

null:
  null_value= TRUE;
  return 0;
}


bool Item_dyncol_get::get_date(MYSQL_TIME *ltime, ulonglong fuzzy_date)
{
  DYNAMIC_COLUMN_VALUE val;
  char buff[STRING_BUFFER_USUAL_SIZE];
  String tmp(buff, sizeof(buff), &my_charset_bin);
  bool signed_value= 0;

  if (get_dyn_value(current_thd, &val, &tmp))
    return 1;                                   // Error

  switch (val.type) {
  case DYN_COL_DYNCOL:
  case DYN_COL_NULL:
    goto null;
  case DYN_COL_INT:
    signed_value= 1;                                  // For error message
    /* fall through */
  case DYN_COL_UINT:
    if (signed_value || val.x.ulong_value <= LONGLONG_MAX)
    {
      longlong llval = (longlong)val.x.ulong_value;
      bool neg = llval < 0;
      if (int_to_datetime_with_warn(neg, (ulonglong)(neg ? -llval :
                                                llval),
                                    ltime, fuzzy_date, 0 /* TODO */))
        goto null;
      return 0;
    }
    /* let double_to_datetime_with_warn() issue the warning message */
    val.x.double_value= static_cast<double>(ULONGLONG_MAX);
    /* fall through */
  case DYN_COL_DOUBLE:
    if (double_to_datetime_with_warn(val.x.double_value, ltime, fuzzy_date,
                                     0 /* TODO */))
      goto null;
    return 0;
  case DYN_COL_DECIMAL:
    if (decimal_to_datetime_with_warn((my_decimal*)&val.x.decimal.value, ltime,
                                      fuzzy_date, 0 /* TODO */))
      goto null;
    return 0;
  case DYN_COL_STRING:
    if (str_to_datetime_with_warn(&my_charset_numeric,
                                  val.x.string.value.str,
                                  val.x.string.value.length,
                                  ltime, fuzzy_date))
      goto null;
    return 0;
  case DYN_COL_DATETIME:
  case DYN_COL_DATE:
  case DYN_COL_TIME:
    *ltime= val.x.time_value;
    return 0;
  }

null:
  null_value= TRUE;
  return 1;
}

void Item_dyncol_get::print(String *str, enum_query_type query_type)
{
  /*
    Parent cast doesn't exist yet, only print dynamic column name. This happens
    when called from create_func_cast() / wrong_precision_error().
  */
  if (!str->length())
  {
    args[1]->print(str, query_type);
    return;
  }

  /* see create_func_dyncol_get */
  DBUG_ASSERT(str->length() >= 5);
  DBUG_ASSERT(strncmp(str->ptr() + str->length() - 5, "cast(", 5) == 0);

  str->length(str->length() - 5);    // removing "cast("
  str->append(STRING_WITH_LEN("column_get("));
  args[0]->print(str, query_type);
  str->append(',');
  args[1]->print(str, query_type);
  /* let the parent cast item add " as <type>)" */
}


String *Item_func_dyncol_list::val_str(String *str)
{
  uint i;
  enum enum_dyncol_func_result rc;
  LEX_STRING *names= 0;
  uint count;
  DYNAMIC_COLUMN col;
  String *res= args[0]->val_str(str);

  if (args[0]->null_value)
    goto null;
  col.length= res->length();
  /* We do not change the string, so could do this trick */
  col.str= (char *)res->ptr();
  if ((rc= mariadb_dyncol_list_named(&col, &count, &names)))
  {
    bzero(&col, sizeof(col));
    dynamic_column_error_message(rc);
    goto null;
  }
  bzero(&col, sizeof(col));

  /*
    We estimate average name length as 10
  */
  if (str->alloc(count * 13))
    goto null;

  str->length(0);
  for (i= 0; i < count; i++)
  {
    append_identifier(current_thd, str, names[i].str, names[i].length);
    if (i < count - 1)
      str->qs_append(',');
  }
  null_value= FALSE;
  if (names)
    my_free(names);
  str->set_charset(DYNCOL_UTF);
  return str;

null:
  null_value= TRUE;
  if (names)
    my_free(names);
  return NULL;
}

<<<<<<< HEAD
Item_temptable_rowid::Item_temptable_rowid(TABLE *table_arg)
  : Item_str_func(table_arg->in_use), table(table_arg)
{
  max_length= table->file->ref_length;
}

bool Item_temptable_rowid::fix_length_and_dec()
{
  used_tables_cache= table->map;
  const_item_cache= false;
  return FALSE;
}

String *Item_temptable_rowid::val_str(String *str)
{
  if (!((null_value= table->null_row)))
    table->file->position(table->record[0]);
  str_value.set((char*)(table->file->ref), max_length, &my_charset_bin);
  return &str_value;
}
=======
#ifdef WITH_WSREP

#include "wsrep_mysqld.h"

String * Item_func_wsrep_last_written_gtid::val_str_ascii(String *str)
{
  wsrep_gtid_t gtid;
  wsrep_thd_last_written_gtid(current_thd, &gtid);
  
  if (gtid_str.alloc(WSREP_GTID_STR_LEN))
  {
    my_error(ER_OUTOFMEMORY, WSREP_GTID_STR_LEN);
    null_value= true;
    return NULL;
  }
  int gtid_len = wsrep_gtid_print(&gtid,
                                  (char*)gtid_str.ptr(),
                                  WSREP_GTID_STR_LEN);
  if (gtid_len < 0)
  {
    my_error(ER_ERROR_WHEN_EXECUTING_COMMAND, MYF(0), func_name(),
             "wsrep_gtid_print failed");
    null_value= true;
    return NULL;
  }
  gtid_str.length(gtid_len);
  return &gtid_str;
}

String * Item_func_wsrep_last_seen_gtid::val_str_ascii(String *str)
{
  wsrep_gtid_t gtid;
  wsrep_last_committed_id(&gtid);
  
  if (gtid_str.alloc(WSREP_GTID_STR_LEN))
  {
    my_error(ER_OUTOFMEMORY, WSREP_GTID_STR_LEN);
    null_value= true;
    return NULL;
  }
  int gtid_len= wsrep_gtid_print(&gtid,
                                 (char*)gtid_str.ptr(),
                                 WSREP_GTID_STR_LEN);
  if (gtid_len < 0)
  {
    my_error(ER_ERROR_WHEN_EXECUTING_COMMAND, MYF(0), func_name(),
             "wsrep_gtid_print failed");
    null_value= true;
    return NULL;
  }
  gtid_str.length(gtid_len);
  return &gtid_str;
}

longlong Item_func_wsrep_sync_wait_upto::val_int()
{
  int timeout = -1;
  String* gtid_str= args[0]->val_str(&value);
  if (gtid_str == NULL)
  {
    my_error(ER_WRONG_ARGUMENTS, MYF(0), func_name());
    return 0LL;
  }

  if (arg_count == 2)
  {
    timeout = args[1]->val_int();
  }

  wsrep_gtid_t gtid;
  int gtid_len= wsrep_gtid_scan(gtid_str->ptr(), gtid_str->length(), &gtid);
  if (gtid_len < 0)
  {
    my_error(ER_WRONG_ARGUMENTS, MYF(0), func_name());
    return 0LL;
  }

  if (gtid.seqno == WSREP_SEQNO_UNDEFINED &&
      wsrep_uuid_compare(&gtid.uuid, &WSREP_UUID_UNDEFINED) == 0)
  {
    return 1LL;
  }

  wsrep_status_t status= wsrep_sync_wait_upto(current_thd, &gtid, timeout);

  if (status != WSREP_OK)
  {
    int err;
    switch (status) {
    case WSREP_TRX_MISSING:
      err= ER_WRONG_ARGUMENTS;
      break;
    default:
      err= ER_LOCK_WAIT_TIMEOUT;
    }
    my_error(err, MYF(0), func_name());
    return 0LL;
  }
  return 1LL;
}
#endif /* WITH_WSREP */
>>>>>>> 420cfe4e
<|MERGE_RESOLUTION|>--- conflicted
+++ resolved
@@ -5244,7 +5244,6 @@
   return NULL;
 }
 
-<<<<<<< HEAD
 Item_temptable_rowid::Item_temptable_rowid(TABLE *table_arg)
   : Item_str_func(table_arg->in_use), table(table_arg)
 {
@@ -5265,7 +5264,7 @@
   str_value.set((char*)(table->file->ref), max_length, &my_charset_bin);
   return &str_value;
 }
-=======
+
 #ifdef WITH_WSREP
 
 #include "wsrep_mysqld.h"
@@ -5366,5 +5365,4 @@
   }
   return 1LL;
 }
-#endif /* WITH_WSREP */
->>>>>>> 420cfe4e
+#endif /* WITH_WSREP */