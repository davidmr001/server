/*
   Copyright (c) 2000, 2010, Oracle and/or its affiliates.

   This program is free software; you can redistribute it and/or modify
   it under the terms of the GNU General Public License as published by
   the Free Software Foundation; version 2 of the License.

   This program is distributed in the hope that it will be useful,
   but WITHOUT ANY WARRANTY; without even the implied warranty of
   MERCHANTABILITY or FITNESS FOR A PARTICULAR PURPOSE.  See the
   GNU General Public License for more details.

   You should have received a copy of the GNU General Public License
   along with this program; if not, write to the Free Software
   Foundation, Inc., 51 Franklin St, Fifth Floor, Boston, MA 02110-1301  USA */

#ifndef SLAVE_H
#define SLAVE_H

/**
  @defgroup Replication Replication
  @{

  @file
*/

/** 
   Some of defines are need in parser even though replication is not 
   compiled in (embedded).
*/

/**
   The maximum is defined as (ULONG_MAX/1000) with 4 bytes ulong
*/
#define SLAVE_MAX_HEARTBEAT_PERIOD 4294967

#ifdef HAVE_REPLICATION

#include "log.h"
#include "my_list.h"
#include "rpl_filter.h"
#include "rpl_tblmap.h"

#define SLAVE_NET_TIMEOUT  3600

#define MAX_SLAVE_ERROR    2000

#define MAX_REPLICATION_THREAD 64

// Forward declarations
class Relay_log_info;
class Master_info;
class Master_info_index;
struct rpl_group_info;
struct rpl_parallel_thread;

int init_intvar_from_file(int* var, IO_CACHE* f, int default_val);
int init_strvar_from_file(char *var, int max_size, IO_CACHE *f,
                          const char *default_val);
int init_floatvar_from_file(float* var, IO_CACHE* f, float default_val);
int init_dynarray_intvar_from_file(DYNAMIC_ARRAY* arr, IO_CACHE* f);

/*****************************************************************************

  MySQL Replication

  Replication is implemented via two types of threads:

    I/O Thread - One of these threads is started for each master server.
                 They maintain a connection to their master server, read log
                 events from the master as they arrive, and queues them into
                 a single, shared relay log file.  A Master_info 
                 represents each of these threads.

    SQL Thread - One of these threads is started and reads from the relay log
                 file, executing each event.  A Relay_log_info 
                 represents this thread.

  Buffering in the relay log file makes it unnecessary to reread events from
  a master server across a slave restart.  It also decouples the slave from
  the master where long-running updates and event logging are concerned--ie
  it can continue to log new events while a slow query executes on the slave.

*****************************************************************************/

/*
  MUTEXES in replication:

  LOCK_active_mi: [note: this was originally meant for multimaster, to switch
  from a master to another, to protect active_mi] It is used to SERIALIZE ALL
  administrative commands of replication: START SLAVE, STOP SLAVE, CHANGE
  MASTER, RESET SLAVE, end_slave() (when mysqld stops) [init_slave() does not
  need it it's called early]. Any of these commands holds the mutex from the
  start till the end. This thus protects us against a handful of deadlocks
  (consider start_slave_thread() which, when starting the I/O thread, releases
  mi->run_lock, keeps rli->run_lock, and tries to re-acquire mi->run_lock).

  Currently active_mi never moves (it's created at startup and deleted at
  shutdown, and not changed: it always points to the same Master_info struct),
  because we don't have multimaster. So for the moment, mi does not move, and
  mi->rli does not either.

  In Master_info: run_lock, data_lock
  run_lock protects all information about the run state: slave_running, thd
  and the existence of the I/O thread to stop/start it, you need this mutex).
  data_lock protects some moving members of the struct: counters (log name,
  position) and relay log (MYSQL_BIN_LOG object).

  In Relay_log_info: run_lock, data_lock
  see Master_info
  
  Order of acquisition: if you want to have LOCK_active_mi and a run_lock, you
  must acquire LOCK_active_mi first.

  In MYSQL_BIN_LOG: LOCK_log, LOCK_index of the binlog and the relay log
  LOCK_log: when you write to it. LOCK_index: when you create/delete a binlog
  (so that you have to update the .index file).
*/

extern ulong master_retry_count;
extern MY_BITMAP slave_error_mask;
extern char slave_skip_error_names[];
extern bool use_slave_mask;
extern char *slave_load_tmpdir;
extern char *master_info_file;
extern MYSQL_PLUGIN_IMPORT char *relay_log_info_file;
extern char *opt_relay_logname, *opt_relaylog_index_name;
extern my_bool opt_skip_slave_start, opt_reckless_slave;
extern my_bool opt_log_slave_updates;
extern char *opt_slave_skip_errors;
extern my_bool opt_replicate_annotate_row_events;
extern ulonglong relay_log_space_limit;

/*
  3 possible values for Master_info::slave_running and
  Relay_log_info::slave_running.
  The values 0,1,2 are very important: to keep the diff small, I didn't
  substitute places where we use 0/1 with the newly defined symbols. So don't change
  these values.
  The same way, code is assuming that in Relay_log_info we use only values
  0/1.
  I started with using an enum, but
  enum_variable=1; is not legal so would have required many line changes.
*/
#define MYSQL_SLAVE_NOT_RUN         0
#define MYSQL_SLAVE_RUN_NOT_CONNECT 1
#define MYSQL_SLAVE_RUN_CONNECT     2

#define RPL_LOG_NAME (rli->group_master_log_name[0] ? rli->group_master_log_name :\
 "FIRST")
#define IO_RPL_LOG_NAME (mi->master_log_name[0] ? mi->master_log_name :\
 "FIRST")

/*
  If the following is set, if first gives an error, second will be
  tried. Otherwise, if first fails, we fail.
*/
#define SLAVE_FORCE_ALL 4

/*
  Values for the option --replicate-events-marked-for-skip.
  Must match the names in replicate_events_marked_for_skip_names in sys_vars.cc
*/
#define RPL_SKIP_REPLICATE 0
#define RPL_SKIP_FILTER_ON_SLAVE 1
#define RPL_SKIP_FILTER_ON_MASTER 2


int init_slave();
int init_recovery(Master_info* mi, const char** errmsg);
void init_slave_skip_errors(const char* arg);
bool flush_relay_log_info(Relay_log_info* rli);
int register_slave_on_master(MYSQL* mysql);
int terminate_slave_threads(Master_info* mi, int thread_mask,
			     bool skip_lock = 0);
int start_slave_threads(bool need_slave_mutex, bool wait_for_start,
			Master_info* mi, const char* master_info_fname,
			const char* slave_info_fname, int thread_mask);
/*
  cond_lock is usually same as start_lock. It is needed for the case when
  start_lock is 0 which happens if start_slave_thread() is called already
  inside the start_lock section, but at the same time we want a
  mysql_cond_wait() on start_cond, start_lock
*/
int start_slave_thread(
#ifdef HAVE_PSI_INTERFACE
                       PSI_thread_key thread_key,
#endif
                       pthread_handler h_func,
                       mysql_mutex_t *start_lock,
                       mysql_mutex_t *cond_lock,
                       mysql_cond_t *start_cond,
                       volatile uint *slave_running,
                       volatile ulong *slave_run_id,
                       Master_info *mi);

/* If fd is -1, dump to NET */
int mysql_table_dump(THD* thd, const char* db,
		     const char* tbl_name, int fd = -1);

/* retrieve table from master and copy to slave*/
int fetch_master_table(THD* thd, const char* db_name, const char* table_name,
		       Master_info* mi, MYSQL* mysql, bool overwrite);

bool show_master_info(THD* thd, Master_info* mi, bool full);
bool show_all_master_info(THD* thd);
bool show_binlog_info(THD* thd);
bool rpl_master_has_bug(const Relay_log_info *rli, uint bug_id, bool report,
                        bool (*pred)(const void *), const void *param);
bool rpl_master_erroneous_autoinc(THD* thd);

const char *print_slave_db_safe(const char *db);
void skip_load_data_infile(NET* net);

void end_slave(); /* release slave threads */
void close_active_mi(); /* clean up slave threads data */
void clear_until_condition(Relay_log_info* rli);
void clear_slave_error(Relay_log_info* rli);
void end_relay_log_info(Relay_log_info* rli);
void lock_slave_threads(Master_info* mi);
void unlock_slave_threads(Master_info* mi);
void init_thread_mask(int* mask,Master_info* mi,bool inverse);
int init_relay_log_pos(Relay_log_info* rli,const char* log,ulonglong pos,
		       bool need_data_lock, const char** errmsg,
                       bool look_for_description_event);

int purge_relay_logs(Relay_log_info* rli, THD *thd, bool just_reset,
		     const char** errmsg);
void set_slave_thread_options(THD* thd);
void set_slave_thread_default_charset(THD *thd, rpl_group_info *rgi);
int rotate_relay_log(Master_info* mi);
int has_temporary_error(THD *thd);
int apply_event_and_update_pos(Log_event* ev, THD* thd,
                               struct rpl_group_info *rgi,
                               rpl_parallel_thread *rpt);

pthread_handler_t handle_slave_io(void *arg);
void slave_output_error_info(rpl_group_info *rgi, THD *thd);
pthread_handler_t handle_slave_sql(void *arg);
bool net_request_file(NET* net, const char* fname);

extern bool volatile abort_loop;
<<<<<<< HEAD
extern Master_info main_mi, *active_mi; /* active_mi for multi-master */
extern Master_info *default_master_info; /* To replace active_mi */
extern Master_info_index *master_info_index;
extern LEX_STRING default_master_connection_name;
extern LIST master_list;
=======
extern Master_info *active_mi; /* active_mi for multi-master */
>>>>>>> 53a44915
extern my_bool replicate_same_server_id;

extern int disconnect_slave_event_count, abort_slave_event_count ;

/* the master variables are defaults read from my.cnf or command line */
extern uint report_port;
extern char *master_info_file, *report_user;
extern char *report_host, *report_password;

extern I_List<THD> threads;

#else
#define close_active_mi() /* no-op */
#endif /* HAVE_REPLICATION */

/* masks for start/stop operations on io and sql slave threads */
#define SLAVE_IO  1
#define SLAVE_SQL 2

/**
  @} (end of group Replication)
*/

#endif<|MERGE_RESOLUTION|>--- conflicted
+++ resolved
@@ -240,15 +240,10 @@
 bool net_request_file(NET* net, const char* fname);
 
 extern bool volatile abort_loop;
-<<<<<<< HEAD
-extern Master_info main_mi, *active_mi; /* active_mi for multi-master */
+extern Master_info *active_mi; /* active_mi for multi-master */
 extern Master_info *default_master_info; /* To replace active_mi */
 extern Master_info_index *master_info_index;
 extern LEX_STRING default_master_connection_name;
-extern LIST master_list;
-=======
-extern Master_info *active_mi; /* active_mi for multi-master */
->>>>>>> 53a44915
 extern my_bool replicate_same_server_id;
 
 extern int disconnect_slave_event_count, abort_slave_event_count ;
