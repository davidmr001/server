#ifndef ITEM_FUNC_INCLUDED
#define ITEM_FUNC_INCLUDED
/* Copyright (c) 2000, 2011, Oracle and/or its affiliates.
   Copyright (c) 2009, 2013, Monty Program Ab.

   This program is free software; you can redistribute it and/or modify
   it under the terms of the GNU General Public License as published by
   the Free Software Foundation; version 2 of the License.

   This program is distributed in the hope that it will be useful,
   but WITHOUT ANY WARRANTY; without even the implied warranty of
   MERCHANTABILITY or FITNESS FOR A PARTICULAR PURPOSE.  See the
   GNU General Public License for more details.

   You should have received a copy of the GNU General Public License
   along with this program; if not, write to the Free Software
   Foundation, Inc., 51 Franklin Street, Fifth Floor, Boston, MA  02110-1301, USA */


/* Function items used by mysql */

#ifdef USE_PRAGMA_INTERFACE
#pragma interface			/* gcc class implementation */
#endif

#ifdef HAVE_IEEEFP_H
extern "C"				/* Bug in BSDI include file */
{
#include <ieeefp.h>
}
#endif

class Item_func :public Item_result_field
{
protected:
  Item **args, *tmp_arg[2];
  /*
    Allowed numbers of columns in result (usually 1, which means scalar value)
    0 means get this number from first argument
  */
  uint allowed_arg_cols;
  /* maybe_null can't be changed by parameters or used table state */
  bool persistent_maybe_null;
public:
  uint arg_count;
  table_map used_tables_cache, not_null_tables_cache;
  bool const_item_cache;
  enum Functype { UNKNOWN_FUNC,EQ_FUNC,EQUAL_FUNC,NE_FUNC,LT_FUNC,LE_FUNC,
		  GE_FUNC,GT_FUNC,FT_FUNC,
		  LIKE_FUNC,ISNULL_FUNC,ISNOTNULL_FUNC,
		  COND_AND_FUNC, COND_OR_FUNC, XOR_FUNC,
                  BETWEEN, IN_FUNC, MULT_EQUAL_FUNC,
		  INTERVAL_FUNC, ISNOTNULLTEST_FUNC,
		  SP_EQUALS_FUNC, SP_DISJOINT_FUNC,SP_INTERSECTS_FUNC,
		  SP_TOUCHES_FUNC,SP_CROSSES_FUNC,SP_WITHIN_FUNC,
		  SP_CONTAINS_FUNC,SP_OVERLAPS_FUNC,
		  SP_STARTPOINT,SP_ENDPOINT,SP_EXTERIORRING,
		  SP_POINTN,SP_GEOMETRYN,SP_INTERIORRINGN,
                  NOT_FUNC, NOT_ALL_FUNC,
                  NOW_FUNC, TRIG_COND_FUNC,
                  SUSERVAR_FUNC, GUSERVAR_FUNC, COLLATE_FUNC,
                  EXTRACT_FUNC, CHAR_TYPECAST_FUNC, FUNC_SP, UDF_FUNC,
                  NEG_FUNC, GSYSVAR_FUNC };
  enum optimize_type { OPTIMIZE_NONE,OPTIMIZE_KEY,OPTIMIZE_OP, OPTIMIZE_NULL,
                       OPTIMIZE_EQUAL };
  enum Type type() const { return FUNC_ITEM; }
  virtual enum Functype functype() const   { return UNKNOWN_FUNC; }
  Item_func(void):
    allowed_arg_cols(1), persistent_maybe_null(0), arg_count(0)
  {
    with_sum_func= 0;
    with_field= 0;
  }
  Item_func(Item *a):
    allowed_arg_cols(1), persistent_maybe_null(0), arg_count(1)
  {
    args= tmp_arg;
    args[0]= a;
    with_sum_func= a->with_sum_func;
    with_field= a->with_field;
  }
  Item_func(Item *a,Item *b):
    allowed_arg_cols(1), persistent_maybe_null(0), arg_count(2)
  {
    args= tmp_arg;
    args[0]= a; args[1]= b;
    with_sum_func= a->with_sum_func || b->with_sum_func;
    with_field= a->with_field || b->with_field;
  }
  Item_func(Item *a,Item *b,Item *c):
    allowed_arg_cols(1), persistent_maybe_null(0)
  {
    arg_count= 0;
    if ((args= (Item**) sql_alloc(sizeof(Item*)*3)))
    {
      arg_count= 3;
      args[0]= a; args[1]= b; args[2]= c;
      with_sum_func= a->with_sum_func || b->with_sum_func || c->with_sum_func;
      with_field= a->with_field || b->with_field || c->with_field;
    }
  }
  Item_func(Item *a,Item *b,Item *c,Item *d):
    allowed_arg_cols(1), persistent_maybe_null(0)
  {
    arg_count= 0;
    if ((args= (Item**) sql_alloc(sizeof(Item*)*4)))
    {
      arg_count= 4;
      args[0]= a; args[1]= b; args[2]= c; args[3]= d;
      with_sum_func= a->with_sum_func || b->with_sum_func ||
	c->with_sum_func || d->with_sum_func;
      with_field= a->with_field || b->with_field ||
        c->with_field || d->with_field;
    }
  }
  Item_func(Item *a,Item *b,Item *c,Item *d,Item* e):
    allowed_arg_cols(1), persistent_maybe_null(0)
  {
    arg_count= 5;
    if ((args= (Item**) sql_alloc(sizeof(Item*)*5)))
    {
      args[0]= a; args[1]= b; args[2]= c; args[3]= d; args[4]= e;
      with_sum_func= a->with_sum_func || b->with_sum_func ||
	c->with_sum_func || d->with_sum_func || e->with_sum_func ;
      with_field= a->with_field || b->with_field ||
        c->with_field || d->with_field || e->with_field;
    }
  }
  Item_func(List<Item> &list);
  // Constructor used for Item_cond_and/or (see Item comment)
  Item_func(THD *thd, Item_func *item);
  bool fix_fields(THD *, Item **ref);
  void fix_after_pullout(st_select_lex *new_parent, Item **ref);
  void quick_fix_field();
  table_map used_tables() const;
  table_map not_null_tables() const;
  void update_used_tables();
  bool eq(const Item *item, bool binary_cmp) const;
  virtual optimize_type select_optimize() const { return OPTIMIZE_NONE; }
  virtual bool have_rev_func() const { return 0; }
  virtual Item *key_item() const { return args[0]; }
  virtual bool const_item() const { return const_item_cache; }
  inline Item **arguments() const { return args; }
  void set_arguments(List<Item> &list);
  inline uint argument_count() const { return arg_count; }
  inline void remove_arguments() { arg_count=0; }
  void split_sum_func(THD *thd, Item **ref_pointer_array, List<Item> &fields);
  virtual void print(String *str, enum_query_type query_type);
  void print_op(String *str, enum_query_type query_type);
  void print_args(String *str, uint from, enum_query_type query_type);
  virtual void fix_num_length_and_dec();
  void count_only_length(Item **item, uint nitems);
  void count_real_length();
  void count_decimal_length();
<<<<<<< HEAD
  inline bool get_arg0_date(MYSQL_TIME *ltime, ulonglong fuzzy_date)
=======
  void count_datetime_length(Item **item, uint nitems);
  bool count_string_result_length(enum_field_types field_type,
                                  Item **item, uint nitems);
  inline bool get_arg0_date(MYSQL_TIME *ltime, uint fuzzy_date)
>>>>>>> c2b38529
  {
    return (null_value=args[0]->get_date(ltime, fuzzy_date));
  }
  inline bool get_arg0_time(MYSQL_TIME *ltime)
  {
    return (null_value=args[0]->get_time(ltime));
  }
  bool is_null() { 
    update_null_value();
    return null_value; 
  }
  void signal_divide_by_null();
  friend class udf_handler;
  Field *tmp_table_field() { return result_field; }
  Field *tmp_table_field(TABLE *t_arg);
  Item *get_tmp_table_item(THD *thd);

  my_decimal *val_decimal(my_decimal *);

  void fix_char_length_ulonglong(ulonglong max_char_length_arg)
  {
    ulonglong max_result_length= max_char_length_arg *
                                 collation.collation->mbmaxlen;
    if (max_result_length >= MAX_BLOB_WIDTH)
    {
      max_length= MAX_BLOB_WIDTH;
      set_persist_maybe_null(1);
    }
    else
      max_length= (uint32) max_result_length;
  }
  bool agg_arg_charsets(DTCollation &c, Item **items, uint nitems,
                        uint flags, int item_sep)
  {
    return agg_item_charsets(c, func_name(), items, nitems, flags, item_sep);
  }
  /*
    Aggregate arguments for string result, e.g: CONCAT(a,b)
    - convert to @@character_set_connection if all arguments are numbers
    - allow DERIVATION_NONE
  */
  bool agg_arg_charsets_for_string_result(DTCollation &c,
                                          Item **items, uint nitems,
                                          int item_sep= 1)
  {
    return agg_item_charsets_for_string_result(c, func_name(),
                                               items, nitems, item_sep);
  }
  /*
    Aggregate arguments for comparison, e.g: a=b, a LIKE b, a RLIKE b
    - don't convert to @@character_set_connection if all arguments are numbers
    - don't allow DERIVATION_NONE
  */
  bool agg_arg_charsets_for_comparison(DTCollation &c,
                                       Item **items, uint nitems,
                                       int item_sep= 1)
  {
    return agg_item_charsets_for_comparison(c, func_name(),
                                            items, nitems, item_sep);
  }
  /*
    Aggregate arguments for string result, when some comparison
    is involved internally, e.g: REPLACE(a,b,c)
    - convert to @@character_set_connection if all arguments are numbers
    - disallow DERIVATION_NONE
  */
  bool agg_arg_charsets_for_string_result_with_comparison(DTCollation &c,
                                                          Item **items,
                                                          uint nitems,
                                                          int item_sep= 1)
  {
    return agg_item_charsets_for_string_result_with_comparison(c, func_name(),
                                                               items, nitems,
                                                               item_sep);
  }
  bool walk(Item_processor processor, bool walk_subquery, uchar *arg);
  Item *transform(Item_transformer transformer, uchar *arg);
  Item* compile(Item_analyzer analyzer, uchar **arg_p,
                Item_transformer transformer, uchar *arg_t);
  void traverse_cond(Cond_traverser traverser,
                     void * arg, traverse_order order);
  bool eval_not_null_tables(uchar *opt_arg);
 // bool is_expensive_processor(uchar *arg);
 // virtual bool is_expensive() { return 0; }
  inline void raise_numeric_overflow(const char *type_name)
  {
    char buf[256];
    String str(buf, sizeof(buf), system_charset_info);
    str.length(0);
    print(&str, QT_ORDINARY);
    my_error(ER_DATA_OUT_OF_RANGE, MYF(0), type_name, str.c_ptr_safe());
  }
  inline double raise_float_overflow()
  {
    raise_numeric_overflow("DOUBLE");
    return 0.0;
  }
  inline longlong raise_integer_overflow()
  {
    raise_numeric_overflow(unsigned_flag ? "BIGINT UNSIGNED": "BIGINT");
    return 0;
  }
  inline int raise_decimal_overflow()
  {
    raise_numeric_overflow("DECIMAL");
    return E_DEC_OVERFLOW;
  }
  /**
     Throw an error if the input double number is not finite, i.e. is either
     +/-INF or NAN.
  */
  inline double check_float_overflow(double value)
  {
    return isfinite(value) ? value : raise_float_overflow();
  }
  /**
    Throw an error if the input BIGINT value represented by the
    (longlong value, bool unsigned flag) pair cannot be returned by the
    function, i.e. is not compatible with this Item's unsigned_flag.
  */
  inline longlong check_integer_overflow(longlong value, bool val_unsigned)
  {
    if ((unsigned_flag && !val_unsigned && value < 0) ||
        (!unsigned_flag && val_unsigned && (ulonglong) value > LONGLONG_MAX))
      return raise_integer_overflow();
    return value;
  }
  /**
     Throw an error if the error code of a DECIMAL operation is E_DEC_OVERFLOW.
  */
  inline int check_decimal_overflow(int error)
  {
    return (error == E_DEC_OVERFLOW) ? raise_decimal_overflow() : error;
  }

  bool has_timestamp_args()
  {
    DBUG_ASSERT(fixed == TRUE);
    for (uint i= 0; i < arg_count; i++)
    {
      if (args[i]->type() == Item::FIELD_ITEM &&
          args[i]->field_type() == MYSQL_TYPE_TIMESTAMP)
        return TRUE;
    }
    return FALSE;
  }

  bool has_date_args()
  {
    DBUG_ASSERT(fixed == TRUE);
    for (uint i= 0; i < arg_count; i++)
    {
      if (args[i]->type() == Item::FIELD_ITEM &&
          (args[i]->field_type() == MYSQL_TYPE_DATE ||
           args[i]->field_type() == MYSQL_TYPE_DATETIME))
        return TRUE;
    }
    return FALSE;
  }

  bool has_time_args()
  {
    DBUG_ASSERT(fixed == TRUE);
    for (uint i= 0; i < arg_count; i++)
    {
      if (args[i]->type() == Item::FIELD_ITEM &&
          (args[i]->field_type() == MYSQL_TYPE_TIME ||
           args[i]->field_type() == MYSQL_TYPE_DATETIME))
        return TRUE;
    }
    return FALSE;
  }

  bool has_datetime_args()
  {
    DBUG_ASSERT(fixed == TRUE);
    for (uint i= 0; i < arg_count; i++)
    {
      if (args[i]->type() == Item::FIELD_ITEM &&
          args[i]->field_type() == MYSQL_TYPE_DATETIME)
        return TRUE;
    }
    return FALSE;
  }

  /*
    By default only substitution for a field whose two different values
    are never equal is allowed in the arguments of a function.
    This is overruled for the direct arguments of comparison functions.
  */ 
  bool subst_argument_checker(uchar **arg) 
  { 
    if (*arg)
    {
      *arg= (uchar *) Item::IDENTITY_SUBST;
      return TRUE;
    }
    return FALSE;
  }

  /*
    We assume the result of any function that has a TIMESTAMP argument to be
    timezone-dependent, since a TIMESTAMP value in both numeric and string
    contexts is interpreted according to the current timezone.
    The only exception is UNIX_TIMESTAMP() which returns the internal
    representation of a TIMESTAMP argument verbatim, and thus does not depend on
    the timezone.
   */
  virtual bool check_valid_arguments_processor(uchar *bool_arg)
  {
    return has_timestamp_args();
  }

  virtual bool find_function_processor (uchar *arg)
  {
    return functype() == *(Functype *) arg;
  }

  void no_rows_in_result()
  {
    bool_func_call_args info;
    info.original_func_item= this;
    info.bool_function= &Item::no_rows_in_result;
    walk(&Item::call_bool_func_processor, FALSE, (uchar*) &info);
  }
  void restore_to_before_no_rows_in_result()
  {
    bool_func_call_args info;
    info.original_func_item= this;
    info.bool_function= &Item::restore_to_before_no_rows_in_result;
    walk(&Item::call_bool_func_processor, FALSE, (uchar*) &info);
  }
  inline void set_persist_maybe_null(bool mb_null)
  {
    maybe_null= mb_null;
    persistent_maybe_null= 1;
  }
};


class Item_real_func :public Item_func
{
public:
  Item_real_func() :Item_func() { collation.set_numeric(); }
  Item_real_func(Item *a) :Item_func(a) { collation.set_numeric(); }
  Item_real_func(Item *a,Item *b) :Item_func(a,b) { collation.set_numeric(); }
  Item_real_func(List<Item> &list) :Item_func(list) { collation.set_numeric(); }
  String *val_str(String*str);
  my_decimal *val_decimal(my_decimal *decimal_value);
  longlong val_int()
    { DBUG_ASSERT(fixed == 1); return (longlong) rint(val_real()); }
  enum Item_result result_type () const { return REAL_RESULT; }
  void fix_length_and_dec()
  { decimals= NOT_FIXED_DEC; max_length= float_length(decimals); }
};


class Item_func_hybrid_result_type: public Item_func
{
protected:
  Item_result cached_result_type;

public:
  Item_func_hybrid_result_type() :Item_func(), cached_result_type(REAL_RESULT)
  {}
<<<<<<< HEAD
  Item_func_numhybrid(Item *a) :Item_func(a), hybrid_type(REAL_RESULT)
  { collation.set_numeric(); }
  Item_func_numhybrid(Item *a,Item *b)
    :Item_func(a,b), hybrid_type(REAL_RESULT)
  { collation.set_numeric(); }
  Item_func_numhybrid(List<Item> &list)
    :Item_func(list), hybrid_type(REAL_RESULT)
  { collation.set_numeric(); }
=======
  Item_func_hybrid_result_type(Item *a) :Item_func(a), cached_result_type(REAL_RESULT)
  {}
  Item_func_hybrid_result_type(Item *a,Item *b)
    :Item_func(a,b), cached_result_type(REAL_RESULT)
  {}
  Item_func_hybrid_result_type(Item *a,Item *b,Item *c)
    :Item_func(a,b,c), cached_result_type(REAL_RESULT)
  {}
  Item_func_hybrid_result_type(List<Item> &list)
    :Item_func(list), cached_result_type(REAL_RESULT)
  {}
>>>>>>> c2b38529

  enum Item_result result_type () const { return cached_result_type; }

  double val_real();
  longlong val_int();
  my_decimal *val_decimal(my_decimal *);
  String *val_str(String*str);
  bool get_date(MYSQL_TIME *res, uint fuzzy_date);

  /**
     @brief Performs the operation that this functions implements when the
     result type is INT.

     @return The result of the operation.
  */
  virtual longlong int_op()= 0;

  /**
     @brief Performs the operation that this functions implements when the
     result type is REAL.

     @return The result of the operation.
  */
  virtual double real_op()= 0;

  /**
     @brief Performs the operation that this functions implements when the
     result type is DECIMAL.

     @param A pointer where the DECIMAL value will be allocated.
     @return 
       - 0 If the result is NULL
       - The same pointer it was given, with the area initialized to the
         result of the operation.
  */
  virtual my_decimal *decimal_op(my_decimal *)= 0;

  /**
     @brief Performs the operation that this functions implements when the
     result type is a string type.

     @return The result of the operation.
  */
  virtual String *str_op(String *)= 0;

  /**
     @brief Performs the operation that this functions implements when
     field type is a temporal type.
     @return The result of the operation.
  */
  virtual bool date_op(MYSQL_TIME *res, uint fuzzy_date)= 0;

};



class Item_func_hybrid_field_type :public Item_func_hybrid_result_type
{
protected:
  enum_field_types cached_field_type;
public:
  Item_func_hybrid_field_type()
    :Item_func_hybrid_result_type(), cached_field_type(MYSQL_TYPE_DOUBLE)
  {}
  Item_func_hybrid_field_type(Item *a, Item *b)
    :Item_func_hybrid_result_type(a, b), cached_field_type(MYSQL_TYPE_DOUBLE)
  {}
  Item_func_hybrid_field_type(Item *a, Item *b, Item *c)
    :Item_func_hybrid_result_type(a, b, c),
    cached_field_type(MYSQL_TYPE_DOUBLE)
  {}
  Item_func_hybrid_field_type(List<Item> &list)
    :Item_func_hybrid_result_type(list),
    cached_field_type(MYSQL_TYPE_DOUBLE)
  {}
  enum_field_types field_type() const { return cached_field_type; }
};



class Item_func_numhybrid: public Item_func_hybrid_result_type
{
protected:

  inline void fix_decimals()
  {
    DBUG_ASSERT(result_type() == DECIMAL_RESULT);
    if (decimals == NOT_FIXED_DEC)
      set_if_smaller(decimals, max_length - 1);
  }

public:
  Item_func_numhybrid() :Item_func_hybrid_result_type()
  {}
  Item_func_numhybrid(Item *a) :Item_func_hybrid_result_type(a)
  {}
  Item_func_numhybrid(Item *a,Item *b)
    :Item_func_hybrid_result_type(a,b)
  {}
  Item_func_numhybrid(Item *a,Item *b,Item *c)
    :Item_func_hybrid_result_type(a,b,c)
  {}
  Item_func_numhybrid(List<Item> &list)
    :Item_func_hybrid_result_type(list)
  {}
  void fix_length_and_dec();
  void fix_num_length_and_dec();
  virtual void find_num_type()= 0; /* To be called from fix_length_and_dec */
  String *str_op(String *str) { DBUG_ASSERT(0); return 0; }
  bool date_op(MYSQL_TIME *ltime, uint fuzzydate) { DBUG_ASSERT(0); return true; }
};


/* function where type of result detected by first argument */
class Item_func_num1: public Item_func_numhybrid
{
public:
  Item_func_num1(Item *a) :Item_func_numhybrid(a) {}
  Item_func_num1(Item *a, Item *b) :Item_func_numhybrid(a, b) {}

  void fix_num_length_and_dec();
  void find_num_type();
};


/* Base class for operations like '+', '-', '*' */
class Item_num_op :public Item_func_numhybrid
{
 public:
  Item_num_op(Item *a,Item *b) :Item_func_numhybrid(a, b) {}
  virtual void result_precision()= 0;

  virtual inline void print(String *str, enum_query_type query_type)
  {
    print_op(str, query_type);
  }

  void find_num_type();
};


class Item_int_func :public Item_func
{
public:
  Item_int_func() :Item_func()
  { collation.set_numeric(); fix_char_length(21); }
  Item_int_func(Item *a) :Item_func(a)
  { collation.set_numeric(); fix_char_length(21); }
  Item_int_func(Item *a,Item *b) :Item_func(a,b)
  { collation.set_numeric(); fix_char_length(21); }
  Item_int_func(Item *a,Item *b,Item *c) :Item_func(a,b,c)
  { collation.set_numeric(); fix_char_length(21); }
  Item_int_func(List<Item> &list) :Item_func(list)
  { collation.set_numeric(); fix_char_length(21); }
  Item_int_func(THD *thd, Item_int_func *item) :Item_func(thd, item)
  { collation.set_numeric(); }
  double val_real();
  String *val_str(String*str);
  enum Item_result result_type () const { return INT_RESULT; }
  void fix_length_and_dec() {}
};


class Item_func_connection_id :public Item_int_func
{
  longlong value;

public:
  Item_func_connection_id() {}
  const char *func_name() const { return "connection_id"; }
  void fix_length_and_dec();
  bool fix_fields(THD *thd, Item **ref);
  longlong val_int() { DBUG_ASSERT(fixed == 1); return value; }
  bool check_vcol_func_processor(uchar *int_arg) { return TRUE;}
};


class Item_func_signed :public Item_int_func
{
public:
  Item_func_signed(Item *a) :Item_int_func(a)
  {
    unsigned_flag= 0;
  }
  const char *func_name() const { return "cast_as_signed"; }
  longlong val_int();
  longlong val_int_from_str(int *error);
  void fix_length_and_dec()
  {
    fix_char_length(min(args[0]->max_char_length(),
                        MY_INT64_NUM_DECIMAL_DIGITS));
  }
  virtual void print(String *str, enum_query_type query_type);
  uint decimal_precision() const { return args[0]->decimal_precision(); }
};


class Item_func_unsigned :public Item_func_signed
{
public:
  Item_func_unsigned(Item *a) :Item_func_signed(a)
  {
    unsigned_flag= 1;
  }
  const char *func_name() const { return "cast_as_unsigned"; }
  longlong val_int();
  virtual void print(String *str, enum_query_type query_type);
};


class Item_decimal_typecast :public Item_func
{
  my_decimal decimal_value;
public:
  Item_decimal_typecast(Item *a, int len, int dec) :Item_func(a)
  {
    decimals= (uint8) dec;
    collation.set_numeric();
    fix_char_length(my_decimal_precision_to_length_no_truncation(len, dec,
                                                                 unsigned_flag));
  }
  String *val_str(String *str);
  double val_real();
  longlong val_int();
  my_decimal *val_decimal(my_decimal*);
  enum Item_result result_type () const { return DECIMAL_RESULT; }
  enum_field_types field_type() const { return MYSQL_TYPE_NEWDECIMAL; }
  void fix_length_and_dec() {}
  const char *func_name() const { return "decimal_typecast"; }
  virtual void print(String *str, enum_query_type query_type);
};


class Item_double_typecast :public Item_real_func
{
public:
  Item_double_typecast(Item *a, int len, int dec) :Item_real_func(a)
  {
    decimals=   (uint8)  dec;
    max_length= (uint32) len;
  }
  double val_real();
  enum_field_types field_type() const { return MYSQL_TYPE_DOUBLE; }
  void fix_length_and_dec() { set_persist_maybe_null(1); }
  const char *func_name() const { return "double_typecast"; }
  virtual void print(String *str, enum_query_type query_type);
};



class Item_func_additive_op :public Item_num_op
{
public:
  Item_func_additive_op(Item *a,Item *b) :Item_num_op(a,b) {}
  void result_precision();
  bool check_partition_func_processor(uchar *int_arg) {return FALSE;}
  bool check_vcol_func_processor(uchar *int_arg) { return FALSE;}
};


class Item_func_plus :public Item_func_additive_op
{
public:
  Item_func_plus(Item *a,Item *b) :Item_func_additive_op(a,b) {}
  const char *func_name() const { return "+"; }
  longlong int_op();
  double real_op();
  my_decimal *decimal_op(my_decimal *);
};

class Item_func_minus :public Item_func_additive_op
{
public:
  Item_func_minus(Item *a,Item *b) :Item_func_additive_op(a,b) {}
  const char *func_name() const { return "-"; }
  longlong int_op();
  double real_op();
  my_decimal *decimal_op(my_decimal *);
  void fix_length_and_dec();
};


class Item_func_mul :public Item_num_op
{
public:
  Item_func_mul(Item *a,Item *b) :Item_num_op(a,b) {}
  const char *func_name() const { return "*"; }
  longlong int_op();
  double real_op();
  my_decimal *decimal_op(my_decimal *);
  void result_precision();
  bool check_partition_func_processor(uchar *int_arg) {return FALSE;}
  bool check_vcol_func_processor(uchar *int_arg) { return FALSE;}
};


class Item_func_div :public Item_num_op
{
public:
  uint prec_increment;
  Item_func_div(Item *a,Item *b) :Item_num_op(a,b) {}
  longlong int_op() { DBUG_ASSERT(0); return 0; }
  double real_op();
  my_decimal *decimal_op(my_decimal *);
  const char *func_name() const { return "/"; }
  void fix_length_and_dec();
  void result_precision();
};


class Item_func_int_div :public Item_int_func
{
public:
  Item_func_int_div(Item *a,Item *b) :Item_int_func(a,b)
  {}
  longlong val_int();
  const char *func_name() const { return "DIV"; }
  void fix_length_and_dec();

  virtual inline void print(String *str, enum_query_type query_type)
  {
    print_op(str, query_type);
  }

  bool check_partition_func_processor(uchar *int_arg) {return FALSE;}
  bool check_vcol_func_processor(uchar *int_arg) { return FALSE;}
};


class Item_func_mod :public Item_num_op
{
public:
  Item_func_mod(Item *a,Item *b) :Item_num_op(a,b) {}
  longlong int_op();
  double real_op();
  my_decimal *decimal_op(my_decimal *);
  const char *func_name() const { return "%"; }
  void result_precision();
  void fix_length_and_dec();
  bool check_partition_func_processor(uchar *int_arg) {return FALSE;}
  bool check_vcol_func_processor(uchar *int_arg) { return FALSE;}
};


class Item_func_neg :public Item_func_num1
{
public:
  Item_func_neg(Item *a) :Item_func_num1(a) {}
  double real_op();
  longlong int_op();
  my_decimal *decimal_op(my_decimal *);
  const char *func_name() const { return "-"; }
  enum Functype functype() const   { return NEG_FUNC; }
  void fix_length_and_dec();
  void fix_num_length_and_dec();
  uint decimal_precision() const { return args[0]->decimal_precision(); }
  bool check_partition_func_processor(uchar *int_arg) {return FALSE;}
  bool check_vcol_func_processor(uchar *int_arg) { return FALSE;}
};


class Item_func_abs :public Item_func_num1
{
public:
  Item_func_abs(Item *a) :Item_func_num1(a) {}
  double real_op();
  longlong int_op();
  my_decimal *decimal_op(my_decimal *);
  const char *func_name() const { return "abs"; }
  void fix_length_and_dec();
  bool check_partition_func_processor(uchar *int_arg) {return FALSE;}
  bool check_vcol_func_processor(uchar *int_arg) { return FALSE;}
};

// A class to handle logarithmic and trigonometric functions

class Item_dec_func :public Item_real_func
{
 public:
  Item_dec_func(Item *a) :Item_real_func(a) {}
  Item_dec_func(Item *a,Item *b) :Item_real_func(a,b) {}
  void fix_length_and_dec()
  {
    decimals=NOT_FIXED_DEC; max_length=float_length(decimals);
    set_persist_maybe_null(1);
  }
};

class Item_func_exp :public Item_dec_func
{
public:
  Item_func_exp(Item *a) :Item_dec_func(a) {}
  double val_real();
  const char *func_name() const { return "exp"; }
};


class Item_func_ln :public Item_dec_func
{
public:
  Item_func_ln(Item *a) :Item_dec_func(a) {}
  double val_real();
  const char *func_name() const { return "ln"; }
};


class Item_func_log :public Item_dec_func
{
public:
  Item_func_log(Item *a) :Item_dec_func(a) {}
  Item_func_log(Item *a,Item *b) :Item_dec_func(a,b) {}
  double val_real();
  const char *func_name() const { return "log"; }
};


class Item_func_log2 :public Item_dec_func
{
public:
  Item_func_log2(Item *a) :Item_dec_func(a) {}
  double val_real();
  const char *func_name() const { return "log2"; }
};


class Item_func_log10 :public Item_dec_func
{
public:
  Item_func_log10(Item *a) :Item_dec_func(a) {}
  double val_real();
  const char *func_name() const { return "log10"; }
};


class Item_func_sqrt :public Item_dec_func
{
public:
  Item_func_sqrt(Item *a) :Item_dec_func(a) {}
  double val_real();
  const char *func_name() const { return "sqrt"; }
};


class Item_func_pow :public Item_dec_func
{
public:
  Item_func_pow(Item *a,Item *b) :Item_dec_func(a,b) {}
  double val_real();
  const char *func_name() const { return "pow"; }
};


class Item_func_acos :public Item_dec_func
{
public:
  Item_func_acos(Item *a) :Item_dec_func(a) {}
  double val_real();
  const char *func_name() const { return "acos"; }
};

class Item_func_asin :public Item_dec_func
{
public:
  Item_func_asin(Item *a) :Item_dec_func(a) {}
  double val_real();
  const char *func_name() const { return "asin"; }
};

class Item_func_atan :public Item_dec_func
{
public:
  Item_func_atan(Item *a) :Item_dec_func(a) {}
  Item_func_atan(Item *a,Item *b) :Item_dec_func(a,b) {}
  double val_real();
  const char *func_name() const { return "atan"; }
};

class Item_func_cos :public Item_dec_func
{
public:
  Item_func_cos(Item *a) :Item_dec_func(a) {}
  double val_real();
  const char *func_name() const { return "cos"; }
};

class Item_func_sin :public Item_dec_func
{
public:
  Item_func_sin(Item *a) :Item_dec_func(a) {}
  double val_real();
  const char *func_name() const { return "sin"; }
};

class Item_func_tan :public Item_dec_func
{
public:
  Item_func_tan(Item *a) :Item_dec_func(a) {}
  double val_real();
  const char *func_name() const { return "tan"; }
};

class Item_func_cot :public Item_dec_func
{
public:
  Item_func_cot(Item *a) :Item_dec_func(a) {}
  double val_real();
  const char *func_name() const { return "cot"; }
};

class Item_func_integer :public Item_int_func
{
public:
  inline Item_func_integer(Item *a) :Item_int_func(a) {}
  void fix_length_and_dec();
};


class Item_func_int_val :public Item_func_num1
{
public:
  Item_func_int_val(Item *a) :Item_func_num1(a) {}
  void fix_num_length_and_dec();
  void find_num_type();
};


class Item_func_ceiling :public Item_func_int_val
{
public:
  Item_func_ceiling(Item *a) :Item_func_int_val(a) {}
  const char *func_name() const { return "ceiling"; }
  longlong int_op();
  double real_op();
  my_decimal *decimal_op(my_decimal *);
  bool check_partition_func_processor(uchar *int_arg) {return FALSE;}
  bool check_vcol_func_processor(uchar *int_arg) { return FALSE;}
};


class Item_func_floor :public Item_func_int_val
{
public:
  Item_func_floor(Item *a) :Item_func_int_val(a) {}
  const char *func_name() const { return "floor"; }
  longlong int_op();
  double real_op();
  my_decimal *decimal_op(my_decimal *);
  bool check_partition_func_processor(uchar *int_arg) {return FALSE;}
  bool check_vcol_func_processor(uchar *int_arg) { return FALSE;}
};

/* This handles round and truncate */

class Item_func_round :public Item_func_num1
{
  bool truncate;
public:
  Item_func_round(Item *a, Item *b, bool trunc_arg)
    :Item_func_num1(a,b), truncate(trunc_arg) {}
  const char *func_name() const { return truncate ? "truncate" : "round"; }
  double real_op();
  longlong int_op();
  my_decimal *decimal_op(my_decimal *);
  void fix_length_and_dec();
};


class Item_func_rand :public Item_real_func
{
  struct my_rnd_struct *rand;
  bool first_eval; // TRUE if val_real() is called 1st time
public:
  Item_func_rand(Item *a) :Item_real_func(a), rand(0), first_eval(TRUE) {}
  Item_func_rand()	  :Item_real_func() {}
  double val_real();
  const char *func_name() const { return "rand"; }
  bool const_item() const { return 0; }
  void update_used_tables();
  bool fix_fields(THD *thd, Item **ref);
  void cleanup() { first_eval= TRUE; Item_real_func::cleanup(); }
  bool check_vcol_func_processor(uchar *int_arg) 
  {
    return trace_unsupported_by_check_vcol_func_processor(func_name());
  }
private:
  void seed_random (Item * val);  
};


class Item_func_sign :public Item_int_func
{
public:
  Item_func_sign(Item *a) :Item_int_func(a) {}
  const char *func_name() const { return "sign"; }
  longlong val_int();
};


class Item_func_units :public Item_real_func
{
  char *name;
  double mul,add;
public:
  Item_func_units(char *name_arg,Item *a,double mul_arg,double add_arg)
    :Item_real_func(a),name(name_arg),mul(mul_arg),add(add_arg) {}
  double val_real();
  const char *func_name() const { return name; }
  void fix_length_and_dec()
  { decimals= NOT_FIXED_DEC; max_length= float_length(decimals); }
};


class Item_func_min_max :public Item_func
{
  Item_result cmp_type;
  String tmp_value;
  int cmp_sign;
  /* An item used for issuing warnings while string to DATETIME conversion. */
  Item *compare_as_dates;
  THD *thd;
protected:
  enum_field_types cached_field_type;
public:
  Item_func_min_max(List<Item> &list,int cmp_sign_arg) :Item_func(list),
    cmp_type(INT_RESULT), cmp_sign(cmp_sign_arg), compare_as_dates(0) {}
  double val_real();
  longlong val_int();
  String *val_str(String *);
  my_decimal *val_decimal(my_decimal *);
  bool get_date(MYSQL_TIME *res, ulonglong fuzzy_date);
  void fix_length_and_dec();
  enum Item_result result_type () const { return cmp_type; }
  enum_field_types field_type() const { return cached_field_type; }
};

class Item_func_min :public Item_func_min_max
{
public:
  Item_func_min(List<Item> &list) :Item_func_min_max(list,1) {}
  const char *func_name() const { return "least"; }
};

class Item_func_max :public Item_func_min_max
{
public:
  Item_func_max(List<Item> &list) :Item_func_min_max(list,-1) {}
  const char *func_name() const { return "greatest"; }
};


/* 
  Objects of this class are used for ROLLUP queries to wrap up 
  each constant item referred to in GROUP BY list. 
*/

class Item_func_rollup_const :public Item_func
{
public:
  Item_func_rollup_const(Item *a) :Item_func(a)
  {
    name= a->name;
    name_length= a->name_length;
  }
  double val_real() { return args[0]->val_real(); }
  longlong val_int() { return args[0]->val_int(); }
  String *val_str(String *str) { return args[0]->val_str(str); }
  my_decimal *val_decimal(my_decimal *dec) { return args[0]->val_decimal(dec); }
  const char *func_name() const { return "rollup_const"; }
  bool const_item() const { return 0; }
  Item_result result_type() const { return args[0]->result_type(); }
  void fix_length_and_dec()
  {
    collation= args[0]->collation;
    max_length= args[0]->max_length;
    decimals=args[0]->decimals; 
    /* The item could be a NULL constant. */
    null_value= args[0]->is_null();
  }
};


class Item_func_length :public Item_int_func
{
  String value;
public:
  Item_func_length(Item *a) :Item_int_func(a) {}
  longlong val_int();
  const char *func_name() const { return "length"; }
  void fix_length_and_dec() { max_length=10; }
};

class Item_func_bit_length :public Item_func_length
{
public:
  Item_func_bit_length(Item *a) :Item_func_length(a) {}
  longlong val_int()
    { DBUG_ASSERT(fixed == 1); return Item_func_length::val_int()*8; }
  const char *func_name() const { return "bit_length"; }
};

class Item_func_char_length :public Item_int_func
{
  String value;
public:
  Item_func_char_length(Item *a) :Item_int_func(a) {}
  longlong val_int();
  const char *func_name() const { return "char_length"; }
  void fix_length_and_dec() { max_length=10; }
};

class Item_func_coercibility :public Item_int_func
{
public:
  Item_func_coercibility(Item *a) :Item_int_func(a) {}
  longlong val_int();
  const char *func_name() const { return "coercibility"; }
  void fix_length_and_dec() { max_length=10; set_persist_maybe_null(0); }
  table_map not_null_tables() const { return 0; }
};

class Item_func_locate :public Item_int_func
{
  String value1,value2;
  DTCollation cmp_collation;
public:
  Item_func_locate(Item *a,Item *b) :Item_int_func(a,b) {}
  Item_func_locate(Item *a,Item *b,Item *c) :Item_int_func(a,b,c) {}
  const char *func_name() const { return "locate"; }
  longlong val_int();
  void fix_length_and_dec();
  virtual void print(String *str, enum_query_type query_type);
};


class Item_func_field :public Item_int_func
{
  String value,tmp;
  Item_result cmp_type;
  DTCollation cmp_collation;
public:
  Item_func_field(List<Item> &list) :Item_int_func(list) {}
  longlong val_int();
  const char *func_name() const { return "field"; }
  void fix_length_and_dec();
};


class Item_func_ascii :public Item_int_func
{
  String value;
public:
  Item_func_ascii(Item *a) :Item_int_func(a) {}
  longlong val_int();
  const char *func_name() const { return "ascii"; }
  void fix_length_and_dec() { max_length=3; }
};

class Item_func_ord :public Item_int_func
{
  String value;
public:
  Item_func_ord(Item *a) :Item_int_func(a) {}
  longlong val_int();
  const char *func_name() const { return "ord"; }
};

class Item_func_find_in_set :public Item_int_func
{
  String value,value2;
  uint enum_value;
  ulonglong enum_bit;
  DTCollation cmp_collation;
public:
  Item_func_find_in_set(Item *a,Item *b) :Item_int_func(a,b),enum_value(0) {}
  longlong val_int();
  const char *func_name() const { return "find_in_set"; }
  void fix_length_and_dec();
};

/* Base class for all bit functions: '~', '|', '^', '&', '>>', '<<' */

class Item_func_bit: public Item_int_func
{
public:
  Item_func_bit(Item *a, Item *b) :Item_int_func(a, b) {}
  Item_func_bit(Item *a) :Item_int_func(a) {}
  void fix_length_and_dec() { unsigned_flag= 1; }

  virtual inline void print(String *str, enum_query_type query_type)
  {
    print_op(str, query_type);
  }
};

class Item_func_bit_or :public Item_func_bit
{
public:
  Item_func_bit_or(Item *a, Item *b) :Item_func_bit(a, b) {}
  longlong val_int();
  const char *func_name() const { return "|"; }
};

class Item_func_bit_and :public Item_func_bit
{
public:
  Item_func_bit_and(Item *a, Item *b) :Item_func_bit(a, b) {}
  longlong val_int();
  const char *func_name() const { return "&"; }
};

class Item_func_bit_count :public Item_int_func
{
public:
  Item_func_bit_count(Item *a) :Item_int_func(a) {}
  longlong val_int();
  const char *func_name() const { return "bit_count"; }
  void fix_length_and_dec() { max_length=2; }
};

class Item_func_shift_left :public Item_func_bit
{
public:
  Item_func_shift_left(Item *a, Item *b) :Item_func_bit(a, b) {}
  longlong val_int();
  const char *func_name() const { return "<<"; }
};

class Item_func_shift_right :public Item_func_bit
{
public:
  Item_func_shift_right(Item *a, Item *b) :Item_func_bit(a, b) {}
  longlong val_int();
  const char *func_name() const { return ">>"; }
};

class Item_func_bit_neg :public Item_func_bit
{
public:
  Item_func_bit_neg(Item *a) :Item_func_bit(a) {}
  longlong val_int();
  const char *func_name() const { return "~"; }

  virtual inline void print(String *str, enum_query_type query_type)
  {
    Item_func::print(str, query_type);
  }
};


class Item_func_last_insert_id :public Item_int_func
{
public:
  Item_func_last_insert_id() :Item_int_func() {}
  Item_func_last_insert_id(Item *a) :Item_int_func(a) {}
  longlong val_int();
  const char *func_name() const { return "last_insert_id"; }
  void fix_length_and_dec()
  {
    unsigned_flag= TRUE;
    if (arg_count)
      max_length= args[0]->max_length;
    unsigned_flag=1;
  }
  bool fix_fields(THD *thd, Item **ref);
  bool check_vcol_func_processor(uchar *int_arg) 
  {
    return trace_unsupported_by_check_vcol_func_processor(func_name());
  }
};


class Item_func_benchmark :public Item_int_func
{
public:
  Item_func_benchmark(Item *count_expr, Item *expr)
    :Item_int_func(count_expr, expr)
  {}
  longlong val_int();
  const char *func_name() const { return "benchmark"; }
  void fix_length_and_dec() { max_length=1; set_persist_maybe_null(0); }
  virtual void print(String *str, enum_query_type query_type);
  bool check_vcol_func_processor(uchar *int_arg) 
  {
    return trace_unsupported_by_check_vcol_func_processor(func_name());
  }
};


class Item_func_sleep :public Item_int_func
{
public:
  Item_func_sleep(Item *a) :Item_int_func(a) {}
  bool const_item() const { return 0; }
  const char *func_name() const { return "sleep"; }
  void update_used_tables()
  {
    Item_int_func::update_used_tables();
    used_tables_cache|= RAND_TABLE_BIT;
  }
  longlong val_int();
  bool check_vcol_func_processor(uchar *int_arg) 
  {
    return trace_unsupported_by_check_vcol_func_processor(func_name());
  }
};



#ifdef HAVE_DLOPEN

class Item_udf_func :public Item_func
{
protected:
  udf_handler udf;
  bool is_expensive_processor(uchar *arg) { return TRUE; }

public:
  Item_udf_func(udf_func *udf_arg)
    :Item_func(), udf(udf_arg) {}
  Item_udf_func(udf_func *udf_arg, List<Item> &list)
    :Item_func(list), udf(udf_arg) {}
  const char *func_name() const { return udf.name(); }
  enum Functype functype() const   { return UDF_FUNC; }
  bool fix_fields(THD *thd, Item **ref)
  {
    DBUG_ASSERT(fixed == 0);
    bool res= udf.fix_fields(thd, this, arg_count, args);
    used_tables_cache= udf.used_tables_cache;
    const_item_cache= udf.const_item_cache;
    fixed= 1;
    return res;
  }
  void update_used_tables() 
  {
    /*
      TODO: Make a member in UDF_INIT and return if a UDF is deterministic or
      not.
      Currently UDF_INIT has a member (const_item) that is an in/out 
      parameter to the init() call.
      The code in udf_handler::fix_fields also duplicates the arguments 
      handling code in Item_func::fix_fields().
      
      The lack of information if a UDF is deterministic makes writing
      a correct update_used_tables() for UDFs impossible.
      One solution to this would be :
       - Add a is_deterministic member of UDF_INIT
       - (optionally) deprecate the const_item member of UDF_INIT
       - Take away the duplicate code from udf_handler::fix_fields() and
         make Item_udf_func call Item_func::fix_fields() to process its 
         arguments as for any other function.
       - Store the deterministic flag returned by <udf>_init into the 
       udf_handler. 
       - Don't implement Item_udf_func::fix_fields, implement
       Item_udf_func::fix_length_and_dec() instead (similar to non-UDF
       functions).
       - Override Item_func::update_used_tables to call 
       Item_func::update_used_tables() and add a RAND_TABLE_BIT to the 
       result of Item_func::update_used_tables() if the UDF is 
       non-deterministic.
       - (optionally) rename RAND_TABLE_BIT to NONDETERMINISTIC_BIT to
       better describe its usage.
       
      The above would require a change of the UDF API.
      Until that change is done here's how the current code works:
      We call Item_func::update_used_tables() only when we know that
      the function depends on real non-const tables and is deterministic.
      This can be done only because we know that the optimizer will
      call update_used_tables() only when there's possibly a new const
      table. So update_used_tables() can only make a Item_func more
      constant than it is currently.
      That's why we don't need to do anything if a function is guaranteed
      to return non-constant (it's non-deterministic) or is already a
      const.
    */  
    if ((used_tables_cache & ~PSEUDO_TABLE_BITS) && 
        !(used_tables_cache & RAND_TABLE_BIT))
    {
      Item_func::update_used_tables();
      if (!const_item_cache && !used_tables_cache)
        used_tables_cache= RAND_TABLE_BIT;
    }
  }
  void cleanup();
  Item_result result_type () const { return udf.result_type(); }
  table_map not_null_tables() const { return 0; }
  bool is_expensive() { return 1; }
  virtual void print(String *str, enum_query_type query_type);
};


class Item_func_udf_float :public Item_udf_func
{
 public:
  Item_func_udf_float(udf_func *udf_arg)
    :Item_udf_func(udf_arg) {}
  Item_func_udf_float(udf_func *udf_arg,
                      List<Item> &list)
    :Item_udf_func(udf_arg, list) {}
  longlong val_int()
  {
    DBUG_ASSERT(fixed == 1);
    return (longlong) rint(Item_func_udf_float::val_real());
  }
  my_decimal *val_decimal(my_decimal *dec_buf)
  {
    double res=val_real();
    if (null_value)
      return NULL;
    double2my_decimal(E_DEC_FATAL_ERROR, res, dec_buf);
    return dec_buf;
  }
  double val_real();
  String *val_str(String *str);
  void fix_length_and_dec() { fix_num_length_and_dec(); }
};


class Item_func_udf_int :public Item_udf_func
{
public:
  Item_func_udf_int(udf_func *udf_arg)
    :Item_udf_func(udf_arg) {}
  Item_func_udf_int(udf_func *udf_arg,
                    List<Item> &list)
    :Item_udf_func(udf_arg, list) {}
  longlong val_int();
  double val_real() { return (double) Item_func_udf_int::val_int(); }
  String *val_str(String *str);
  enum Item_result result_type () const { return INT_RESULT; }
  void fix_length_and_dec() { decimals= 0; max_length= 21; }
};


class Item_func_udf_decimal :public Item_udf_func
{
public:
  Item_func_udf_decimal(udf_func *udf_arg)
    :Item_udf_func(udf_arg) {}
  Item_func_udf_decimal(udf_func *udf_arg, List<Item> &list)
    :Item_udf_func(udf_arg, list) {}
  longlong val_int();
  double val_real();
  my_decimal *val_decimal(my_decimal *);
  String *val_str(String *str);
  enum Item_result result_type () const { return DECIMAL_RESULT; }
  void fix_length_and_dec();
};


class Item_func_udf_str :public Item_udf_func
{
public:
  Item_func_udf_str(udf_func *udf_arg)
    :Item_udf_func(udf_arg) {}
  Item_func_udf_str(udf_func *udf_arg, List<Item> &list)
    :Item_udf_func(udf_arg, list) {}
  String *val_str(String *);
  double val_real()
  {
    int err_not_used;
    char *end_not_used;
    String *res;
    res= val_str(&str_value);
    return res ? my_strntod(res->charset(),(char*) res->ptr(), 
                            res->length(), &end_not_used, &err_not_used) : 0.0;
  }
  longlong val_int()
  {
    int err_not_used;
    String *res;  res=val_str(&str_value);
    return res ? my_strntoll(res->charset(),res->ptr(),res->length(),10,
                             (char**) 0, &err_not_used) : (longlong) 0;
  }
  my_decimal *val_decimal(my_decimal *dec_buf)
  {
    String *res=val_str(&str_value);
    if (!res)
      return NULL;
    string2my_decimal(E_DEC_FATAL_ERROR, res, dec_buf);
    return dec_buf;
  }
  enum Item_result result_type () const { return STRING_RESULT; }
  void fix_length_and_dec();
};

#else /* Dummy functions to get sql_yacc.cc compiled */

class Item_func_udf_float :public Item_real_func
{
 public:
  Item_func_udf_float(udf_func *udf_arg)
    :Item_real_func() {}
  Item_func_udf_float(udf_func *udf_arg, List<Item> &list)
    :Item_real_func(list) {}
  double val_real() { DBUG_ASSERT(fixed == 1); return 0.0; }
};


class Item_func_udf_int :public Item_int_func
{
public:
  Item_func_udf_int(udf_func *udf_arg)
    :Item_int_func() {}
  Item_func_udf_int(udf_func *udf_arg, List<Item> &list)
    :Item_int_func(list) {}
  longlong val_int() { DBUG_ASSERT(fixed == 1); return 0; }
};


class Item_func_udf_decimal :public Item_int_func
{
public:
  Item_func_udf_decimal(udf_func *udf_arg)
    :Item_int_func() {}
  Item_func_udf_decimal(udf_func *udf_arg, List<Item> &list)
    :Item_int_func(list) {}
  my_decimal *val_decimal(my_decimal *) { DBUG_ASSERT(fixed == 1); return 0; }
};


class Item_func_udf_str :public Item_func
{
public:
  Item_func_udf_str(udf_func *udf_arg)
    :Item_func() {}
  Item_func_udf_str(udf_func *udf_arg, List<Item> &list)
    :Item_func(list) {}
  String *val_str(String *)
    { DBUG_ASSERT(fixed == 1); null_value=1; return 0; }
  double val_real() { DBUG_ASSERT(fixed == 1); null_value= 1; return 0.0; }
  longlong val_int() { DBUG_ASSERT(fixed == 1); null_value=1; return 0; }
  enum Item_result result_type () const { return STRING_RESULT; }
  void fix_length_and_dec() { set_persist_maybe_null(1); max_length=0; }
};

#endif /* HAVE_DLOPEN */

/*
** User level locks
*/

class User_level_lock;
void item_user_lock_init(void);
void item_user_lock_release(User_level_lock *ull);
void item_user_lock_free(void);

class Item_func_get_lock :public Item_int_func
{
  String value;
 public:
  Item_func_get_lock(Item *a,Item *b) :Item_int_func(a,b) {}
  longlong val_int();
  const char *func_name() const { return "get_lock"; }
  void fix_length_and_dec() { max_length=1; set_persist_maybe_null(1);}
  bool check_vcol_func_processor(uchar *int_arg) 
  {
    return trace_unsupported_by_check_vcol_func_processor(func_name());
  }
};

class Item_func_release_lock :public Item_int_func
{
  String value;
public:
  Item_func_release_lock(Item *a) :Item_int_func(a) {}
  longlong val_int();
  const char *func_name() const { return "release_lock"; }
  void fix_length_and_dec() { max_length=1; set_persist_maybe_null(1);}
  bool check_vcol_func_processor(uchar *int_arg) 
  {
    return trace_unsupported_by_check_vcol_func_processor(func_name());
  }
};

/* replication functions */

class Item_master_pos_wait :public Item_int_func
{
  String value;
public:
  Item_master_pos_wait(Item *a,Item *b) :Item_int_func(a,b) {}
  Item_master_pos_wait(Item *a,Item *b,Item *c) :Item_int_func(a,b,c) {}
  longlong val_int();
  const char *func_name() const { return "master_pos_wait"; }
  void fix_length_and_dec() { max_length=21; set_persist_maybe_null(1);}
  bool check_vcol_func_processor(uchar *int_arg) 
  {
    return trace_unsupported_by_check_vcol_func_processor(func_name());
  }
};


/* Handling of user definable variables */

class user_var_entry;

class Item_func_set_user_var :public Item_func
{
  enum Item_result cached_result_type;
  user_var_entry *entry;
  /*
    The entry_thread_id variable is used:
    1) to skip unnecessary updates of the entry field (see above);
    2) to reset the entry field that was initialized in the other thread
       (for example, an item tree of a trigger that updates user variables
       may be shared between several connections, and the entry_thread_id field
       prevents updates of one connection user variables from a concurrent
       connection calling the same trigger that initially updated some
       user variable it the first connection context).
  */
  my_thread_id entry_thread_id;
  char buffer[MAX_FIELD_WIDTH];
  String value;
  my_decimal decimal_buff;
  bool null_item;
  union
  {
    longlong vint;
    double vreal;
    String *vstr;
    my_decimal *vdec;
  } save_result;

public:
  LEX_STRING name; // keep it public
  Item_func_set_user_var(LEX_STRING a,Item *b)
    :Item_func(b), cached_result_type(INT_RESULT),
     entry(NULL), entry_thread_id(0), name(a)
  {}
  Item_func_set_user_var(THD *thd, Item_func_set_user_var *item)
    :Item_func(thd, item), cached_result_type(item->cached_result_type),
    entry(item->entry), entry_thread_id(item->entry_thread_id),
    value(item->value), decimal_buff(item->decimal_buff),
    null_item(item->null_item), save_result(item->save_result),
    name(item->name)
  {}

  enum Functype functype() const { return SUSERVAR_FUNC; }
  double val_real();
  longlong val_int();
  String *val_str(String *str);
  my_decimal *val_decimal(my_decimal *);
  double val_result();
  longlong val_int_result();
  bool val_bool_result();
  String *str_result(String *str);
  my_decimal *val_decimal_result(my_decimal *);
  bool is_null_result();
  bool update_hash(void *ptr, uint length, enum Item_result type,
  		   CHARSET_INFO *cs, Derivation dv, bool unsigned_arg);
  bool send(Protocol *protocol, String *str_arg);
  void make_field(Send_field *tmp_field);
  bool check(bool use_result_field);
  void save_item_result(Item *item);
  bool update();
  enum Item_result result_type () const { return cached_result_type; }
  bool fix_fields(THD *thd, Item **ref);
  void fix_length_and_dec();
  virtual void print(String *str, enum_query_type query_type);
  void print_as_stmt(String *str, enum_query_type query_type);
  const char *func_name() const { return "set_user_var"; }
  int save_in_field(Field *field, bool no_conversions,
                    bool can_use_result_field);
  int save_in_field(Field *field, bool no_conversions)
  {
    return save_in_field(field, no_conversions, 1);
  }
  void save_org_in_field(Field *field) { (void)save_in_field(field, 1, 0); }
  bool register_field_in_read_map(uchar *arg);
  bool register_field_in_bitmap(uchar *arg);
  bool set_entry(THD *thd, bool create_if_not_exists);
  void cleanup();
};


class Item_func_get_user_var :public Item_func,
                              private Settable_routine_parameter
{
  user_var_entry *var_entry;
  Item_result m_cached_result_type;

public:
  LEX_STRING name; // keep it public
  Item_func_get_user_var(LEX_STRING a):
    Item_func(), m_cached_result_type(STRING_RESULT), name(a) {}
  enum Functype functype() const { return GUSERVAR_FUNC; }
  LEX_STRING get_name() { return name; }
  double val_real();
  longlong val_int();
  my_decimal *val_decimal(my_decimal*);
  String *val_str(String* str);
  void fix_length_and_dec();
  virtual void print(String *str, enum_query_type query_type);
  enum Item_result result_type() const;
  /*
    We must always return variables as strings to guard against selects of type
    select @t1:=1,@t1,@t:="hello",@t from foo where (@t1:= t2.b)
  */
  const char *func_name() const { return "get_user_var"; }
  bool const_item() const;
  table_map used_tables() const
  { return const_item() ? 0 : RAND_TABLE_BIT; }
  bool eq(const Item *item, bool binary_cmp) const;
private:
  bool set_value(THD *thd, sp_rcontext *ctx, Item **it);

public:
  Settable_routine_parameter *get_settable_routine_parameter()
  {
    return this;
  }
};


/*
  This item represents user variable used as out parameter (e.g in LOAD DATA),
  and it is supposed to be used only for this purprose. So it is simplified
  a lot. Actually you should never obtain its value.

  The only two reasons for this thing being an Item is possibility to store it
  in List<Item> and desire to place this code somewhere near other functions
  working with user variables.
*/
class Item_user_var_as_out_param :public Item
{
  LEX_STRING name;
  user_var_entry *entry;
public:
  Item_user_var_as_out_param(LEX_STRING a) : name(a)
  { set_name(a.str, 0, system_charset_info); }
  /* We should return something different from FIELD_ITEM here */
  enum Type type() const { return STRING_ITEM;}
  double val_real();
  longlong val_int();
  String *val_str(String *str);
  my_decimal *val_decimal(my_decimal *decimal_buffer);
  /* fix_fields() binds variable name with its entry structure */
  bool fix_fields(THD *thd, Item **ref);
  void print_for_load(THD *thd, String *str);
  void set_null_value(CHARSET_INFO* cs);
  void set_value(const char *str, uint length, CHARSET_INFO* cs);
};


/* A system variable */

#define GET_SYS_VAR_CACHE_LONG     1
#define GET_SYS_VAR_CACHE_DOUBLE   2
#define GET_SYS_VAR_CACHE_STRING   4

class Item_func_get_system_var :public Item_func
{
  sys_var *var;
  enum_var_type var_type, orig_var_type;
  LEX_STRING component;
  longlong cached_llval;
  double cached_dval;
  String cached_strval;
  bool cached_null_value;
  query_id_t used_query_id;
  uchar cache_present;

public:
  Item_func_get_system_var(sys_var *var_arg, enum_var_type var_type_arg,
                           LEX_STRING *component_arg, const char *name_arg,
                           size_t name_len_arg);
  enum Functype functype() const { return GSYSVAR_FUNC; }
  void update_null_value();
  void fix_length_and_dec();
  void print(String *str, enum_query_type query_type);
  bool const_item() const { return true; }
  table_map used_tables() const { return 0; }
  enum Item_result result_type() const;
  enum_field_types field_type() const;
  double val_real();
  longlong val_int();
  String* val_str(String*);
  /* TODO: fix to support views */
  const char *func_name() const { return "get_system_var"; }
  /**
    Indicates whether this system variable is written to the binlog or not.

    Variables are written to the binlog as part of "status_vars" in
    Query_log_event, as an Intvar_log_event, or a Rand_log_event.

    @return true if the variable is written to the binlog, false otherwise.
  */
  bool is_written_to_binlog();
  bool eq(const Item *item, bool binary_cmp) const;

  void cleanup();
};


class Item_func_inet_aton : public Item_int_func
{
public:
  Item_func_inet_aton(Item *a) :Item_int_func(a) {}
  longlong val_int();
  const char *func_name() const { return "inet_aton"; }
  void fix_length_and_dec()
  { decimals= 0; max_length= 21; set_persist_maybe_null(1); unsigned_flag= 1; }
};


/* for fulltext search */

class Item_func_match :public Item_real_func
{
public:
  uint key, flags;
  bool join_key;
  DTCollation cmp_collation;
  FT_INFO *ft_handler;
  TABLE *table;
  Item_func_match *master;   // for master-slave optimization
  Item *concat_ws;           // Item_func_concat_ws
  String value;              // value of concat_ws
  String search_value;       // key_item()'s value converted to cmp_collation

  Item_func_match(List<Item> &a, uint b): Item_real_func(a), key(0), flags(b),
       join_key(0), ft_handler(0), table(0), master(0), concat_ws(0) { }
  void cleanup()
  {
    DBUG_ENTER("Item_func_match::cleanup");
    Item_real_func::cleanup();
    if (!master && ft_handler)
      ft_handler->please->close_search(ft_handler);
    ft_handler= 0;
    concat_ws= 0;
    table= 0;           // required by Item_func_match::eq()
    DBUG_VOID_RETURN;
  }
  bool is_expensive_processor(uchar *arg) { return TRUE; }
  enum Functype functype() const { return FT_FUNC; }
  const char *func_name() const { return "match"; }
  table_map not_null_tables() const { return 0; }
  bool fix_fields(THD *thd, Item **ref);
  bool eq(const Item *, bool binary_cmp) const;
  /* The following should be safe, even if we compare doubles */
  longlong val_int() { DBUG_ASSERT(fixed == 1); return val_real() != 0.0; }
  double val_real();
  virtual void print(String *str, enum_query_type query_type);

  bool fix_index();
  void init_search(bool no_order);
  bool check_vcol_func_processor(uchar *int_arg) 
  {
    /* TODO: consider adding in support for the MATCH-based virtual columns */
    return trace_unsupported_by_check_vcol_func_processor(func_name());
  }
};


class Item_func_bit_xor : public Item_func_bit
{
public:
  Item_func_bit_xor(Item *a, Item *b) :Item_func_bit(a, b) {}
  longlong val_int();
  const char *func_name() const { return "^"; }
};

class Item_func_is_free_lock :public Item_int_func
{
  String value;
public:
  Item_func_is_free_lock(Item *a) :Item_int_func(a) {}
  longlong val_int();
  const char *func_name() const { return "is_free_lock"; }
  void fix_length_and_dec()
  { decimals= 0; max_length= 1; set_persist_maybe_null(1); }
  bool check_vcol_func_processor(uchar *int_arg) 
  {
    return trace_unsupported_by_check_vcol_func_processor(func_name());
  }
};

class Item_func_is_used_lock :public Item_int_func
{
  String value;
public:
  Item_func_is_used_lock(Item *a) :Item_int_func(a) {}
  longlong val_int();
  const char *func_name() const { return "is_used_lock"; }
  void fix_length_and_dec()
  { decimals= 0; max_length= 10; set_persist_maybe_null(1);}
  bool check_vcol_func_processor(uchar *int_arg) 
  {
    return trace_unsupported_by_check_vcol_func_processor(func_name());
  }
};

/* For type casts */

enum Cast_target
{
  ITEM_CAST_BINARY, ITEM_CAST_SIGNED_INT, ITEM_CAST_UNSIGNED_INT,
  ITEM_CAST_DATE, ITEM_CAST_TIME, ITEM_CAST_DATETIME, ITEM_CAST_CHAR,
  ITEM_CAST_DECIMAL, ITEM_CAST_DOUBLE
};


class Item_func_row_count :public Item_int_func
{
public:
  Item_func_row_count() :Item_int_func() {}
  longlong val_int();
  const char *func_name() const { return "row_count"; }
  void fix_length_and_dec() { decimals= 0; set_persist_maybe_null(0); }
  bool check_vcol_func_processor(uchar *int_arg) 
  {

    return trace_unsupported_by_check_vcol_func_processor(func_name());
  }
};


/*
 *
 * Stored FUNCTIONs
 *
 */

class sp_head;
class sp_name;
struct st_sp_security_context;

class Item_func_sp :public Item_func
{
private:
  Name_resolution_context *context;
  sp_name *m_name;
  mutable sp_head *m_sp;
  TABLE *dummy_table;
  uchar result_buf[64];
  /*
     The result field of the concrete stored function.
  */
  Field *sp_result_field;

  bool execute();
  bool execute_impl(THD *thd);
  bool init_result_field(THD *thd);

protected:
  bool is_expensive_processor(uchar *arg)
  { return is_expensive(); }
  
public:

  Item_func_sp(Name_resolution_context *context_arg, sp_name *name);

  Item_func_sp(Name_resolution_context *context_arg,
               sp_name *name, List<Item> &list);

  virtual ~Item_func_sp()
  {}

  void update_used_tables();

  void cleanup();

  const char *func_name() const;

  enum enum_field_types field_type() const;

  Field *tmp_table_field(TABLE *t_arg);

  void make_field(Send_field *tmp_field);

  Item_result result_type() const;

  longlong val_int()
  {
    if (execute())
      return (longlong) 0;
    return sp_result_field->val_int();
  }

  double val_real()
  {
    if (execute())
      return 0.0;
    return sp_result_field->val_real();
  }

  my_decimal *val_decimal(my_decimal *dec_buf)
  {
    if (execute())
      return NULL;
    return sp_result_field->val_decimal(dec_buf);
  }

  String *val_str(String *str)
  {
    String buf;
    char buff[20];
    buf.set(buff, 20, str->charset());
    buf.length(0);
    if (execute())
      return NULL;
    /*
      result_field will set buf pointing to internal buffer
      of the resul_field. Due to this it will change any time
      when SP is executed. In order to prevent occasional
      corruption of returned value, we make here a copy.
    */
    sp_result_field->val_str(&buf);
    str->copy(buf);
    return str;
  }

  void update_null_value()
  { 
    execute();
  }

  virtual bool change_context_processor(uchar *cntx)
    { context= (Name_resolution_context *)cntx; return FALSE; }

  bool sp_check_access(THD * thd);
  virtual enum Functype functype() const { return FUNC_SP; }

  bool fix_fields(THD *thd, Item **ref);
  void fix_length_and_dec(void);
  bool is_expensive();

  inline Field *get_sp_result_field()
  {
    return sp_result_field;
  }

  bool check_vcol_func_processor(uchar *int_arg) 
  {
    return trace_unsupported_by_check_vcol_func_processor(func_name());
  }
  bool limit_index_condition_pushdown_processor(uchar *opt_arg)
  {
    return TRUE;
  }
};


class Item_func_found_rows :public Item_int_func
{
public:
  Item_func_found_rows() :Item_int_func() {}
  longlong val_int();
  const char *func_name() const { return "found_rows"; }
  void fix_length_and_dec() { decimals= 0; set_persist_maybe_null(0); }
  bool check_vcol_func_processor(uchar *int_arg) 
  {
    return trace_unsupported_by_check_vcol_func_processor(func_name());
  }
};


void uuid_short_init();

class Item_func_uuid_short :public Item_int_func
{
public:
  Item_func_uuid_short() :Item_int_func() {}
  const char *func_name() const { return "uuid_short"; }
  longlong val_int();
  void fix_length_and_dec()
  { max_length= 21; unsigned_flag=1; }
  bool check_partition_func_processor(uchar *int_arg) {return FALSE;}
  bool check_vcol_func_processor(uchar *int_arg) 
  {
    return trace_unsupported_by_check_vcol_func_processor(func_name());
  }
};


class Item_func_last_value :public Item_func
{
protected:
  Item *last_value;
public:
  Item_func_last_value(List<Item> &list) :Item_func(list) {}
  double val_real();
  longlong val_int();
  String *val_str(String *);
  my_decimal *val_decimal(my_decimal *);
  void fix_length_and_dec();
  enum Item_result result_type () const { return last_value->result_type(); }
  const char *func_name() const { return "last_value"; }
  table_map not_null_tables() const { return 0; }
  enum_field_types field_type() const { return last_value->field_type(); }
  bool const_item() const { return 0; }
  void evaluate_sideeffects();
  void update_used_tables()
  {
    Item_func::update_used_tables();
    maybe_null= last_value->maybe_null;
  }
};


Item *get_system_var(THD *thd, enum_var_type var_type, LEX_STRING name,
                     LEX_STRING component);
extern bool check_reserved_words(LEX_STRING *name);
extern enum_field_types agg_field_type(Item **items, uint nitems);
Item *find_date_time_item(Item **args, uint nargs, uint col);
double my_double_round(double value, longlong dec, bool dec_unsigned,
                       bool truncate);
bool eval_const_cond(COND *cond);

extern bool volatile  mqh_used;

#endif /* ITEM_FUNC_INCLUDED */<|MERGE_RESOLUTION|>--- conflicted
+++ resolved
@@ -152,17 +152,13 @@
   void count_only_length(Item **item, uint nitems);
   void count_real_length();
   void count_decimal_length();
-<<<<<<< HEAD
   inline bool get_arg0_date(MYSQL_TIME *ltime, ulonglong fuzzy_date)
-=======
+  {
+    return (null_value=args[0]->get_date(ltime, fuzzy_date));
+  }
   void count_datetime_length(Item **item, uint nitems);
   bool count_string_result_length(enum_field_types field_type,
                                   Item **item, uint nitems);
-  inline bool get_arg0_date(MYSQL_TIME *ltime, uint fuzzy_date)
->>>>>>> c2b38529
-  {
-    return (null_value=args[0]->get_date(ltime, fuzzy_date));
-  }
   inline bool get_arg0_time(MYSQL_TIME *ltime)
   {
     return (null_value=args[0]->get_time(ltime));
@@ -424,29 +420,18 @@
 
 public:
   Item_func_hybrid_result_type() :Item_func(), cached_result_type(REAL_RESULT)
-  {}
-<<<<<<< HEAD
-  Item_func_numhybrid(Item *a) :Item_func(a), hybrid_type(REAL_RESULT)
   { collation.set_numeric(); }
-  Item_func_numhybrid(Item *a,Item *b)
-    :Item_func(a,b), hybrid_type(REAL_RESULT)
+  Item_func_hybrid_result_type(Item *a) :Item_func(a), cached_result_type(REAL_RESULT)
   { collation.set_numeric(); }
-  Item_func_numhybrid(List<Item> &list)
-    :Item_func(list), hybrid_type(REAL_RESULT)
-  { collation.set_numeric(); }
-=======
-  Item_func_hybrid_result_type(Item *a) :Item_func(a), cached_result_type(REAL_RESULT)
-  {}
   Item_func_hybrid_result_type(Item *a,Item *b)
     :Item_func(a,b), cached_result_type(REAL_RESULT)
-  {}
+  { collation.set_numeric(); }
   Item_func_hybrid_result_type(Item *a,Item *b,Item *c)
     :Item_func(a,b,c), cached_result_type(REAL_RESULT)
-  {}
+  { collation.set_numeric(); }
   Item_func_hybrid_result_type(List<Item> &list)
     :Item_func(list), cached_result_type(REAL_RESULT)
-  {}
->>>>>>> c2b38529
+  { collation.set_numeric(); }
 
   enum Item_result result_type () const { return cached_result_type; }
 
@@ -454,7 +439,7 @@
   longlong val_int();
   my_decimal *val_decimal(my_decimal *);
   String *val_str(String*str);
-  bool get_date(MYSQL_TIME *res, uint fuzzy_date);
+  bool get_date(MYSQL_TIME *res, ulonglong fuzzy_date);
 
   /**
      @brief Performs the operation that this functions implements when the
@@ -540,18 +525,18 @@
 
 public:
   Item_func_numhybrid() :Item_func_hybrid_result_type()
-  {}
+  { }
   Item_func_numhybrid(Item *a) :Item_func_hybrid_result_type(a)
-  {}
+  { }
   Item_func_numhybrid(Item *a,Item *b)
     :Item_func_hybrid_result_type(a,b)
-  {}
+  { }
   Item_func_numhybrid(Item *a,Item *b,Item *c)
     :Item_func_hybrid_result_type(a,b,c)
-  {}
+  { }
   Item_func_numhybrid(List<Item> &list)
     :Item_func_hybrid_result_type(list)
-  {}
+  { }
   void fix_length_and_dec();
   void fix_num_length_and_dec();
   virtual void find_num_type()= 0; /* To be called from fix_length_and_dec */
