--- conflicted
+++ resolved
@@ -434,10 +434,6 @@
 const char **errmesg;			/* Error messages */
 const char *myisam_recover_options_str="OFF";
 const char *myisam_stats_method_str="nulls_unequal";
-<<<<<<< HEAD
-=======
-const char *sql_mode_str="OFF";
->>>>>>> d6903c45
 /* name of reference on left espression in rewritten IN subquery */
 const char *in_left_expr_name= "<left expr>";
 /* name of additional condition */
@@ -584,17 +580,12 @@
 #include "sslopt-vars.h"
 #ifdef HAVE_OPENSSL
 #include <openssl/crypto.h>
-<<<<<<< HEAD
 #ifndef HAVE_YASSL
-=======
-
->>>>>>> d6903c45
 typedef struct CRYPTO_dynlock_value
 {
   rw_lock_t lock;
 } openssl_lock_t;
 
-<<<<<<< HEAD
 static openssl_lock_t *openssl_stdlocks;
 static openssl_lock_t *openssl_dynlock_create(const char *, int);
 static void openssl_dynlock_destroy(openssl_lock_t *, const char *, int);
@@ -602,17 +593,8 @@
 static void openssl_lock(int, openssl_lock_t *, const char *, int);
 static unsigned long openssl_id_function();
 #endif
-=======
->>>>>>> d6903c45
 char *des_key_file;
 struct st_VioSSLAcceptorFd *ssl_acceptor_fd;
-static openssl_lock_t *openssl_stdlocks;
-
-static openssl_lock_t *openssl_dynlock_create(const char *, int);
-static void openssl_dynlock_destroy(openssl_lock_t *, const char *, int);
-static void openssl_lock_function(int, int, const char *, int);
-static void openssl_lock(int, openssl_lock_t *, const char *, int);
-static unsigned long openssl_id_function();
 #endif /* HAVE_OPENSSL */
 
 
@@ -1197,17 +1179,11 @@
   (void) pthread_mutex_destroy(&LOCK_user_conn);
 #ifdef HAVE_OPENSSL
   (void) pthread_mutex_destroy(&LOCK_des_key_file);
-<<<<<<< HEAD
 #ifndef HAVE_YASSL
   for (int i= 0; i < CRYPTO_num_locks(); ++i)
     (void) rwlock_destroy(&openssl_stdlocks[i].lock);
   OPENSSL_free(openssl_stdlocks);
 #endif
-=======
-  for (int i= 0; i < CRYPTO_num_locks(); ++i)
-    (void) rwlock_destroy(&openssl_stdlocks[i].lock);
-  OPENSSL_free(openssl_stdlocks);
->>>>>>> d6903c45
 #endif
 #ifdef HAVE_REPLICATION
   (void) pthread_mutex_destroy(&LOCK_rpl_status);
@@ -1661,7 +1637,6 @@
 }
 
 
-<<<<<<< HEAD
 /*
   Aborts a thread nicely. Commes here on SIGPIPE
   TODO: One should have to fix that thr_alarm know about this
@@ -1679,8 +1654,6 @@
 }
 #endif
 
-=======
->>>>>>> d6903c45
 /******************************************************************************
   Setup a signal thread with handles all signals.
   Because Linux doesn't support schemas use a mutex to check that
@@ -2803,26 +2776,11 @@
     sql_print_error("Can't create thread-keys");
     return 1;
   }
-#ifdef HAVE_OPENSSL
-  openssl_stdlocks= (openssl_lock_t*) OPENSSL_malloc(CRYPTO_num_locks() *
-                                                     sizeof(openssl_lock_t));
-  for (int i= 0; i < CRYPTO_num_locks(); ++i)
-    (void) my_rwlock_init(&openssl_stdlocks[i].lock, NULL); 
-  CRYPTO_set_dynlock_create_callback(openssl_dynlock_create);
-  CRYPTO_set_dynlock_destroy_callback(openssl_dynlock_destroy);
-  CRYPTO_set_dynlock_lock_callback(openssl_lock);
-  CRYPTO_set_locking_callback(openssl_lock_function);
-  CRYPTO_set_id_callback(openssl_id_function);
-#endif
   return 0;
 }
 
 
-<<<<<<< HEAD
 #if defined(HAVE_OPENSSL) && !defined(HAVE_YASSL)
-=======
-#ifdef HAVE_OPENSSL
->>>>>>> d6903c45
 static unsigned long openssl_id_function()
 { 
   return (unsigned long) pthread_self();
@@ -5889,7 +5847,6 @@
   {"Aborted_connects",         (char*) &aborted_connects,       SHOW_LONG},
   {"Binlog_cache_disk_use",    (char*) &binlog_cache_disk_use,  SHOW_LONG},
   {"Binlog_cache_use",         (char*) &binlog_cache_use,       SHOW_LONG},
-<<<<<<< HEAD
   {"Bytes_received",           (char*) offsetof(STATUS_VAR, bytes_received), SHOW_LONG_STATUS},
   {"Bytes_sent",               (char*) offsetof(STATUS_VAR, bytes_sent), SHOW_LONG_STATUS},
   {"Com_admin_commands",       (char*) offsetof(STATUS_VAR, com_other), SHOW_LONG_STATUS},
@@ -5993,106 +5950,6 @@
   {"Com_xa_recover",           (char*) offsetof(STATUS_VAR, com_stat[(uint) SQLCOM_XA_RECOVER]),SHOW_LONG_STATUS},
   {"Com_xa_rollback",          (char*) offsetof(STATUS_VAR, com_stat[(uint) SQLCOM_XA_ROLLBACK]),SHOW_LONG_STATUS},
   {"Com_xa_start",             (char*) offsetof(STATUS_VAR, com_stat[(uint) SQLCOM_XA_START]),SHOW_LONG_STATUS},
-=======
-  {"Bytes_received",           (char*) &bytes_received,         SHOW_LONG},
-  {"Bytes_sent",               (char*) &bytes_sent,             SHOW_LONG},
-  {"Com_admin_commands",       (char*) &com_other,		SHOW_LONG},
-  {"Com_alter_db",	       (char*) (com_stat+(uint) SQLCOM_ALTER_DB),SHOW_LONG},
-  {"Com_alter_table",	       (char*) (com_stat+(uint) SQLCOM_ALTER_TABLE),SHOW_LONG},
-  {"Com_analyze",	       (char*) (com_stat+(uint) SQLCOM_ANALYZE),SHOW_LONG},
-  {"Com_backup_table",	       (char*) (com_stat+(uint) SQLCOM_BACKUP_TABLE),SHOW_LONG},
-  {"Com_begin",		       (char*) (com_stat+(uint) SQLCOM_BEGIN),SHOW_LONG},
-  {"Com_change_db",	       (char*) (com_stat+(uint) SQLCOM_CHANGE_DB),SHOW_LONG},
-  {"Com_change_master",	       (char*) (com_stat+(uint) SQLCOM_CHANGE_MASTER),SHOW_LONG},
-  {"Com_check",		       (char*) (com_stat+(uint) SQLCOM_CHECK),SHOW_LONG},
-  {"Com_checksum",	       (char*) (com_stat+(uint) SQLCOM_CHECKSUM),SHOW_LONG},
-  {"Com_commit",	       (char*) (com_stat+(uint) SQLCOM_COMMIT),SHOW_LONG},
-  {"Com_create_db",	       (char*) (com_stat+(uint) SQLCOM_CREATE_DB),SHOW_LONG},
-  {"Com_create_function",      (char*) (com_stat+(uint) SQLCOM_CREATE_FUNCTION),SHOW_LONG},
-  {"Com_create_index",	       (char*) (com_stat+(uint) SQLCOM_CREATE_INDEX),SHOW_LONG},
-  {"Com_create_table",	       (char*) (com_stat+(uint) SQLCOM_CREATE_TABLE),SHOW_LONG},
-  {"Com_dealloc_sql",          (char*) (com_stat+(uint) 
-                                        SQLCOM_DEALLOCATE_PREPARE), SHOW_LONG},
-  {"Com_delete",	       (char*) (com_stat+(uint) SQLCOM_DELETE),SHOW_LONG},
-  {"Com_delete_multi",	       (char*) (com_stat+(uint) SQLCOM_DELETE_MULTI),SHOW_LONG},
-  {"Com_do",                   (char*) (com_stat+(uint) SQLCOM_DO),SHOW_LONG},
-  {"Com_drop_db",	       (char*) (com_stat+(uint) SQLCOM_DROP_DB),SHOW_LONG},
-  {"Com_drop_function",	       (char*) (com_stat+(uint) SQLCOM_DROP_FUNCTION),SHOW_LONG},
-  {"Com_drop_index",	       (char*) (com_stat+(uint) SQLCOM_DROP_INDEX),SHOW_LONG},
-  {"Com_drop_table",	       (char*) (com_stat+(uint) SQLCOM_DROP_TABLE),SHOW_LONG},
-  {"Com_drop_user",	       (char*) (com_stat+(uint) SQLCOM_DROP_USER),SHOW_LONG},
-  {"Com_execute_sql",          (char*) (com_stat+(uint) SQLCOM_EXECUTE), 
-   SHOW_LONG},
-  {"Com_flush",		       (char*) (com_stat+(uint) SQLCOM_FLUSH),SHOW_LONG},
-  {"Com_grant",		       (char*) (com_stat+(uint) SQLCOM_GRANT),SHOW_LONG},
-  {"Com_ha_close",	       (char*) (com_stat+(uint) SQLCOM_HA_CLOSE),SHOW_LONG},
-  {"Com_ha_open",	       (char*) (com_stat+(uint) SQLCOM_HA_OPEN),SHOW_LONG},
-  {"Com_ha_read",	       (char*) (com_stat+(uint) SQLCOM_HA_READ),SHOW_LONG},
-  {"Com_help",                 (char*) (com_stat+(uint) SQLCOM_HELP),SHOW_LONG},
-  {"Com_insert",	       (char*) (com_stat+(uint) SQLCOM_INSERT),SHOW_LONG},
-  {"Com_insert_select",	       (char*) (com_stat+(uint) SQLCOM_INSERT_SELECT),SHOW_LONG},
-  {"Com_kill",		       (char*) (com_stat+(uint) SQLCOM_KILL),SHOW_LONG},
-  {"Com_load",		       (char*) (com_stat+(uint) SQLCOM_LOAD),SHOW_LONG},
-  {"Com_load_master_data",     (char*) (com_stat+(uint) SQLCOM_LOAD_MASTER_DATA),SHOW_LONG},
-  {"Com_load_master_table",    (char*) (com_stat+(uint) SQLCOM_LOAD_MASTER_TABLE),SHOW_LONG},
-  {"Com_lock_tables",	       (char*) (com_stat+(uint) SQLCOM_LOCK_TABLES),SHOW_LONG},
-  {"Com_optimize",	       (char*) (com_stat+(uint) SQLCOM_OPTIMIZE),SHOW_LONG},
-  {"Com_preload_keys",	       (char*) (com_stat+(uint) SQLCOM_PRELOAD_KEYS),SHOW_LONG},
-  {"Com_prepare_sql",          (char*) (com_stat+(uint) SQLCOM_PREPARE),
-   SHOW_LONG}, 
-  {"Com_purge",		       (char*) (com_stat+(uint) SQLCOM_PURGE),SHOW_LONG},
-  {"Com_purge_before_date",    (char*) (com_stat+(uint) SQLCOM_PURGE_BEFORE),SHOW_LONG},
-  {"Com_rename_table",	       (char*) (com_stat+(uint) SQLCOM_RENAME_TABLE),SHOW_LONG},
-  {"Com_repair",	       (char*) (com_stat+(uint) SQLCOM_REPAIR),SHOW_LONG},
-  {"Com_replace",	       (char*) (com_stat+(uint) SQLCOM_REPLACE),SHOW_LONG},
-  {"Com_replace_select",       (char*) (com_stat+(uint) SQLCOM_REPLACE_SELECT),SHOW_LONG},
-  {"Com_reset",		       (char*) (com_stat+(uint) SQLCOM_RESET),SHOW_LONG},
-  {"Com_restore_table",	       (char*) (com_stat+(uint) SQLCOM_RESTORE_TABLE),SHOW_LONG},
-  {"Com_revoke",	       (char*) (com_stat+(uint) SQLCOM_REVOKE),SHOW_LONG},
-  {"Com_revoke_all",	       (char*) (com_stat+(uint) SQLCOM_REVOKE_ALL),SHOW_LONG},
-  {"Com_rollback",	       (char*) (com_stat+(uint) SQLCOM_ROLLBACK),SHOW_LONG},
-  {"Com_savepoint",	       (char*) (com_stat+(uint) SQLCOM_SAVEPOINT),SHOW_LONG},
-  {"Com_select",	       (char*) (com_stat+(uint) SQLCOM_SELECT),SHOW_LONG},
-  {"Com_set_option",	       (char*) (com_stat+(uint) SQLCOM_SET_OPTION),SHOW_LONG},
-  {"Com_show_binlog_events",   (char*) (com_stat+(uint) SQLCOM_SHOW_BINLOG_EVENTS),SHOW_LONG},
-  {"Com_show_binlogs",	       (char*) (com_stat+(uint) SQLCOM_SHOW_BINLOGS),SHOW_LONG},
-  {"Com_show_charsets",	       (char*) (com_stat+(uint) SQLCOM_SHOW_CHARSETS),SHOW_LONG},
-  {"Com_show_collations",      (char*) (com_stat+(uint) SQLCOM_SHOW_COLLATIONS),SHOW_LONG},
-  {"Com_show_column_types",    (char*) (com_stat+(uint) SQLCOM_SHOW_COLUMN_TYPES),SHOW_LONG},
-  {"Com_show_create_db",       (char*) (com_stat+(uint) SQLCOM_SHOW_CREATE_DB),SHOW_LONG},
-  {"Com_show_create_table",    (char*) (com_stat+(uint) SQLCOM_SHOW_CREATE),SHOW_LONG},
-  {"Com_show_databases",       (char*) (com_stat+(uint) SQLCOM_SHOW_DATABASES),SHOW_LONG},
-  {"Com_show_errors",	       (char*) (com_stat+(uint) SQLCOM_SHOW_ERRORS),SHOW_LONG},
-  {"Com_show_fields",	       (char*) (com_stat+(uint) SQLCOM_SHOW_FIELDS),SHOW_LONG},
-  {"Com_show_grants",	       (char*) (com_stat+(uint) SQLCOM_SHOW_GRANTS),SHOW_LONG},
-  {"Com_show_innodb_status",   (char*) (com_stat+(uint) SQLCOM_SHOW_INNODB_STATUS),SHOW_LONG},
-  {"Com_show_keys",	       (char*) (com_stat+(uint) SQLCOM_SHOW_KEYS),SHOW_LONG},
-  {"Com_show_logs",	       (char*) (com_stat+(uint) SQLCOM_SHOW_LOGS),SHOW_LONG},
-  {"Com_show_master_status",   (char*) (com_stat+(uint) SQLCOM_SHOW_MASTER_STAT),SHOW_LONG},
-  {"Com_show_ndb_status",      (char*) (com_stat+(uint) SQLCOM_SHOW_NDBCLUSTER_STATUS),SHOW_LONG},
-  {"Com_show_new_master",      (char*) (com_stat+(uint) SQLCOM_SHOW_NEW_MASTER),SHOW_LONG},
-  {"Com_show_open_tables",     (char*) (com_stat+(uint) SQLCOM_SHOW_OPEN_TABLES),SHOW_LONG},
-  {"Com_show_privileges",      (char*) (com_stat+(uint) SQLCOM_SHOW_PRIVILEGES),SHOW_LONG},
-  {"Com_show_processlist",     (char*) (com_stat+(uint) SQLCOM_SHOW_PROCESSLIST),SHOW_LONG},
-  {"Com_show_slave_hosts",     (char*) (com_stat+(uint) SQLCOM_SHOW_SLAVE_HOSTS),SHOW_LONG},
-  {"Com_show_slave_status",    (char*) (com_stat+(uint) SQLCOM_SHOW_SLAVE_STAT),SHOW_LONG},
-  {"Com_show_status",	       (char*) (com_stat+(uint) SQLCOM_SHOW_STATUS),SHOW_LONG},
-  {"Com_show_storage_engines", (char*) (com_stat+(uint) SQLCOM_SHOW_STORAGE_ENGINES),SHOW_LONG},
-  {"Com_show_tables",	       (char*) (com_stat+(uint) SQLCOM_SHOW_TABLES),SHOW_LONG},
-  {"Com_show_variables",       (char*) (com_stat+(uint) SQLCOM_SHOW_VARIABLES),SHOW_LONG},
-  {"Com_show_warnings",        (char*) (com_stat+(uint) SQLCOM_SHOW_WARNS),SHOW_LONG},
-  {"Com_slave_start",	       (char*) (com_stat+(uint) SQLCOM_SLAVE_START),SHOW_LONG},
-  {"Com_slave_stop",	       (char*) (com_stat+(uint) SQLCOM_SLAVE_STOP),SHOW_LONG},
-  {"Com_stmt_close",           (char*) &com_stmt_close, SHOW_LONG},
-  {"Com_stmt_execute",         (char*) &com_stmt_execute, SHOW_LONG},
-  {"Com_stmt_prepare",         (char*) &com_stmt_prepare, SHOW_LONG},
-  {"Com_stmt_reset",           (char*) &com_stmt_reset, SHOW_LONG},
-  {"Com_stmt_send_long_data",  (char*) &com_stmt_send_long_data, SHOW_LONG},
-  {"Com_truncate",	       (char*) (com_stat+(uint) SQLCOM_TRUNCATE),SHOW_LONG},
-  {"Com_unlock_tables",	       (char*) (com_stat+(uint) SQLCOM_UNLOCK_TABLES),SHOW_LONG},
-  {"Com_update",	       (char*) (com_stat+(uint) SQLCOM_UPDATE),SHOW_LONG},
-  {"Com_update_multi",	       (char*) (com_stat+(uint) SQLCOM_UPDATE_MULTI),SHOW_LONG},
->>>>>>> d6903c45
   {"Connections",              (char*) &thread_id,              SHOW_LONG_CONST},
   {"Created_tmp_disk_tables",  (char*) offsetof(STATUS_VAR, created_tmp_disk_tables), SHOW_LONG_STATUS},
   {"Created_tmp_files",	       (char*) &my_tmp_file_created,	SHOW_LONG},
@@ -6987,7 +6844,6 @@
     ha_open_options|=HA_OPEN_ABORT_IF_CRASHED;
     break;
   }
-<<<<<<< HEAD
   case OPT_CONCURRENT_INSERT:
     /* The following code is mainly here to emulate old behavior */
     if (!argument)                      /* --concurrent-insert */
@@ -7004,8 +6860,6 @@
       exit(1);
     }
   }
-=======
->>>>>>> d6903c45
   case OPT_MYISAM_STATS_METHOD:
   {
     myisam_stats_method_str= argument;
@@ -7015,13 +6869,7 @@
       fprintf(stderr, "Invalid value of myisam_stats_method: %s.\n", argument);
       exit(1);
     }
-<<<<<<< HEAD
     global_system_variables.myisam_stats_method= method-1;
-=======
-    global_system_variables.myisam_stats_method= 
-      test(method-1)? MI_STATS_METHOD_NULLS_EQUAL : 
-                      MI_STATS_METHOD_NULLS_NOT_EQUAL;
->>>>>>> d6903c45
     break;
   }
   case OPT_SQL_MODE:
