/* Copyright (c) 2000, 2011, Oracle and/or its affiliates. All rights reserved.

   This program is free software; you can redistribute it and/or modify
   it under the terms of the GNU General Public License as published by
   the Free Software Foundation; version 2 of the License.

   This program is distributed in the hope that it will be useful,
   but WITHOUT ANY WARRANTY; without even the implied warranty of
   MERCHANTABILITY or FITNESS FOR A PARTICULAR PURPOSE.  See the
   GNU General Public License for more details.

   You should have received a copy of the GNU General Public License
   along with this program; if not, write to the Free Software
   Foundation, Inc., 59 Temple Place, Suite 330, Boston, MA  02111-1307  USA */


/*
  The privileges are saved in the following tables:
  mysql/user	 ; super user who are allowed to do almost anything
  mysql/host	 ; host privileges. This is used if host is empty in mysql/db.
  mysql/db	 ; database privileges / user

  data in tables is sorted according to how many not-wild-cards there is
  in the relevant fields. Empty strings comes last.
*/

#include "my_global.h"                          /* NO_EMBEDDED_ACCESS_CHECKS */
#include "sql_priv.h"
#include "sql_acl.h"         // MYSQL_DB_FIELD_COUNT, ACL_ACCESS
#include "sql_base.h"                           // close_mysql_tables
#include "key.h"             // key_copy, key_cmp_if_same, key_restore
#include "sql_show.h"        // append_identifier
#include "sql_table.h"                         // build_table_filename
#include "hash_filo.h"
#include "sql_parse.h"                          // check_access
#include "sql_view.h"                           // VIEW_ANY_ACL
#include "records.h"              // READ_RECORD, read_record_info,
                                  // init_read_record, end_read_record
#include "rpl_filter.h"           // rpl_filter
#include <m_ctype.h>
#include <stdarg.h>
#include "sp_head.h"
#include "sp.h"
#include "transaction.h"
#include "lock.h"                               // MYSQL_LOCK_IGNORE_TIMEOUT
#include "records.h"             // init_read_record, end_read_record
#include <sql_common.h>
#include <mysql/plugin_auth.h>
#include "sql_connect.h"
#include "hostname.h"
#include "sql_db.h"

bool mysql_user_table_is_in_short_password_format= false;

static const
TABLE_FIELD_TYPE mysql_db_table_fields[MYSQL_DB_FIELD_COUNT] = {
  {
    { C_STRING_WITH_LEN("Host") },            
    { C_STRING_WITH_LEN("char(60)") },
    {NULL, 0}
  }, 
  {
    { C_STRING_WITH_LEN("Db") },            
    { C_STRING_WITH_LEN("char(64)") },
    {NULL, 0}
  }, 
  {
    { C_STRING_WITH_LEN("User") },
    { C_STRING_WITH_LEN("char(16)") },
    {NULL, 0}
  },
  {
    { C_STRING_WITH_LEN("Select_priv") },
    { C_STRING_WITH_LEN("enum('N','Y')") },
    { C_STRING_WITH_LEN("utf8") }
  },
  {
    { C_STRING_WITH_LEN("Insert_priv") },
    { C_STRING_WITH_LEN("enum('N','Y')") },
    { C_STRING_WITH_LEN("utf8") }
  },
  {
    { C_STRING_WITH_LEN("Update_priv") },
    { C_STRING_WITH_LEN("enum('N','Y')") },
    { C_STRING_WITH_LEN("utf8") }
  },
  {
    { C_STRING_WITH_LEN("Delete_priv") },
    { C_STRING_WITH_LEN("enum('N','Y')") },
    { C_STRING_WITH_LEN("utf8") }
  },
  {
    { C_STRING_WITH_LEN("Create_priv") },
    { C_STRING_WITH_LEN("enum('N','Y')") },
    { C_STRING_WITH_LEN("utf8") }
  },
  {
    { C_STRING_WITH_LEN("Drop_priv") },
    { C_STRING_WITH_LEN("enum('N','Y')") },
    { C_STRING_WITH_LEN("utf8") }
  },
  {
    { C_STRING_WITH_LEN("Grant_priv") },
    { C_STRING_WITH_LEN("enum('N','Y')") },
    { C_STRING_WITH_LEN("utf8") }
  },
  {
    { C_STRING_WITH_LEN("References_priv") },
    { C_STRING_WITH_LEN("enum('N','Y')") },
    { C_STRING_WITH_LEN("utf8") }
  },
  {
    { C_STRING_WITH_LEN("Index_priv") },
    { C_STRING_WITH_LEN("enum('N','Y')") },
    { C_STRING_WITH_LEN("utf8") }
  },
  {
    { C_STRING_WITH_LEN("Alter_priv") },
    { C_STRING_WITH_LEN("enum('N','Y')") },
    { C_STRING_WITH_LEN("utf8") }
  },
  {
    { C_STRING_WITH_LEN("Create_tmp_table_priv") },
    { C_STRING_WITH_LEN("enum('N','Y')") },
    { C_STRING_WITH_LEN("utf8") }
  },
  {
    { C_STRING_WITH_LEN("Lock_tables_priv") },
    { C_STRING_WITH_LEN("enum('N','Y')") },
    { C_STRING_WITH_LEN("utf8") }
  },
  {
    { C_STRING_WITH_LEN("Create_view_priv") },
    { C_STRING_WITH_LEN("enum('N','Y')") },
    { C_STRING_WITH_LEN("utf8") }
  },
  {
    { C_STRING_WITH_LEN("Show_view_priv") },
    { C_STRING_WITH_LEN("enum('N','Y')") },
    { C_STRING_WITH_LEN("utf8") }
  },
  {
    { C_STRING_WITH_LEN("Create_routine_priv") },
    { C_STRING_WITH_LEN("enum('N','Y')") },
    { C_STRING_WITH_LEN("utf8") }
  },
  {
    { C_STRING_WITH_LEN("Alter_routine_priv") },
    { C_STRING_WITH_LEN("enum('N','Y')") },
    { C_STRING_WITH_LEN("utf8") }
  },
  {
    { C_STRING_WITH_LEN("Execute_priv") },
    { C_STRING_WITH_LEN("enum('N','Y')") },
    { C_STRING_WITH_LEN("utf8") }
  },
  {
    { C_STRING_WITH_LEN("Event_priv") },
    { C_STRING_WITH_LEN("enum('N','Y')") },
    { C_STRING_WITH_LEN("utf8") }
  },
  {
    { C_STRING_WITH_LEN("Trigger_priv") },
    { C_STRING_WITH_LEN("enum('N','Y')") },
    { C_STRING_WITH_LEN("utf8") }
  }
};

const TABLE_FIELD_DEF
  mysql_db_table_def= {MYSQL_DB_FIELD_COUNT, mysql_db_table_fields};

static LEX_STRING native_password_plugin_name= {
  C_STRING_WITH_LEN("mysql_native_password")
};
  
static LEX_STRING old_password_plugin_name= {
  C_STRING_WITH_LEN("mysql_old_password")
};
  
/// @todo make it configurable
LEX_STRING *default_auth_plugin_name= &native_password_plugin_name;

#ifndef NO_EMBEDDED_ACCESS_CHECKS
static plugin_ref old_password_plugin;
#endif
static plugin_ref native_password_plugin;

/* Classes */

struct acl_host_and_ip
{
  char *hostname;
  long ip, ip_mask;                      // Used with masked ip:s
};

class ACL_ACCESS {
public:
  ulong sort;
  ulong access;
};

/* ACL_HOST is used if no host is specified */

class ACL_HOST :public ACL_ACCESS
{
public:
  acl_host_and_ip host;
  char *db;
};

class ACL_USER :public ACL_ACCESS
{
public:
  acl_host_and_ip host;
  uint hostname_length;
  USER_RESOURCES user_resource;
  char *user;
  uint8 salt[SCRAMBLE_LENGTH + 1];       // scrambled password in binary form
  uint8 salt_len;        // 0 - no password, 4 - 3.20, 8 - 4.0,  20 - 4.1.1 
  enum SSL_type ssl_type;
  const char *ssl_cipher, *x509_issuer, *x509_subject;
  LEX_STRING plugin;
  LEX_STRING auth_string;

  ACL_USER *copy(MEM_ROOT *root)
  {
    ACL_USER *dst= (ACL_USER *) alloc_root(root, sizeof(ACL_USER));
    if (!dst)
      return 0;
    *dst= *this;
    dst->user= safe_strdup_root(root, user);
    dst->ssl_cipher= safe_strdup_root(root, ssl_cipher);
    dst->x509_issuer= safe_strdup_root(root, x509_issuer);
    dst->x509_subject= safe_strdup_root(root, x509_subject);
    if (plugin.str == native_password_plugin_name.str ||
        plugin.str == old_password_plugin_name.str)
      dst->plugin= plugin;
    else
      dst->plugin.str= strmake_root(root, plugin.str, plugin.length);
    dst->auth_string.str= safe_strdup_root(root, auth_string.str);
    dst->host.hostname= safe_strdup_root(root, host.hostname);
    return dst;
  }
};

class ACL_DB :public ACL_ACCESS
{
public:
  acl_host_and_ip host;
  char *user,*db;
};


#ifndef NO_EMBEDDED_ACCESS_CHECKS
static void update_hostname(acl_host_and_ip *host, const char *hostname);
static ulong get_sort(uint count,...);
static bool compare_hostname(const acl_host_and_ip *host, const char *hostname,
			     const char *ip);
static bool show_proxy_grants (THD *thd, LEX_USER *user,
                               char *buff, size_t buffsize);

class ACL_PROXY_USER :public ACL_ACCESS
{
  acl_host_and_ip host;
  const char *user;
  acl_host_and_ip proxied_host;
  const char *proxied_user;
  bool with_grant;

  typedef enum { 
    MYSQL_PROXIES_PRIV_HOST, 
    MYSQL_PROXIES_PRIV_USER, 
    MYSQL_PROXIES_PRIV_PROXIED_HOST,
    MYSQL_PROXIES_PRIV_PROXIED_USER, 
    MYSQL_PROXIES_PRIV_WITH_GRANT,
    MYSQL_PROXIES_PRIV_GRANTOR,
    MYSQL_PROXIES_PRIV_TIMESTAMP } old_acl_proxy_users;
public:
  ACL_PROXY_USER () {};

  void init(const char *host_arg, const char *user_arg,
       const char *proxied_host_arg, const char *proxied_user_arg,
       bool with_grant_arg)
  {
    user= (user_arg && *user_arg) ? user_arg : NULL;
    update_hostname (&host, 
                     (host_arg && *host_arg) ? host_arg : NULL);
    proxied_user= (proxied_user_arg && *proxied_user_arg) ? 
      proxied_user_arg : NULL;
    update_hostname (&proxied_host, 
                     (proxied_host_arg && *proxied_host_arg) ?
                     proxied_host_arg : NULL);
    with_grant= with_grant_arg;
    sort= get_sort(4, host.hostname, user,
                   proxied_host.hostname, proxied_user);
  }

  void init(MEM_ROOT *mem, const char *host_arg, const char *user_arg,
       const char *proxied_host_arg, const char *proxied_user_arg,
       bool with_grant_arg)
  {
    init ((host_arg && *host_arg) ? strdup_root (mem, host_arg) : NULL,
          (user_arg && *user_arg) ? strdup_root (mem, user_arg) : NULL,
          (proxied_host_arg && *proxied_host_arg) ? 
            strdup_root (mem, proxied_host_arg) : NULL,
          (proxied_user_arg && *proxied_user_arg) ? 
            strdup_root (mem, proxied_user_arg) : NULL,
          with_grant_arg);
  }

  void init(TABLE *table, MEM_ROOT *mem)
  {
    init (get_field(mem, table->field[MYSQL_PROXIES_PRIV_HOST]),
          get_field(mem, table->field[MYSQL_PROXIES_PRIV_USER]),
          get_field(mem, table->field[MYSQL_PROXIES_PRIV_PROXIED_HOST]),
          get_field(mem, table->field[MYSQL_PROXIES_PRIV_PROXIED_USER]),
          table->field[MYSQL_PROXIES_PRIV_WITH_GRANT]->val_int() != 0);
  }

  bool get_with_grant() { return with_grant; }
  const char *get_user() { return user; }
  const char *get_host() { return host.hostname; }
  const char *get_proxied_user() { return proxied_user; }
  const char *get_proxied_host() { return proxied_host.hostname; }
  void set_user(MEM_ROOT *mem, const char *user_arg) 
  { 
    user= user_arg && *user_arg ? strdup_root(mem, user_arg) : NULL;
  }
  void set_host(MEM_ROOT *mem, const char *host_arg) 
  { 
    update_hostname(&host, 
                    (host_arg && *host_arg) ? 
                    strdup_root(mem, host_arg) : NULL);
  }

  bool check_validity(bool check_no_resolve)
  {
    if (check_no_resolve && 
        (hostname_requires_resolving(host.hostname) ||
         hostname_requires_resolving(proxied_host.hostname)))
    {
      sql_print_warning("'proxies_priv' entry '%s@%s %s@%s' "
                        "ignored in --skip-name-resolve mode.",
                        proxied_user ? proxied_user : "",
                        proxied_host.hostname ? proxied_host.hostname : "",
                        user ? user : "",
                        host.hostname ? host.hostname : "");
      return TRUE;
    }
    return FALSE;
  }

  bool matches(const char *host_arg, const char *user_arg, const char *ip_arg,
                const char *proxied_user_arg)
  {
    DBUG_ENTER("ACL_PROXY_USER::matches");
    DBUG_PRINT("info", ("compare_hostname(%s,%s,%s) &&"
                        "compare_hostname(%s,%s,%s) &&"
                        "wild_compare (%s,%s) &&"
                        "wild_compare (%s,%s)",
                        host.hostname ? host.hostname : "<NULL>",
                        host_arg ? host_arg : "<NULL>",
                        ip_arg ? ip_arg : "<NULL>",
                        proxied_host.hostname ? proxied_host.hostname : "<NULL>",
                        host_arg ? host_arg : "<NULL>",
                        ip_arg ? ip_arg : "<NULL>",
                        user_arg ? user_arg : "<NULL>",
                        user ? user : "<NULL>",
                        proxied_user_arg ? proxied_user_arg : "<NULL>",
                        proxied_user ? proxied_user : "<NULL>"));
    DBUG_RETURN(compare_hostname(&host, host_arg, ip_arg) &&
                compare_hostname(&proxied_host, host_arg, ip_arg) &&
                (!user ||
                 (user_arg && !wild_compare(user_arg, user, TRUE))) &&
                (!proxied_user || 
                 (proxied_user && !wild_compare(proxied_user_arg, 
                                                proxied_user, TRUE))));
  }


  inline static bool auth_element_equals(const char *a, const char *b)
  {
    return (a == b || (a != NULL && b != NULL && !strcmp(a,b)));
  }


  bool pk_equals(ACL_PROXY_USER *grant)
  {
    DBUG_ENTER("pk_equals");
    DBUG_PRINT("info", ("strcmp(%s,%s) &&"
                        "strcmp(%s,%s) &&"
                        "wild_compare (%s,%s) &&"
                        "wild_compare (%s,%s)",
                        user ? user : "<NULL>",
                        grant->user ? grant->user : "<NULL>",
                        proxied_user ? proxied_user : "<NULL>",
                        grant->proxied_user ? grant->proxied_user : "<NULL>",
                        host.hostname ? host.hostname : "<NULL>",
                        grant->host.hostname ? grant->host.hostname : "<NULL>",
                        proxied_host.hostname ? proxied_host.hostname : "<NULL>",
                        grant->proxied_host.hostname ? 
                        grant->proxied_host.hostname : "<NULL>"));

    DBUG_RETURN(auth_element_equals(user, grant->user) &&
                auth_element_equals(proxied_user, grant->proxied_user) &&
                auth_element_equals(host.hostname, grant->host.hostname) &&
                auth_element_equals(proxied_host.hostname, 
                                    grant->proxied_host.hostname));
  }


  bool granted_on(const char *host_arg, const char *user_arg)
  {
    return (((!user && (!user_arg || !user_arg[0])) ||
             (user && user_arg && !strcmp(user, user_arg))) &&
            ((!host.hostname && (!host_arg || !host_arg[0])) ||
             (host.hostname && host_arg && !strcmp(host.hostname, host_arg))));
  }


  void print_grant(String *str)
  {
    str->append(STRING_WITH_LEN("GRANT PROXY ON '"));
    if (proxied_user)
      str->append(proxied_user, strlen(proxied_user));
    str->append(STRING_WITH_LEN("'@'"));
    if (proxied_host.hostname)
      str->append(proxied_host.hostname, strlen(proxied_host.hostname));
    str->append(STRING_WITH_LEN("' TO '"));
    if (user)
      str->append(user, strlen(user));
    str->append(STRING_WITH_LEN("'@'"));
    if (host.hostname)
      str->append(host.hostname, strlen(host.hostname));
    str->append(STRING_WITH_LEN("'"));
    if (with_grant)
      str->append(STRING_WITH_LEN(" WITH GRANT OPTION"));
  }

  void set_data(ACL_PROXY_USER *grant)
  {
    with_grant= grant->with_grant;
  }

  static int store_pk(TABLE *table, 
                      const LEX_STRING *host, 
                      const LEX_STRING *user,
                      const LEX_STRING *proxied_host, 
                      const LEX_STRING *proxied_user)
  {
    DBUG_ENTER("ACL_PROXY_USER::store_pk");
    DBUG_PRINT("info", ("host=%s, user=%s, proxied_host=%s, proxied_user=%s",
                        host->str ? host->str : "<NULL>",
                        user->str ? user->str : "<NULL>",
                        proxied_host->str ? proxied_host->str : "<NULL>",
                        proxied_user->str ? proxied_user->str : "<NULL>"));
    if (table->field[MYSQL_PROXIES_PRIV_HOST]->store(host->str, 
                                                   host->length,
                                                   system_charset_info))
      DBUG_RETURN(TRUE);
    if (table->field[MYSQL_PROXIES_PRIV_USER]->store(user->str, 
                                                   user->length,
                                                   system_charset_info))
      DBUG_RETURN(TRUE);
    if (table->field[MYSQL_PROXIES_PRIV_PROXIED_HOST]->store(proxied_host->str,
                                                           proxied_host->length,
                                                           system_charset_info))
      DBUG_RETURN(TRUE);
    if (table->field[MYSQL_PROXIES_PRIV_PROXIED_USER]->store(proxied_user->str,
                                                           proxied_user->length,
                                                           system_charset_info))
      DBUG_RETURN(TRUE);

    DBUG_RETURN(FALSE);
  }

  static int store_data_record(TABLE *table,
                               const LEX_STRING *host,
                               const LEX_STRING *user,
                               const LEX_STRING *proxied_host,
                               const LEX_STRING *proxied_user,
                               bool with_grant,
                               const char *grantor)
  {
    DBUG_ENTER("ACL_PROXY_USER::store_pk");
    if (store_pk(table,  host, user, proxied_host, proxied_user))
      DBUG_RETURN(TRUE);
    DBUG_PRINT("info", ("with_grant=%s", with_grant ? "TRUE" : "FALSE"));
    if (table->field[MYSQL_PROXIES_PRIV_WITH_GRANT]->store(with_grant ? 1 : 0, 
                                                         TRUE))
      DBUG_RETURN(TRUE);
    if (table->field[MYSQL_PROXIES_PRIV_GRANTOR]->store(grantor, 
                                                        strlen(grantor),
                                                        system_charset_info))
      DBUG_RETURN(TRUE);

    DBUG_RETURN(FALSE);
  }
};

#define FIRST_NON_YN_FIELD 26

class acl_entry :public hash_filo_element
{
public:
  ulong access;
  uint16 length;
  char key[1];					// Key will be stored here
};


static uchar* acl_entry_get_key(acl_entry *entry, size_t *length,
                                my_bool not_used __attribute__((unused)))
{
  *length=(uint) entry->length;
  return (uchar*) entry->key;
}

#define IP_ADDR_STRLEN (3 + 1 + 3 + 1 + 3 + 1 + 3)
#define ACL_KEY_LENGTH (IP_ADDR_STRLEN + 1 + NAME_LEN + \
                        1 + USERNAME_LENGTH + 1)

/** Size of the header fields of an authentication packet. */
#define AUTH_PACKET_HEADER_SIZE_PROTO_41    32
#define AUTH_PACKET_HEADER_SIZE_PROTO_40    5  

static DYNAMIC_ARRAY acl_hosts, acl_users, acl_dbs, acl_proxy_users;
static MEM_ROOT mem, memex;
static bool initialized=0;
static bool allow_all_hosts=1;
static HASH acl_check_hosts, column_priv_hash, proc_priv_hash, func_priv_hash;
static DYNAMIC_ARRAY acl_wild_hosts;
static hash_filo *acl_cache;
static uint grant_version=0; /* Version of priv tables. incremented by acl_load */
static ulong get_access(TABLE *form,uint fieldnr, uint *next_field=0);
static int acl_compare(ACL_ACCESS *a,ACL_ACCESS *b);
static ulong get_sort(uint count,...);
static void init_check_host(void);
static void rebuild_check_host(void);
static ACL_USER *find_acl_user(const char *host, const char *user,
                               my_bool exact);
static bool update_user_table(THD *thd, TABLE *table,
                              const char *host, const char *user,
			      const char *new_password, uint new_password_len);
static my_bool acl_load(THD *thd, TABLE_LIST *tables);
static my_bool grant_load(THD *thd, TABLE_LIST *tables);
static inline void get_grantor(THD *thd, char* grantor);
/*
 Enumeration of various ACL's and Hashes used in handle_grant_struct()
*/
enum enum_acl_lists
{
  USER_ACL= 0,
  DB_ACL,
  COLUMN_PRIVILEGES_HASH,
  PROC_PRIVILEGES_HASH,
  FUNC_PRIVILEGES_HASH
};
/*
  Convert scrambled password to binary form, according to scramble type, 
  Binary form is stored in user.salt.
*/

static
void
set_user_salt(ACL_USER *acl_user, const char *password, uint password_len)
{
  if (password_len == SCRAMBLED_PASSWORD_CHAR_LENGTH)
  {
    get_salt_from_password(acl_user->salt, password);
    acl_user->salt_len= SCRAMBLE_LENGTH;
  }
  else if (password_len == SCRAMBLED_PASSWORD_CHAR_LENGTH_323)
  {
    get_salt_from_password_323((ulong *) acl_user->salt, password);
    acl_user->salt_len= SCRAMBLE_LENGTH_323;
  }
  else
    acl_user->salt_len= 0;
}

/*
  Initialize structures responsible for user/db-level privilege checking and
  load privilege information for them from tables in the 'mysql' database.

  SYNOPSIS
    acl_init()
      dont_read_acl_tables  TRUE if we want to skip loading data from
                            privilege tables and disable privilege checking.

  NOTES
    This function is mostly responsible for preparatory steps, main work
    on initialization and grants loading is done in acl_reload().

  RETURN VALUES
    0	ok
    1	Could not initialize grant's
*/

my_bool acl_init(bool dont_read_acl_tables)
{
  THD  *thd;
  my_bool return_val;
  DBUG_ENTER("acl_init");

  acl_cache= new hash_filo(ACL_CACHE_SIZE, 0, 0,
                           (my_hash_get_key) acl_entry_get_key,
                           (my_hash_free_key) free,
                           &my_charset_utf8_bin);

  /*
    cache built-in native authentication plugins,
    to avoid hash searches and a global mutex lock on every connect
  */
  native_password_plugin= my_plugin_lock_by_name(0,
           &native_password_plugin_name, MYSQL_AUTHENTICATION_PLUGIN);
  old_password_plugin= my_plugin_lock_by_name(0,
           &old_password_plugin_name, MYSQL_AUTHENTICATION_PLUGIN);

  if (!native_password_plugin || !old_password_plugin)
    DBUG_RETURN(1);

  if (dont_read_acl_tables)
  {
    DBUG_RETURN(0); /* purecov: tested */
  }

  /*
    To be able to run this from boot, we allocate a temporary THD
  */
  if (!(thd=new THD))
    DBUG_RETURN(1); /* purecov: inspected */
  thd->thread_stack= (char*) &thd;
  thd->store_globals();
  /*
    It is safe to call acl_reload() since acl_* arrays and hashes which
    will be freed there are global static objects and thus are initialized
    by zeros at startup.
  */
  return_val= acl_reload(thd);
  delete thd;
  /* Remember that we don't have a THD */
  my_pthread_setspecific_ptr(THR_THD,  0);
  DBUG_RETURN(return_val);
}

/**
  Choose from either native or old password plugins when assigning a password
*/

static bool
set_user_plugin (ACL_USER *user, int password_len)
{
  switch (password_len) 
  {
  case 0: /* no password */
  case SCRAMBLED_PASSWORD_CHAR_LENGTH:
    user->plugin= native_password_plugin_name;
    return FALSE;
  case SCRAMBLED_PASSWORD_CHAR_LENGTH_323:
    user->plugin= old_password_plugin_name;
    return FALSE;
  case 45: /* 4.1: to be removed */
    sql_print_warning("Found 4.1.0 style password for user '%s@%s'. "
                      "Ignoring user. "
                      "You should change password for this user.",
                      user->user ? user->user : "",
                      user->host.hostname ? user->host.hostname : "");
    return TRUE;
  default:
    sql_print_warning("Found invalid password for user: '%s@%s'; "
                      "Ignoring user", user->user ? user->user : "",
                      user->host.hostname ? user->host.hostname : "");
    return TRUE;
  }
}


/*
  Initialize structures responsible for user/db-level privilege checking
  and load information about grants from open privilege tables.

  SYNOPSIS
    acl_load()
      thd     Current thread
      tables  List containing open "mysql.host", "mysql.user" and
              "mysql.db" tables.

  RETURN VALUES
    FALSE  Success
    TRUE   Error
*/

static my_bool acl_load(THD *thd, TABLE_LIST *tables)
{
  TABLE *table;
  READ_RECORD read_record_info;
  my_bool return_val= TRUE;
  bool check_no_resolve= specialflag & SPECIAL_NO_RESOLVE;
  char tmp_name[NAME_LEN+1];
  int password_length;
  ulong old_sql_mode= thd->variables.sql_mode;
  DBUG_ENTER("acl_load");

  thd->variables.sql_mode&= ~MODE_PAD_CHAR_TO_FULL_LENGTH;

  grant_version++; /* Privileges updated */

  acl_cache->clear(1);				// Clear locked hostname cache

  init_sql_alloc(&mem, ACL_ALLOC_BLOCK_SIZE, 0);
  init_read_record(&read_record_info,thd,table= tables[0].table,NULL,1,0, 
                   FALSE);
  table->use_all_columns();
  (void) my_init_dynamic_array(&acl_hosts,sizeof(ACL_HOST),20,50);
  while (!(read_record_info.read_record(&read_record_info)))
  {
    ACL_HOST host;
    update_hostname(&host.host,get_field(&mem, table->field[0]));
    host.db=	 get_field(&mem, table->field[1]);
    if (lower_case_table_names && host.db)
    {
      /*
        convert db to lower case and give a warning if the db wasn't
        already in lower case
      */
      (void) strmov(tmp_name, host.db);
      my_casedn_str(files_charset_info, host.db);
      if (strcmp(host.db, tmp_name) != 0)
        sql_print_warning("'host' entry '%s|%s' had database in mixed "
                          "case that has been forced to lowercase because "
                          "lower_case_table_names is set. It will not be "
                          "possible to remove this privilege using REVOKE.",
                          host.host.hostname ? host.host.hostname : "",
                          host.db ? host.db : "");
    }
    host.access= get_access(table,2);
    host.access= fix_rights_for_db(host.access);
    host.sort=	 get_sort(2,host.host.hostname,host.db);
    if (check_no_resolve && hostname_requires_resolving(host.host.hostname))
    {
      sql_print_warning("'host' entry '%s|%s' "
		      "ignored in --skip-name-resolve mode.",
			host.host.hostname ? host.host.hostname : "",
			host.db ? host.db : "");
      continue;
    }
#ifndef TO_BE_REMOVED
    if (table->s->fields == 8)
    {						// Without grant
      if (host.access & CREATE_ACL)
	host.access|=REFERENCES_ACL | INDEX_ACL | ALTER_ACL | CREATE_TMP_ACL;
    }
#endif
    (void) push_dynamic(&acl_hosts,(uchar*) &host);
  }
  my_qsort((uchar*) dynamic_element(&acl_hosts,0,ACL_HOST*),acl_hosts.elements,
	   sizeof(ACL_HOST),(qsort_cmp) acl_compare);
  end_read_record(&read_record_info);
  freeze_size(&acl_hosts);

  init_read_record(&read_record_info,thd,table=tables[1].table,NULL,1,0,FALSE);
  table->use_all_columns();
  (void) my_init_dynamic_array(&acl_users,sizeof(ACL_USER),50,100);
  password_length= table->field[2]->field_length /
    table->field[2]->charset()->mbmaxlen;
  if (password_length < SCRAMBLED_PASSWORD_CHAR_LENGTH_323)
  {
    sql_print_error("Fatal error: mysql.user table is damaged or in "
                    "unsupported 3.20 format.");
    goto end;
  }

  DBUG_PRINT("info",("user table fields: %d, password length: %d",
		     table->s->fields, password_length));

  mysql_mutex_lock(&LOCK_global_system_variables);
  if (password_length < SCRAMBLED_PASSWORD_CHAR_LENGTH)
  {
    if (opt_secure_auth)
    {
      mysql_mutex_unlock(&LOCK_global_system_variables);
      sql_print_error("Fatal error: mysql.user table is in old format, "
                      "but server started with --secure-auth option.");
      goto end;
    }
    mysql_user_table_is_in_short_password_format= true;
    if (global_system_variables.old_passwords)
      mysql_mutex_unlock(&LOCK_global_system_variables);
    else
    {
      global_system_variables.old_passwords= 1;
      mysql_mutex_unlock(&LOCK_global_system_variables);
      sql_print_warning("mysql.user table is not updated to new password format; "
                        "Disabling new password usage until "
                        "mysql_fix_privilege_tables is run");
    }
    thd->variables.old_passwords= 1;
  }
  else
  {
    mysql_user_table_is_in_short_password_format= false;
    mysql_mutex_unlock(&LOCK_global_system_variables);
  }

  allow_all_hosts=0;
  while (!(read_record_info.read_record(&read_record_info)))
  {
    ACL_USER user;
    bzero(&user, sizeof(user));
    update_hostname(&user.host, get_field(&mem, table->field[0]));
    user.user= get_field(&mem, table->field[1]);
    if (check_no_resolve && hostname_requires_resolving(user.host.hostname))
    {
      sql_print_warning("'user' entry '%s@%s' "
                        "ignored in --skip-name-resolve mode.",
			user.user ? user.user : "",
			user.host.hostname ? user.host.hostname : "");
      continue;
    }

    char *password= get_field(&mem, table->field[2]);
    uint password_len= password ? strlen(password) : 0;
    set_user_salt(&user, password, password_len);

    if (set_user_plugin(&user, password_len))
      continue;
    
    {
      uint next_field;
      user.access= get_access(table,3,&next_field) & GLOBAL_ACLS;
      /*
        if it is pre 5.0.1 privilege table then map CREATE privilege on
        CREATE VIEW & SHOW VIEW privileges
      */
      if (table->s->fields <= 31 && (user.access & CREATE_ACL))
        user.access|= (CREATE_VIEW_ACL | SHOW_VIEW_ACL);

      /*
        if it is pre 5.0.2 privilege table then map CREATE/ALTER privilege on
        CREATE PROCEDURE & ALTER PROCEDURE privileges
      */
      if (table->s->fields <= 33 && (user.access & CREATE_ACL))
        user.access|= CREATE_PROC_ACL;
      if (table->s->fields <= 33 && (user.access & ALTER_ACL))
        user.access|= ALTER_PROC_ACL;

      /*
        pre 5.0.3 did not have CREATE_USER_ACL
      */
      if (table->s->fields <= 36 && (user.access & GRANT_ACL))
        user.access|= CREATE_USER_ACL;


      /*
        if it is pre 5.1.6 privilege table then map CREATE privilege on
        CREATE|ALTER|DROP|EXECUTE EVENT
      */
      if (table->s->fields <= 37 && (user.access & SUPER_ACL))
        user.access|= EVENT_ACL;

      /*
        if it is pre 5.1.6 privilege then map TRIGGER privilege on CREATE.
      */
      if (table->s->fields <= 38 && (user.access & SUPER_ACL))
        user.access|= TRIGGER_ACL;

      user.sort= get_sort(2,user.host.hostname,user.user);
      user.hostname_length= (user.host.hostname ?
                             (uint) strlen(user.host.hostname) : 0);

      /* Starting from 4.0.2 we have more fields */
      if (table->s->fields >= 31)
      {
        char *ssl_type=get_field(thd->mem_root, table->field[next_field++]);
        if (!ssl_type)
          user.ssl_type=SSL_TYPE_NONE;
        else if (!strcmp(ssl_type, "ANY"))
          user.ssl_type=SSL_TYPE_ANY;
        else if (!strcmp(ssl_type, "X509"))
          user.ssl_type=SSL_TYPE_X509;
        else  /* !strcmp(ssl_type, "SPECIFIED") */
          user.ssl_type=SSL_TYPE_SPECIFIED;

        user.ssl_cipher=   get_field(&mem, table->field[next_field++]);
        user.x509_issuer=  get_field(&mem, table->field[next_field++]);
        user.x509_subject= get_field(&mem, table->field[next_field++]);

        char *ptr = get_field(thd->mem_root, table->field[next_field++]);
        user.user_resource.questions=ptr ? atoi(ptr) : 0;
        ptr = get_field(thd->mem_root, table->field[next_field++]);
        user.user_resource.updates=ptr ? atoi(ptr) : 0;
        ptr = get_field(thd->mem_root, table->field[next_field++]);
        user.user_resource.conn_per_hour= ptr ? atoi(ptr) : 0;
        if (user.user_resource.questions || user.user_resource.updates ||
            user.user_resource.conn_per_hour)
          mqh_used=1;

        if (table->s->fields >= 36)
        {
          /* Starting from 5.0.3 we have max_user_connections field */
          ptr= get_field(thd->mem_root, table->field[next_field++]);
          user.user_resource.user_conn= ptr ? atoi(ptr) : 0;
        }

        if (table->s->fields >= 41)
        {
          /* We may have plugin & auth_String fields */
          char *tmpstr= get_field(&mem, table->field[next_field++]);
          if (tmpstr)
          {
            if (password_len)
            {
              sql_print_warning("'user' entry '%s@%s' has both a password "
                                "and an authentication plugin specified. The "
                                "password will be ignored.",
                                user.user ? user.user : "",
                                user.host.hostname ? user.host.hostname : "");
            }
            if (my_strcasecmp(system_charset_info, tmpstr,
                              native_password_plugin_name.str) == 0)
              user.plugin= native_password_plugin_name;
            else
              if (my_strcasecmp(system_charset_info, tmpstr,
                                old_password_plugin_name.str) == 0)
                user.plugin= old_password_plugin_name;
              else
              {
                user.plugin.str= tmpstr;
                user.plugin.length= strlen(tmpstr);
              }
            user.auth_string.str= get_field(&mem, table->field[next_field++]);
            if (!user.auth_string.str)
              user.auth_string.str= const_cast<char*>("");
            user.auth_string.length= strlen(user.auth_string.str);
          }
        }
      }
      else
      {
        user.ssl_type=SSL_TYPE_NONE;
#ifndef TO_BE_REMOVED
        if (table->s->fields <= 13)
        {						// Without grant
          if (user.access & CREATE_ACL)
            user.access|=REFERENCES_ACL | INDEX_ACL | ALTER_ACL;
        }
        /* Convert old privileges */
        user.access|= LOCK_TABLES_ACL | CREATE_TMP_ACL | SHOW_DB_ACL;
        if (user.access & FILE_ACL)
          user.access|= REPL_CLIENT_ACL | REPL_SLAVE_ACL;
        if (user.access & PROCESS_ACL)
          user.access|= SUPER_ACL | EXECUTE_ACL;
#endif
      }
      (void) push_dynamic(&acl_users,(uchar*) &user);
      if (!user.host.hostname ||
	  (user.host.hostname[0] == wild_many && !user.host.hostname[1]))
        allow_all_hosts=1;			// Anyone can connect
    }
  }
  my_qsort((uchar*) dynamic_element(&acl_users,0,ACL_USER*),acl_users.elements,
	   sizeof(ACL_USER),(qsort_cmp) acl_compare);
  end_read_record(&read_record_info);
  freeze_size(&acl_users);

  init_read_record(&read_record_info,thd,table=tables[2].table,NULL,1,0,FALSE);
  table->use_all_columns();
  (void) my_init_dynamic_array(&acl_dbs,sizeof(ACL_DB),50,100);
  while (!(read_record_info.read_record(&read_record_info)))
  {
    ACL_DB db;
    update_hostname(&db.host,get_field(&mem, table->field[MYSQL_DB_FIELD_HOST]));
    db.db=get_field(&mem, table->field[MYSQL_DB_FIELD_DB]);
    if (!db.db)
    {
      sql_print_warning("Found an entry in the 'db' table with empty database name; Skipped");
      continue;
    }
    db.user=get_field(&mem, table->field[MYSQL_DB_FIELD_USER]);
    if (check_no_resolve && hostname_requires_resolving(db.host.hostname))
    {
      sql_print_warning("'db' entry '%s %s@%s' "
		        "ignored in --skip-name-resolve mode.",
		        db.db,
			db.user ? db.user : "",
			db.host.hostname ? db.host.hostname : "");
      continue;
    }
    db.access=get_access(table,3);
    db.access=fix_rights_for_db(db.access);
    if (lower_case_table_names)
    {
      /*
        convert db to lower case and give a warning if the db wasn't
        already in lower case
      */
      (void)strmov(tmp_name, db.db);
      my_casedn_str(files_charset_info, db.db);
      if (strcmp(db.db, tmp_name) != 0)
      {
        sql_print_warning("'db' entry '%s %s@%s' had database in mixed "
                          "case that has been forced to lowercase because "
                          "lower_case_table_names is set. It will not be "
                          "possible to remove this privilege using REVOKE.",
		          db.db,
			  db.user ? db.user : "",
			  db.host.hostname ? db.host.hostname : "");
      }
    }
    db.sort=get_sort(3,db.host.hostname,db.db,db.user);
#ifndef TO_BE_REMOVED
    if (table->s->fields <=  9)
    {						// Without grant
      if (db.access & CREATE_ACL)
	db.access|=REFERENCES_ACL | INDEX_ACL | ALTER_ACL;
    }
#endif
    (void) push_dynamic(&acl_dbs,(uchar*) &db);
  }
  my_qsort((uchar*) dynamic_element(&acl_dbs,0,ACL_DB*),acl_dbs.elements,
	   sizeof(ACL_DB),(qsort_cmp) acl_compare);
  end_read_record(&read_record_info);
  freeze_size(&acl_dbs);

  (void) my_init_dynamic_array(&acl_proxy_users, sizeof(ACL_PROXY_USER), 
                               50, 100);
  if (tables[3].table)
  {
    init_read_record(&read_record_info, thd, table= tables[3].table, NULL, 1, 
                     0, FALSE);
    table->use_all_columns();
    while (!(read_record_info.read_record(&read_record_info)))
    {
      ACL_PROXY_USER proxy;
      proxy.init(table, &mem);
      if (proxy.check_validity(check_no_resolve))
        continue;
      if (push_dynamic(&acl_proxy_users, (uchar*) &proxy))
      {
        end_read_record(&read_record_info);
        goto end;
      }
    }
    my_qsort((uchar*) dynamic_element(&acl_proxy_users, 0, ACL_PROXY_USER*),
             acl_proxy_users.elements,
             sizeof(ACL_PROXY_USER), (qsort_cmp) acl_compare);
    end_read_record(&read_record_info);
  }
  else
  {
    sql_print_error("Missing system table mysql.proxies_priv; "
                    "please run mysql_upgrade to create it");
  }
  freeze_size(&acl_proxy_users);

  init_check_host();

  initialized=1;
  return_val= FALSE;

end:
  thd->variables.sql_mode= old_sql_mode;
  DBUG_RETURN(return_val);
}


void acl_free(bool end)
{
  free_root(&mem,MYF(0));
  delete_dynamic(&acl_hosts);
  delete_dynamic(&acl_users);
  delete_dynamic(&acl_dbs);
  delete_dynamic(&acl_wild_hosts);
  delete_dynamic(&acl_proxy_users);
  my_hash_free(&acl_check_hosts);
  plugin_unlock(0, native_password_plugin);
  plugin_unlock(0, old_password_plugin);
  if (!end)
    acl_cache->clear(1); /* purecov: inspected */
  else
  {
    delete acl_cache;
    acl_cache=0;
  }
}


/*
  Forget current user/db-level privileges and read new privileges
  from the privilege tables.

  SYNOPSIS
    acl_reload()
      thd  Current thread

  NOTE
    All tables of calling thread which were open and locked by LOCK TABLES
    statement will be unlocked and closed.
    This function is also used for initialization of structures responsible
    for user/db-level privilege checking.

  RETURN VALUE
    FALSE  Success
    TRUE   Failure
*/

my_bool acl_reload(THD *thd)
{
  TABLE_LIST tables[4];
  DYNAMIC_ARRAY old_acl_hosts, old_acl_users, old_acl_dbs, old_acl_proxy_users;
  MEM_ROOT old_mem;
  bool old_initialized;
  my_bool return_val= TRUE;
  DBUG_ENTER("acl_reload");

  /*
    To avoid deadlocks we should obtain table locks before
    obtaining acl_cache->lock mutex.
  */
  tables[0].init_one_table(C_STRING_WITH_LEN("mysql"),
                           C_STRING_WITH_LEN("host"), "host", TL_READ);
  tables[1].init_one_table(C_STRING_WITH_LEN("mysql"),
                           C_STRING_WITH_LEN("user"), "user", TL_READ);
  tables[2].init_one_table(C_STRING_WITH_LEN("mysql"),
                           C_STRING_WITH_LEN("db"), "db", TL_READ);
  tables[3].init_one_table(C_STRING_WITH_LEN("mysql"),
                           C_STRING_WITH_LEN("proxies_priv"), 
                           "proxies_priv", TL_READ);
  tables[0].next_local= tables[0].next_global= tables + 1;
  tables[1].next_local= tables[1].next_global= tables + 2;
  tables[2].next_local= tables[2].next_global= tables + 3;
  tables[0].open_type= tables[1].open_type= tables[2].open_type= 
  tables[3].open_type= OT_BASE_ONLY;
  tables[3].open_strategy= TABLE_LIST::OPEN_IF_EXISTS;

  if (open_and_lock_tables(thd, tables, FALSE, MYSQL_LOCK_IGNORE_TIMEOUT))
  {
    /*
      Execution might have been interrupted; only print the error message
      if an error condition has been raised.
    */
    if (thd->stmt_da->is_error())
      sql_print_error("Fatal error: Can't open and lock privilege tables: %s",
                      thd->stmt_da->message());
    goto end;
  }

  if ((old_initialized=initialized))
    mysql_mutex_lock(&acl_cache->lock);

  old_acl_hosts= acl_hosts;
  old_acl_users= acl_users;
  old_acl_proxy_users= acl_proxy_users;
  old_acl_dbs= acl_dbs;
  old_mem= mem;
  delete_dynamic(&acl_wild_hosts);
  my_hash_free(&acl_check_hosts);

  if ((return_val= acl_load(thd, tables)))
  {					// Error. Revert to old list
    DBUG_PRINT("error",("Reverting to old privileges"));
    acl_free();				/* purecov: inspected */
    acl_hosts= old_acl_hosts;
    acl_users= old_acl_users;
    acl_proxy_users= old_acl_proxy_users;
    acl_dbs= old_acl_dbs;
    mem= old_mem;
    init_check_host();
  }
  else
  {
    free_root(&old_mem,MYF(0));
    delete_dynamic(&old_acl_hosts);
    delete_dynamic(&old_acl_users);
    delete_dynamic(&old_acl_proxy_users);
    delete_dynamic(&old_acl_dbs);
  }
  if (old_initialized)
    mysql_mutex_unlock(&acl_cache->lock);
end:
  close_mysql_tables(thd);
  DBUG_RETURN(return_val);
}


/*
  Get all access bits from table after fieldnr

  IMPLEMENTATION
  We know that the access privileges ends when there is no more fields
  or the field is not an enum with two elements.

  SYNOPSIS
    get_access()
    form        an open table to read privileges from.
                The record should be already read in table->record[0]
    fieldnr     number of the first privilege (that is ENUM('N','Y') field
    next_field  on return - number of the field next to the last ENUM
                (unless next_field == 0)

  RETURN VALUE
    privilege mask
*/

static ulong get_access(TABLE *form, uint fieldnr, uint *next_field)
{
  ulong access_bits=0,bit;
  char buff[2];
  String res(buff,sizeof(buff),&my_charset_latin1);
  Field **pos;

  for (pos=form->field+fieldnr, bit=1;
       *pos && (*pos)->real_type() == MYSQL_TYPE_ENUM &&
	 ((Field_enum*) (*pos))->typelib->count == 2 ;
       pos++, fieldnr++, bit<<=1)
  {
    (*pos)->val_str(&res);
    if (my_toupper(&my_charset_latin1, res[0]) == 'Y')
      access_bits|= bit;
  }
  if (next_field)
    *next_field=fieldnr;
  return access_bits;
}


/*
  Return a number which, if sorted 'desc', puts strings in this order:
    no wildcards
    wildcards
    empty string
*/

static ulong get_sort(uint count,...)
{
  va_list args;
  va_start(args,count);
  ulong sort=0;

  /* Should not use this function with more than 4 arguments for compare. */
  DBUG_ASSERT(count <= 4);

  while (count--)
  {
    char *start, *str= va_arg(args,char*);
    uint chars= 0;
    uint wild_pos= 0;           /* first wildcard position */

    if ((start= str))
    {
      for (; *str ; str++)
      {
        if (*str == wild_prefix && str[1])
          str++;
        else if (*str == wild_many || *str == wild_one)
        {
          wild_pos= (uint) (str - start) + 1;
          break;
        }
        chars= 128;                             // Marker that chars existed
      }
    }
    sort= (sort << 8) + (wild_pos ? min(wild_pos, 127) : chars);
  }
  va_end(args);
  return sort;
}


static int acl_compare(ACL_ACCESS *a,ACL_ACCESS *b)
{
  if (a->sort > b->sort)
    return -1;
  if (a->sort < b->sort)
    return 1;
  return 0;
}


/*
  Gets user credentials without authentication and resource limit checks.

  SYNOPSIS
    acl_getroot()
      sctx               Context which should be initialized
      user               user name
      host               host name
      ip                 IP
      db                 current data base name

  RETURN
    FALSE  OK
    TRUE   Error
*/

bool acl_getroot(Security_context *sctx, char *user, char *host,
                 char *ip, char *db)
{
  int res= 1;
  uint i;
  ACL_USER *acl_user= 0;
  DBUG_ENTER("acl_getroot");

  DBUG_PRINT("enter", ("Host: '%s', Ip: '%s', User: '%s', db: '%s'",
                       (host ? host : "(NULL)"), (ip ? ip : "(NULL)"),
                       user, (db ? db : "(NULL)")));
  sctx->user= user;
  sctx->host= host;
  sctx->ip= ip;
  sctx->host_or_ip= host ? host : (ip ? ip : "");

  if (!initialized)
  {
    /*
      here if mysqld's been started with --skip-grant-tables option.
    */
    sctx->skip_grants();
    DBUG_RETURN(FALSE);
  }

  mysql_mutex_lock(&acl_cache->lock);

  sctx->master_access= 0;
  sctx->db_access= 0;
  *sctx->priv_user= *sctx->priv_host= 0;

  /*
     Find acl entry in user database.
     This is specially tailored to suit the check we do for CALL of
     a stored procedure; user is set to what is actually a
     priv_user, which can be ''.
  */
  for (i=0 ; i < acl_users.elements ; i++)
  {
    ACL_USER *acl_user_tmp= dynamic_element(&acl_users,i,ACL_USER*);
    if ((!acl_user_tmp->user && !user[0]) ||
        (acl_user_tmp->user && strcmp(user, acl_user_tmp->user) == 0))
    {
      if (compare_hostname(&acl_user_tmp->host, host, ip))
      {
        acl_user= acl_user_tmp;
        res= 0;
        break;
      }
    }
  }

  if (acl_user)
  {
    for (i=0 ; i < acl_dbs.elements ; i++)
    {
      ACL_DB *acl_db= dynamic_element(&acl_dbs, i, ACL_DB*);
      if (!acl_db->user ||
	  (user && user[0] && !strcmp(user, acl_db->user)))
      {
	if (compare_hostname(&acl_db->host, host, ip))
	{
	  if (!acl_db->db || (db && !wild_compare(db, acl_db->db, 0)))
	  {
	    sctx->db_access= acl_db->access;
	    break;
	  }
	}
      }
    }
    sctx->master_access= acl_user->access;

    if (acl_user->user)
      strmake(sctx->priv_user, user, USERNAME_LENGTH);
    else
      *sctx->priv_user= 0;

    if (acl_user->host.hostname)
      strmake(sctx->priv_host, acl_user->host.hostname, MAX_HOSTNAME - 1);
    else
      *sctx->priv_host= 0;
  }
  mysql_mutex_unlock(&acl_cache->lock);
  DBUG_RETURN(res);
}

static uchar* check_get_key(ACL_USER *buff, size_t *length,
                            my_bool not_used __attribute__((unused)))
{
  *length=buff->hostname_length;
  return (uchar*) buff->host.hostname;
}


static void acl_update_user(const char *user, const char *host,
			    const char *password, uint password_len,
			    enum SSL_type ssl_type,
			    const char *ssl_cipher,
			    const char *x509_issuer,
			    const char *x509_subject,
			    USER_RESOURCES  *mqh,
			    ulong privileges,
			    const LEX_STRING *plugin,
			    const LEX_STRING *auth)
{
  mysql_mutex_assert_owner(&acl_cache->lock);

  for (uint i=0 ; i < acl_users.elements ; i++)
  {
    ACL_USER *acl_user=dynamic_element(&acl_users,i,ACL_USER*);
    if ((!acl_user->user && !user[0]) ||
	(acl_user->user && !strcmp(user,acl_user->user)))
    {
      if ((!acl_user->host.hostname && !host[0]) ||
	  (acl_user->host.hostname &&
	  !my_strcasecmp(system_charset_info, host, acl_user->host.hostname)))
      {
        if (plugin->str[0])
        {
          acl_user->plugin.str= strmake_root(&mem, plugin->str, plugin->length);
          acl_user->plugin.length= plugin->length;
          acl_user->auth_string.str= auth->str ?
            strmake_root(&mem, auth->str, auth->length) : const_cast<char*>("");
          acl_user->auth_string.length= auth->length;
        }
	acl_user->access=privileges;
	if (mqh->specified_limits & USER_RESOURCES::QUERIES_PER_HOUR)
	  acl_user->user_resource.questions=mqh->questions;
	if (mqh->specified_limits & USER_RESOURCES::UPDATES_PER_HOUR)
	  acl_user->user_resource.updates=mqh->updates;
	if (mqh->specified_limits & USER_RESOURCES::CONNECTIONS_PER_HOUR)
	  acl_user->user_resource.conn_per_hour= mqh->conn_per_hour;
	if (mqh->specified_limits & USER_RESOURCES::USER_CONNECTIONS)
	  acl_user->user_resource.user_conn= mqh->user_conn;
	if (ssl_type != SSL_TYPE_NOT_SPECIFIED)
	{
	  acl_user->ssl_type= ssl_type;
	  acl_user->ssl_cipher= (ssl_cipher ? strdup_root(&mem,ssl_cipher) :
				 0);
	  acl_user->x509_issuer= (x509_issuer ? strdup_root(&mem,x509_issuer) :
				  0);
	  acl_user->x509_subject= (x509_subject ?
				   strdup_root(&mem,x509_subject) : 0);
	}
	if (password)
	  set_user_salt(acl_user, password, password_len);
        /* search complete: */
	break;
      }
    }
  }
}


static void acl_insert_user(const char *user, const char *host,
			    const char *password, uint password_len,
			    enum SSL_type ssl_type,
			    const char *ssl_cipher,
			    const char *x509_issuer,
			    const char *x509_subject,
			    USER_RESOURCES *mqh,
			    ulong privileges,
			    const LEX_STRING *plugin,
			    const LEX_STRING *auth)
{
  ACL_USER acl_user;

  mysql_mutex_assert_owner(&acl_cache->lock);

  acl_user.user=*user ? strdup_root(&mem,user) : 0;
  update_hostname(&acl_user.host, *host ? strdup_root(&mem, host): 0);
  if (plugin->str[0])
  {
    acl_user.plugin.str= strmake_root(&mem, plugin->str, plugin->length);
    acl_user.plugin.length= plugin->length;
    acl_user.auth_string.str= auth->str ?
      strmake_root(&mem, auth->str, auth->length) : const_cast<char*>("");
    acl_user.auth_string.length= auth->length;
  }
  else
  {
    acl_user.plugin= password_len == SCRAMBLED_PASSWORD_CHAR_LENGTH_323 ?
      old_password_plugin_name : native_password_plugin_name;
    acl_user.auth_string.str= const_cast<char*>("");
    acl_user.auth_string.length= 0;
  }

  acl_user.access=privileges;
  acl_user.user_resource = *mqh;
  acl_user.sort=get_sort(2,acl_user.host.hostname,acl_user.user);
  acl_user.hostname_length=(uint) strlen(host);
  acl_user.ssl_type= (ssl_type != SSL_TYPE_NOT_SPECIFIED ?
		      ssl_type : SSL_TYPE_NONE);
  acl_user.ssl_cipher=	ssl_cipher   ? strdup_root(&mem,ssl_cipher) : 0;
  acl_user.x509_issuer= x509_issuer  ? strdup_root(&mem,x509_issuer) : 0;
  acl_user.x509_subject=x509_subject ? strdup_root(&mem,x509_subject) : 0;

  set_user_salt(&acl_user, password, password_len);

  (void) push_dynamic(&acl_users,(uchar*) &acl_user);
  if (!acl_user.host.hostname ||
      (acl_user.host.hostname[0] == wild_many && !acl_user.host.hostname[1]))
    allow_all_hosts=1;		// Anyone can connect /* purecov: tested */
  my_qsort((uchar*) dynamic_element(&acl_users,0,ACL_USER*),acl_users.elements,
	   sizeof(ACL_USER),(qsort_cmp) acl_compare);

  /* Rebuild 'acl_check_hosts' since 'acl_users' has been modified */
  rebuild_check_host();
}


static void acl_update_db(const char *user, const char *host, const char *db,
			  ulong privileges)
{
  mysql_mutex_assert_owner(&acl_cache->lock);

  for (uint i=0 ; i < acl_dbs.elements ; i++)
  {
    ACL_DB *acl_db=dynamic_element(&acl_dbs,i,ACL_DB*);
    if ((!acl_db->user && !user[0]) ||
	(acl_db->user &&
	!strcmp(user,acl_db->user)))
    {
      if ((!acl_db->host.hostname && !host[0]) ||
	  (acl_db->host.hostname &&
          !strcmp(host, acl_db->host.hostname)))
      {
	if ((!acl_db->db && !db[0]) ||
	    (acl_db->db && !strcmp(db,acl_db->db)))
	{
	  if (privileges)
	    acl_db->access=privileges;
	  else
	    delete_dynamic_element(&acl_dbs,i);
	}
      }
    }
  }
}


/*
  Insert a user/db/host combination into the global acl_cache

  SYNOPSIS
    acl_insert_db()
    user		User name
    host		Host name
    db			Database name
    privileges		Bitmap of privileges

  NOTES
    acl_cache->lock must be locked when calling this
*/

static void acl_insert_db(const char *user, const char *host, const char *db,
			  ulong privileges)
{
  ACL_DB acl_db;
  mysql_mutex_assert_owner(&acl_cache->lock);
  acl_db.user=strdup_root(&mem,user);
  update_hostname(&acl_db.host, *host ? strdup_root(&mem,host) : 0);
  acl_db.db=strdup_root(&mem,db);
  acl_db.access=privileges;
  acl_db.sort=get_sort(3,acl_db.host.hostname,acl_db.db,acl_db.user);
  (void) push_dynamic(&acl_dbs,(uchar*) &acl_db);
  my_qsort((uchar*) dynamic_element(&acl_dbs,0,ACL_DB*),acl_dbs.elements,
	   sizeof(ACL_DB),(qsort_cmp) acl_compare);
}



/*
  Get privilege for a host, user and db combination

  as db_is_pattern changes the semantics of comparison,
  acl_cache is not used if db_is_pattern is set.
*/

ulong acl_get(const char *host, const char *ip,
              const char *user, const char *db, my_bool db_is_pattern)
{
  ulong host_access= ~(ulong)0, db_access= 0;
  uint i;
  size_t key_length;
  char key[ACL_KEY_LENGTH],*tmp_db,*end;
  acl_entry *entry;
  DBUG_ENTER("acl_get");

  mysql_mutex_lock(&acl_cache->lock);
  end=strmov((tmp_db=strmov(strmov(key, ip ? ip : "")+1,user)+1),db);
  if (lower_case_table_names)
  {
    my_casedn_str(files_charset_info, tmp_db);
    db=tmp_db;
  }
  key_length= (size_t) (end-key);
  if (!db_is_pattern && (entry=(acl_entry*) acl_cache->search((uchar*) key,
                                                              key_length)))
  {
    db_access=entry->access;
    mysql_mutex_unlock(&acl_cache->lock);
    DBUG_PRINT("exit", ("access: 0x%lx", db_access));
    DBUG_RETURN(db_access);
  }

  /*
    Check if there are some access rights for database and user
  */
  for (i=0 ; i < acl_dbs.elements ; i++)
  {
    ACL_DB *acl_db=dynamic_element(&acl_dbs,i,ACL_DB*);
    if (!acl_db->user || !strcmp(user,acl_db->user))
    {
      if (compare_hostname(&acl_db->host,host,ip))
      {
	if (!acl_db->db || !wild_compare(db,acl_db->db,db_is_pattern))
	{
	  db_access=acl_db->access;
	  if (acl_db->host.hostname)
	    goto exit;				// Fully specified. Take it
	  break; /* purecov: tested */
	}
      }
    }
  }
  if (!db_access)
    goto exit;					// Can't be better

  /*
    No host specified for user. Get hostdata from host table
  */
  host_access=0;				// Host must be found
  for (i=0 ; i < acl_hosts.elements ; i++)
  {
    ACL_HOST *acl_host=dynamic_element(&acl_hosts,i,ACL_HOST*);
    if (compare_hostname(&acl_host->host,host,ip))
    {
      if (!acl_host->db || !wild_compare(db,acl_host->db,db_is_pattern))
      {
	host_access=acl_host->access;		// Fully specified. Take it
	break;
      }
    }
  }
exit:
  /* Save entry in cache for quick retrieval */
  if (!db_is_pattern &&
      (entry= (acl_entry*) malloc(sizeof(acl_entry)+key_length)))
  {
    entry->access=(db_access & host_access);
    entry->length=key_length;
    memcpy((uchar*) entry->key,key,key_length);
    acl_cache->add(entry);
  }
  mysql_mutex_unlock(&acl_cache->lock);
  DBUG_PRINT("exit", ("access: 0x%lx", db_access & host_access));
  DBUG_RETURN(db_access & host_access);
}

/*
  Check if there are any possible matching entries for this host

  NOTES
    All host names without wild cards are stored in a hash table,
    entries with wildcards are stored in a dynamic array
*/

static void init_check_host(void)
{
  DBUG_ENTER("init_check_host");
  (void) my_init_dynamic_array(&acl_wild_hosts,sizeof(struct acl_host_and_ip),
			  acl_users.elements,1);
  (void) my_hash_init(&acl_check_hosts,system_charset_info,
                      acl_users.elements, 0, 0,
                      (my_hash_get_key) check_get_key, 0, 0);
  if (!allow_all_hosts)
  {
    for (uint i=0 ; i < acl_users.elements ; i++)
    {
      ACL_USER *acl_user=dynamic_element(&acl_users,i,ACL_USER*);
      if (strchr(acl_user->host.hostname,wild_many) ||
	  strchr(acl_user->host.hostname,wild_one) ||
	  acl_user->host.ip_mask)
      {						// Has wildcard
	uint j;
	for (j=0 ; j < acl_wild_hosts.elements ; j++)
	{					// Check if host already exists
	  acl_host_and_ip *acl=dynamic_element(&acl_wild_hosts,j,
					       acl_host_and_ip *);
	  if (!my_strcasecmp(system_charset_info,
                             acl_user->host.hostname, acl->hostname))
	    break;				// already stored
	}
	if (j == acl_wild_hosts.elements)	// If new
	  (void) push_dynamic(&acl_wild_hosts,(uchar*) &acl_user->host);
      }
      else if (!my_hash_search(&acl_check_hosts,(uchar*)
                               acl_user->host.hostname,
                               strlen(acl_user->host.hostname)))
      {
	if (my_hash_insert(&acl_check_hosts,(uchar*) acl_user))
	{					// End of memory
	  allow_all_hosts=1;			// Should never happen
	  DBUG_VOID_RETURN;
	}
      }
    }
  }
  freeze_size(&acl_wild_hosts);
  freeze_size(&acl_check_hosts.array);
  DBUG_VOID_RETURN;
}


/*
  Rebuild lists used for checking of allowed hosts

  We need to rebuild 'acl_check_hosts' and 'acl_wild_hosts' after adding,
  dropping or renaming user, since they contain pointers to elements of
  'acl_user' array, which are invalidated by drop operation, and use
  ACL_USER::host::hostname as a key, which is changed by rename.
*/
void rebuild_check_host(void)
{
  delete_dynamic(&acl_wild_hosts);
  my_hash_free(&acl_check_hosts);
  init_check_host();
}


/* Return true if there is no users that can match the given host */

bool acl_check_host(const char *host, const char *ip)
{
  if (allow_all_hosts)
    return 0;
  mysql_mutex_lock(&acl_cache->lock);

  if ((host && my_hash_search(&acl_check_hosts,(uchar*) host,strlen(host))) ||
      (ip && my_hash_search(&acl_check_hosts,(uchar*) ip, strlen(ip))))
  {
    mysql_mutex_unlock(&acl_cache->lock);
    return 0;					// Found host
  }
  for (uint i=0 ; i < acl_wild_hosts.elements ; i++)
  {
    acl_host_and_ip *acl=dynamic_element(&acl_wild_hosts,i,acl_host_and_ip*);
    if (compare_hostname(acl, host, ip))
    {
      mysql_mutex_unlock(&acl_cache->lock);
      return 0;					// Host ok
    }
  }
  mysql_mutex_unlock(&acl_cache->lock);
  return 1;					// Host is not allowed
}


/*
  Check if the user is allowed to change password

  SYNOPSIS:
    check_change_password()
    thd		THD
    host	hostname for the user
    user	user name
    new_password new password

  NOTE:
    new_password cannot be NULL

    RETURN VALUE
      0		OK
      1		ERROR  ; In this case the error is sent to the client.
*/

int check_change_password(THD *thd, const char *host, const char *user,
                           char *new_password, uint new_password_len)
{
  if (!initialized)
  {
    my_error(ER_OPTION_PREVENTS_STATEMENT, MYF(0), "--skip-grant-tables");
    return(1);
  }
  if (!thd->slave_thread &&
      (strcmp(thd->security_ctx->user, user) ||
       my_strcasecmp(system_charset_info, host,
                     thd->security_ctx->priv_host)))
  {
    if (check_access(thd, UPDATE_ACL, "mysql", NULL, NULL, 1, 0))
      return(1);
  }
  if (!thd->slave_thread && !thd->security_ctx->user[0])
  {
    my_message(ER_PASSWORD_ANONYMOUS_USER, ER(ER_PASSWORD_ANONYMOUS_USER),
               MYF(0));
    return(1);
  }
  size_t len= strlen(new_password);
  if (len && len != SCRAMBLED_PASSWORD_CHAR_LENGTH &&
      len != SCRAMBLED_PASSWORD_CHAR_LENGTH_323)
  {
    my_error(ER_PASSWD_LENGTH, MYF(0), SCRAMBLED_PASSWORD_CHAR_LENGTH);
    return -1;
  }
  return(0);
}


/*
  Change a password for a user

  SYNOPSIS
    change_password()
    thd			Thread handle
    host		Hostname
    user		User name
    new_password	New password for host@user

  RETURN VALUES
    0	ok
    1	ERROR; In this case the error is sent to the client.
*/

bool change_password(THD *thd, const char *host, const char *user,
		     char *new_password)
{
  TABLE_LIST tables;
  TABLE *table;
  /* Buffer should be extended when password length is extended. */
  char buff[512];
  ulong query_length;
  bool save_binlog_row_based;
  uint new_password_len= (uint) strlen(new_password);
  bool result= 1;
  DBUG_ENTER("change_password");
  DBUG_PRINT("enter",("host: '%s'  user: '%s'  new_password: '%s'",
		      host,user,new_password));
  DBUG_ASSERT(host != 0);			// Ensured by parent

  if (check_change_password(thd, host, user, new_password, new_password_len))
    DBUG_RETURN(1);

  tables.init_one_table("mysql", 5, "user", 4, "user", TL_WRITE);

#ifdef HAVE_REPLICATION
  /*
    GRANT and REVOKE are applied the slave in/exclusion rules as they are
    some kind of updates to the mysql.% tables.
  */
  if (thd->slave_thread && rpl_filter->is_on())
  {
    /*
      The tables must be marked "updating" so that tables_ok() takes them into
      account in tests.  It's ok to leave 'updating' set after tables_ok.
    */
    tables.updating= 1;
    /* Thanks to bzero, tables.next==0 */
    if (!(thd->spcont || rpl_filter->tables_ok(0, &tables)))
      DBUG_RETURN(0);
  }
#endif
  if (!(table= open_ltable(thd, &tables, TL_WRITE, MYSQL_LOCK_IGNORE_TIMEOUT)))
    DBUG_RETURN(1);

  /*
    This statement will be replicated as a statement, even when using
    row-based replication.  The flag will be reset at the end of the
    statement.
  */
  if ((save_binlog_row_based= thd->is_current_stmt_binlog_format_row()))
    thd->clear_current_stmt_binlog_format_row();

  mysql_mutex_lock(&acl_cache->lock);
  ACL_USER *acl_user;
  if (!(acl_user= find_acl_user(host, user, TRUE)))
  {
    mysql_mutex_unlock(&acl_cache->lock);
    my_message(ER_PASSWORD_NO_MATCH, ER(ER_PASSWORD_NO_MATCH), MYF(0));
    goto end;
  }

  /* update loaded acl entry: */
  set_user_salt(acl_user, new_password, new_password_len);

  if (my_strcasecmp(system_charset_info, acl_user->plugin.str,
                    native_password_plugin_name.str) &&
      my_strcasecmp(system_charset_info, acl_user->plugin.str,
                    old_password_plugin_name.str))
    push_warning(thd, MYSQL_ERROR::WARN_LEVEL_NOTE,
                 ER_SET_PASSWORD_AUTH_PLUGIN, ER(ER_SET_PASSWORD_AUTH_PLUGIN));
  else
    set_user_plugin(acl_user, new_password_len);

  if (update_user_table(thd, table,
			acl_user->host.hostname ? acl_user->host.hostname : "",
			acl_user->user ? acl_user->user : "",
			new_password, new_password_len))
  {
    mysql_mutex_unlock(&acl_cache->lock); /* purecov: deadcode */
    goto end;
  }

  acl_cache->clear(1);				// Clear locked hostname cache
  mysql_mutex_unlock(&acl_cache->lock);
  result= 0;
  if (mysql_bin_log.is_open())
  {
    query_length= sprintf(buff, "SET PASSWORD FOR '%-.120s'@'%-.120s'='%-.120s'",
                          acl_user->user ? acl_user->user : "",
                          acl_user->host.hostname ? acl_user->host.hostname : "",
                          new_password);
    thd->clear_error();
    result= thd->binlog_query(THD::STMT_QUERY_TYPE, buff, query_length,
                              FALSE, FALSE, FALSE, 0);
  }
end:
  close_mysql_tables(thd);

  /* Restore the state of binlog format */
  DBUG_ASSERT(!thd->is_current_stmt_binlog_format_row());
  if (save_binlog_row_based)
    thd->set_current_stmt_binlog_format_row();

  DBUG_RETURN(result);
}


/*
  Find user in ACL

  SYNOPSIS
    is_acl_user()
    host                 host name
    user                 user name

  RETURN
   FALSE  user not fond
   TRUE   there are such user
*/

bool is_acl_user(const char *host, const char *user)
{
  bool res;

  /* --skip-grants */
  if (!initialized)
    return TRUE;

  mysql_mutex_lock(&acl_cache->lock);
  res= find_acl_user(host, user, TRUE) != NULL;
  mysql_mutex_unlock(&acl_cache->lock);
  return res;
}


/*
  Find first entry that matches the current user
*/

static ACL_USER *
find_acl_user(const char *host, const char *user, my_bool exact)
{
  DBUG_ENTER("find_acl_user");
  DBUG_PRINT("enter",("host: '%s'  user: '%s'",host,user));

  mysql_mutex_assert_owner(&acl_cache->lock);

  for (uint i=0 ; i < acl_users.elements ; i++)
  {
    ACL_USER *acl_user=dynamic_element(&acl_users,i,ACL_USER*);
    DBUG_PRINT("info",("strcmp('%s','%s'), compare_hostname('%s','%s'),",
                       user, acl_user->user ? acl_user->user : "",
                       host,
                       acl_user->host.hostname ? acl_user->host.hostname :
                       ""));
    if ((!acl_user->user && !user[0]) ||
	(acl_user->user && !strcmp(user,acl_user->user)))
    {
      if (exact ? !my_strcasecmp(system_charset_info, host,
                                 acl_user->host.hostname ?
				 acl_user->host.hostname : "") :
          compare_hostname(&acl_user->host,host,host))
      {
	DBUG_RETURN(acl_user);
      }
    }
  }
  DBUG_RETURN(0);
}


/*
  Comparing of hostnames

  NOTES
  A hostname may be of type:
  hostname   (May include wildcards);   monty.pp.sci.fi
  ip	   (May include wildcards);   192.168.0.0
  ip/netmask			      192.168.0.0/255.255.255.0

  A net mask of 0.0.0.0 is not allowed.
*/

static const char *calc_ip(const char *ip, long *val, char end)
{
  long ip_val,tmp;
  if (!(ip=str2int(ip,10,0,255,&ip_val)) || *ip != '.')
    return 0;
  ip_val<<=24;
  if (!(ip=str2int(ip+1,10,0,255,&tmp)) || *ip != '.')
    return 0;
  ip_val+=tmp<<16;
  if (!(ip=str2int(ip+1,10,0,255,&tmp)) || *ip != '.')
    return 0;
  ip_val+=tmp<<8;
  if (!(ip=str2int(ip+1,10,0,255,&tmp)) || *ip != end)
    return 0;
  *val=ip_val+tmp;
  return ip;
}


static void update_hostname(acl_host_and_ip *host, const char *hostname)
{
  host->hostname=(char*) hostname;             // This will not be modified!
  if (!hostname ||
      (!(hostname=calc_ip(hostname,&host->ip,'/')) ||
       !(hostname=calc_ip(hostname+1,&host->ip_mask,'\0'))))
  {
    host->ip= host->ip_mask=0;			// Not a masked ip
  }
}


static bool compare_hostname(const acl_host_and_ip *host, const char *hostname,
			     const char *ip)
{
  long tmp;
  if (host->ip_mask && ip && calc_ip(ip,&tmp,'\0'))
  {
    return (tmp & host->ip_mask) == host->ip;
  }
  return (!host->hostname ||
	  (hostname && !wild_case_compare(system_charset_info,
                                          hostname, host->hostname)) ||
	  (ip && !wild_compare(ip, host->hostname, 0)));
}

/**
  Check if the given host name needs to be resolved or not.
  Host name has to be resolved if it actually contains *name*.

  For example:
    192.168.1.1               --> FALSE
    192.168.1.0/255.255.255.0 --> FALSE
    %                         --> FALSE
    192.168.1.%               --> FALSE
    AB%                       --> FALSE

    AAAAFFFF                  --> TRUE (Hostname)
    AAAA:FFFF:1234:5678       --> FALSE
    ::1                       --> FALSE

  This function does not check if the given string is a valid host name or
  not. It assumes that the argument is a valid host name.

  @param hostname   the string to check.

  @return a flag telling if the argument needs to be resolved or not.
  @retval TRUE the argument is a host name and needs to be resolved.
  @retval FALSE the argument is either an IP address, or a patter and
          should not be resolved.
*/

bool hostname_requires_resolving(const char *hostname)
{
  if (!hostname)
    return FALSE;

  /* Check if hostname is the localhost. */

  size_t hostname_len= strlen(hostname);
  size_t localhost_len= strlen(my_localhost);

  if (hostname == my_localhost ||
      (hostname_len == localhost_len &&
       !my_strnncoll(system_charset_info,
                     (const uchar *) hostname,  hostname_len,
                     (const uchar *) my_localhost, strlen(my_localhost))))
  {
    return FALSE;
  }

  /*
    If the string contains any of {':', '%', '_', '/'}, it is definitely
    not a host name:
      - ':' means that the string is an IPv6 address;
      - '%' or '_' means that the string is a pattern;
      - '/' means that the string is an IPv4 network address;
  */

  for (const char *p= hostname; *p; ++p)
  {
    switch (*p) {
      case ':':
      case '%':
      case '_':
      case '/':
        return FALSE;
    }
  }

  /*
    Now we have to tell a host name (ab.cd, 12.ab) from an IPv4 address
    (12.34.56.78). The assumption is that if the string contains only
    digits and dots, it is an IPv4 address. Otherwise -- a host name.
  */

  for (const char *p= hostname; *p; ++p)
  {
    if (*p != '.' && !my_isdigit(&my_charset_latin1, *p))
      return TRUE; /* a "letter" has been found. */
  }

  return FALSE; /* all characters are either dots or digits. */
}


/*
  Update record for user in mysql.user privilege table with new password.

  SYNOPSIS
    update_user_table()
      thd               Thread handle
      table             Pointer to TABLE object for open mysql.user table
      host/user         Hostname/username pair identifying user for which
                        new password should be set
      new_password      New password
      new_password_len  Length of new password
*/

static bool update_user_table(THD *thd, TABLE *table,
                              const char *host, const char *user,
			      const char *new_password, uint new_password_len)
{
  char user_key[MAX_KEY_LENGTH];
  int error;
  DBUG_ENTER("update_user_table");
  DBUG_PRINT("enter",("user: %s  host: %s",user,host));

  table->use_all_columns();
  table->field[0]->store(host,(uint) strlen(host), system_charset_info);
  table->field[1]->store(user,(uint) strlen(user), system_charset_info);
  key_copy((uchar *) user_key, table->record[0], table->key_info,
           table->key_info->key_length);

  if (table->file->index_read_idx_map(table->record[0], 0,
                                      (uchar *) user_key, HA_WHOLE_KEY,
                                      HA_READ_KEY_EXACT))
  {
    my_message(ER_PASSWORD_NO_MATCH, ER(ER_PASSWORD_NO_MATCH),
               MYF(0));	/* purecov: deadcode */
    DBUG_RETURN(1);				/* purecov: deadcode */
  }
  store_record(table,record[1]);
  table->field[2]->store(new_password, new_password_len, system_charset_info);
  if ((error=table->file->ha_update_row(table->record[1],table->record[0])) &&
      error != HA_ERR_RECORD_IS_THE_SAME)
  {
    table->file->print_error(error,MYF(0));	/* purecov: deadcode */
    DBUG_RETURN(1);
  }
  DBUG_RETURN(0);
}


/*
  Return 1 if we are allowed to create new users
  the logic here is: INSERT_ACL is sufficient.
  It's also a requirement in opt_safe_user_create,
  otherwise CREATE_USER_ACL is enough.
*/

static bool test_if_create_new_users(THD *thd)
{
  Security_context *sctx= thd->security_ctx;
  bool create_new_users= test(sctx->master_access & INSERT_ACL) ||
                         (!opt_safe_user_create &&
                          test(sctx->master_access & CREATE_USER_ACL));
  if (!create_new_users)
  {
    TABLE_LIST tl;
    ulong db_access;
    tl.init_one_table(C_STRING_WITH_LEN("mysql"),
                      C_STRING_WITH_LEN("user"), "user", TL_WRITE);
    create_new_users= 1;

    db_access=acl_get(sctx->host, sctx->ip,
		      sctx->priv_user, tl.db, 0);
    if (!(db_access & INSERT_ACL))
    {
      if (check_grant(thd, INSERT_ACL, &tl, FALSE, UINT_MAX, TRUE))
	create_new_users=0;
    }
  }
  return create_new_users;
}


/****************************************************************************
  Handle GRANT commands
****************************************************************************/

static int replace_user_table(THD *thd, TABLE *table, const LEX_USER &combo,
			      ulong rights, bool revoke_grant,
			      bool can_create_user, bool no_auto_create)
{
  int error = -1;
  bool old_row_exists=0;
  const char *password= "";
  uint password_len= 0;
  char what= (revoke_grant) ? 'N' : 'Y';
  uchar user_key[MAX_KEY_LENGTH];
  LEX *lex= thd->lex;
  DBUG_ENTER("replace_user_table");

  mysql_mutex_assert_owner(&acl_cache->lock);

  if (combo.password.str && combo.password.str[0])
  {
    if (combo.password.length != SCRAMBLED_PASSWORD_CHAR_LENGTH &&
        combo.password.length != SCRAMBLED_PASSWORD_CHAR_LENGTH_323)
    {
      my_error(ER_PASSWD_LENGTH, MYF(0), SCRAMBLED_PASSWORD_CHAR_LENGTH);
      DBUG_RETURN(-1);
    }
    password_len= combo.password.length;
    password=combo.password.str;
  }

  table->use_all_columns();
  table->field[0]->store(combo.host.str,combo.host.length,
                         system_charset_info);
  table->field[1]->store(combo.user.str,combo.user.length,
                         system_charset_info);
  key_copy(user_key, table->record[0], table->key_info,
           table->key_info->key_length);

  if (table->file->index_read_idx_map(table->record[0], 0, user_key,
                                      HA_WHOLE_KEY,
                                      HA_READ_KEY_EXACT))
  {
    /* what == 'N' means revoke */
    if (what == 'N')
    {
      my_error(ER_NONEXISTING_GRANT, MYF(0), combo.user.str, combo.host.str);
      goto end;
    }
    /*
      There are four options which affect the process of creation of
      a new user (mysqld option --safe-create-user, 'insert' privilege
      on 'mysql.user' table, using 'GRANT' with 'IDENTIFIED BY' and
      SQL_MODE flag NO_AUTO_CREATE_USER). Below is the simplified rule
      how it should work.
      if (safe-user-create && ! INSERT_priv) => reject
      else if (identified_by) => create
      else if (no_auto_create_user) => reject
      else create

      see also test_if_create_new_users()
    */
    else if (!password_len && !combo.plugin.length && no_auto_create)
    {
      my_error(ER_PASSWORD_NO_MATCH, MYF(0));
      goto end;
    }
    else if (!can_create_user)
    {
      my_error(ER_CANT_CREATE_USER_WITH_GRANT, MYF(0));
      goto end;
    }
    else if (combo.plugin.str[0])
    {
      if (!plugin_is_ready(&combo.plugin, MYSQL_AUTHENTICATION_PLUGIN))
      {
        my_error(ER_PLUGIN_IS_NOT_LOADED, MYF(0), combo.plugin.str);
        goto end;
      }
    }

    old_row_exists = 0;
    restore_record(table,s->default_values);
    table->field[0]->store(combo.host.str,combo.host.length,
                           system_charset_info);
    table->field[1]->store(combo.user.str,combo.user.length,
                           system_charset_info);
    table->field[2]->store(password, password_len,
                           system_charset_info);
  }
  else
  {
    old_row_exists = 1;
    store_record(table,record[1]);			// Save copy for update
    /* what == 'N' means revoke */
    if (combo.plugin.length && what != 'N')
    {
        my_error(ER_GRANT_PLUGIN_USER_EXISTS, MYF(0),
                 static_cast<int>(combo.user.length), combo.user.str);
        goto end;
    }
    if (combo.password.str)                             // If password given
      table->field[2]->store(password, password_len, system_charset_info);
    else if (!rights && !revoke_grant &&
             lex->ssl_type == SSL_TYPE_NOT_SPECIFIED &&
             !lex->mqh.specified_limits)
    {
      DBUG_RETURN(0);
    }
  }

  /* Update table columns with new privileges */

  Field **tmp_field;
  ulong priv;
  uint next_field;
  for (tmp_field= table->field+3, priv = SELECT_ACL;
       *tmp_field && (*tmp_field)->real_type() == MYSQL_TYPE_ENUM &&
	 ((Field_enum*) (*tmp_field))->typelib->count == 2 ;
       tmp_field++, priv <<= 1)
  {
    if (priv & rights)				 // set requested privileges
      (*tmp_field)->store(&what, 1, &my_charset_latin1);
  }
  rights= get_access(table, 3, &next_field);
  DBUG_PRINT("info",("table fields: %d",table->s->fields));
  if (table->s->fields >= 31)		/* From 4.0.0 we have more fields */
  {
    /* We write down SSL related ACL stuff */
    switch (lex->ssl_type) {
    case SSL_TYPE_ANY:
      table->field[next_field]->store(STRING_WITH_LEN("ANY"),
                                      &my_charset_latin1);
      table->field[next_field+1]->store("", 0, &my_charset_latin1);
      table->field[next_field+2]->store("", 0, &my_charset_latin1);
      table->field[next_field+3]->store("", 0, &my_charset_latin1);
      break;
    case SSL_TYPE_X509:
      table->field[next_field]->store(STRING_WITH_LEN("X509"),
                                      &my_charset_latin1);
      table->field[next_field+1]->store("", 0, &my_charset_latin1);
      table->field[next_field+2]->store("", 0, &my_charset_latin1);
      table->field[next_field+3]->store("", 0, &my_charset_latin1);
      break;
    case SSL_TYPE_SPECIFIED:
      table->field[next_field]->store(STRING_WITH_LEN("SPECIFIED"),
                                      &my_charset_latin1);
      table->field[next_field+1]->store("", 0, &my_charset_latin1);
      table->field[next_field+2]->store("", 0, &my_charset_latin1);
      table->field[next_field+3]->store("", 0, &my_charset_latin1);
      if (lex->ssl_cipher)
        table->field[next_field+1]->store(lex->ssl_cipher,
                                strlen(lex->ssl_cipher), system_charset_info);
      if (lex->x509_issuer)
        table->field[next_field+2]->store(lex->x509_issuer,
                                strlen(lex->x509_issuer), system_charset_info);
      if (lex->x509_subject)
        table->field[next_field+3]->store(lex->x509_subject,
                                strlen(lex->x509_subject), system_charset_info);
      break;
    case SSL_TYPE_NOT_SPECIFIED:
      break;
    case SSL_TYPE_NONE:
      table->field[next_field]->store("", 0, &my_charset_latin1);
      table->field[next_field+1]->store("", 0, &my_charset_latin1);
      table->field[next_field+2]->store("", 0, &my_charset_latin1);
      table->field[next_field+3]->store("", 0, &my_charset_latin1);
      break;
    }
    next_field+=4;

    USER_RESOURCES mqh= lex->mqh;
    if (mqh.specified_limits & USER_RESOURCES::QUERIES_PER_HOUR)
      table->field[next_field]->store((longlong) mqh.questions, TRUE);
    if (mqh.specified_limits & USER_RESOURCES::UPDATES_PER_HOUR)
      table->field[next_field+1]->store((longlong) mqh.updates, TRUE);
    if (mqh.specified_limits & USER_RESOURCES::CONNECTIONS_PER_HOUR)
      table->field[next_field+2]->store((longlong) mqh.conn_per_hour, TRUE);
    if (table->s->fields >= 36 &&
        (mqh.specified_limits & USER_RESOURCES::USER_CONNECTIONS))
      table->field[next_field+3]->store((longlong) mqh.user_conn, TRUE);
    mqh_used= mqh_used || mqh.questions || mqh.updates || mqh.conn_per_hour;

    next_field+= 4;
    if (combo.plugin.str[0])
    {
      if (table->s->fields >= 41 && combo.plugin.str[0])
      {
        table->field[next_field]->store(combo.plugin.str, combo.plugin.length,
                                        system_charset_info);
        table->field[next_field]->set_notnull();
        table->field[next_field + 1]->store(combo.auth.str, combo.auth.length,
                                            system_charset_info);
        table->field[next_field + 1]->set_notnull();
      }
      else
      {
        my_error(ER_BAD_FIELD_ERROR, MYF(0), "plugin", "mysql.user");
        goto end;
      }
    }
  }

  if (old_row_exists)
  {
    /*
      We should NEVER delete from the user table, as a uses can still
      use mysqld even if he doesn't have any privileges in the user table!
    */
    if (cmp_record(table,record[1]))
    {
      if ((error=
           table->file->ha_update_row(table->record[1],table->record[0])) &&
          error != HA_ERR_RECORD_IS_THE_SAME)
      {						// This should never happen
        table->file->print_error(error,MYF(0));	/* purecov: deadcode */
        error= -1;				/* purecov: deadcode */
        goto end;				/* purecov: deadcode */
      }
      else
        error= 0;
    }
  }
  else if ((error=table->file->ha_write_row(table->record[0]))) // insert
  {						// This should never happen
    if (table->file->is_fatal_error(error, HA_CHECK_DUP))
    {
      table->file->print_error(error,MYF(0));	/* purecov: deadcode */
      error= -1;				/* purecov: deadcode */
      goto end;					/* purecov: deadcode */
    }
  }
  error=0;					// Privileges granted / revoked

end:
  if (!error)
  {
    acl_cache->clear(1);			// Clear privilege cache
    if (old_row_exists)
      acl_update_user(combo.user.str, combo.host.str,
                      combo.password.str, password_len,
		      lex->ssl_type,
		      lex->ssl_cipher,
		      lex->x509_issuer,
		      lex->x509_subject,
		      &lex->mqh,
		      rights,
		      &combo.plugin,
		      &combo.auth);
    else
      acl_insert_user(combo.user.str, combo.host.str, password, password_len,
		      lex->ssl_type,
		      lex->ssl_cipher,
		      lex->x509_issuer,
		      lex->x509_subject,
		      &lex->mqh,
		      rights,
		      &combo.plugin,
		      &combo.auth);
  }
  DBUG_RETURN(error);
}


/*
  change grants in the mysql.db table
*/

static int replace_db_table(TABLE *table, const char *db,
			    const LEX_USER &combo,
			    ulong rights, bool revoke_grant)
{
  uint i;
  ulong priv,store_rights;
  bool old_row_exists=0;
  int error;
  char what= (revoke_grant) ? 'N' : 'Y';
  uchar user_key[MAX_KEY_LENGTH];
  DBUG_ENTER("replace_db_table");

  if (!initialized)
  {
    my_error(ER_OPTION_PREVENTS_STATEMENT, MYF(0), "--skip-grant-tables");
    DBUG_RETURN(-1);
  }

  /* Check if there is such a user in user table in memory? */
  if (!find_acl_user(combo.host.str,combo.user.str, FALSE))
  {
    my_message(ER_PASSWORD_NO_MATCH, ER(ER_PASSWORD_NO_MATCH), MYF(0));
    DBUG_RETURN(-1);
  }

  table->use_all_columns();
  table->field[0]->store(combo.host.str,combo.host.length,
                         system_charset_info);
  table->field[1]->store(db,(uint) strlen(db), system_charset_info);
  table->field[2]->store(combo.user.str,combo.user.length,
                         system_charset_info);
  key_copy(user_key, table->record[0], table->key_info,
           table->key_info->key_length);

  if (table->file->index_read_idx_map(table->record[0],0, user_key,
                                      HA_WHOLE_KEY,
                                      HA_READ_KEY_EXACT))
  {
    if (what == 'N')
    { // no row, no revoke
      my_error(ER_NONEXISTING_GRANT, MYF(0), combo.user.str, combo.host.str);
      goto abort;
    }
    old_row_exists = 0;
    restore_record(table, s->default_values);
    table->field[0]->store(combo.host.str,combo.host.length,
                           system_charset_info);
    table->field[1]->store(db,(uint) strlen(db), system_charset_info);
    table->field[2]->store(combo.user.str,combo.user.length,
                           system_charset_info);
  }
  else
  {
    old_row_exists = 1;
    store_record(table,record[1]);
  }

  store_rights=get_rights_for_db(rights);
  for (i= 3, priv= 1; i < table->s->fields; i++, priv <<= 1)
  {
    if (priv & store_rights)			// do it if priv is chosen
      table->field [i]->store(&what,1, &my_charset_latin1);// set requested privileges
  }
  rights=get_access(table,3);
  rights=fix_rights_for_db(rights);

  if (old_row_exists)
  {
    /* update old existing row */
    if (rights)
    {
      if ((error= table->file->ha_update_row(table->record[1],
                                             table->record[0])) &&
          error != HA_ERR_RECORD_IS_THE_SAME)
	goto table_error;			/* purecov: deadcode */
    }
    else	/* must have been a revoke of all privileges */
    {
      if ((error= table->file->ha_delete_row(table->record[1])))
	goto table_error;			/* purecov: deadcode */
    }
  }
  else if (rights && (error= table->file->ha_write_row(table->record[0])))
  {
    if (table->file->is_fatal_error(error, HA_CHECK_DUP_KEY))
      goto table_error; /* purecov: deadcode */
  }

  acl_cache->clear(1);				// Clear privilege cache
  if (old_row_exists)
    acl_update_db(combo.user.str,combo.host.str,db,rights);
  else
  if (rights)
    acl_insert_db(combo.user.str,combo.host.str,db,rights);
  DBUG_RETURN(0);

  /* This could only happen if the grant tables got corrupted */
table_error:
  table->file->print_error(error,MYF(0));	/* purecov: deadcode */

abort:
  DBUG_RETURN(-1);
}


static void  
acl_update_proxy_user(ACL_PROXY_USER *new_value, bool is_revoke)
{
  mysql_mutex_assert_owner(&acl_cache->lock);

  DBUG_ENTER("acl_update_proxy_user");
  for (uint i= 0; i < acl_proxy_users.elements; i++)
  {
    ACL_PROXY_USER *acl_user= 
      dynamic_element(&acl_proxy_users, i, ACL_PROXY_USER *);

    if (acl_user->pk_equals(new_value))
    {
      if (is_revoke)
      {
        DBUG_PRINT("info", ("delting ACL_PROXY_USER"));
        delete_dynamic_element(&acl_proxy_users, i);
      }
      else
      {
        DBUG_PRINT("info", ("updating ACL_PROXY_USER"));
        acl_user->set_data(new_value);
      }
      break;
    }
  }
  DBUG_VOID_RETURN;
}


static void  
acl_insert_proxy_user(ACL_PROXY_USER *new_value)
{
  DBUG_ENTER("acl_insert_proxy_user");
  mysql_mutex_assert_owner(&acl_cache->lock);
  (void) push_dynamic(&acl_proxy_users, (uchar *) new_value);
  my_qsort((uchar*) dynamic_element(&acl_proxy_users, 0, ACL_PROXY_USER *),
           acl_proxy_users.elements,
           sizeof(ACL_PROXY_USER), (qsort_cmp) acl_compare);
  DBUG_VOID_RETURN;
}


static int 
replace_proxies_priv_table(THD *thd, TABLE *table, const LEX_USER *user,
                         const LEX_USER *proxied_user, bool with_grant_arg, 
                         bool revoke_grant)
{
  bool old_row_exists= 0;
  int error;
  uchar user_key[MAX_KEY_LENGTH];
  ACL_PROXY_USER new_grant;
  char grantor[USER_HOST_BUFF_SIZE];

  DBUG_ENTER("replace_proxies_priv_table");

  if (!initialized)
  {
    my_error(ER_OPTION_PREVENTS_STATEMENT, MYF(0), "--skip-grant-tables");
    DBUG_RETURN(-1);
  }

  /* Check if there is such a user in user table in memory? */
  if (!find_acl_user(user->host.str,user->user.str, FALSE))
  {
    my_message(ER_PASSWORD_NO_MATCH, ER(ER_PASSWORD_NO_MATCH), MYF(0));
    DBUG_RETURN(-1);
  }

  table->use_all_columns();
  ACL_PROXY_USER::store_pk (table, &user->host, &user->user, 
                            &proxied_user->host, &proxied_user->user);

  key_copy(user_key, table->record[0], table->key_info,
           table->key_info->key_length);

  get_grantor(thd, grantor);

  table->file->ha_index_init(0, 1);
  if (table->file->index_read_map(table->record[0], user_key,
                                      HA_WHOLE_KEY,
                                      HA_READ_KEY_EXACT))
  {
    DBUG_PRINT ("info", ("Row not found"));
    if (revoke_grant)
    { // no row, no revoke
      my_error(ER_NONEXISTING_GRANT, MYF(0), user->user.str, user->host.str);
      goto abort;
    }
    old_row_exists= 0;
    restore_record(table, s->default_values);
    ACL_PROXY_USER::store_data_record(table, &user->host, &user->user,
                                      &proxied_user->host,
                                      &proxied_user->user,
                                      with_grant_arg,
                                      grantor);
  }
  else
  {
    DBUG_PRINT("info", ("Row found"));
    old_row_exists= 1;
    store_record(table, record[1]);
  }

  if (old_row_exists)
  {
    /* update old existing row */
    if (!revoke_grant)
    {
      if ((error= table->file->ha_update_row(table->record[1],
                                             table->record[0])) &&
          error != HA_ERR_RECORD_IS_THE_SAME)
	goto table_error;			/* purecov: inspected */
    }
    else
    {
      if ((error= table->file->ha_delete_row(table->record[1])))
	goto table_error;			/* purecov: inspected */
    }
  }
  else if ((error= table->file->ha_write_row(table->record[0])))
  {
    DBUG_PRINT("info", ("error inserting the row"));
    if (table->file->is_fatal_error(error, HA_CHECK_DUP_KEY))
      goto table_error; /* purecov: inspected */
  }

  acl_cache->clear(1);				// Clear privilege cache
  if (old_row_exists)
  {
    new_grant.init(user->host.str, user->user.str,
                   proxied_user->host.str, proxied_user->user.str,
                   with_grant_arg);
    acl_update_proxy_user(&new_grant, revoke_grant);
  }
  else
  {
    new_grant.init(&mem, user->host.str, user->user.str,
                   proxied_user->host.str, proxied_user->user.str,
                   with_grant_arg);
    acl_insert_proxy_user(&new_grant);
  }

  table->file->ha_index_end();
  DBUG_RETURN(0);

  /* This could only happen if the grant tables got corrupted */
table_error:
  DBUG_PRINT("info", ("table error"));
  table->file->print_error(error, MYF(0));	/* purecov: inspected */

abort:
  DBUG_PRINT("info", ("aborting replace_proxies_priv_table"));
  table->file->ha_index_end();
  DBUG_RETURN(-1);
}


class GRANT_COLUMN :public Sql_alloc
{
public:
  char *column;
  ulong rights;
  uint key_length;
  GRANT_COLUMN(String &c,  ulong y) :rights (y)
  {
    column= (char*) memdup_root(&memex,c.ptr(), key_length=c.length());
  }
};


static uchar* get_key_column(GRANT_COLUMN *buff, size_t *length,
			    my_bool not_used __attribute__((unused)))
{
  *length=buff->key_length;
  return (uchar*) buff->column;
}


class GRANT_NAME :public Sql_alloc
{
public:
  acl_host_and_ip host;
  char *db, *user, *tname, *hash_key;
  ulong privs;
  ulong sort;
  size_t key_length;
  GRANT_NAME(const char *h, const char *d,const char *u,
             const char *t, ulong p, bool is_routine);
  GRANT_NAME (TABLE *form, bool is_routine);
  virtual ~GRANT_NAME() {};
  virtual bool ok() { return privs != 0; }
  void set_user_details(const char *h, const char *d,
                        const char *u, const char *t,
                        bool is_routine);
};


class GRANT_TABLE :public GRANT_NAME
{
public:
  ulong cols;
  HASH hash_columns;

  GRANT_TABLE(const char *h, const char *d,const char *u,
              const char *t, ulong p, ulong c);
  GRANT_TABLE (TABLE *form, TABLE *col_privs);
  ~GRANT_TABLE();
  bool ok() { return privs != 0 || cols != 0; }
};


void GRANT_NAME::set_user_details(const char *h, const char *d,
                                  const char *u, const char *t,
                                  bool is_routine)
{
  /* Host given by user */
  update_hostname(&host, strdup_root(&memex, h));
  if (db != d)
  {
    db= strdup_root(&memex, d);
    if (lower_case_table_names)
      my_casedn_str(files_charset_info, db);
  }
  user = strdup_root(&memex,u);
  sort=  get_sort(3,host.hostname,db,user);
  if (tname != t)
  {
    tname= strdup_root(&memex, t);
    if (lower_case_table_names || is_routine)
      my_casedn_str(files_charset_info, tname);
  }
  key_length= strlen(d) + strlen(u)+ strlen(t)+3;
  hash_key=   (char*) alloc_root(&memex,key_length);
  strmov(strmov(strmov(hash_key,user)+1,db)+1,tname);
}

GRANT_NAME::GRANT_NAME(const char *h, const char *d,const char *u,
                       const char *t, ulong p, bool is_routine)
  :db(0), tname(0), privs(p)
{
  set_user_details(h, d, u, t, is_routine);
}

GRANT_TABLE::GRANT_TABLE(const char *h, const char *d,const char *u,
                	 const char *t, ulong p, ulong c)
  :GRANT_NAME(h,d,u,t,p, FALSE), cols(c)
{
  (void) my_hash_init2(&hash_columns,4,system_charset_info,
                   0,0,0, (my_hash_get_key) get_key_column,0,0);
}


GRANT_NAME::GRANT_NAME(TABLE *form, bool is_routine)
{
  update_hostname(&host, get_field(&memex, form->field[0]));
  db=    get_field(&memex,form->field[1]);
  user=  get_field(&memex,form->field[2]);
  if (!user)
    user= (char*) "";
  sort=  get_sort(3, host.hostname, db, user);
  tname= get_field(&memex,form->field[3]);
  if (!db || !tname)
  {
    /* Wrong table row; Ignore it */
    privs= 0;
    return;					/* purecov: inspected */
  }
  if (lower_case_table_names)
  {
    my_casedn_str(files_charset_info, db);
  }
  if (lower_case_table_names || is_routine)
  {
    my_casedn_str(files_charset_info, tname);
  }
  key_length= (strlen(db) + strlen(user) + strlen(tname) + 3);
  hash_key=   (char*) alloc_root(&memex, key_length);
  strmov(strmov(strmov(hash_key,user)+1,db)+1,tname);
  privs = (ulong) form->field[6]->val_int();
  privs = fix_rights_for_table(privs);
}


GRANT_TABLE::GRANT_TABLE(TABLE *form, TABLE *col_privs)
  :GRANT_NAME(form, FALSE)
{
  uchar key[MAX_KEY_LENGTH];

  if (!db || !tname)
  {
    /* Wrong table row; Ignore it */
    my_hash_clear(&hash_columns);               /* allow for destruction */
    cols= 0;
    return;
  }
  cols= (ulong) form->field[7]->val_int();
  cols =  fix_rights_for_column(cols);

  (void) my_hash_init2(&hash_columns,4,system_charset_info,
                   0,0,0, (my_hash_get_key) get_key_column,0,0);
  if (cols)
  {
    uint key_prefix_len;
    KEY_PART_INFO *key_part= col_privs->key_info->key_part;
    col_privs->field[0]->store(host.hostname,
                               host.hostname ? (uint) strlen(host.hostname) :
                               0,
                               system_charset_info);
    col_privs->field[1]->store(db,(uint) strlen(db), system_charset_info);
    col_privs->field[2]->store(user,(uint) strlen(user), system_charset_info);
    col_privs->field[3]->store(tname,(uint) strlen(tname), system_charset_info);

    key_prefix_len= (key_part[0].store_length +
                     key_part[1].store_length +
                     key_part[2].store_length +
                     key_part[3].store_length);
    key_copy(key, col_privs->record[0], col_privs->key_info, key_prefix_len);
    col_privs->field[4]->store("",0, &my_charset_latin1);

    col_privs->file->ha_index_init(0, 1);
    if (col_privs->file->index_read_map(col_privs->record[0], (uchar*) key,
                                        (key_part_map)15, HA_READ_KEY_EXACT))
    {
      cols = 0; /* purecov: deadcode */
      col_privs->file->ha_index_end();
      return;
    }
    do
    {
      String *res,column_name;
      GRANT_COLUMN *mem_check;
      /* As column name is a string, we don't have to supply a buffer */
      res=col_privs->field[4]->val_str(&column_name);
      ulong priv= (ulong) col_privs->field[6]->val_int();
      if (!(mem_check = new GRANT_COLUMN(*res,
                                         fix_rights_for_column(priv))))
      {
        /* Don't use this entry */
        privs = cols = 0;			/* purecov: deadcode */
        return;				/* purecov: deadcode */
      }
      if (my_hash_insert(&hash_columns, (uchar *) mem_check))
      {
        /* Invalidate this entry */
        privs= cols= 0;
        return;
      }
    } while (!col_privs->file->index_next(col_privs->record[0]) &&
             !key_cmp_if_same(col_privs,key,0,key_prefix_len));
    col_privs->file->ha_index_end();
  }
}


GRANT_TABLE::~GRANT_TABLE()
{
  my_hash_free(&hash_columns);
}


static uchar* get_grant_table(GRANT_NAME *buff, size_t *length,
			     my_bool not_used __attribute__((unused)))
{
  *length=buff->key_length;
  return (uchar*) buff->hash_key;
}


void free_grant_table(GRANT_TABLE *grant_table)
{
  my_hash_free(&grant_table->hash_columns);
}


/* Search after a matching grant. Prefer exact grants before not exact ones */

static GRANT_NAME *name_hash_search(HASH *name_hash,
                                    const char *host,const char* ip,
                                    const char *db,
                                    const char *user, const char *tname,
                                    bool exact, bool name_tolower)
{
  char helping [NAME_LEN*2+USERNAME_LENGTH+3], *name_ptr;
  uint len;
  GRANT_NAME *grant_name,*found=0;
  HASH_SEARCH_STATE state;

  name_ptr= strmov(strmov(helping, user) + 1, db) + 1;
  len  = (uint) (strmov(name_ptr, tname) - helping) + 1;
  if (name_tolower)
    my_casedn_str(files_charset_info, name_ptr);
  for (grant_name= (GRANT_NAME*) my_hash_first(name_hash, (uchar*) helping,
                                               len, &state);
       grant_name ;
       grant_name= (GRANT_NAME*) my_hash_next(name_hash,(uchar*) helping,
                                              len, &state))
  {
    if (exact)
    {
      if (!grant_name->host.hostname ||
          (host &&
	   !my_strcasecmp(system_charset_info, host,
                          grant_name->host.hostname)) ||
	  (ip && !strcmp(ip, grant_name->host.hostname)))
	return grant_name;
    }
    else
    {
      if (compare_hostname(&grant_name->host, host, ip) &&
          (!found || found->sort < grant_name->sort))
	found=grant_name;					// Host ok
    }
  }
  return found;
}


inline GRANT_NAME *
routine_hash_search(const char *host, const char *ip, const char *db,
                 const char *user, const char *tname, bool proc, bool exact)
{
  return (GRANT_TABLE*)
    name_hash_search(proc ? &proc_priv_hash : &func_priv_hash,
		     host, ip, db, user, tname, exact, TRUE);
}


inline GRANT_TABLE *
table_hash_search(const char *host, const char *ip, const char *db,
		  const char *user, const char *tname, bool exact)
{
  return (GRANT_TABLE*) name_hash_search(&column_priv_hash, host, ip, db,
					 user, tname, exact, FALSE);
}


inline GRANT_COLUMN *
column_hash_search(GRANT_TABLE *t, const char *cname, uint length)
{
  return (GRANT_COLUMN*) my_hash_search(&t->hash_columns,
                                        (uchar*) cname, length);
}


static int replace_column_table(GRANT_TABLE *g_t,
				TABLE *table, const LEX_USER &combo,
				List <LEX_COLUMN> &columns,
				const char *db, const char *table_name,
				ulong rights, bool revoke_grant)
{
  int error=0,result=0;
  uchar key[MAX_KEY_LENGTH];
  uint key_prefix_length;
  KEY_PART_INFO *key_part= table->key_info->key_part;
  DBUG_ENTER("replace_column_table");

  table->use_all_columns();
  table->field[0]->store(combo.host.str,combo.host.length,
                         system_charset_info);
  table->field[1]->store(db,(uint) strlen(db),
                         system_charset_info);
  table->field[2]->store(combo.user.str,combo.user.length,
                         system_charset_info);
  table->field[3]->store(table_name,(uint) strlen(table_name),
                         system_charset_info);

  /* Get length of 4 first key parts */
  key_prefix_length= (key_part[0].store_length + key_part[1].store_length +
                      key_part[2].store_length + key_part[3].store_length);
  key_copy(key, table->record[0], table->key_info, key_prefix_length);

  rights&= COL_ACLS;				// Only ACL for columns

  /* first fix privileges for all columns in column list */

  List_iterator <LEX_COLUMN> iter(columns);
  class LEX_COLUMN *column;
  table->file->ha_index_init(0, 1);
  while ((column= iter++))
  {
    ulong privileges= column->rights;
    bool old_row_exists=0;
    uchar user_key[MAX_KEY_LENGTH];

    key_restore(table->record[0],key,table->key_info,
                key_prefix_length);
    table->field[4]->store(column->column.ptr(), column->column.length(),
                           system_charset_info);
    /* Get key for the first 4 columns */
    key_copy(user_key, table->record[0], table->key_info,
             table->key_info->key_length);

    if (table->file->index_read_map(table->record[0], user_key, HA_WHOLE_KEY,
                                    HA_READ_KEY_EXACT))
    {
      if (revoke_grant)
      {
	my_error(ER_NONEXISTING_TABLE_GRANT, MYF(0),
                 combo.user.str, combo.host.str,
                 table_name);                   /* purecov: inspected */
	result= -1;                             /* purecov: inspected */
	continue;                               /* purecov: inspected */
      }
      old_row_exists = 0;
      restore_record(table, s->default_values);		// Get empty record
      key_restore(table->record[0],key,table->key_info,
                  key_prefix_length);
      table->field[4]->store(column->column.ptr(),column->column.length(),
                             system_charset_info);
    }
    else
    {
      ulong tmp= (ulong) table->field[6]->val_int();
      tmp=fix_rights_for_column(tmp);

      if (revoke_grant)
	privileges = tmp & ~(privileges | rights);
      else
	privileges |= tmp;
      old_row_exists = 1;
      store_record(table,record[1]);			// copy original row
    }

    table->field[6]->store((longlong) get_rights_for_column(privileges), TRUE);

    if (old_row_exists)
    {
      GRANT_COLUMN *grant_column;
      if (privileges)
	error=table->file->ha_update_row(table->record[1],table->record[0]);
      else
	error=table->file->ha_delete_row(table->record[1]);
      if (error && error != HA_ERR_RECORD_IS_THE_SAME)
      {
	table->file->print_error(error,MYF(0)); /* purecov: inspected */
	result= -1;				/* purecov: inspected */
	goto end;				/* purecov: inspected */
      }
      else
        error= 0;
      grant_column= column_hash_search(g_t, column->column.ptr(),
                                       column->column.length());
      if (grant_column)				// Should always be true
	grant_column->rights= privileges;	// Update hash
    }
    else					// new grant
    {
      GRANT_COLUMN *grant_column;
      if ((error=table->file->ha_write_row(table->record[0])))
      {
	table->file->print_error(error,MYF(0)); /* purecov: inspected */
	result= -1;				/* purecov: inspected */
	goto end;				/* purecov: inspected */
      }
      grant_column= new GRANT_COLUMN(column->column,privileges);
      if (my_hash_insert(&g_t->hash_columns,(uchar*) grant_column))
      {
        result= -1;
        goto end;
      }
    }
  }

  /*
    If revoke of privileges on the table level, remove all such privileges
    for all columns
  */

  if (revoke_grant)
  {
    uchar user_key[MAX_KEY_LENGTH];
    key_copy(user_key, table->record[0], table->key_info,
             key_prefix_length);

    if (table->file->index_read_map(table->record[0], user_key,
                                    (key_part_map)15,
                                    HA_READ_KEY_EXACT))
      goto end;

    /* Scan through all rows with the same host,db,user and table */
    do
    {
      ulong privileges = (ulong) table->field[6]->val_int();
      privileges=fix_rights_for_column(privileges);
      store_record(table,record[1]);

      if (privileges & rights)	// is in this record the priv to be revoked ??
      {
	GRANT_COLUMN *grant_column = NULL;
	char  colum_name_buf[HOSTNAME_LENGTH+1];
	String column_name(colum_name_buf,sizeof(colum_name_buf),
                           system_charset_info);

	privileges&= ~rights;
	table->field[6]->store((longlong)
			       get_rights_for_column(privileges), TRUE);
	table->field[4]->val_str(&column_name);
	grant_column = column_hash_search(g_t,
					  column_name.ptr(),
					  column_name.length());
	if (privileges)
	{
	  int tmp_error;
	  if ((tmp_error=table->file->ha_update_row(table->record[1],
						    table->record[0])) &&
              tmp_error != HA_ERR_RECORD_IS_THE_SAME)
	  {					/* purecov: deadcode */
	    table->file->print_error(tmp_error,MYF(0)); /* purecov: deadcode */
	    result= -1;				/* purecov: deadcode */
	    goto end;				/* purecov: deadcode */
	  }
	  if (grant_column)
	    grant_column->rights  = privileges; // Update hash
	}
	else
	{
	  int tmp_error;
	  if ((tmp_error = table->file->ha_delete_row(table->record[1])))
	  {					/* purecov: deadcode */
	    table->file->print_error(tmp_error,MYF(0)); /* purecov: deadcode */
	    result= -1;				/* purecov: deadcode */
	    goto end;				/* purecov: deadcode */
	  }
	  if (grant_column)
	    my_hash_delete(&g_t->hash_columns,(uchar*) grant_column);
	}
      }
    } while (!table->file->index_next(table->record[0]) &&
	     !key_cmp_if_same(table, key, 0, key_prefix_length));
  }

end:
  table->file->ha_index_end();
  DBUG_RETURN(result);
}

static inline void get_grantor(THD *thd, char *grantor)
{
  const char *user= thd->security_ctx->user;
  const char *host= thd->security_ctx->host_or_ip;

#if defined(HAVE_REPLICATION)
  if (thd->slave_thread && thd->has_invoker())
  {
    user= thd->get_invoker_user().str;
    host= thd->get_invoker_host().str;
  }
#endif
  strxmov(grantor, user, "@", host, NullS);
}

static int replace_table_table(THD *thd, GRANT_TABLE *grant_table,
			       TABLE *table, const LEX_USER &combo,
			       const char *db, const char *table_name,
			       ulong rights, ulong col_rights,
			       bool revoke_grant)
{
  char grantor[USER_HOST_BUFF_SIZE];
  int old_row_exists = 1;
  int error=0;
  ulong store_table_rights, store_col_rights;
  uchar user_key[MAX_KEY_LENGTH];
  DBUG_ENTER("replace_table_table");

  get_grantor(thd, grantor);
  /*
    The following should always succeed as new users are created before
    this function is called!
  */
  if (!find_acl_user(combo.host.str,combo.user.str, FALSE))
  {
    my_message(ER_PASSWORD_NO_MATCH, ER(ER_PASSWORD_NO_MATCH),
               MYF(0));	/* purecov: deadcode */
    DBUG_RETURN(-1);				/* purecov: deadcode */
  }

  table->use_all_columns();
  restore_record(table, s->default_values);     // Get empty record
  table->field[0]->store(combo.host.str,combo.host.length,
                         system_charset_info);
  table->field[1]->store(db,(uint) strlen(db), system_charset_info);
  table->field[2]->store(combo.user.str,combo.user.length,
                         system_charset_info);
  table->field[3]->store(table_name,(uint) strlen(table_name),
                         system_charset_info);
  store_record(table,record[1]);			// store at pos 1
  key_copy(user_key, table->record[0], table->key_info,
           table->key_info->key_length);

  if (table->file->index_read_idx_map(table->record[0], 0, user_key,
                                      HA_WHOLE_KEY,
                                      HA_READ_KEY_EXACT))
  {
    /*
      The following should never happen as we first check the in memory
      grant tables for the user.  There is however always a small change that
      the user has modified the grant tables directly.
    */
    if (revoke_grant)
    { // no row, no revoke
      my_error(ER_NONEXISTING_TABLE_GRANT, MYF(0),
               combo.user.str, combo.host.str,
               table_name);		        /* purecov: deadcode */
      DBUG_RETURN(-1);				/* purecov: deadcode */
    }
    old_row_exists = 0;
    restore_record(table,record[1]);			// Get saved record
  }

  store_table_rights= get_rights_for_table(rights);
  store_col_rights=   get_rights_for_column(col_rights);
  if (old_row_exists)
  {
    ulong j,k;
    store_record(table,record[1]);
    j = (ulong) table->field[6]->val_int();
    k = (ulong) table->field[7]->val_int();

    if (revoke_grant)
    {
      /* column rights are already fixed in mysql_table_grant */
      store_table_rights=j & ~store_table_rights;
    }
    else
    {
      store_table_rights|= j;
      store_col_rights|=   k;
    }
  }

  table->field[4]->store(grantor,(uint) strlen(grantor), system_charset_info);
  table->field[6]->store((longlong) store_table_rights, TRUE);
  table->field[7]->store((longlong) store_col_rights, TRUE);
  rights=fix_rights_for_table(store_table_rights);
  col_rights=fix_rights_for_column(store_col_rights);

  if (old_row_exists)
  {
    if (store_table_rights || store_col_rights)
    {
      if ((error=table->file->ha_update_row(table->record[1],
                                            table->record[0])) &&
          error != HA_ERR_RECORD_IS_THE_SAME)
	goto table_error;			/* purecov: deadcode */
    }
    else if ((error = table->file->ha_delete_row(table->record[1])))
      goto table_error;				/* purecov: deadcode */
  }
  else
  {
    error=table->file->ha_write_row(table->record[0]);
    if (table->file->is_fatal_error(error, HA_CHECK_DUP_KEY))
      goto table_error;				/* purecov: deadcode */
  }

  if (rights | col_rights)
  {
    grant_table->privs= rights;
    grant_table->cols=	col_rights;
  }
  else
  {
    my_hash_delete(&column_priv_hash,(uchar*) grant_table);
  }
  DBUG_RETURN(0);

  /* This should never happen */
table_error:
  table->file->print_error(error,MYF(0)); /* purecov: deadcode */
  DBUG_RETURN(-1); /* purecov: deadcode */
}


/**
  @retval       0  success
  @retval      -1  error
*/
static int replace_routine_table(THD *thd, GRANT_NAME *grant_name,
			      TABLE *table, const LEX_USER &combo,
			      const char *db, const char *routine_name,
			      bool is_proc, ulong rights, bool revoke_grant)
{
  char grantor[USER_HOST_BUFF_SIZE];
  int old_row_exists= 1;
  int error=0;
  ulong store_proc_rights;
  DBUG_ENTER("replace_routine_table");

  if (!initialized)
  {
    my_error(ER_OPTION_PREVENTS_STATEMENT, MYF(0), "--skip-grant-tables");
    DBUG_RETURN(-1);
  }

  get_grantor(thd, grantor);
  /*
    New users are created before this function is called.

    There may be some cases where a routine's definer is removed but the
    routine remains.
  */

  table->use_all_columns();
  restore_record(table, s->default_values);		// Get empty record
  table->field[0]->store(combo.host.str,combo.host.length, &my_charset_latin1);
  table->field[1]->store(db,(uint) strlen(db), &my_charset_latin1);
  table->field[2]->store(combo.user.str,combo.user.length, &my_charset_latin1);
  table->field[3]->store(routine_name,(uint) strlen(routine_name),
                         &my_charset_latin1);
  table->field[4]->store((longlong)(is_proc ?
                                    TYPE_ENUM_PROCEDURE : TYPE_ENUM_FUNCTION),
                         TRUE);
  store_record(table,record[1]);			// store at pos 1

  if (table->file->index_read_idx_map(table->record[0], 0,
                                      (uchar*) table->field[0]->ptr,
                                      HA_WHOLE_KEY,
                                      HA_READ_KEY_EXACT))
  {
    /*
      The following should never happen as we first check the in memory
      grant tables for the user.  There is however always a small change that
      the user has modified the grant tables directly.
    */
    if (revoke_grant)
    { // no row, no revoke
      my_error(ER_NONEXISTING_PROC_GRANT, MYF(0),
               combo.user.str, combo.host.str, routine_name);
      DBUG_RETURN(-1);
    }
    old_row_exists= 0;
    restore_record(table,record[1]);			// Get saved record
  }

  store_proc_rights= get_rights_for_procedure(rights);
  if (old_row_exists)
  {
    ulong j;
    store_record(table,record[1]);
    j= (ulong) table->field[6]->val_int();

    if (revoke_grant)
    {
      /* column rights are already fixed in mysql_table_grant */
      store_proc_rights=j & ~store_proc_rights;
    }
    else
    {
      store_proc_rights|= j;
    }
  }

  table->field[5]->store(grantor,(uint) strlen(grantor), &my_charset_latin1);
  table->field[6]->store((longlong) store_proc_rights, TRUE);
  rights=fix_rights_for_procedure(store_proc_rights);

  if (old_row_exists)
  {
    if (store_proc_rights)
    {
      if ((error=table->file->ha_update_row(table->record[1],
                                            table->record[0])) &&
          error != HA_ERR_RECORD_IS_THE_SAME)
	goto table_error;
    }
    else if ((error= table->file->ha_delete_row(table->record[1])))
      goto table_error;
  }
  else
  {
    error=table->file->ha_write_row(table->record[0]);
    if (table->file->is_fatal_error(error, HA_CHECK_DUP_KEY))
      goto table_error;
  }

  if (rights)
  {
    grant_name->privs= rights;
  }
  else
  {
    my_hash_delete(is_proc ? &proc_priv_hash : &func_priv_hash,(uchar*)
                   grant_name);
  }
  DBUG_RETURN(0);

  /* This should never happen */
table_error:
  table->file->print_error(error,MYF(0));
  DBUG_RETURN(-1);
}


/*
  Store table level and column level grants in the privilege tables

  SYNOPSIS
    mysql_table_grant()
    thd			Thread handle
    table_list		List of tables to give grant
    user_list		List of users to give grant
    columns		List of columns to give grant
    rights		Table level grant
    revoke_grant	Set to 1 if this is a REVOKE command

  RETURN
    FALSE ok
    TRUE  error
*/

int mysql_table_grant(THD *thd, TABLE_LIST *table_list,
		      List <LEX_USER> &user_list,
		      List <LEX_COLUMN> &columns, ulong rights,
		      bool revoke_grant)
{
  ulong column_priv= 0;
  List_iterator <LEX_USER> str_list (user_list);
  LEX_USER *Str, *tmp_Str;
  TABLE_LIST tables[3];
  bool create_new_users=0;
  char *db_name, *table_name;
  bool save_binlog_row_based;
  DBUG_ENTER("mysql_table_grant");

  if (!initialized)
  {
    my_error(ER_OPTION_PREVENTS_STATEMENT, MYF(0),
             "--skip-grant-tables");	/* purecov: inspected */
    DBUG_RETURN(TRUE);				/* purecov: inspected */
  }
  if (rights & ~TABLE_ACLS)
  {
    my_message(ER_ILLEGAL_GRANT_FOR_TABLE, ER(ER_ILLEGAL_GRANT_FOR_TABLE),
               MYF(0));
    DBUG_RETURN(TRUE);
  }

  if (!revoke_grant)
  {
    if (columns.elements)
    {
      class LEX_COLUMN *column;
      List_iterator <LEX_COLUMN> column_iter(columns);

      if (open_normal_and_derived_tables(thd, table_list, 0))
        DBUG_RETURN(TRUE);

      while ((column = column_iter++))
      {
        uint unused_field_idx= NO_CACHED_FIELD_INDEX;
        TABLE_LIST *dummy;
        Field *f=find_field_in_table_ref(thd, table_list, column->column.ptr(),
                                         column->column.length(),
                                         column->column.ptr(), NULL, NULL,
                                         NULL, TRUE, FALSE,
                                         &unused_field_idx, FALSE, &dummy);
        if (f == (Field*)0)
        {
          my_error(ER_BAD_FIELD_ERROR, MYF(0),
                   column->column.c_ptr(), table_list->alias);
          DBUG_RETURN(TRUE);
        }
        if (f == (Field *)-1)
          DBUG_RETURN(TRUE);
        column_priv|= column->rights;
      }
      close_mysql_tables(thd);
    }
    else
    {
      if (!(rights & CREATE_ACL))
      {
        char buf[FN_REFLEN + 1];
        build_table_filename(buf, sizeof(buf) - 1, table_list->db,
                             table_list->table_name, reg_ext, 0);
        fn_format(buf, buf, "", "", MY_UNPACK_FILENAME  | MY_RESOLVE_SYMLINKS |
                                    MY_RETURN_REAL_PATH | MY_APPEND_EXT);
        if (access(buf,F_OK))
        {
          my_error(ER_NO_SUCH_TABLE, MYF(0), table_list->db, table_list->alias);
          DBUG_RETURN(TRUE);
        }
      }
      if (table_list->grant.want_privilege)
      {
        char command[128];
        get_privilege_desc(command, sizeof(command),
                           table_list->grant.want_privilege);
        my_error(ER_TABLEACCESS_DENIED_ERROR, MYF(0),
                 command, thd->security_ctx->priv_user,
                 thd->security_ctx->host_or_ip, table_list->alias);
        DBUG_RETURN(-1);
      }
    }
  }

  /* open the mysql.tables_priv and mysql.columns_priv tables */

  tables[0].init_one_table(C_STRING_WITH_LEN("mysql"),
                           C_STRING_WITH_LEN("user"), "user", TL_WRITE);
  tables[1].init_one_table(C_STRING_WITH_LEN("mysql"),
                           C_STRING_WITH_LEN("tables_priv"),
                           "tables_priv", TL_WRITE);
  tables[2].init_one_table(C_STRING_WITH_LEN("mysql"),
                           C_STRING_WITH_LEN("columns_priv"),
                           "columns_priv", TL_WRITE);
  tables[0].next_local= tables[0].next_global= tables+1;
  /* Don't open column table if we don't need it ! */
  if (column_priv || (revoke_grant && ((rights & COL_ACLS) || columns.elements)))
    tables[1].next_local= tables[1].next_global= tables+2;

  /*
    This statement will be replicated as a statement, even when using
    row-based replication.  The flag will be reset at the end of the
    statement.
  */
  if ((save_binlog_row_based= thd->is_current_stmt_binlog_format_row()))
    thd->clear_current_stmt_binlog_format_row();

#ifdef HAVE_REPLICATION
  /*
    GRANT and REVOKE are applied the slave in/exclusion rules as they are
    some kind of updates to the mysql.% tables.
  */
  if (thd->slave_thread && rpl_filter->is_on())
  {
    /*
      The tables must be marked "updating" so that tables_ok() takes them into
      account in tests.
    */
    tables[0].updating= tables[1].updating= tables[2].updating= 1;
    if (!(thd->spcont || rpl_filter->tables_ok(0, tables)))
    {
      /* Restore the state of binlog format */
      DBUG_ASSERT(!thd->is_current_stmt_binlog_format_row());
      if (save_binlog_row_based)
        thd->set_current_stmt_binlog_format_row();
      DBUG_RETURN(FALSE);
    }
  }
#endif

  /* 
    The lock api is depending on the thd->lex variable which needs to be
    re-initialized.
  */
  Query_tables_list backup;
  thd->lex->reset_n_backup_query_tables_list(&backup);
  /*
    Restore Query_tables_list::sql_command value, which was reset
    above, as the code writing query to the binary log assumes that
    this value corresponds to the statement being executed.
  */
  thd->lex->sql_command= backup.sql_command;
  if (open_and_lock_tables(thd, tables, FALSE, MYSQL_LOCK_IGNORE_TIMEOUT))
  {						// Should never happen
    /* Restore the state of binlog format */
    DBUG_ASSERT(!thd->is_current_stmt_binlog_format_row());
    thd->lex->restore_backup_query_tables_list(&backup);
    if (save_binlog_row_based)
      thd->set_current_stmt_binlog_format_row();
    DBUG_RETURN(TRUE);				/* purecov: deadcode */
  }

  if (!revoke_grant)
    create_new_users= test_if_create_new_users(thd);
  bool result= FALSE;
  mysql_rwlock_wrlock(&LOCK_grant);
  mysql_mutex_lock(&acl_cache->lock);
  MEM_ROOT *old_root= thd->mem_root;
  thd->mem_root= &memex;
  grant_version++;

  while ((tmp_Str = str_list++))
  {
    int error;
    GRANT_TABLE *grant_table;
    if (!(Str= get_current_user(thd, tmp_Str)))
    {
      result= TRUE;
      continue;
    }  
    /* Create user if needed */
    error=replace_user_table(thd, tables[0].table, *Str,
			     0, revoke_grant, create_new_users,
                             test(thd->variables.sql_mode &
                                  MODE_NO_AUTO_CREATE_USER));
    if (error)
    {
      result= TRUE;				// Remember error
      continue;					// Add next user
    }

    db_name= table_list->get_db_name();
    table_name= table_list->get_table_name();

    /* Find/create cached table grant */
    grant_table= table_hash_search(Str->host.str, NullS, db_name,
				   Str->user.str, table_name, 1);
    if (!grant_table)
    {
      if (revoke_grant)
      {
	my_error(ER_NONEXISTING_TABLE_GRANT, MYF(0),
                 Str->user.str, Str->host.str, table_list->table_name);
	result= TRUE;
	continue;
      }
      grant_table = new GRANT_TABLE (Str->host.str, db_name,
				     Str->user.str, table_name,
				     rights,
				     column_priv);
      if (!grant_table ||
        my_hash_insert(&column_priv_hash,(uchar*) grant_table))
      {
	result= TRUE;				/* purecov: deadcode */
	continue;				/* purecov: deadcode */
      }
    }

    /* If revoke_grant, calculate the new column privilege for tables_priv */
    if (revoke_grant)
    {
      class LEX_COLUMN *column;
      List_iterator <LEX_COLUMN> column_iter(columns);
      GRANT_COLUMN *grant_column;

      /* Fix old grants */
      while ((column = column_iter++))
      {
	grant_column = column_hash_search(grant_table,
					  column->column.ptr(),
					  column->column.length());
	if (grant_column)
	  grant_column->rights&= ~(column->rights | rights);
      }
      /* scan trough all columns to get new column grant */
      column_priv= 0;
      for (uint idx=0 ; idx < grant_table->hash_columns.records ; idx++)
      {
        grant_column= (GRANT_COLUMN*)
          my_hash_element(&grant_table->hash_columns, idx);
	grant_column->rights&= ~rights;		// Fix other columns
	column_priv|= grant_column->rights;
      }
    }
    else
    {
      column_priv|= grant_table->cols;
    }


    /* update table and columns */

    if (replace_table_table(thd, grant_table, tables[1].table, *Str,
			    db_name, table_name,
			    rights, column_priv, revoke_grant))
    {
      /* Should only happen if table is crashed */
      result= TRUE;			       /* purecov: deadcode */
    }
    else if (tables[2].table)
    {
      if ((replace_column_table(grant_table, tables[2].table, *Str,
				columns,
				db_name, table_name,
				rights, revoke_grant)))
      {
	result= TRUE;
      }
    }
  }
  thd->mem_root= old_root;
  mysql_mutex_unlock(&acl_cache->lock);

  if (!result) /* success */
  {
    result= write_bin_log(thd, TRUE, thd->query(), thd->query_length());
  }

  mysql_rwlock_unlock(&LOCK_grant);

  if (!result) /* success */
    my_ok(thd);

  /* Tables are automatically closed */
  thd->lex->restore_backup_query_tables_list(&backup);
  /* Restore the state of binlog format */
  DBUG_ASSERT(!thd->is_current_stmt_binlog_format_row());
  if (save_binlog_row_based)
    thd->set_current_stmt_binlog_format_row();
  DBUG_RETURN(result);
}


/**
  Store routine level grants in the privilege tables

  @param thd Thread handle
  @param table_list List of routines to give grant
  @param is_proc Is this a list of procedures?
  @param user_list List of users to give grant
  @param rights Table level grant
  @param revoke_grant Is this is a REVOKE command?

  @return
    @retval FALSE Success.
    @retval TRUE An error occurred.
*/

bool mysql_routine_grant(THD *thd, TABLE_LIST *table_list, bool is_proc,
			 List <LEX_USER> &user_list, ulong rights,
			 bool revoke_grant, bool write_to_binlog)
{
  List_iterator <LEX_USER> str_list (user_list);
  LEX_USER *Str, *tmp_Str;
  TABLE_LIST tables[2];
  bool create_new_users=0, result=0;
  char *db_name, *table_name;
  bool save_binlog_row_based;
  DBUG_ENTER("mysql_routine_grant");

  if (!initialized)
  {
    my_error(ER_OPTION_PREVENTS_STATEMENT, MYF(0),
             "--skip-grant-tables");
    DBUG_RETURN(TRUE);
  }
  if (rights & ~PROC_ACLS)
  {
    my_message(ER_ILLEGAL_GRANT_FOR_TABLE, ER(ER_ILLEGAL_GRANT_FOR_TABLE),
               MYF(0));
    DBUG_RETURN(TRUE);
  }

  if (!revoke_grant)
  {
    if (sp_exist_routines(thd, table_list, is_proc))
      DBUG_RETURN(TRUE);
  }

  /* open the mysql.user and mysql.procs_priv tables */

  tables[0].init_one_table(C_STRING_WITH_LEN("mysql"),
                           C_STRING_WITH_LEN("user"), "user", TL_WRITE);
  tables[1].init_one_table(C_STRING_WITH_LEN("mysql"),
                           C_STRING_WITH_LEN("procs_priv"), "procs_priv", TL_WRITE);
  tables[0].next_local= tables[0].next_global= tables+1;

  /*
    This statement will be replicated as a statement, even when using
    row-based replication.  The flag will be reset at the end of the
    statement.
  */
  if ((save_binlog_row_based= thd->is_current_stmt_binlog_format_row()))
    thd->clear_current_stmt_binlog_format_row();

#ifdef HAVE_REPLICATION
  /*
    GRANT and REVOKE are applied the slave in/exclusion rules as they are
    some kind of updates to the mysql.% tables.
  */
  if (thd->slave_thread && rpl_filter->is_on())
  {
    /*
      The tables must be marked "updating" so that tables_ok() takes them into
      account in tests.
    */
    tables[0].updating= tables[1].updating= 1;
    if (!(thd->spcont || rpl_filter->tables_ok(0, tables)))
    {
      /* Restore the state of binlog format */
      DBUG_ASSERT(!thd->is_current_stmt_binlog_format_row());
      if (save_binlog_row_based)
        thd->set_current_stmt_binlog_format_row();
      DBUG_RETURN(FALSE);
    }
  }
#endif

  if (open_and_lock_tables(thd, tables, FALSE, MYSQL_LOCK_IGNORE_TIMEOUT))
  {						// Should never happen
    /* Restore the state of binlog format */
    DBUG_ASSERT(!thd->is_current_stmt_binlog_format_row());
    if (save_binlog_row_based)
      thd->set_current_stmt_binlog_format_row();
    DBUG_RETURN(TRUE);
  }

  if (!revoke_grant)
    create_new_users= test_if_create_new_users(thd);
  mysql_rwlock_wrlock(&LOCK_grant);
  mysql_mutex_lock(&acl_cache->lock);
  MEM_ROOT *old_root= thd->mem_root;
  thd->mem_root= &memex;

  DBUG_PRINT("info",("now time to iterate and add users"));

  while ((tmp_Str= str_list++))
  {
    int error;
    GRANT_NAME *grant_name;
    if (!(Str= get_current_user(thd, tmp_Str)))
    {
      result= TRUE;
      continue;
    }  
    /* Create user if needed */
    error=replace_user_table(thd, tables[0].table, *Str,
			     0, revoke_grant, create_new_users,
                             test(thd->variables.sql_mode &
                                  MODE_NO_AUTO_CREATE_USER));
    if (error)
    {
      result= TRUE;				// Remember error
      continue;					// Add next user
    }

    db_name= table_list->db;
    table_name= table_list->table_name;

    grant_name= routine_hash_search(Str->host.str, NullS, db_name,
                                    Str->user.str, table_name, is_proc, 1);
    if (!grant_name)
    {
      if (revoke_grant)
      {
        my_error(ER_NONEXISTING_PROC_GRANT, MYF(0),
	         Str->user.str, Str->host.str, table_name);
	result= TRUE;
	continue;
      }
      grant_name= new GRANT_NAME(Str->host.str, db_name,
				 Str->user.str, table_name,
				 rights, TRUE);
      if (!grant_name ||
        my_hash_insert(is_proc ?
                       &proc_priv_hash : &func_priv_hash,(uchar*) grant_name))
      {
        result= TRUE;
	continue;
      }
    }

    if (replace_routine_table(thd, grant_name, tables[1].table, *Str,
                              db_name, table_name, is_proc, rights, 
                              revoke_grant) != 0)
    {
      result= TRUE;
      continue;
    }
  }
  thd->mem_root= old_root;
  mysql_mutex_unlock(&acl_cache->lock);

  if (write_to_binlog)
  {
    if (write_bin_log(thd, FALSE, thd->query(), thd->query_length()))
      result= TRUE;
  }

  mysql_rwlock_unlock(&LOCK_grant);
  /* Restore the state of binlog format */
  DBUG_ASSERT(!thd->is_current_stmt_binlog_format_row());
  if (save_binlog_row_based)
    thd->set_current_stmt_binlog_format_row();

  /* Tables are automatically closed */
  DBUG_RETURN(result);
}


bool mysql_grant(THD *thd, const char *db, List <LEX_USER> &list,
                 ulong rights, bool revoke_grant, bool is_proxy)
{
  List_iterator <LEX_USER> str_list (list);
  LEX_USER *Str, *tmp_Str, *proxied_user= NULL;
  char tmp_db[NAME_LEN+1];
  bool create_new_users=0;
  TABLE_LIST tables[2];
  bool save_binlog_row_based;
  DBUG_ENTER("mysql_grant");
  if (!initialized)
  {
    my_error(ER_OPTION_PREVENTS_STATEMENT, MYF(0),
             "--skip-grant-tables");	/* purecov: tested */
    DBUG_RETURN(TRUE);				/* purecov: tested */
  }

  if (lower_case_table_names && db)
  {
    strmov(tmp_db,db);
    my_casedn_str(files_charset_info, tmp_db);
    db=tmp_db;
  }

  if (is_proxy)
  {
    DBUG_ASSERT(!db);
    proxied_user= str_list++;
  }

  /* open the mysql.user and mysql.db or mysql.proxies_priv tables */
  tables[0].init_one_table(C_STRING_WITH_LEN("mysql"),
                           C_STRING_WITH_LEN("user"), "user", TL_WRITE);
  if (is_proxy)

    tables[1].init_one_table(C_STRING_WITH_LEN("mysql"),
                             C_STRING_WITH_LEN("proxies_priv"),
                             "proxies_priv", 
                             TL_WRITE);
  else
    tables[1].init_one_table(C_STRING_WITH_LEN("mysql"),
                             C_STRING_WITH_LEN("db"), 
                             "db", 
                             TL_WRITE);
  tables[0].next_local= tables[0].next_global= tables+1;

  /*
    This statement will be replicated as a statement, even when using
    row-based replication.  The flag will be reset at the end of the
    statement.
  */
  if ((save_binlog_row_based= thd->is_current_stmt_binlog_format_row()))
    thd->clear_current_stmt_binlog_format_row();

#ifdef HAVE_REPLICATION
  /*
    GRANT and REVOKE are applied the slave in/exclusion rules as they are
    some kind of updates to the mysql.% tables.
  */
  if (thd->slave_thread && rpl_filter->is_on())
  {
    /*
      The tables must be marked "updating" so that tables_ok() takes them into
      account in tests.
    */
    tables[0].updating= tables[1].updating= 1;
    if (!(thd->spcont || rpl_filter->tables_ok(0, tables)))
    {
      /* Restore the state of binlog format */
      DBUG_ASSERT(!thd->is_current_stmt_binlog_format_row());
      if (save_binlog_row_based)
        thd->set_current_stmt_binlog_format_row();
      DBUG_RETURN(FALSE);
    }
  }
#endif

  if (open_and_lock_tables(thd, tables, FALSE, MYSQL_LOCK_IGNORE_TIMEOUT))
  {						// This should never happen
    /* Restore the state of binlog format */
    DBUG_ASSERT(!thd->is_current_stmt_binlog_format_row());
    if (save_binlog_row_based)
      thd->set_current_stmt_binlog_format_row();
    DBUG_RETURN(TRUE);				/* purecov: deadcode */
  }

  if (!revoke_grant)
    create_new_users= test_if_create_new_users(thd);

  /* go through users in user_list */
  mysql_rwlock_wrlock(&LOCK_grant);
  mysql_mutex_lock(&acl_cache->lock);
  grant_version++;

  int result=0;
  while ((tmp_Str = str_list++))
  {
    if (!(Str= get_current_user(thd, tmp_Str)))
    {
      result= TRUE;
      continue;
    }
    /*
      No User, but a password?
      They did GRANT ... TO CURRENT_USER() IDENTIFIED BY ... !
      Get the current user, and shallow-copy the new password to them!
    */
    if (!tmp_Str->user.str && tmp_Str->password.str)
      Str->password= tmp_Str->password;
    if (replace_user_table(thd, tables[0].table, *Str,
                           (!db ? rights : 0), revoke_grant, create_new_users,
                           test(thd->variables.sql_mode &
                                MODE_NO_AUTO_CREATE_USER)))
      result= -1;
    else if (db)
    {
      ulong db_rights= rights & DB_ACLS;
      if (db_rights  == rights)
      {
	if (replace_db_table(tables[1].table, db, *Str, db_rights,
			     revoke_grant))
	  result= -1;
      }
      else
      {
	my_error(ER_WRONG_USAGE, MYF(0), "DB GRANT", "GLOBAL PRIVILEGES");
	result= -1;
      }
    }
    else if (is_proxy)
    {
      if (replace_proxies_priv_table (thd, tables[1].table, Str, proxied_user,
                                    rights & GRANT_ACL ? TRUE : FALSE, 
                                    revoke_grant))
        result= -1;
    }
  }
  mysql_mutex_unlock(&acl_cache->lock);

  if (!result)
  {
    result= write_bin_log(thd, TRUE, thd->query(), thd->query_length());
  }

  mysql_rwlock_unlock(&LOCK_grant);

  if (!result)
    my_ok(thd);
  /* Restore the state of binlog format */
  DBUG_ASSERT(!thd->is_current_stmt_binlog_format_row());
  if (save_binlog_row_based)
    thd->set_current_stmt_binlog_format_row();

  DBUG_RETURN(result);
}


/* Free grant array if possible */

void  grant_free(void)
{
  DBUG_ENTER("grant_free");
  my_hash_free(&column_priv_hash);
  my_hash_free(&proc_priv_hash);
  my_hash_free(&func_priv_hash);
  free_root(&memex,MYF(0));
  DBUG_VOID_RETURN;
}


/**
  @brief Initialize structures responsible for table/column-level privilege
   checking and load information for them from tables in the 'mysql' database.

  @return Error status
    @retval 0 OK
    @retval 1 Could not initialize grant subsystem.
*/

my_bool grant_init()
{
  THD  *thd;
  my_bool return_val;
  DBUG_ENTER("grant_init");

  if (!(thd= new THD))
    DBUG_RETURN(1);				/* purecov: deadcode */
  thd->thread_stack= (char*) &thd;
  thd->store_globals();
  return_val=  grant_reload(thd);
  delete thd;
  /* Remember that we don't have a THD */
  my_pthread_setspecific_ptr(THR_THD,  0);
  DBUG_RETURN(return_val);
}


/**
  @brief Helper function to grant_reload_procs_priv

  Reads the procs_priv table into memory hash.

  @param table A pointer to the procs_priv table structure.

  @see grant_reload
  @see grant_reload_procs_priv

  @return Error state
    @retval TRUE An error occurred
    @retval FALSE Success
*/

static my_bool grant_load_procs_priv(TABLE *p_table)
{
  MEM_ROOT *memex_ptr;
  my_bool return_val= 1;
  bool check_no_resolve= specialflag & SPECIAL_NO_RESOLVE;
  MEM_ROOT **save_mem_root_ptr= my_pthread_getspecific_ptr(MEM_ROOT**,
                                                           THR_MALLOC);
  DBUG_ENTER("grant_load_procs_priv");
  (void) my_hash_init(&proc_priv_hash, &my_charset_utf8_bin,
                      0,0,0, (my_hash_get_key) get_grant_table,
                      0,0);
  (void) my_hash_init(&func_priv_hash, &my_charset_utf8_bin,
                      0,0,0, (my_hash_get_key) get_grant_table,
                      0,0);
  p_table->file->ha_index_init(0, 1);
  p_table->use_all_columns();

  if (!p_table->file->index_first(p_table->record[0]))
  {
    memex_ptr= &memex;
    my_pthread_setspecific_ptr(THR_MALLOC, &memex_ptr);
    do
    {
      GRANT_NAME *mem_check;
      HASH *hash;
      if (!(mem_check=new (memex_ptr) GRANT_NAME(p_table, TRUE)))
      {
        /* This could only happen if we are out memory */
        goto end_unlock;
      }

      if (check_no_resolve)
      {
	if (hostname_requires_resolving(mem_check->host.hostname))
	{
          sql_print_warning("'procs_priv' entry '%s %s@%s' "
                            "ignored in --skip-name-resolve mode.",
                            mem_check->tname, mem_check->user,
                            mem_check->host.hostname ?
                            mem_check->host.hostname : "");
          continue;
        }
      }
      if (p_table->field[4]->val_int() == TYPE_ENUM_PROCEDURE)
      {
        hash= &proc_priv_hash;
      }
      else
      if (p_table->field[4]->val_int() == TYPE_ENUM_FUNCTION)
      {
        hash= &func_priv_hash;
      }
      else
      {
        sql_print_warning("'procs_priv' entry '%s' "
                          "ignored, bad routine type",
                          mem_check->tname);
        continue;
      }

      mem_check->privs= fix_rights_for_procedure(mem_check->privs);
      if (! mem_check->ok())
        delete mem_check;
      else if (my_hash_insert(hash, (uchar*) mem_check))
      {
        delete mem_check;
        goto end_unlock;
      }
    }
    while (!p_table->file->index_next(p_table->record[0]));
  }
  /* Return ok */
  return_val= 0;

end_unlock:
  p_table->file->ha_index_end();
  my_pthread_setspecific_ptr(THR_MALLOC, save_mem_root_ptr);
  DBUG_RETURN(return_val);
}


/**
  @brief Initialize structures responsible for table/column-level privilege
    checking and load information about grants from open privilege tables.

  @param thd Current thread
  @param tables List containing open "mysql.tables_priv" and
    "mysql.columns_priv" tables.

  @see grant_reload

  @return Error state
    @retval FALSE Success
    @retval TRUE Error
*/

static my_bool grant_load(THD *thd, TABLE_LIST *tables)
{
  MEM_ROOT *memex_ptr;
  my_bool return_val= 1;
  TABLE *t_table= 0, *c_table= 0;
  bool check_no_resolve= specialflag & SPECIAL_NO_RESOLVE;
  MEM_ROOT **save_mem_root_ptr= my_pthread_getspecific_ptr(MEM_ROOT**,
                                                           THR_MALLOC);
  ulong old_sql_mode= thd->variables.sql_mode;
  DBUG_ENTER("grant_load");

  thd->variables.sql_mode&= ~MODE_PAD_CHAR_TO_FULL_LENGTH;

  (void) my_hash_init(&column_priv_hash, &my_charset_utf8_bin,
                      0,0,0, (my_hash_get_key) get_grant_table,
                      (my_hash_free_key) free_grant_table,0);

  t_table = tables[0].table;
  c_table = tables[1].table;
  t_table->file->ha_index_init(0, 1);
  t_table->use_all_columns();
  c_table->use_all_columns();

  if (!t_table->file->index_first(t_table->record[0]))
  {
    memex_ptr= &memex;
    my_pthread_setspecific_ptr(THR_MALLOC, &memex_ptr);
    do
    {
      GRANT_TABLE *mem_check;
      if (!(mem_check=new (memex_ptr) GRANT_TABLE(t_table,c_table)))
      {
	/* This could only happen if we are out memory */
	goto end_unlock;
      }

      if (check_no_resolve)
      {
	if (hostname_requires_resolving(mem_check->host.hostname))
	{
          sql_print_warning("'tables_priv' entry '%s %s@%s' "
                            "ignored in --skip-name-resolve mode.",
                            mem_check->tname,
                            mem_check->user ? mem_check->user : "",
                            mem_check->host.hostname ?
                            mem_check->host.hostname : "");
	  continue;
	}
      }

      if (! mem_check->ok())
	delete mem_check;
      else if (my_hash_insert(&column_priv_hash,(uchar*) mem_check))
      {
	delete mem_check;
	goto end_unlock;
      }
    }
    while (!t_table->file->index_next(t_table->record[0]));
  }

  return_val=0;					// Return ok

end_unlock:
  thd->variables.sql_mode= old_sql_mode;
  t_table->file->ha_index_end();
  my_pthread_setspecific_ptr(THR_MALLOC, save_mem_root_ptr);
  DBUG_RETURN(return_val);
}


/**
  @brief Helper function to grant_reload. Reloads procs_priv table is it
    exists.

  @param thd A pointer to the thread handler object.

  @see grant_reload

  @return Error state
    @retval FALSE Success
    @retval TRUE An error has occurred.
*/

static my_bool grant_reload_procs_priv(THD *thd)
{
  HASH old_proc_priv_hash, old_func_priv_hash;
  TABLE_LIST table;
  my_bool return_val= FALSE;
  DBUG_ENTER("grant_reload_procs_priv");

  table.init_one_table("mysql", 5, "procs_priv",
                       strlen("procs_priv"), "procs_priv",
                       TL_READ);
  table.open_type= OT_BASE_ONLY;

  if (open_and_lock_tables(thd, &table, FALSE, MYSQL_LOCK_IGNORE_TIMEOUT))
    DBUG_RETURN(TRUE);

  mysql_rwlock_wrlock(&LOCK_grant);
  /* Save a copy of the current hash if we need to undo the grant load */
  old_proc_priv_hash= proc_priv_hash;
  old_func_priv_hash= func_priv_hash;

  if ((return_val= grant_load_procs_priv(table.table)))
  {
    /* Error; Reverting to old hash */
    DBUG_PRINT("error",("Reverting to old privileges"));
    grant_free();
    proc_priv_hash= old_proc_priv_hash;
    func_priv_hash= old_func_priv_hash;
  }
  else
  {
    my_hash_free(&old_proc_priv_hash);
    my_hash_free(&old_func_priv_hash);
  }
  mysql_rwlock_unlock(&LOCK_grant);

  close_mysql_tables(thd);
  DBUG_RETURN(return_val);
}


/**
  @brief Reload information about table and column level privileges if possible

  @param thd Current thread

  Locked tables are checked by acl_reload() and doesn't have to be checked
  in this call.
  This function is also used for initialization of structures responsible
  for table/column-level privilege checking.

  @return Error state
    @retval FALSE Success
    @retval TRUE  Error
*/

my_bool grant_reload(THD *thd)
{
  TABLE_LIST tables[2];
  HASH old_column_priv_hash;
  MEM_ROOT old_mem;
  my_bool return_val= 1;
  DBUG_ENTER("grant_reload");

  /* Don't do anything if running with --skip-grant-tables */
  if (!initialized)
    DBUG_RETURN(0);

  tables[0].init_one_table(C_STRING_WITH_LEN("mysql"),
                           C_STRING_WITH_LEN("tables_priv"),
                           "tables_priv", TL_READ);
  tables[1].init_one_table(C_STRING_WITH_LEN("mysql"),
                           C_STRING_WITH_LEN("columns_priv"),
                           "columns_priv", TL_READ);
  tables[0].next_local= tables[0].next_global= tables+1;
  tables[0].open_type= tables[1].open_type= OT_BASE_ONLY;

  /*
    To avoid deadlocks we should obtain table locks before
    obtaining LOCK_grant rwlock.
  */
  if (open_and_lock_tables(thd, tables, FALSE, MYSQL_LOCK_IGNORE_TIMEOUT))
    goto end;

  mysql_rwlock_wrlock(&LOCK_grant);
  old_column_priv_hash= column_priv_hash;

  /*
    Create a new memory pool but save the current memory pool to make an undo
    opertion possible in case of failure.
  */
  old_mem= memex;
  init_sql_alloc(&memex, ACL_ALLOC_BLOCK_SIZE, 0);

  if ((return_val= grant_load(thd, tables)))
  {						// Error. Revert to old hash
    DBUG_PRINT("error",("Reverting to old privileges"));
    grant_free();				/* purecov: deadcode */
    column_priv_hash= old_column_priv_hash;	/* purecov: deadcode */
    memex= old_mem;				/* purecov: deadcode */
  }
  else
  {
    my_hash_free(&old_column_priv_hash);
    free_root(&old_mem,MYF(0));
  }
  mysql_rwlock_unlock(&LOCK_grant);
  close_mysql_tables(thd);

  /*
    It is OK failing to load procs_priv table because we may be
    working with 4.1 privilege tables.
  */
  if (grant_reload_procs_priv(thd))
    return_val= 1;

  mysql_rwlock_wrlock(&LOCK_grant);
  grant_version++;
  mysql_rwlock_unlock(&LOCK_grant);

end:
  DBUG_RETURN(return_val);
}


/**
  @brief Check table level grants

  @param thd          Thread handler
  @param want_access  Bits of privileges user needs to have.
  @param tables       List of tables to check. The user should have
                      'want_access' to all tables in list.
  @param any_combination_will_do TRUE if it's enough to have any privilege for
    any combination of the table columns.
  @param number       Check at most this number of tables.
  @param no_errors    TRUE if no error should be sent directly to the client.

  If table->grant.want_privilege != 0 then the requested privileges where
  in the set of COL_ACLS but access was not granted on the table level. As
  a consequence an extra check of column privileges is required.

  Specifically if this function returns FALSE the user has some kind of
  privilege on a combination of columns in each table.

  This function is usually preceeded by check_access which establish the
  User-, Db- and Host access rights.

  @see check_access
  @see check_table_access

  @note This functions assumes that either number of tables to be inspected
     by it is limited explicitly (i.e. is is not UINT_MAX) or table list
     used and thd->lex->query_tables_own_last value correspond to each
     other (the latter should be either 0 or point to next_global member
     of one of elements of this table list).

   @return Access status
     @retval FALSE Access granted; But column privileges might need to be
      checked.
     @retval TRUE The user did not have the requested privileges on any of the
      tables.

*/

bool check_grant(THD *thd, ulong want_access, TABLE_LIST *tables,
                 bool any_combination_will_do, uint number, bool no_errors)
{
  TABLE_LIST *tl;
  TABLE_LIST *first_not_own_table= thd->lex->first_not_own_table();
  Security_context *sctx= thd->security_ctx;
  uint i;
  ulong orig_want_access= want_access;
  DBUG_ENTER("check_grant");
  DBUG_ASSERT(number > 0);

  /*
    Walk through the list of tables that belong to the query and save the
    requested access (orig_want_privilege) to be able to use it when
    checking access rights to the underlying tables of a view. Our grant
    system gradually eliminates checked bits from want_privilege and thus
    after all checks are done we can no longer use it.
    The check that first_not_own_table is not reached is for the case when
    the given table list refers to the list for prelocking (contains tables
    of other queries). For simple queries first_not_own_table is 0.
  */
  for (i= 0, tl= tables;
       i < number  && tl != first_not_own_table;
       tl= tl->next_global, i++)
  {
    /*
      Save a copy of the privileges without the SHOW_VIEW_ACL attribute.
      It will be checked during making view.
    */
    tl->grant.orig_want_privilege= (want_access & ~SHOW_VIEW_ACL);
  }

  mysql_rwlock_rdlock(&LOCK_grant);
  for (tl= tables;
       tl && number-- && tl != first_not_own_table;
       tl= tl->next_global)
  {
    sctx = test(tl->security_ctx) ? tl->security_ctx : thd->security_ctx;

    const ACL_internal_table_access *access=
      get_cached_table_access(&tl->grant.m_internal,
                              tl->get_db_name(),
                              tl->get_table_name());

    if (access)
    {
      switch(access->check(orig_want_access, &tl->grant.privilege))
      {
      case ACL_INTERNAL_ACCESS_GRANTED:
        /*
          Currently,
          -  the information_schema does not subclass ACL_internal_table_access,
          there are no per table privilege checks for I_S,
          - the performance schema does use per tables checks, but at most
          returns 'CHECK_GRANT', and never 'ACCESS_GRANTED'.
          so this branch is not used.
        */
        DBUG_ASSERT(0);
      case ACL_INTERNAL_ACCESS_DENIED:
        goto err;
      case ACL_INTERNAL_ACCESS_CHECK_GRANT:
        break;
      }
    }

    want_access= orig_want_access;
    want_access&= ~sctx->master_access;
    if (!want_access)
      continue;                                 // ok

    if (!(~tl->grant.privilege & want_access) ||
        tl->is_anonymous_derived_table() || tl->schema_table)
    {
      /*
        It is subquery in the FROM clause. VIEW set tl->derived after
        table opening, but this function always called before table opening.
      */
      if (!tl->referencing_view)
      {
        /*
          If it's a temporary table created for a subquery in the FROM
          clause, or an INFORMATION_SCHEMA table, drop the request for
          a privilege.
        */
        tl->grant.want_privilege= 0;
      }
      continue;
    }
    GRANT_TABLE *grant_table= table_hash_search(sctx->host, sctx->ip,
                                                tl->get_db_name(),
                                                sctx->priv_user,
                                                tl->get_table_name(),
                                                FALSE);

    if (!grant_table)
    {
      want_access &= ~tl->grant.privilege;
      goto err;					// No grants
    }

    /*
      For SHOW COLUMNS, SHOW INDEX it is enough to have some
      privileges on any column combination on the table.
    */
    if (any_combination_will_do)
      continue;

    tl->grant.grant_table= grant_table; // Remember for column test
    tl->grant.version= grant_version;
    tl->grant.privilege|= grant_table->privs;
    tl->grant.want_privilege= ((want_access & COL_ACLS) & ~tl->grant.privilege);

    if (!(~tl->grant.privilege & want_access))
      continue;

    if (want_access & ~(grant_table->cols | tl->grant.privilege))
    {
      want_access &= ~(grant_table->cols | tl->grant.privilege);
      goto err;					// impossible
    }
  }
  mysql_rwlock_unlock(&LOCK_grant);
  DBUG_RETURN(FALSE);

err:
  mysql_rwlock_unlock(&LOCK_grant);
  if (!no_errors)				// Not a silent skip of table
  {
    char command[128];
    get_privilege_desc(command, sizeof(command), want_access);
    my_error(ER_TABLEACCESS_DENIED_ERROR, MYF(0),
             command,
             sctx->priv_user,
             sctx->host_or_ip,
             tl ? tl->get_table_name() : "unknown");
  }
  DBUG_RETURN(TRUE);
}


/*
  Check column rights in given security context

  SYNOPSIS
    check_grant_column()
    thd                  thread handler
    grant                grant information structure
    db_name              db name
    table_name           table  name
    name                 column name
    length               column name length
    sctx                 security context

  RETURN
    FALSE OK
    TRUE  access denied
*/

bool check_grant_column(THD *thd, GRANT_INFO *grant,
			const char *db_name, const char *table_name,
			const char *name, uint length,  Security_context *sctx)
{
  GRANT_TABLE *grant_table;
  GRANT_COLUMN *grant_column;
  ulong want_access= grant->want_privilege & ~grant->privilege;
  DBUG_ENTER("check_grant_column");
  DBUG_PRINT("enter", ("table: %s  want_access: %lu", table_name, want_access));

  if (!want_access)
    DBUG_RETURN(0);				// Already checked

  mysql_rwlock_rdlock(&LOCK_grant);

  /* reload table if someone has modified any grants */

  if (grant->version != grant_version)
  {
    grant->grant_table=
      table_hash_search(sctx->host, sctx->ip, db_name,
			sctx->priv_user,
			table_name, 0);         /* purecov: inspected */
    grant->version= grant_version;		/* purecov: inspected */
  }
  if (!(grant_table= grant->grant_table))
    goto err;					/* purecov: deadcode */

  grant_column=column_hash_search(grant_table, name, length);
  if (grant_column && !(~grant_column->rights & want_access))
  {
    mysql_rwlock_unlock(&LOCK_grant);
    DBUG_RETURN(0);
  }

err:
  mysql_rwlock_unlock(&LOCK_grant);
  char command[128];
  get_privilege_desc(command, sizeof(command), want_access);
  my_error(ER_COLUMNACCESS_DENIED_ERROR, MYF(0),
           command,
           sctx->priv_user,
           sctx->host_or_ip,
           name,
           table_name);
  DBUG_RETURN(1);
}


/*
  Check the access right to a column depending on the type of table.

  SYNOPSIS
    check_column_grant_in_table_ref()
    thd              thread handler
    table_ref        table reference where to check the field
    name             name of field to check
    length           length of name

  DESCRIPTION
    Check the access rights to a column depending on the type of table
    reference where the column is checked. The function provides a
    generic interface to check column access rights that hides the
    heterogeneity of the column representation - whether it is a view
    or a stored table colum.

  RETURN
    FALSE OK
    TRUE  access denied
*/

bool check_column_grant_in_table_ref(THD *thd, TABLE_LIST * table_ref,
                                     const char *name, uint length)
{
  GRANT_INFO *grant;
  const char *db_name;
  const char *table_name;
  Security_context *sctx= test(table_ref->security_ctx) ?
                          table_ref->security_ctx : thd->security_ctx;

  if (table_ref->view || table_ref->field_translation)
  {
    /* View or derived information schema table. */
    ulong view_privs;
    grant= &(table_ref->grant);
    db_name= table_ref->view_db.str;
    table_name= table_ref->view_name.str;
    if (table_ref->belong_to_view && 
        thd->lex->sql_command == SQLCOM_SHOW_FIELDS)
    {
      view_privs= get_column_grant(thd, grant, db_name, table_name, name);
      if (view_privs & VIEW_ANY_ACL)
      {
        table_ref->belong_to_view->allowed_show= TRUE;
        return FALSE;
      }
      table_ref->belong_to_view->allowed_show= FALSE;
      my_message(ER_VIEW_NO_EXPLAIN, ER(ER_VIEW_NO_EXPLAIN), MYF(0));
      return TRUE;
    }
  }
  else
  {
    /* Normal or temporary table. */
    TABLE *table= table_ref->table;
    grant= &(table->grant);
    db_name= table->s->db.str;
    table_name= table->s->table_name.str;
  }

  if (grant->want_privilege)
    return check_grant_column(thd, grant, db_name, table_name, name,
                              length, sctx);
  else
    return FALSE;

}


/** 
  @brief check if a query can access a set of columns

  @param  thd  the current thread
  @param  want_access_arg  the privileges requested
  @param  fields an iterator over the fields of a table reference.
  @return Operation status
    @retval 0 Success
    @retval 1 Falure
  @details This function walks over the columns of a table reference 
   The columns may originate from different tables, depending on the kind of
   table reference, e.g. join, view.
   For each table it will retrieve the grant information and will use it
   to check the required access privileges for the fields requested from it.
*/    
bool check_grant_all_columns(THD *thd, ulong want_access_arg, 
                             Field_iterator_table_ref *fields)
{
  Security_context *sctx= thd->security_ctx;
  ulong want_access= want_access_arg;
  const char *table_name= NULL;

  const char* db_name; 
  GRANT_INFO *grant;
  /* Initialized only to make gcc happy */
  GRANT_TABLE *grant_table= NULL;
  /* 
     Flag that gets set if privilege checking has to be performed on column
     level.
  */
  bool using_column_privileges= FALSE;

  mysql_rwlock_rdlock(&LOCK_grant);

  for (; !fields->end_of_fields(); fields->next())
  {
    const char *field_name= fields->name();

    if (table_name != fields->get_table_name())
    {
      table_name= fields->get_table_name();
      db_name= fields->get_db_name();
      grant= fields->grant();
      /* get a fresh one for each table */
      want_access= want_access_arg & ~grant->privilege;
      if (want_access)
      {
        /* reload table if someone has modified any grants */
        if (grant->version != grant_version)
        {
          grant->grant_table=
            table_hash_search(sctx->host, sctx->ip, db_name,
                              sctx->priv_user,
                              table_name, 0);	/* purecov: inspected */
          grant->version= grant_version;	/* purecov: inspected */
        }

        grant_table= grant->grant_table;
        DBUG_ASSERT (grant_table);
      }
    }

    if (want_access)
    {
      GRANT_COLUMN *grant_column= 
        column_hash_search(grant_table, field_name,
                           (uint) strlen(field_name));
      if (grant_column)
        using_column_privileges= TRUE;
      if (!grant_column || (~grant_column->rights & want_access))
        goto err;
    }
  }
  mysql_rwlock_unlock(&LOCK_grant);
  return 0;

err:
  mysql_rwlock_unlock(&LOCK_grant);

  char command[128];
  get_privilege_desc(command, sizeof(command), want_access);
  /*
    Do not give an error message listing a column name unless the user has
    privilege to see all columns.
  */
  if (using_column_privileges)
    my_error(ER_TABLEACCESS_DENIED_ERROR, MYF(0),
             command, sctx->priv_user,
             sctx->host_or_ip, table_name); 
  else
    my_error(ER_COLUMNACCESS_DENIED_ERROR, MYF(0),
             command,
             sctx->priv_user,
             sctx->host_or_ip,
             fields->name(),
             table_name);
  return 1;
}


static bool check_grant_db_routine(THD *thd, const char *db, HASH *hash)
{
  Security_context *sctx= thd->security_ctx;

  for (uint idx= 0; idx < hash->records; ++idx)
  {
    GRANT_NAME *item= (GRANT_NAME*) my_hash_element(hash, idx);

    if (strcmp(item->user, sctx->priv_user) == 0 &&
        strcmp(item->db, db) == 0 &&
        compare_hostname(&item->host, sctx->host, sctx->ip))
    {
      return FALSE;
    }
  }

  return TRUE;
}


/*
  Check if a user has the right to access a database
  Access is accepted if he has a grant for any table/routine in the database
  Return 1 if access is denied
*/

bool check_grant_db(THD *thd,const char *db)
{
  Security_context *sctx= thd->security_ctx;
  char helping [NAME_LEN+USERNAME_LENGTH+2];
  uint len;
  bool error= TRUE;

  len= (uint) (strmov(strmov(helping, sctx->priv_user) + 1, db) - helping) + 1;

  mysql_rwlock_rdlock(&LOCK_grant);

  for (uint idx=0 ; idx < column_priv_hash.records ; idx++)
  {
    GRANT_TABLE *grant_table= (GRANT_TABLE*)
      my_hash_element(&column_priv_hash,
                      idx);
    if (len < grant_table->key_length &&
	!memcmp(grant_table->hash_key,helping,len) &&
        compare_hostname(&grant_table->host, sctx->host, sctx->ip))
    {
      error= FALSE; /* Found match. */
      break;
    }
  }

  if (error)
    error= check_grant_db_routine(thd, db, &proc_priv_hash) &&
           check_grant_db_routine(thd, db, &func_priv_hash);

  mysql_rwlock_unlock(&LOCK_grant);

  return error;
}


/****************************************************************************
  Check routine level grants

  SYNPOSIS
   bool check_grant_routine()
   thd		Thread handler
   want_access  Bits of privileges user needs to have
   procs	List of routines to check. The user should have 'want_access'
   is_proc	True if the list is all procedures, else functions
   no_errors	If 0 then we write an error. The error is sent directly to
		the client

   RETURN
     0  ok
     1  Error: User did not have the requested privielges
****************************************************************************/

bool check_grant_routine(THD *thd, ulong want_access,
			 TABLE_LIST *procs, bool is_proc, bool no_errors)
{
  TABLE_LIST *table;
  Security_context *sctx= thd->security_ctx;
  char *user= sctx->priv_user;
  char *host= sctx->priv_host;
  DBUG_ENTER("check_grant_routine");

  want_access&= ~sctx->master_access;
  if (!want_access)
    DBUG_RETURN(0);                             // ok

  mysql_rwlock_rdlock(&LOCK_grant);
  for (table= procs; table; table= table->next_global)
  {
    GRANT_NAME *grant_proc;
    if ((grant_proc= routine_hash_search(host, sctx->ip, table->db, user,
					 table->table_name, is_proc, 0)))
      table->grant.privilege|= grant_proc->privs;

    if (want_access & ~table->grant.privilege)
    {
      want_access &= ~table->grant.privilege;
      goto err;
    }
  }
  mysql_rwlock_unlock(&LOCK_grant);
  DBUG_RETURN(0);
err:
  mysql_rwlock_unlock(&LOCK_grant);
  if (!no_errors)
  {
    char buff[1024];
    const char *command="";
    if (table)
      strxmov(buff, table->db, ".", table->table_name, NullS);
    if (want_access & EXECUTE_ACL)
      command= "execute";
    else if (want_access & ALTER_PROC_ACL)
      command= "alter routine";
    else if (want_access & GRANT_ACL)
      command= "grant";
    my_error(ER_PROCACCESS_DENIED_ERROR, MYF(0),
             command, user, host, table ? buff : "unknown");
  }
  DBUG_RETURN(1);
}


/*
  Check if routine has any of the 
  routine level grants
  
  SYNPOSIS
   bool    check_routine_level_acl()
   thd	        Thread handler
   db           Database name
   name         Routine name

  RETURN
   0            Ok 
   1            error
*/

bool check_routine_level_acl(THD *thd, const char *db, const char *name, 
                             bool is_proc)
{
  bool no_routine_acl= 1;
  GRANT_NAME *grant_proc;
  Security_context *sctx= thd->security_ctx;
  mysql_rwlock_rdlock(&LOCK_grant);
  if ((grant_proc= routine_hash_search(sctx->priv_host,
                                       sctx->ip, db,
                                       sctx->priv_user,
                                       name, is_proc, 0)))
    no_routine_acl= !(grant_proc->privs & SHOW_PROC_ACLS);
  mysql_rwlock_unlock(&LOCK_grant);
  return no_routine_acl;
}


/*****************************************************************************
  Functions to retrieve the grant for a table/column  (for SHOW functions)
*****************************************************************************/

ulong get_table_grant(THD *thd, TABLE_LIST *table)
{
  ulong privilege;
  Security_context *sctx= thd->security_ctx;
  const char *db = table->db ? table->db : thd->db;
  GRANT_TABLE *grant_table;

  mysql_rwlock_rdlock(&LOCK_grant);
#ifdef EMBEDDED_LIBRARY
  grant_table= NULL;
#else
  grant_table= table_hash_search(sctx->host, sctx->ip, db, sctx->priv_user,
				 table->table_name, 0);
#endif
  table->grant.grant_table=grant_table; // Remember for column test
  table->grant.version=grant_version;
  if (grant_table)
    table->grant.privilege|= grant_table->privs;
  privilege= table->grant.privilege;
  mysql_rwlock_unlock(&LOCK_grant);
  return privilege;
}


/*
  Determine the access priviliges for a field.

  SYNOPSIS
    get_column_grant()
    thd         thread handler
    grant       grants table descriptor
    db_name     name of database that the field belongs to
    table_name  name of table that the field belongs to
    field_name  name of field

  DESCRIPTION
    The procedure may also modify: grant->grant_table and grant->version.

  RETURN
    The access priviliges for the field db_name.table_name.field_name
*/

ulong get_column_grant(THD *thd, GRANT_INFO *grant,
                       const char *db_name, const char *table_name,
                       const char *field_name)
{
  GRANT_TABLE *grant_table;
  GRANT_COLUMN *grant_column;
  ulong priv;

  mysql_rwlock_rdlock(&LOCK_grant);
  /* reload table if someone has modified any grants */
  if (grant->version != grant_version)
  {
    Security_context *sctx= thd->security_ctx;
    grant->grant_table=
      table_hash_search(sctx->host, sctx->ip,
                        db_name, sctx->priv_user,
			table_name, 0);	        /* purecov: inspected */
    grant->version= grant_version;              /* purecov: inspected */
  }

  if (!(grant_table= grant->grant_table))
    priv= grant->privilege;
  else
  {
    grant_column= column_hash_search(grant_table, field_name,
                                     (uint) strlen(field_name));
    if (!grant_column)
      priv= (grant->privilege | grant_table->privs);
    else
      priv= (grant->privilege | grant_table->privs | grant_column->rights);
  }
  mysql_rwlock_unlock(&LOCK_grant);
  return priv;
}


/* Help function for mysql_show_grants */

static void add_user_option(String *grant, ulong value, const char *name)
{
  if (value)
  {
    char buff[22], *p; // just as in int2str
    grant->append(' ');
    grant->append(name, strlen(name));
    grant->append(' ');
    p=int10_to_str(value, buff, 10);
    grant->append(buff,p-buff);
  }
}

static const char *command_array[]=
{
  "SELECT", "INSERT", "UPDATE", "DELETE", "CREATE", "DROP", "RELOAD",
  "SHUTDOWN", "PROCESS","FILE", "GRANT", "REFERENCES", "INDEX",
  "ALTER", "SHOW DATABASES", "SUPER", "CREATE TEMPORARY TABLES",
  "LOCK TABLES", "EXECUTE", "REPLICATION SLAVE", "REPLICATION CLIENT",
  "CREATE VIEW", "SHOW VIEW", "CREATE ROUTINE", "ALTER ROUTINE",
  "CREATE USER", "EVENT", "TRIGGER", "CREATE TABLESPACE"
};

static uint command_lengths[]=
{
  6, 6, 6, 6, 6, 4, 6, 8, 7, 4, 5, 10, 5, 5, 14, 5, 23, 11, 7, 17, 18, 11, 9,
  14, 13, 11, 5, 7, 17
};


static int show_routine_grants(THD *thd, LEX_USER *lex_user, HASH *hash,
                               const char *type, int typelen,
                               char *buff, int buffsize);


/*
  SHOW GRANTS;  Send grants for a user to the client

  IMPLEMENTATION
   Send to client grant-like strings depicting user@host privileges
*/

bool mysql_show_grants(THD *thd,LEX_USER *lex_user)
{
  ulong want_access;
  uint counter,index;
  int  error = 0;
  ACL_USER *acl_user;
  ACL_DB *acl_db;
  char buff[1024];
  Protocol *protocol= thd->protocol;
  DBUG_ENTER("mysql_show_grants");

  LINT_INIT(acl_user);
  if (!initialized)
  {
    my_error(ER_OPTION_PREVENTS_STATEMENT, MYF(0), "--skip-grant-tables");
    DBUG_RETURN(TRUE);
  }

  mysql_rwlock_rdlock(&LOCK_grant);
  mysql_mutex_lock(&acl_cache->lock);

  acl_user= find_acl_user(lex_user->host.str, lex_user->user.str, TRUE);
  if (!acl_user)
  {
    mysql_mutex_unlock(&acl_cache->lock);
    mysql_rwlock_unlock(&LOCK_grant);

    my_error(ER_NONEXISTING_GRANT, MYF(0),
             lex_user->user.str, lex_user->host.str);
    DBUG_RETURN(TRUE);
  }

  Item_string *field=new Item_string("",0,&my_charset_latin1);
  List<Item> field_list;
  field->name=buff;
  field->max_length=1024;
  strxmov(buff,"Grants for ",lex_user->user.str,"@",
	  lex_user->host.str,NullS);
  field_list.push_back(field);
  if (protocol->send_result_set_metadata(&field_list,
                            Protocol::SEND_NUM_ROWS | Protocol::SEND_EOF))
  {
    mysql_mutex_unlock(&acl_cache->lock);
    mysql_rwlock_unlock(&LOCK_grant);

    DBUG_RETURN(TRUE);
  }

  /* Add first global access grants */
  {
    String global(buff,sizeof(buff),system_charset_info);
    global.length(0);
    global.append(STRING_WITH_LEN("GRANT "));

    want_access= acl_user->access;
    if (test_all_bits(want_access, (GLOBAL_ACLS & ~ GRANT_ACL)))
      global.append(STRING_WITH_LEN("ALL PRIVILEGES"));
    else if (!(want_access & ~GRANT_ACL))
      global.append(STRING_WITH_LEN("USAGE"));
    else
    {
      bool found=0;
      ulong j,test_access= want_access & ~GRANT_ACL;
      for (counter=0, j = SELECT_ACL;j <= GLOBAL_ACLS;counter++,j <<= 1)
      {
	if (test_access & j)
	{
	  if (found)
	    global.append(STRING_WITH_LEN(", "));
	  found=1;
	  global.append(command_array[counter],command_lengths[counter]);
	}
      }
    }
    global.append (STRING_WITH_LEN(" ON *.* TO '"));
    global.append(lex_user->user.str, lex_user->user.length,
		  system_charset_info);
    global.append (STRING_WITH_LEN("'@'"));
    global.append(lex_user->host.str,lex_user->host.length,
		  system_charset_info);
    global.append ('\'');
    if (acl_user->salt_len)
    {
      char passwd_buff[SCRAMBLED_PASSWORD_CHAR_LENGTH+1];
      if (acl_user->salt_len == SCRAMBLE_LENGTH)
        make_password_from_salt(passwd_buff, acl_user->salt);
      else
        make_password_from_salt_323(passwd_buff, (ulong *) acl_user->salt);
      global.append(STRING_WITH_LEN(" IDENTIFIED BY PASSWORD '"));
      global.append(passwd_buff);
      global.append('\'');
    }
    /* "show grants" SSL related stuff */
    if (acl_user->ssl_type == SSL_TYPE_ANY)
      global.append(STRING_WITH_LEN(" REQUIRE SSL"));
    else if (acl_user->ssl_type == SSL_TYPE_X509)
      global.append(STRING_WITH_LEN(" REQUIRE X509"));
    else if (acl_user->ssl_type == SSL_TYPE_SPECIFIED)
    {
      int ssl_options = 0;
      global.append(STRING_WITH_LEN(" REQUIRE "));
      if (acl_user->x509_issuer)
      {
	ssl_options++;
	global.append(STRING_WITH_LEN("ISSUER \'"));
	global.append(acl_user->x509_issuer,strlen(acl_user->x509_issuer));
	global.append('\'');
      }
      if (acl_user->x509_subject)
      {
	if (ssl_options++)
	  global.append(' ');
	global.append(STRING_WITH_LEN("SUBJECT \'"));
	global.append(acl_user->x509_subject,strlen(acl_user->x509_subject),
                      system_charset_info);
	global.append('\'');
      }
      if (acl_user->ssl_cipher)
      {
	if (ssl_options++)
	  global.append(' ');
	global.append(STRING_WITH_LEN("CIPHER '"));
	global.append(acl_user->ssl_cipher,strlen(acl_user->ssl_cipher),
                      system_charset_info);
	global.append('\'');
      }
    }
    if ((want_access & GRANT_ACL) ||
	(acl_user->user_resource.questions ||
         acl_user->user_resource.updates ||
         acl_user->user_resource.conn_per_hour ||
         acl_user->user_resource.user_conn))
    {
      global.append(STRING_WITH_LEN(" WITH"));
      if (want_access & GRANT_ACL)
	global.append(STRING_WITH_LEN(" GRANT OPTION"));
      add_user_option(&global, acl_user->user_resource.questions,
		      "MAX_QUERIES_PER_HOUR");
      add_user_option(&global, acl_user->user_resource.updates,
		      "MAX_UPDATES_PER_HOUR");
      add_user_option(&global, acl_user->user_resource.conn_per_hour,
		      "MAX_CONNECTIONS_PER_HOUR");
      add_user_option(&global, acl_user->user_resource.user_conn,
		      "MAX_USER_CONNECTIONS");
    }
    protocol->prepare_for_resend();
    protocol->store(global.ptr(),global.length(),global.charset());
    if (protocol->write())
    {
      error= -1;
      goto end;
    }
  }

  /* Add database access */
  for (counter=0 ; counter < acl_dbs.elements ; counter++)
  {
    const char *user, *host;

    acl_db=dynamic_element(&acl_dbs,counter,ACL_DB*);
    if (!(user=acl_db->user))
      user= "";
    if (!(host=acl_db->host.hostname))
      host= "";

    /*
      We do not make SHOW GRANTS case-sensitive here (like REVOKE),
      but make it case-insensitive because that's the way they are
      actually applied, and showing fewer privileges than are applied
      would be wrong from a security point of view.
    */

    if (!strcmp(lex_user->user.str,user) &&
	!my_strcasecmp(system_charset_info, lex_user->host.str, host))
    {
      want_access=acl_db->access;
      if (want_access)
      {
	String db(buff,sizeof(buff),system_charset_info);
	db.length(0);
	db.append(STRING_WITH_LEN("GRANT "));

	if (test_all_bits(want_access,(DB_ACLS & ~GRANT_ACL)))
	  db.append(STRING_WITH_LEN("ALL PRIVILEGES"));
	else if (!(want_access & ~GRANT_ACL))
	  db.append(STRING_WITH_LEN("USAGE"));
	else
	{
	  int found=0, cnt;
	  ulong j,test_access= want_access & ~GRANT_ACL;
	  for (cnt=0, j = SELECT_ACL; j <= DB_ACLS; cnt++,j <<= 1)
	  {
	    if (test_access & j)
	    {
	      if (found)
		db.append(STRING_WITH_LEN(", "));
	      found = 1;
	      db.append(command_array[cnt],command_lengths[cnt]);
	    }
	  }
	}
	db.append (STRING_WITH_LEN(" ON "));
	append_identifier(thd, &db, acl_db->db, strlen(acl_db->db));
	db.append (STRING_WITH_LEN(".* TO '"));
	db.append(lex_user->user.str, lex_user->user.length,
		  system_charset_info);
	db.append (STRING_WITH_LEN("'@'"));
	// host and lex_user->host are equal except for case
	db.append(host, strlen(host), system_charset_info);
	db.append ('\'');
	if (want_access & GRANT_ACL)
	  db.append(STRING_WITH_LEN(" WITH GRANT OPTION"));
	protocol->prepare_for_resend();
	protocol->store(db.ptr(),db.length(),db.charset());
	if (protocol->write())
	{
	  error= -1;
	  goto end;
	}
      }
    }
  }

  /* Add table & column access */
  for (index=0 ; index < column_priv_hash.records ; index++)
  {
    const char *user, *host;
    GRANT_TABLE *grant_table= (GRANT_TABLE*)
      my_hash_element(&column_priv_hash, index);

    if (!(user=grant_table->user))
      user= "";
    if (!(host= grant_table->host.hostname))
      host= "";

    /*
      We do not make SHOW GRANTS case-sensitive here (like REVOKE),
      but make it case-insensitive because that's the way they are
      actually applied, and showing fewer privileges than are applied
      would be wrong from a security point of view.
    */

    if (!strcmp(lex_user->user.str,user) &&
	!my_strcasecmp(system_charset_info, lex_user->host.str, host))
    {
      ulong table_access= grant_table->privs;
      if ((table_access | grant_table->cols) != 0)
      {
	String global(buff, sizeof(buff), system_charset_info);
	ulong test_access= (table_access | grant_table->cols) & ~GRANT_ACL;

	global.length(0);
	global.append(STRING_WITH_LEN("GRANT "));

	if (test_all_bits(table_access, (TABLE_ACLS & ~GRANT_ACL)))
	  global.append(STRING_WITH_LEN("ALL PRIVILEGES"));
	else if (!test_access)
	  global.append(STRING_WITH_LEN("USAGE"));
	else
	{
          /* Add specific column access */
	  int found= 0;
	  ulong j;

	  for (counter= 0, j= SELECT_ACL; j <= TABLE_ACLS; counter++, j<<= 1)
	  {
	    if (test_access & j)
	    {
	      if (found)
		global.append(STRING_WITH_LEN(", "));
	      found= 1;
	      global.append(command_array[counter],command_lengths[counter]);

	      if (grant_table->cols)
	      {
		uint found_col= 0;
		for (uint col_index=0 ;
		     col_index < grant_table->hash_columns.records ;
		     col_index++)
		{
		  GRANT_COLUMN *grant_column = (GRANT_COLUMN*)
                    my_hash_element(&grant_table->hash_columns,col_index);
		  if (grant_column->rights & j)
		  {
		    if (!found_col)
		    {
		      found_col= 1;
		      /*
			If we have a duplicated table level privilege, we
			must write the access privilege name again.
		      */
		      if (table_access & j)
		      {
			global.append(STRING_WITH_LEN(", "));
			global.append(command_array[counter],
				      command_lengths[counter]);
		      }
		      global.append(STRING_WITH_LEN(" ("));
		    }
		    else
		      global.append(STRING_WITH_LEN(", "));
		    global.append(grant_column->column,
				  grant_column->key_length,
				  system_charset_info);
		  }
		}
		if (found_col)
		  global.append(')');
	      }
	    }
	  }
	}
	global.append(STRING_WITH_LEN(" ON "));
	append_identifier(thd, &global, grant_table->db,
			  strlen(grant_table->db));
	global.append('.');
	append_identifier(thd, &global, grant_table->tname,
			  strlen(grant_table->tname));
	global.append(STRING_WITH_LEN(" TO '"));
	global.append(lex_user->user.str, lex_user->user.length,
		      system_charset_info);
	global.append(STRING_WITH_LEN("'@'"));
	// host and lex_user->host are equal except for case
	global.append(host, strlen(host), system_charset_info);
	global.append('\'');
	if (table_access & GRANT_ACL)
	  global.append(STRING_WITH_LEN(" WITH GRANT OPTION"));
	protocol->prepare_for_resend();
	protocol->store(global.ptr(),global.length(),global.charset());
	if (protocol->write())
	{
	  error= -1;
	  break;
	}
      }
    }
  }

  if (show_routine_grants(thd, lex_user, &proc_priv_hash, 
                          STRING_WITH_LEN("PROCEDURE"), buff, sizeof(buff)))
  {
    error= -1;
    goto end;
  }

  if (show_routine_grants(thd, lex_user, &func_priv_hash,
                          STRING_WITH_LEN("FUNCTION"), buff, sizeof(buff)))
  {
    error= -1;
    goto end;
  }

  if (show_proxy_grants(thd, lex_user, buff, sizeof(buff)))
  {
    error= -1;
    goto end;
  }

end:
  mysql_mutex_unlock(&acl_cache->lock);
  mysql_rwlock_unlock(&LOCK_grant);

  my_eof(thd);
  DBUG_RETURN(error);
}

static int show_routine_grants(THD* thd, LEX_USER *lex_user, HASH *hash,
                               const char *type, int typelen,
                               char *buff, int buffsize)
{
  uint counter, index;
  int error= 0;
  Protocol *protocol= thd->protocol;
  /* Add routine access */
  for (index=0 ; index < hash->records ; index++)
  {
    const char *user, *host;
    GRANT_NAME *grant_proc= (GRANT_NAME*) my_hash_element(hash, index);

    if (!(user=grant_proc->user))
      user= "";
    if (!(host= grant_proc->host.hostname))
      host= "";

    /*
      We do not make SHOW GRANTS case-sensitive here (like REVOKE),
      but make it case-insensitive because that's the way they are
      actually applied, and showing fewer privileges than are applied
      would be wrong from a security point of view.
    */

    if (!strcmp(lex_user->user.str,user) &&
	!my_strcasecmp(system_charset_info, lex_user->host.str, host))
    {
      ulong proc_access= grant_proc->privs;
      if (proc_access != 0)
      {
	String global(buff, buffsize, system_charset_info);
	ulong test_access= proc_access & ~GRANT_ACL;

	global.length(0);
	global.append(STRING_WITH_LEN("GRANT "));

	if (!test_access)
 	  global.append(STRING_WITH_LEN("USAGE"));
	else
	{
          /* Add specific procedure access */
	  int found= 0;
	  ulong j;

	  for (counter= 0, j= SELECT_ACL; j <= PROC_ACLS; counter++, j<<= 1)
	  {
	    if (test_access & j)
	    {
	      if (found)
		global.append(STRING_WITH_LEN(", "));
	      found= 1;
	      global.append(command_array[counter],command_lengths[counter]);
	    }
	  }
	}
	global.append(STRING_WITH_LEN(" ON "));
        global.append(type,typelen);
        global.append(' ');
	append_identifier(thd, &global, grant_proc->db,
			  strlen(grant_proc->db));
	global.append('.');
	append_identifier(thd, &global, grant_proc->tname,
			  strlen(grant_proc->tname));
	global.append(STRING_WITH_LEN(" TO '"));
	global.append(lex_user->user.str, lex_user->user.length,
		      system_charset_info);
	global.append(STRING_WITH_LEN("'@'"));
	// host and lex_user->host are equal except for case
	global.append(host, strlen(host), system_charset_info);
	global.append('\'');
	if (proc_access & GRANT_ACL)
	  global.append(STRING_WITH_LEN(" WITH GRANT OPTION"));
	protocol->prepare_for_resend();
	protocol->store(global.ptr(),global.length(),global.charset());
	if (protocol->write())
	{
	  error= -1;
	  break;
	}
      }
    }
  }
  return error;
}

/*
  Make a clear-text version of the requested privilege.
*/

void get_privilege_desc(char *to, uint max_length, ulong access)
{
  uint pos;
  char *start=to;
  DBUG_ASSERT(max_length >= 30);		// For end ',' removal

  if (access)
  {
    max_length--;				// Reserve place for end-zero
    for (pos=0 ; access ; pos++, access>>=1)
    {
      if ((access & 1) &&
	  command_lengths[pos] + (uint) (to-start) < max_length)
      {
	to= strmov(to, command_array[pos]);
	*to++=',';
      }
    }
    to--;					// Remove end ','
  }
  *to=0;
}


void get_mqh(const char *user, const char *host, USER_CONN *uc)
{
  ACL_USER *acl_user;

  mysql_mutex_lock(&acl_cache->lock);

  if (initialized && (acl_user= find_acl_user(host,user, FALSE)))
    uc->user_resources= acl_user->user_resource;
  else
    bzero((char*) &uc->user_resources, sizeof(uc->user_resources));

  mysql_mutex_unlock(&acl_cache->lock);
}

/*
  Open the grant tables.

  SYNOPSIS
    open_grant_tables()
    thd                         The current thread.
    tables (out)                The 4 elements array for the opened tables.

  DESCRIPTION
    Tables are numbered as follows:
    0 user
    1 db
    2 tables_priv
    3 columns_priv

  RETURN
    1           Skip GRANT handling during replication.
    0           OK.
    < 0         Error.
*/

#define GRANT_TABLES 6
int open_grant_tables(THD *thd, TABLE_LIST *tables)
{
  DBUG_ENTER("open_grant_tables");

  if (!initialized)
  {
    my_error(ER_OPTION_PREVENTS_STATEMENT, MYF(0), "--skip-grant-tables");
    DBUG_RETURN(-1);
  }

  tables->init_one_table(C_STRING_WITH_LEN("mysql"),
                         C_STRING_WITH_LEN("user"), "user", TL_WRITE);
  (tables+1)->init_one_table(C_STRING_WITH_LEN("mysql"),
                             C_STRING_WITH_LEN("db"), "db", TL_WRITE);
  (tables+2)->init_one_table(C_STRING_WITH_LEN("mysql"),
                             C_STRING_WITH_LEN("tables_priv"),
                             "tables_priv", TL_WRITE);
  (tables+3)->init_one_table(C_STRING_WITH_LEN("mysql"),
                             C_STRING_WITH_LEN("columns_priv"),
                             "columns_priv", TL_WRITE);
  (tables+4)->init_one_table(C_STRING_WITH_LEN("mysql"),
                             C_STRING_WITH_LEN("procs_priv"),
                             "procs_priv", TL_WRITE);
  (tables+5)->init_one_table(C_STRING_WITH_LEN("mysql"),
                             C_STRING_WITH_LEN("proxies_priv"),
                             "proxies_priv", TL_WRITE);
  tables[5].open_strategy= TABLE_LIST::OPEN_IF_EXISTS;

  tables->next_local= tables->next_global= tables + 1;
  (tables+1)->next_local= (tables+1)->next_global= tables + 2;
  (tables+2)->next_local= (tables+2)->next_global= tables + 3;
  (tables+3)->next_local= (tables+3)->next_global= tables + 4;
  (tables+4)->next_local= (tables+4)->next_global= tables + 5;

#ifdef HAVE_REPLICATION
  /*
    GRANT and REVOKE are applied the slave in/exclusion rules as they are
    some kind of updates to the mysql.% tables.
  */
  if (thd->slave_thread && rpl_filter->is_on())
  {
    /*
      The tables must be marked "updating" so that tables_ok() takes them into
      account in tests.
    */
    tables[0].updating= tables[1].updating= tables[2].updating=
      tables[3].updating= tables[4].updating= tables[5].updating= 1;
    if (!(thd->spcont || rpl_filter->tables_ok(0, tables)))
      DBUG_RETURN(1);
    tables[0].updating= tables[1].updating= tables[2].updating=
      tables[3].updating= tables[4].updating= tables[5].updating= 0;
  }
#endif

  if (open_and_lock_tables(thd, tables, FALSE, MYSQL_LOCK_IGNORE_TIMEOUT))
  {						// This should never happen
    DBUG_RETURN(-1);
  }

  DBUG_RETURN(0);
}

ACL_USER *check_acl_user(LEX_USER *user_name,
			 uint *acl_acl_userdx)
{
  ACL_USER *acl_user= 0;
  uint counter;

  mysql_mutex_assert_owner(&acl_cache->lock);

  for (counter= 0 ; counter < acl_users.elements ; counter++)
  {
    const char *user,*host;
    acl_user= dynamic_element(&acl_users, counter, ACL_USER*);
    if (!(user=acl_user->user))
      user= "";
    if (!(host=acl_user->host.hostname))
      host= "";
    if (!strcmp(user_name->user.str,user) &&
	!my_strcasecmp(system_charset_info, user_name->host.str, host))
      break;
  }
  if (counter == acl_users.elements)
    return 0;

  *acl_acl_userdx= counter;
  return acl_user;
}

/*
  Modify a privilege table.

  SYNOPSIS
    modify_grant_table()
    table                       The table to modify.
    host_field                  The host name field.
    user_field                  The user name field.
    user_to                     The new name for the user if to be renamed,
                                NULL otherwise.

  DESCRIPTION
  Update user/host in the current record if user_to is not NULL.
  Delete the current record if user_to is NULL.

  RETURN
    0           OK.
    != 0        Error.
*/

static int modify_grant_table(TABLE *table, Field *host_field,
                              Field *user_field, LEX_USER *user_to)
{
  int error;
  DBUG_ENTER("modify_grant_table");

  if (user_to)
  {
    /* rename */
    store_record(table, record[1]);
    host_field->store(user_to->host.str, user_to->host.length,
                      system_charset_info);
    user_field->store(user_to->user.str, user_to->user.length,
                      system_charset_info);
    if ((error= table->file->ha_update_row(table->record[1], 
                                           table->record[0])) &&
        error != HA_ERR_RECORD_IS_THE_SAME)
      table->file->print_error(error, MYF(0));
    else
      error= 0;
  }
  else
  {
    /* delete */
    if ((error=table->file->ha_delete_row(table->record[0])))
      table->file->print_error(error, MYF(0));
  }

  DBUG_RETURN(error);
}

/*
  Handle a privilege table.

  SYNOPSIS
    handle_grant_table()
    tables                      The array with the four open tables.
    table_no                    The number of the table to handle (0..4).
    drop                        If user_from is to be dropped.
    user_from                   The the user to be searched/dropped/renamed.
    user_to                     The new name for the user if to be renamed,
                                NULL otherwise.

  DESCRIPTION
    Scan through all records in a grant table and apply the requested
    operation. For the "user" table, a single index access is sufficient,
    since there is an unique index on (host, user).
    Delete from grant table if drop is true.
    Update in grant table if drop is false and user_to is not NULL.
    Search in grant table if drop is false and user_to is NULL.
    Tables are numbered as follows:
    0 user
    1 db
    2 tables_priv
    3 columns_priv
    4 procs_priv

  RETURN
    > 0         At least one record matched.
    0           OK, but no record matched.
    < 0         Error.
*/

static int handle_grant_table(TABLE_LIST *tables, uint table_no, bool drop,
                              LEX_USER *user_from, LEX_USER *user_to)
{
  int result= 0;
  int error;
  TABLE *table= tables[table_no].table;
  Field *host_field= table->field[0];
  Field *user_field= table->field[table_no && table_no != 5 ? 2 : 1];
  char *host_str= user_from->host.str;
  char *user_str= user_from->user.str;
  const char *host;
  const char *user;
  uchar user_key[MAX_KEY_LENGTH];
  uint key_prefix_length;
  DBUG_ENTER("handle_grant_table");
  THD *thd= current_thd;

  table->use_all_columns();
  if (! table_no) // mysql.user table
  {
    /*
      The 'user' table has an unique index on (host, user).
      Thus, we can handle everything with a single index access.
      The host- and user fields are consecutive in the user table records.
      So we set host- and user fields of table->record[0] and use the
      pointer to the host field as key.
      index_read_idx() will replace table->record[0] (its first argument)
      by the searched record, if it exists.
    */
    DBUG_PRINT("info",("read table: '%s'  search: '%s'@'%s'",
                       table->s->table_name.str, user_str, host_str));
    host_field->store(host_str, user_from->host.length, system_charset_info);
    user_field->store(user_str, user_from->user.length, system_charset_info);

    key_prefix_length= (table->key_info->key_part[0].store_length +
                        table->key_info->key_part[1].store_length);
    key_copy(user_key, table->record[0], table->key_info, key_prefix_length);

    if ((error= table->file->index_read_idx_map(table->record[0], 0,
                                                user_key, (key_part_map)3,
                                                HA_READ_KEY_EXACT)))
    {
      if (error != HA_ERR_KEY_NOT_FOUND && error != HA_ERR_END_OF_FILE)
      {
        table->file->print_error(error, MYF(0));
        result= -1;
      }
    }
    else
    {
      /* If requested, delete or update the record. */
      result= ((drop || user_to) &&
               modify_grant_table(table, host_field, user_field, user_to)) ?
        -1 : 1; /* Error or found. */
    }
    DBUG_PRINT("info",("read result: %d", result));
  }
  else
  {
    /*
      The non-'user' table do not have indexes on (host, user).
      And their host- and user fields are not consecutive.
      Thus, we need to do a table scan to find all matching records.
    */
    if ((error= table->file->ha_rnd_init(1)))
    {
      table->file->print_error(error, MYF(0));
      result= -1;
    }
    else
    {
#ifdef EXTRA_DEBUG
      DBUG_PRINT("info",("scan table: '%s'  search: '%s'@'%s'",
                         table->s->table_name.str, user_str, host_str));
#endif
      while ((error= table->file->rnd_next(table->record[0])) != 
             HA_ERR_END_OF_FILE)
      {
        if (error)
        {
          /* Most probable 'deleted record'. */
          DBUG_PRINT("info",("scan error: %d", error));
          continue;
        }
        if (! (host= get_field(thd->mem_root, host_field)))
          host= "";
        if (! (user= get_field(thd->mem_root, user_field)))
          user= "";

#ifdef EXTRA_DEBUG
        if (table_no != 5)
        {
          DBUG_PRINT("loop",("scan fields: '%s'@'%s' '%s' '%s' '%s'",
                             user, host,
                             get_field(thd->mem_root, table->field[1]) /*db*/,
                             get_field(thd->mem_root, table->field[3]) /*table*/,
                             get_field(thd->mem_root,
                                       table->field[4]) /*column*/));
        }
#endif
        if (strcmp(user_str, user) ||
            my_strcasecmp(system_charset_info, host_str, host))
          continue;

        /* If requested, delete or update the record. */
        result= ((drop || user_to) &&
                 modify_grant_table(table, host_field, user_field, user_to)) ?
          -1 : result ? result : 1; /* Error or keep result or found. */
        /* If search is requested, we do not need to search further. */
        if (! drop && ! user_to)
          break ;
      }
      (void) table->file->ha_rnd_end();
      DBUG_PRINT("info",("scan result: %d", result));
    }
  }

  DBUG_RETURN(result);
}


/**
  Handle an in-memory privilege structure.

  @param struct_no  The number of the structure to handle (0..5).
  @param drop       If user_from is to be dropped.
  @param user_from  The the user to be searched/dropped/renamed.
  @param user_to    The new name for the user if to be renamed, NULL otherwise.

  @note
    Scan through all elements in an in-memory grant structure and apply
    the requested operation.
    Delete from grant structure if drop is true.
    Update in grant structure if drop is false and user_to is not NULL.
    Search in grant structure if drop is false and user_to is NULL.
<<<<<<< HEAD
    Structures are numbered as follows:
    0 acl_users
    1 acl_dbs
    2 column_priv_hash
    3 proc_priv_hash
    4 func_priv_hash
    5 acl_proxy_users
=======
    Structures are enumerated as follows:
    0 ACL_USER
    1 ACL_DB
    2 COLUMN_PRIVILEGES_HASH
    3 PROC_PRIVILEGES_HASH
    4 FUNC_PRIVILEGES_HASH
>>>>>>> 815aad69

  @retval > 0  At least one element matched.
  @retval 0    OK, but no element matched.
  @retval -1   Wrong arguments to function or Out of Memory
*/

static int handle_grant_struct(enum enum_acl_lists struct_no, bool drop,
                               LEX_USER *user_from, LEX_USER *user_to)
{
  int result= 0;
  uint idx;
  uint elements;
  const char *user;
  const char *host;
  ACL_USER *acl_user= NULL;
  ACL_DB *acl_db= NULL;
  ACL_PROXY_USER *acl_proxy_user= NULL;
  GRANT_NAME *grant_name= NULL;
  /*
    Dynamic array acl_grant_name used to store pointers to all
    GRANT_NAME objects
  */
  Dynamic_array<GRANT_NAME *> acl_grant_name;
  HASH *grant_name_hash= NULL;
  DBUG_ENTER("handle_grant_struct");
  DBUG_PRINT("info",("scan struct: %u  search: '%s'@'%s'",
                     struct_no, user_from->user.str, user_from->host.str));

  LINT_INIT(user);
  LINT_INIT(host);

  mysql_mutex_assert_owner(&acl_cache->lock);

  /* Get the number of elements in the in-memory structure. */
  switch (struct_no) {
  case USER_ACL:
    elements= acl_users.elements;
    break;
  case DB_ACL:
    elements= acl_dbs.elements;
    break;
  case COLUMN_PRIVILEGES_HASH:
    elements= column_priv_hash.records;
    grant_name_hash= &column_priv_hash;
    break;
  case PROC_PRIVILEGES_HASH:
    elements= proc_priv_hash.records;
    grant_name_hash= &proc_priv_hash;
    break;
  case FUNC_PRIVILEGES_HASH:
    elements= func_priv_hash.records;
    grant_name_hash= &func_priv_hash;
    break;
  case 5:
    elements= acl_proxy_users.elements;
    break;
  default:
    return -1;
  }

#ifdef EXTRA_DEBUG
    DBUG_PRINT("loop",("scan struct: %u  search    user: '%s'  host: '%s'",
                       struct_no, user_from->user.str, user_from->host.str));
#endif
  /* Loop over all elements. */
  for (idx= 0; idx < elements; idx++)
  {
    /*
      Get a pointer to the element.
    */
    switch (struct_no) {
    case USER_ACL:
      acl_user= dynamic_element(&acl_users, idx, ACL_USER*);
      user= acl_user->user;
      host= acl_user->host.hostname;
    break;

    case DB_ACL:
      acl_db= dynamic_element(&acl_dbs, idx, ACL_DB*);
      user= acl_db->user;
      host= acl_db->host.hostname;
      break;

<<<<<<< HEAD
    case 2:
    case 3:
    case 4:
      grant_name= (GRANT_NAME*) my_hash_element(grant_name_hash, idx);
=======
    case COLUMN_PRIVILEGES_HASH:
    case PROC_PRIVILEGES_HASH:
    case FUNC_PRIVILEGES_HASH:
      grant_name= (GRANT_NAME*) hash_element(grant_name_hash, idx);
>>>>>>> 815aad69
      user= grant_name->user;
      host= grant_name->host.hostname;
      break;

    case 5:
      acl_proxy_user= dynamic_element(&acl_proxy_users, idx, ACL_PROXY_USER*);
      user= acl_proxy_user->get_user();
      host= acl_proxy_user->get_host();
      break;

    default:
      MY_ASSERT_UNREACHABLE();
    }
    if (! user)
      user= "";
    if (! host)
      host= "";

#ifdef EXTRA_DEBUG
    DBUG_PRINT("loop",("scan struct: %u  index: %u  user: '%s'  host: '%s'",
                       struct_no, idx, user, host));
#endif
    if (strcmp(user_from->user.str, user) ||
        my_strcasecmp(system_charset_info, user_from->host.str, host))
      continue;

    result= 1; /* At least one element found. */
    if ( drop )
    {
      switch ( struct_no ) {
      case USER_ACL:
        delete_dynamic_element(&acl_users, idx);
        elements--;
        /*
        - If we are iterating through an array then we just have moved all
          elements after the current element one position closer to its head.
          This means that we have to take another look at the element at
          current position as it is a new element from the array's tail.
        - This is valid for USER_ACL, DB_ACL.
        */
        idx--;
        break;

      case DB_ACL:
        delete_dynamic_element(&acl_dbs, idx);
        elements--;
        idx--;
        break;

<<<<<<< HEAD
      case 2:
      case 3:
      case 4:
        my_hash_delete(grant_name_hash, (uchar*) grant_name);
=======
      case COLUMN_PRIVILEGES_HASH:
      case PROC_PRIVILEGES_HASH:
      case FUNC_PRIVILEGES_HASH:
        /*
          Deleting while traversing a hash table is not valid procedure and
          hence we save pointers to GRANT_NAME objects for later processing.
        */
        if (acl_grant_name.append(grant_name))
          DBUG_RETURN(-1);
>>>>>>> 815aad69
	break;

      case 5:
        delete_dynamic_element(&acl_proxy_users, idx);
        break;

      }
    }
    else if ( user_to )
    {
      switch ( struct_no ) {
      case USER_ACL:
        acl_user->user= strdup_root(&mem, user_to->user.str);
        acl_user->host.hostname= strdup_root(&mem, user_to->host.str);
        break;

      case DB_ACL:
        acl_db->user= strdup_root(&mem, user_to->user.str);
        acl_db->host.hostname= strdup_root(&mem, user_to->host.str);
        break;

<<<<<<< HEAD
      case 2:
      case 3:
      case 4:
        {
          /*
            Save old hash key and its length to be able properly update
            element position in hash.
          */
          char *old_key= grant_name->hash_key;
          size_t old_key_length= grant_name->key_length;

          /*
            Update the grant structure with the new user name and host name.
          */
          grant_name->set_user_details(user_to->host.str, grant_name->db,
                                       user_to->user.str, grant_name->tname,
                                       TRUE);

          /*
            Since username is part of the hash key, when the user name
            is renamed, the hash key is changed. Update the hash to
            ensure that the position matches the new hash key value
          */
          my_hash_update(grant_name_hash, (uchar*) grant_name, (uchar*) old_key,
                         old_key_length);
          /*
            hash_update() operation could have moved element from the tail
            of the hash to the current position. So we need to take a look
            at the element in current position once again.
            Thanks to the fact that hash_update() for our HASH implementation
            won't move any elements from the tail of the hash to the positions
            before the current one (a.k.a. head) it is safe to continue
            iteration without restarting.
          */
          idx--;
          break;
        }

      case 5:
        acl_proxy_user->set_user (&mem, user_to->user.str);
        acl_proxy_user->set_host (&mem, user_to->host.str);
        break;

=======
      case COLUMN_PRIVILEGES_HASH:
      case PROC_PRIVILEGES_HASH:
      case FUNC_PRIVILEGES_HASH:
        /*
          Updating while traversing a hash table is not valid procedure and
          hence we save pointers to GRANT_NAME objects for later processing.
        */
        if (acl_grant_name.append(grant_name))
          DBUG_RETURN(-1);
        break;
>>>>>>> 815aad69
      }
    }
    else
    {
      /* If search is requested, we do not need to search further. */
      break;
    }
  }

  if (drop || user_to)
  {
    /*
      Traversing the elements stored in acl_grant_name dynamic array
      to either delete or update them.
    */
    for (int i= 0; i < acl_grant_name.elements(); ++i)
    {
      grant_name= acl_grant_name.at(i);

      if (drop)
      {
        my_hash_delete(grant_name_hash, (uchar *) grant_name);
      }
      else
      {
        /*
          Save old hash key and its length to be able properly update
          element position in hash.
        */
        char *old_key= grant_name->hash_key;
        size_t old_key_length= grant_name->key_length;

        /*
          Update the grant structure with the new user name and host name.
        */
        grant_name->set_user_details(user_to->host.str, grant_name->db,
                                     user_to->user.str, grant_name->tname,
                                     TRUE);

        /*
          Since username is part of the hash key, when the user name
          is renamed, the hash key is changed. Update the hash to
          ensure that the position matches the new hash key value
        */
        my_hash_update(grant_name_hash, (uchar*) grant_name, (uchar*) old_key,
                       old_key_length);
      }
    }
  }

#ifdef EXTRA_DEBUG
  DBUG_PRINT("loop",("scan struct: %u  result %d", struct_no, result));
#endif

  DBUG_RETURN(result);
}


/*
  Handle all privilege tables and in-memory privilege structures.

  SYNOPSIS
    handle_grant_data()
    tables                      The array with the four open tables.
    drop                        If user_from is to be dropped.
    user_from                   The the user to be searched/dropped/renamed.
    user_to                     The new name for the user if to be renamed,
                                NULL otherwise.

  DESCRIPTION
    Go through all grant tables and in-memory grant structures and apply
    the requested operation.
    Delete from grant data if drop is true.
    Update in grant data if drop is false and user_to is not NULL.
    Search in grant data if drop is false and user_to is NULL.

  RETURN
    > 0         At least one element matched.
    0           OK, but no element matched.
    < 0         Error.
*/

static int handle_grant_data(TABLE_LIST *tables, bool drop,
                             LEX_USER *user_from, LEX_USER *user_to)
{
  int result= 0;
  int found;
  int ret;
  DBUG_ENTER("handle_grant_data");

  /* Handle user table. */
  if ((found= handle_grant_table(tables, 0, drop, user_from, user_to)) < 0)
  {
    /* Handle of table failed, don't touch the in-memory array. */
    result= -1;
  }
  else
  {
    /* Handle user array. */
    if (((ret= handle_grant_struct(USER_ACL, drop, user_from, user_to) > 0) &&
         ! result) || found)
    {
      result= 1; /* At least one record/element found. */
      /* If search is requested, we do not need to search further. */
      if (! drop && ! user_to)
        goto end;
    }
    else if (ret < 0)
    {
      result= -1;
      goto end;
    }
  }

  /* Handle db table. */
  if ((found= handle_grant_table(tables, 1, drop, user_from, user_to)) < 0)
  {
    /* Handle of table failed, don't touch the in-memory array. */
    result= -1;
  }
  else
  {
    /* Handle db array. */
    if ((((ret= handle_grant_struct(DB_ACL, drop, user_from, user_to) > 0) &&
          ! result) || found) && ! result)
    {
      result= 1; /* At least one record/element found. */
      /* If search is requested, we do not need to search further. */
      if (! drop && ! user_to)
        goto end;
    }
    else if (ret < 0)
    {
      result= -1;
      goto end;
    }
  }

  /* Handle stored routines table. */
  if ((found= handle_grant_table(tables, 4, drop, user_from, user_to)) < 0)
  {
    /* Handle of table failed, don't touch in-memory array. */
    result= -1;
  }
  else
  {
    /* Handle procs array. */
    if ((((ret= handle_grant_struct(PROC_PRIVILEGES_HASH, drop, user_from,
                                    user_to) > 0) && ! result) || found) &&
        ! result)
    {
      result= 1; /* At least one record/element found. */
      /* If search is requested, we do not need to search further. */
      if (! drop && ! user_to)
        goto end;
    }
    else if (ret < 0)
    {
      result= -1;
      goto end;
    }
    /* Handle funcs array. */
    if ((((ret= handle_grant_struct(FUNC_PRIVILEGES_HASH, drop, user_from,
                                    user_to) > 0) && ! result) || found) &&
        ! result)
    {
      result= 1; /* At least one record/element found. */
      /* If search is requested, we do not need to search further. */
      if (! drop && ! user_to)
        goto end;
    }
    else if (ret < 0)
    {
      result= -1;
      goto end;
    }
  }

  /* Handle tables table. */
  if ((found= handle_grant_table(tables, 2, drop, user_from, user_to)) < 0)
  {
    /* Handle of table failed, don't touch columns and in-memory array. */
    result= -1;
  }
  else
  {
    if (found && ! result)
    {
      result= 1; /* At least one record found. */
      /* If search is requested, we do not need to search further. */
      if (! drop && ! user_to)
        goto end;
    }

    /* Handle columns table. */
    if ((found= handle_grant_table(tables, 3, drop, user_from, user_to)) < 0)
    {
      /* Handle of table failed, don't touch the in-memory array. */
      result= -1;
    }
    else
    {
      /* Handle columns hash. */
      if ((((ret= handle_grant_struct(COLUMN_PRIVILEGES_HASH, drop, user_from,
                                      user_to) > 0) && ! result) || found) &&
          ! result)
        result= 1; /* At least one record/element found. */
      else if (ret < 0)
        result= -1;
    }
  }

  /* Handle proxies_priv table. */
  if (tables[5].table)
  {
    if ((found= handle_grant_table(tables, 5, drop, user_from, user_to)) < 0)
    {
      /* Handle of table failed, don't touch the in-memory array. */
      result= -1;
    }
    else
    {
      /* Handle proxies_priv array. */
      if ((handle_grant_struct(5, drop, user_from, user_to) && !result) ||
          found)
        result= 1; /* At least one record/element found. */
    }
  }
 end:
  DBUG_RETURN(result);
}


static void append_user(String *str, LEX_USER *user)
{
  if (str->length())
    str->append(',');
  str->append('\'');
  str->append(user->user.str);
  str->append(STRING_WITH_LEN("'@'"));
  str->append(user->host.str);
  str->append('\'');
}


/*
  Create a list of users.

  SYNOPSIS
    mysql_create_user()
    thd                         The current thread.
    list                        The users to create.

  RETURN
    FALSE       OK.
    TRUE        Error.
*/

bool mysql_create_user(THD *thd, List <LEX_USER> &list)
{
  int result;
  String wrong_users;
  LEX_USER *user_name, *tmp_user_name;
  List_iterator <LEX_USER> user_list(list);
  TABLE_LIST tables[GRANT_TABLES];
  bool some_users_created= FALSE;
  bool save_binlog_row_based;
  DBUG_ENTER("mysql_create_user");

  /*
    This statement will be replicated as a statement, even when using
    row-based replication.  The flag will be reset at the end of the
    statement.
  */
  if ((save_binlog_row_based= thd->is_current_stmt_binlog_format_row()))
    thd->clear_current_stmt_binlog_format_row();

  /* CREATE USER may be skipped on replication client. */
  if ((result= open_grant_tables(thd, tables)))
  {
    /* Restore the state of binlog format */
    DBUG_ASSERT(!thd->is_current_stmt_binlog_format_row());
    if (save_binlog_row_based)
      thd->set_current_stmt_binlog_format_row();
    DBUG_RETURN(result != 1);
  }

  mysql_rwlock_wrlock(&LOCK_grant);
  mysql_mutex_lock(&acl_cache->lock);

  while ((tmp_user_name= user_list++))
  {
    if (!(user_name= get_current_user(thd, tmp_user_name)))
    {
      result= TRUE;
      continue;
    }

    /*
      Search all in-memory structures and grant tables
      for a mention of the new user name.
    */
    if (handle_grant_data(tables, 0, user_name, NULL))
    {
      append_user(&wrong_users, user_name);
      result= TRUE;
      continue;
    }

    some_users_created= TRUE;
    if (replace_user_table(thd, tables[0].table, *user_name, 0, 0, 1, 0))
    {
      append_user(&wrong_users, user_name);
      result= TRUE;
    }
  }

  mysql_mutex_unlock(&acl_cache->lock);

  if (result)
    my_error(ER_CANNOT_USER, MYF(0), "CREATE USER", wrong_users.c_ptr_safe());

  if (some_users_created)
    result |= write_bin_log(thd, FALSE, thd->query(), thd->query_length());

  mysql_rwlock_unlock(&LOCK_grant);
  /* Restore the state of binlog format */
  DBUG_ASSERT(!thd->is_current_stmt_binlog_format_row());
  if (save_binlog_row_based)
    thd->set_current_stmt_binlog_format_row();
  DBUG_RETURN(result);
}


/*
  Drop a list of users and all their privileges.

  SYNOPSIS
    mysql_drop_user()
    thd                         The current thread.
    list                        The users to drop.

  RETURN
    FALSE       OK.
    TRUE        Error.
*/

bool mysql_drop_user(THD *thd, List <LEX_USER> &list)
{
  int result;
  String wrong_users;
  LEX_USER *user_name, *tmp_user_name;
  List_iterator <LEX_USER> user_list(list);
  TABLE_LIST tables[GRANT_TABLES];
  bool some_users_deleted= FALSE;
  ulong old_sql_mode= thd->variables.sql_mode;
  bool save_binlog_row_based;
  DBUG_ENTER("mysql_drop_user");

  /*
    This statement will be replicated as a statement, even when using
    row-based replication.  The flag will be reset at the end of the
    statement.
  */
  if ((save_binlog_row_based= thd->is_current_stmt_binlog_format_row()))
    thd->clear_current_stmt_binlog_format_row();

  /* DROP USER may be skipped on replication client. */
  if ((result= open_grant_tables(thd, tables)))
  {
    /* Restore the state of binlog format */
    DBUG_ASSERT(!thd->is_current_stmt_binlog_format_row());
    if (save_binlog_row_based)
      thd->set_current_stmt_binlog_format_row();
    DBUG_RETURN(result != 1);
  }

  thd->variables.sql_mode&= ~MODE_PAD_CHAR_TO_FULL_LENGTH;

  mysql_rwlock_wrlock(&LOCK_grant);
  mysql_mutex_lock(&acl_cache->lock);

  while ((tmp_user_name= user_list++))
  {
    if (!(user_name= get_current_user(thd, tmp_user_name)))
    {
      result= TRUE;
      continue;
    }  
    if (handle_grant_data(tables, 1, user_name, NULL) <= 0)
    {
      append_user(&wrong_users, user_name);
      result= TRUE;
      continue;
    }
    some_users_deleted= TRUE;
  }

  /* Rebuild 'acl_check_hosts' since 'acl_users' has been modified */
  rebuild_check_host();

  mysql_mutex_unlock(&acl_cache->lock);

  if (result)
    my_error(ER_CANNOT_USER, MYF(0), "DROP USER", wrong_users.c_ptr_safe());

  if (some_users_deleted)
    result |= write_bin_log(thd, FALSE, thd->query(), thd->query_length());

  mysql_rwlock_unlock(&LOCK_grant);
  thd->variables.sql_mode= old_sql_mode;
  /* Restore the state of binlog format */
  DBUG_ASSERT(!thd->is_current_stmt_binlog_format_row());
  if (save_binlog_row_based)
    thd->set_current_stmt_binlog_format_row();
  DBUG_RETURN(result);
}


/*
  Rename a user.

  SYNOPSIS
    mysql_rename_user()
    thd                         The current thread.
    list                        The user name pairs: (from, to).

  RETURN
    FALSE       OK.
    TRUE        Error.
*/

bool mysql_rename_user(THD *thd, List <LEX_USER> &list)
{
  int result;
  String wrong_users;
  LEX_USER *user_from, *tmp_user_from;
  LEX_USER *user_to, *tmp_user_to;
  List_iterator <LEX_USER> user_list(list);
  TABLE_LIST tables[GRANT_TABLES];
  bool some_users_renamed= FALSE;
  bool save_binlog_row_based;
  DBUG_ENTER("mysql_rename_user");

  /*
    This statement will be replicated as a statement, even when using
    row-based replication.  The flag will be reset at the end of the
    statement.
  */
  if ((save_binlog_row_based= thd->is_current_stmt_binlog_format_row()))
    thd->clear_current_stmt_binlog_format_row();

  /* RENAME USER may be skipped on replication client. */
  if ((result= open_grant_tables(thd, tables)))
  {
    /* Restore the state of binlog format */
    DBUG_ASSERT(!thd->is_current_stmt_binlog_format_row());
    if (save_binlog_row_based)
      thd->set_current_stmt_binlog_format_row();
    DBUG_RETURN(result != 1);
  }

  mysql_rwlock_wrlock(&LOCK_grant);
  mysql_mutex_lock(&acl_cache->lock);

  while ((tmp_user_from= user_list++))
  {
    if (!(user_from= get_current_user(thd, tmp_user_from)))
    {
      result= TRUE;
      continue;
    }  
    tmp_user_to= user_list++;
    if (!(user_to= get_current_user(thd, tmp_user_to)))
    {
      result= TRUE;
      continue;
    }  
    DBUG_ASSERT(user_to != 0); /* Syntax enforces pairs of users. */

    /*
      Search all in-memory structures and grant tables
      for a mention of the new user name.
    */
    if (handle_grant_data(tables, 0, user_to, NULL) ||
        handle_grant_data(tables, 0, user_from, user_to) <= 0)
    {
      append_user(&wrong_users, user_from);
      result= TRUE;
      continue;
    }
    some_users_renamed= TRUE;
  }
  
  /* Rebuild 'acl_check_hosts' since 'acl_users' has been modified */
  rebuild_check_host();

  mysql_mutex_unlock(&acl_cache->lock);

  if (result)
    my_error(ER_CANNOT_USER, MYF(0), "RENAME USER", wrong_users.c_ptr_safe());
  
  if (some_users_renamed && mysql_bin_log.is_open())
    result |= write_bin_log(thd, FALSE, thd->query(), thd->query_length());

  mysql_rwlock_unlock(&LOCK_grant);
  /* Restore the state of binlog format */
  DBUG_ASSERT(!thd->is_current_stmt_binlog_format_row());
  if (save_binlog_row_based)
    thd->set_current_stmt_binlog_format_row();
  DBUG_RETURN(result);
}


/*
  Revoke all privileges from a list of users.

  SYNOPSIS
    mysql_revoke_all()
    thd                         The current thread.
    list                        The users to revoke all privileges from.

  RETURN
    > 0         Error. Error message already sent.
    0           OK.
    < 0         Error. Error message not yet sent.
*/

bool mysql_revoke_all(THD *thd,  List <LEX_USER> &list)
{
  uint counter, revoked, is_proc;
  int result;
  ACL_DB *acl_db;
  TABLE_LIST tables[GRANT_TABLES];
  bool save_binlog_row_based;
  DBUG_ENTER("mysql_revoke_all");

  /*
    This statement will be replicated as a statement, even when using
    row-based replication.  The flag will be reset at the end of the
    statement.
  */
  if ((save_binlog_row_based= thd->is_current_stmt_binlog_format_row()))
    thd->clear_current_stmt_binlog_format_row();

  if ((result= open_grant_tables(thd, tables)))
  {
    /* Restore the state of binlog format */
    DBUG_ASSERT(!thd->is_current_stmt_binlog_format_row());
    if (save_binlog_row_based)
      thd->set_current_stmt_binlog_format_row();
    DBUG_RETURN(result != 1);
  }

  mysql_rwlock_wrlock(&LOCK_grant);
  mysql_mutex_lock(&acl_cache->lock);

  LEX_USER *lex_user, *tmp_lex_user;
  List_iterator <LEX_USER> user_list(list);
  while ((tmp_lex_user= user_list++))
  {
    if (!(lex_user= get_current_user(thd, tmp_lex_user)))
    {
      result= -1;
      continue;
    }  
    if (!find_acl_user(lex_user->host.str, lex_user->user.str, TRUE))
    {
      result= -1;
      continue;
    }

    if (replace_user_table(thd, tables[0].table,
			   *lex_user, ~(ulong)0, 1, 0, 0))
    {
      result= -1;
      continue;
    }

    /* Remove db access privileges */
    /*
      Because acl_dbs and column_priv_hash shrink and may re-order
      as privileges are removed, removal occurs in a repeated loop
      until no more privileges are revoked.
     */
    do
    {
      for (counter= 0, revoked= 0 ; counter < acl_dbs.elements ; )
      {
	const char *user,*host;

	acl_db=dynamic_element(&acl_dbs,counter,ACL_DB*);
	if (!(user=acl_db->user))
	  user= "";
	if (!(host=acl_db->host.hostname))
	  host= "";

	if (!strcmp(lex_user->user.str,user) &&
            !strcmp(lex_user->host.str, host))
	{
	  if (!replace_db_table(tables[1].table, acl_db->db, *lex_user,
                                ~(ulong)0, 1))
	  {
	    /*
	      Don't increment counter as replace_db_table deleted the
	      current element in acl_dbs.
	     */
	    revoked= 1;
	    continue;
	  }
	  result= -1; // Something went wrong
	}
	counter++;
      }
    } while (revoked);

    /* Remove column access */
    do
    {
      for (counter= 0, revoked= 0 ; counter < column_priv_hash.records ; )
      {
	const char *user,*host;
        GRANT_TABLE *grant_table=
          (GRANT_TABLE*) my_hash_element(&column_priv_hash, counter);
	if (!(user=grant_table->user))
	  user= "";
	if (!(host=grant_table->host.hostname))
	  host= "";

	if (!strcmp(lex_user->user.str,user) &&
            !strcmp(lex_user->host.str, host))
	{
	  if (replace_table_table(thd,grant_table,tables[2].table,*lex_user,
				  grant_table->db,
				  grant_table->tname,
				  ~(ulong)0, 0, 1))
	  {
	    result= -1;
	  }
	  else
	  {
	    if (!grant_table->cols)
	    {
	      revoked= 1;
	      continue;
	    }
	    List<LEX_COLUMN> columns;
	    if (!replace_column_table(grant_table,tables[3].table, *lex_user,
				      columns,
				      grant_table->db,
				      grant_table->tname,
				      ~(ulong)0, 1))
	    {
	      revoked= 1;
	      continue;
	    }
	    result= -1;
	  }
	}
	counter++;
      }
    } while (revoked);

    /* Remove procedure access */
    for (is_proc=0; is_proc<2; is_proc++) do {
      HASH *hash= is_proc ? &proc_priv_hash : &func_priv_hash;
      for (counter= 0, revoked= 0 ; counter < hash->records ; )
      {
	const char *user,*host;
        GRANT_NAME *grant_proc= (GRANT_NAME*) my_hash_element(hash, counter);
	if (!(user=grant_proc->user))
	  user= "";
	if (!(host=grant_proc->host.hostname))
	  host= "";

	if (!strcmp(lex_user->user.str,user) &&
            !strcmp(lex_user->host.str, host))
	{
	  if (replace_routine_table(thd,grant_proc,tables[4].table,*lex_user,
				  grant_proc->db,
				  grant_proc->tname,
                                  is_proc,
				  ~(ulong)0, 1) == 0)
	  {
	    revoked= 1;
	    continue;
	  }
	  result= -1;	// Something went wrong
	}
	counter++;
      }
    } while (revoked);
  }

  mysql_mutex_unlock(&acl_cache->lock);

  if (result)
    my_message(ER_REVOKE_GRANTS, ER(ER_REVOKE_GRANTS), MYF(0));

  result= result |
    write_bin_log(thd, FALSE, thd->query(), thd->query_length());

  mysql_rwlock_unlock(&LOCK_grant);
  /* Restore the state of binlog format */
  DBUG_ASSERT(!thd->is_current_stmt_binlog_format_row());
  if (save_binlog_row_based)
    thd->set_current_stmt_binlog_format_row();

  DBUG_RETURN(result);
}




/**
  If the defining user for a routine does not exist, then the ACL lookup
  code should raise two errors which we should intercept.  We convert the more
  descriptive error into a warning, and consume the other.

  If any other errors are raised, then we set a flag that should indicate
  that there was some failure we should complain at a higher level.
*/
class Silence_routine_definer_errors : public Internal_error_handler
{
public:
  Silence_routine_definer_errors()
    : is_grave(FALSE)
  {}

  virtual ~Silence_routine_definer_errors()
  {}

  virtual bool handle_condition(THD *thd,
                                uint sql_errno,
                                const char* sqlstate,
                                MYSQL_ERROR::enum_warning_level level,
                                const char* msg,
                                MYSQL_ERROR ** cond_hdl);

  bool has_errors() { return is_grave; }

private:
  bool is_grave;
};

bool
Silence_routine_definer_errors::handle_condition(
  THD *thd,
  uint sql_errno,
  const char*,
  MYSQL_ERROR::enum_warning_level level,
  const char* msg,
  MYSQL_ERROR ** cond_hdl)
{
  *cond_hdl= NULL;
  if (level == MYSQL_ERROR::WARN_LEVEL_ERROR)
  {
    switch (sql_errno)
    {
      case ER_NONEXISTING_PROC_GRANT:
        /* Convert the error into a warning. */
        push_warning(thd, MYSQL_ERROR::WARN_LEVEL_WARN,
                     sql_errno, msg);
        return TRUE;
      default:
        is_grave= TRUE;
    }
  }

  return FALSE;
}


/**
  Revoke privileges for all users on a stored procedure.  Use an error handler
  that converts errors about missing grants into warnings.

  @param
    thd                         The current thread.
  @param
    db				DB of the stored procedure
  @param
    name			Name of the stored procedure

  @retval
    0           OK.
  @retval
    < 0         Error. Error message not yet sent.
*/

bool sp_revoke_privileges(THD *thd, const char *sp_db, const char *sp_name,
                          bool is_proc)
{
  uint counter, revoked;
  int result;
  TABLE_LIST tables[GRANT_TABLES];
  HASH *hash= is_proc ? &proc_priv_hash : &func_priv_hash;
  Silence_routine_definer_errors error_handler;
  bool save_binlog_row_based;
  DBUG_ENTER("sp_revoke_privileges");

  if ((result= open_grant_tables(thd, tables)))
    DBUG_RETURN(result != 1);

  /* Be sure to pop this before exiting this scope! */
  thd->push_internal_handler(&error_handler);

  mysql_rwlock_wrlock(&LOCK_grant);
  mysql_mutex_lock(&acl_cache->lock);

  /*
    This statement will be replicated as a statement, even when using
    row-based replication.  The flag will be reset at the end of the
    statement.
  */
  if ((save_binlog_row_based= thd->is_current_stmt_binlog_format_row()))
    thd->clear_current_stmt_binlog_format_row();

  /* Remove procedure access */
  do
  {
    for (counter= 0, revoked= 0 ; counter < hash->records ; )
    {
      GRANT_NAME *grant_proc= (GRANT_NAME*) my_hash_element(hash, counter);
      if (!my_strcasecmp(&my_charset_utf8_bin, grant_proc->db, sp_db) &&
	  !my_strcasecmp(system_charset_info, grant_proc->tname, sp_name))
      {
        LEX_USER lex_user;
	lex_user.user.str= grant_proc->user;
	lex_user.user.length= strlen(grant_proc->user);
	lex_user.host.str= grant_proc->host.hostname ?
	  grant_proc->host.hostname : (char*)"";
	lex_user.host.length= grant_proc->host.hostname ?
	  strlen(grant_proc->host.hostname) : 0;

	if (replace_routine_table(thd,grant_proc,tables[4].table,lex_user,
				  grant_proc->db, grant_proc->tname,
                                  is_proc, ~(ulong)0, 1) == 0)
	{
	  revoked= 1;
	  continue;
	}
      }
      counter++;
    }
  } while (revoked);

  mysql_mutex_unlock(&acl_cache->lock);
  mysql_rwlock_unlock(&LOCK_grant);

  thd->pop_internal_handler();
  /* Restore the state of binlog format */
  DBUG_ASSERT(!thd->is_current_stmt_binlog_format_row());
  if (save_binlog_row_based)
    thd->set_current_stmt_binlog_format_row();

  DBUG_RETURN(error_handler.has_errors());
}


/**
  Grant EXECUTE,ALTER privilege for a stored procedure

  @param thd The current thread.
  @param sp_db
  @param sp_name
  @param is_proc

  @return
    @retval FALSE Success
    @retval TRUE An error occured. Error message not yet sent.
*/

bool sp_grant_privileges(THD *thd, const char *sp_db, const char *sp_name,
                         bool is_proc)
{
  Security_context *sctx= thd->security_ctx;
  LEX_USER *combo;
  TABLE_LIST tables[1];
  List<LEX_USER> user_list;
  bool result;
  ACL_USER *au;
  char passwd_buff[SCRAMBLED_PASSWORD_CHAR_LENGTH+1];
  Dummy_error_handler error_handler;
  DBUG_ENTER("sp_grant_privileges");

  if (!(combo=(LEX_USER*) thd->alloc(sizeof(st_lex_user))))
    DBUG_RETURN(TRUE);

  combo->user.str= sctx->user;

  mysql_mutex_lock(&acl_cache->lock);

  if ((au= find_acl_user(combo->host.str=(char*)sctx->host_or_ip,combo->user.str,FALSE)))
    goto found_acl;
  if ((au= find_acl_user(combo->host.str=(char*)sctx->host, combo->user.str,FALSE)))
    goto found_acl;
  if ((au= find_acl_user(combo->host.str=(char*)sctx->ip, combo->user.str,FALSE)))
    goto found_acl;
  if((au= find_acl_user(combo->host.str=(char*)"%", combo->user.str, FALSE)))
    goto found_acl;

  mysql_mutex_unlock(&acl_cache->lock);
  DBUG_RETURN(TRUE);

 found_acl:
  mysql_mutex_unlock(&acl_cache->lock);

  bzero((char*)tables, sizeof(TABLE_LIST));
  user_list.empty();

  tables->db= (char*)sp_db;
  tables->table_name= tables->alias= (char*)sp_name;

  thd->make_lex_string(&combo->user,
                       combo->user.str, strlen(combo->user.str), 0);
  thd->make_lex_string(&combo->host,
                       combo->host.str, strlen(combo->host.str), 0);

  combo->password= empty_lex_str;
  combo->plugin= empty_lex_str;
  combo->auth= empty_lex_str;

  if(au)
  {
    if (au->salt_len)
    {
      if (au->salt_len == SCRAMBLE_LENGTH)
      {
        make_password_from_salt(passwd_buff, au->salt);
        combo->password.length= SCRAMBLED_PASSWORD_CHAR_LENGTH;
      }
      else if (au->salt_len == SCRAMBLE_LENGTH_323)
      {
        make_password_from_salt_323(passwd_buff, (ulong *) au->salt);
        combo->password.length= SCRAMBLED_PASSWORD_CHAR_LENGTH_323;
      }
      else
      {
        push_warning_printf(thd, MYSQL_ERROR::WARN_LEVEL_WARN, ER_PASSWD_LENGTH,
                            ER(ER_PASSWD_LENGTH), SCRAMBLED_PASSWORD_CHAR_LENGTH);
        return TRUE;
      }
      combo->password.str= passwd_buff;
    }

    if (au->plugin.str != native_password_plugin_name.str &&
        au->plugin.str != old_password_plugin_name.str)
    {
      combo->plugin= au->plugin;
      combo->auth= au->auth_string;
    }
  }

  if (user_list.push_back(combo))
    DBUG_RETURN(TRUE);

  thd->lex->ssl_type= SSL_TYPE_NOT_SPECIFIED;
  thd->lex->ssl_cipher= thd->lex->x509_subject= thd->lex->x509_issuer= 0;
  bzero((char*) &thd->lex->mqh, sizeof(thd->lex->mqh));

  /*
    Only care about whether the operation failed or succeeded
    as all errors will be handled later.
  */
  thd->push_internal_handler(&error_handler);
  result= mysql_routine_grant(thd, tables, is_proc, user_list,
                              DEFAULT_CREATE_PROC_ACLS, FALSE, FALSE);
  thd->pop_internal_handler();
  DBUG_RETURN(result);
}


/*****************************************************************************
  Instantiate used templates
*****************************************************************************/

#ifdef HAVE_EXPLICIT_TEMPLATE_INSTANTIATION
template class List_iterator<LEX_COLUMN>;
template class List_iterator<LEX_USER>;
template class List<LEX_COLUMN>;
template class List<LEX_USER>;
#endif

/**
  Validate if a user can proxy as another user

  @thd                     current thread
  @param user              the logged in user (proxy user)
  @param authenticated_as  the effective user a plugin is trying to 
                           impersonate as (proxied user)
  @return                  proxy user definition
    @retval NULL           proxy user definition not found or not applicable
    @retval non-null       the proxy user data
*/

static ACL_PROXY_USER *
acl_find_proxy_user(const char *user, const char *host, const char *ip, 
                    const char *authenticated_as, bool *proxy_used)
{
  uint i;
  /* if the proxied and proxy user are the same return OK */
  DBUG_ENTER("acl_find_proxy_user");
  DBUG_PRINT("info", ("user=%s host=%s ip=%s authenticated_as=%s",
                      user, host, ip, authenticated_as));

  if (!strcmp(authenticated_as, user))
  {
    DBUG_PRINT ("info", ("user is the same as authenticated_as"));
    DBUG_RETURN (NULL);
  }

  *proxy_used= TRUE; 
  for (i=0; i < acl_proxy_users.elements; i++)
  {
    ACL_PROXY_USER *proxy= dynamic_element(&acl_proxy_users, i, 
                                           ACL_PROXY_USER *);
    if (proxy->matches(host, user, ip, authenticated_as))
      DBUG_RETURN(proxy);
  }

  DBUG_RETURN(NULL);
}


bool
acl_check_proxy_grant_access(THD *thd, const char *host, const char *user,
                             bool with_grant)
{
  DBUG_ENTER("acl_check_proxy_grant_access");
  DBUG_PRINT("info", ("user=%s host=%s with_grant=%d", user, host, 
                      (int) with_grant));
  if (!initialized)
  {
    my_error(ER_OPTION_PREVENTS_STATEMENT, MYF(0), "--skip-grant-tables");
    DBUG_RETURN(1);
  }

  /* replication slave thread can do anything */
  if (thd->slave_thread)
  {
    DBUG_PRINT("info", ("replication slave"));
    DBUG_RETURN(FALSE);
  }

  /* one can grant proxy to himself to others */
  if (!strcmp(thd->security_ctx->user, user) &&
      !my_strcasecmp(system_charset_info, host,
                     thd->security_ctx->host))
  {
    DBUG_PRINT("info", ("strcmp (%s, %s) my_casestrcmp (%s, %s) equal", 
                        thd->security_ctx->user, user,
                        host, thd->security_ctx->host));
    DBUG_RETURN(FALSE);
  }

  /* check for matching WITH PROXY rights */
  for (uint i=0; i < acl_proxy_users.elements; i++)
  {
    ACL_PROXY_USER *proxy= dynamic_element(&acl_proxy_users, i, 
                                           ACL_PROXY_USER *);
    if (proxy->matches(thd->security_ctx->host,
                       thd->security_ctx->user,
                       thd->security_ctx->ip,
                       user) &&
        proxy->get_with_grant())
    {
      DBUG_PRINT("info", ("found"));
      DBUG_RETURN(FALSE);
    }
  }

  my_error(ER_ACCESS_DENIED_NO_PASSWORD_ERROR, MYF(0),
           thd->security_ctx->user,
           thd->security_ctx->host_or_ip);
  DBUG_RETURN(TRUE);
}


static bool
show_proxy_grants(THD *thd, LEX_USER *user, char *buff, size_t buffsize)
{
  Protocol *protocol= thd->protocol;
  int error= 0;

  for (uint i=0; i < acl_proxy_users.elements; i++)
  {
    ACL_PROXY_USER *proxy= dynamic_element(&acl_proxy_users, i,
                                           ACL_PROXY_USER *);
    if (proxy->granted_on(user->host.str, user->user.str))
    {
      String global(buff, buffsize, system_charset_info);
      global.length(0);
      proxy->print_grant(&global);
      protocol->prepare_for_resend();
      protocol->store(global.ptr(), global.length(), global.charset());
      if (protocol->write())
      {
        error= -1;
        break;
      }
    }
  }
  return error;
}


#endif /*NO_EMBEDDED_ACCESS_CHECKS */


int wild_case_compare(CHARSET_INFO *cs, const char *str,const char *wildstr)
{
  reg3 int flag;
  DBUG_ENTER("wild_case_compare");
  DBUG_PRINT("enter",("str: '%s'  wildstr: '%s'",str,wildstr));
  while (*wildstr)
  {
    while (*wildstr && *wildstr != wild_many && *wildstr != wild_one)
    {
      if (*wildstr == wild_prefix && wildstr[1])
	wildstr++;
      if (my_toupper(cs, *wildstr++) !=
          my_toupper(cs, *str++)) DBUG_RETURN(1);
    }
    if (! *wildstr ) DBUG_RETURN (*str != 0);
    if (*wildstr++ == wild_one)
    {
      if (! *str++) DBUG_RETURN (1);	/* One char; skip */
    }
    else
    {						/* Found '*' */
      if (!*wildstr) DBUG_RETURN(0);		/* '*' as last char: OK */
      flag=(*wildstr != wild_many && *wildstr != wild_one);
      do
      {
	if (flag)
	{
	  char cmp;
	  if ((cmp= *wildstr) == wild_prefix && wildstr[1])
	    cmp=wildstr[1];
	  cmp=my_toupper(cs, cmp);
	  while (*str && my_toupper(cs, *str) != cmp)
	    str++;
	  if (!*str) DBUG_RETURN (1);
	}
	if (wild_case_compare(cs, str,wildstr) == 0) DBUG_RETURN (0);
      } while (*str++);
      DBUG_RETURN(1);
    }
  }
  DBUG_RETURN (*str != '\0');
}


#ifndef NO_EMBEDDED_ACCESS_CHECKS
static bool update_schema_privilege(THD *thd, TABLE *table, char *buff,
                                    const char* db, const char* t_name,
                                    const char* column, uint col_length,
                                    const char *priv, uint priv_length,
                                    const char* is_grantable)
{
  int i= 2;
  CHARSET_INFO *cs= system_charset_info;
  restore_record(table, s->default_values);
  table->field[0]->store(buff, (uint) strlen(buff), cs);
  table->field[1]->store(STRING_WITH_LEN("def"), cs);
  if (db)
    table->field[i++]->store(db, (uint) strlen(db), cs);
  if (t_name)
    table->field[i++]->store(t_name, (uint) strlen(t_name), cs);
  if (column)
    table->field[i++]->store(column, col_length, cs);
  table->field[i++]->store(priv, priv_length, cs);
  table->field[i]->store(is_grantable, strlen(is_grantable), cs);
  return schema_table_store_record(thd, table);
}
#endif


int fill_schema_user_privileges(THD *thd, TABLE_LIST *tables, COND *cond)
{
#ifndef NO_EMBEDDED_ACCESS_CHECKS
  int error= 0;
  uint counter;
  ACL_USER *acl_user;
  ulong want_access;
  char buff[100];
  TABLE *table= tables->table;
  bool no_global_access= check_access(thd, SELECT_ACL, "mysql",
                                      NULL, NULL, 1, 1);
  char *curr_host= thd->security_ctx->priv_host_name();
  DBUG_ENTER("fill_schema_user_privileges");

  if (!initialized)
    DBUG_RETURN(0);
  mysql_mutex_lock(&acl_cache->lock);

  for (counter=0 ; counter < acl_users.elements ; counter++)
  {
    const char *user,*host, *is_grantable="YES";
    acl_user=dynamic_element(&acl_users,counter,ACL_USER*);
    if (!(user=acl_user->user))
      user= "";
    if (!(host=acl_user->host.hostname))
      host= "";

    if (no_global_access &&
        (strcmp(thd->security_ctx->priv_user, user) ||
         my_strcasecmp(system_charset_info, curr_host, host)))
      continue;
      
    want_access= acl_user->access;
    if (!(want_access & GRANT_ACL))
      is_grantable= "NO";

    strxmov(buff,"'",user,"'@'",host,"'",NullS);
    if (!(want_access & ~GRANT_ACL))
    {
      if (update_schema_privilege(thd, table, buff, 0, 0, 0, 0,
                                  STRING_WITH_LEN("USAGE"), is_grantable))
      {
        error= 1;
        goto err;
      }
    }
    else
    {
      uint priv_id;
      ulong j,test_access= want_access & ~GRANT_ACL;
      for (priv_id=0, j = SELECT_ACL;j <= GLOBAL_ACLS; priv_id++,j <<= 1)
      {
	if (test_access & j)
        {
          if (update_schema_privilege(thd, table, buff, 0, 0, 0, 0, 
                                      command_array[priv_id],
                                      command_lengths[priv_id], is_grantable))
          {
            error= 1;
            goto err;
          }
        }
      }
    }
  }
err:
  mysql_mutex_unlock(&acl_cache->lock);

  DBUG_RETURN(error);
#else
  return(0);
#endif
}


int fill_schema_schema_privileges(THD *thd, TABLE_LIST *tables, COND *cond)
{
#ifndef NO_EMBEDDED_ACCESS_CHECKS
  int error= 0;
  uint counter;
  ACL_DB *acl_db;
  ulong want_access;
  char buff[100];
  TABLE *table= tables->table;
  bool no_global_access= check_access(thd, SELECT_ACL, "mysql",
                                      NULL, NULL, 1, 1);
  char *curr_host= thd->security_ctx->priv_host_name();
  DBUG_ENTER("fill_schema_schema_privileges");

  if (!initialized)
    DBUG_RETURN(0);
  mysql_mutex_lock(&acl_cache->lock);

  for (counter=0 ; counter < acl_dbs.elements ; counter++)
  {
    const char *user, *host, *is_grantable="YES";

    acl_db=dynamic_element(&acl_dbs,counter,ACL_DB*);
    if (!(user=acl_db->user))
      user= "";
    if (!(host=acl_db->host.hostname))
      host= "";

    if (no_global_access &&
        (strcmp(thd->security_ctx->priv_user, user) ||
         my_strcasecmp(system_charset_info, curr_host, host)))
      continue;

    want_access=acl_db->access;
    if (want_access)
    {
      if (!(want_access & GRANT_ACL))
      {
        is_grantable= "NO";
      }
      strxmov(buff,"'",user,"'@'",host,"'",NullS);
      if (!(want_access & ~GRANT_ACL))
      {
        if (update_schema_privilege(thd, table, buff, acl_db->db, 0, 0,
                                    0, STRING_WITH_LEN("USAGE"), is_grantable))
        {
          error= 1;
          goto err;
        }
      }
      else
      {
        int cnt;
        ulong j,test_access= want_access & ~GRANT_ACL;
        for (cnt=0, j = SELECT_ACL; j <= DB_ACLS; cnt++,j <<= 1)
          if (test_access & j)
          {
            if (update_schema_privilege(thd, table, buff, acl_db->db, 0, 0, 0,
                                        command_array[cnt], command_lengths[cnt],
                                        is_grantable))
            {
              error= 1;
              goto err;
            }
          }
      }
    }
  }
err:
  mysql_mutex_unlock(&acl_cache->lock);

  DBUG_RETURN(error);
#else
  return (0);
#endif
}


int fill_schema_table_privileges(THD *thd, TABLE_LIST *tables, COND *cond)
{
#ifndef NO_EMBEDDED_ACCESS_CHECKS
  int error= 0;
  uint index;
  char buff[100];
  TABLE *table= tables->table;
  bool no_global_access= check_access(thd, SELECT_ACL, "mysql",
                                      NULL, NULL, 1, 1);
  char *curr_host= thd->security_ctx->priv_host_name();
  DBUG_ENTER("fill_schema_table_privileges");

  mysql_rwlock_rdlock(&LOCK_grant);

  for (index=0 ; index < column_priv_hash.records ; index++)
  {
    const char *user, *host, *is_grantable= "YES";
    GRANT_TABLE *grant_table= (GRANT_TABLE*) my_hash_element(&column_priv_hash,
							  index);
    if (!(user=grant_table->user))
      user= "";
    if (!(host= grant_table->host.hostname))
      host= "";

    if (no_global_access &&
        (strcmp(thd->security_ctx->priv_user, user) ||
         my_strcasecmp(system_charset_info, curr_host, host)))
      continue;

    ulong table_access= grant_table->privs;
    if (table_access)
    {
      ulong test_access= table_access & ~GRANT_ACL;
      /*
        We should skip 'usage' privilege on table if
        we have any privileges on column(s) of this table
      */
      if (!test_access && grant_table->cols)
        continue;
      if (!(table_access & GRANT_ACL))
        is_grantable= "NO";

      strxmov(buff, "'", user, "'@'", host, "'", NullS);
      if (!test_access)
      {
        if (update_schema_privilege(thd, table, buff, grant_table->db,
                                    grant_table->tname, 0, 0,
                                    STRING_WITH_LEN("USAGE"), is_grantable))
        {
          error= 1;
          goto err;
        }
      }
      else
      {
        ulong j;
        int cnt;
        for (cnt= 0, j= SELECT_ACL; j <= TABLE_ACLS; cnt++, j<<= 1)
        {
          if (test_access & j)
          {
            if (update_schema_privilege(thd, table, buff, grant_table->db,
                                        grant_table->tname, 0, 0,
                                        command_array[cnt],
                                        command_lengths[cnt], is_grantable))
            {
              error= 1;
              goto err;
            }
          }
        }
      }
    }   
  }
err:
  mysql_rwlock_unlock(&LOCK_grant);

  DBUG_RETURN(error);
#else
  return (0);
#endif
}


int fill_schema_column_privileges(THD *thd, TABLE_LIST *tables, COND *cond)
{
#ifndef NO_EMBEDDED_ACCESS_CHECKS
  int error= 0;
  uint index;
  char buff[100];
  TABLE *table= tables->table;
  bool no_global_access= check_access(thd, SELECT_ACL, "mysql",
                                      NULL, NULL, 1, 1);
  char *curr_host= thd->security_ctx->priv_host_name();
  DBUG_ENTER("fill_schema_table_privileges");

  mysql_rwlock_rdlock(&LOCK_grant);

  for (index=0 ; index < column_priv_hash.records ; index++)
  {
    const char *user, *host, *is_grantable= "YES";
    GRANT_TABLE *grant_table= (GRANT_TABLE*) my_hash_element(&column_priv_hash,
							  index);
    if (!(user=grant_table->user))
      user= "";
    if (!(host= grant_table->host.hostname))
      host= "";

    if (no_global_access &&
        (strcmp(thd->security_ctx->priv_user, user) ||
         my_strcasecmp(system_charset_info, curr_host, host)))
      continue;

    ulong table_access= grant_table->cols;
    if (table_access != 0)
    {
      if (!(grant_table->privs & GRANT_ACL))
        is_grantable= "NO";

      ulong test_access= table_access & ~GRANT_ACL;
      strxmov(buff, "'", user, "'@'", host, "'", NullS);
      if (!test_access)
        continue;
      else
      {
        ulong j;
        int cnt;
        for (cnt= 0, j= SELECT_ACL; j <= TABLE_ACLS; cnt++, j<<= 1)
        {
          if (test_access & j)
          {
            for (uint col_index=0 ;
                 col_index < grant_table->hash_columns.records ;
                 col_index++)
            {
              GRANT_COLUMN *grant_column = (GRANT_COLUMN*)
                my_hash_element(&grant_table->hash_columns,col_index);
              if ((grant_column->rights & j) && (table_access & j))
              {
                if (update_schema_privilege(thd, table, buff, grant_table->db,
                                            grant_table->tname,
                                            grant_column->column,
                                            grant_column->key_length,
                                            command_array[cnt],
                                            command_lengths[cnt], is_grantable))
                {
                  error= 1;
                  goto err;
                }
              }
            }
          }
        }
      }
    }
  }
err:
  mysql_rwlock_unlock(&LOCK_grant);

  DBUG_RETURN(error);
#else
  return (0);
#endif
}


#ifndef NO_EMBEDDED_ACCESS_CHECKS
/*
  fill effective privileges for table

  SYNOPSIS
    fill_effective_table_privileges()
    thd     thread handler
    grant   grants table descriptor
    db      db name
    table   table name
*/

void fill_effective_table_privileges(THD *thd, GRANT_INFO *grant,
                                     const char *db, const char *table)
{
  Security_context *sctx= thd->security_ctx;
  DBUG_ENTER("fill_effective_table_privileges");
  DBUG_PRINT("enter", ("Host: '%s', Ip: '%s', User: '%s', table: `%s`.`%s`",
                       sctx->priv_host, (sctx->ip ? sctx->ip : "(NULL)"),
                       (sctx->priv_user ? sctx->priv_user : "(NULL)"),
                       db, table));
  /* --skip-grants */
  if (!initialized)
  {
    DBUG_PRINT("info", ("skip grants"));
    grant->privilege= ~NO_ACCESS;             // everything is allowed
    DBUG_PRINT("info", ("privilege 0x%lx", grant->privilege));
    DBUG_VOID_RETURN;
  }

  /* global privileges */
  grant->privilege= sctx->master_access;

  if (!sctx->priv_user)
  {
    DBUG_PRINT("info", ("privilege 0x%lx", grant->privilege));
    DBUG_VOID_RETURN;                         // it is slave
  }

  /* db privileges */
  grant->privilege|= acl_get(sctx->host, sctx->ip, sctx->priv_user, db, 0);

  /* table privileges */
  mysql_rwlock_rdlock(&LOCK_grant);
  if (grant->version != grant_version)
  {
    grant->grant_table=
      table_hash_search(sctx->host, sctx->ip, db,
			sctx->priv_user,
			table, 0);              /* purecov: inspected */
    grant->version= grant_version;              /* purecov: inspected */
  }
  if (grant->grant_table != 0)
  {
    grant->privilege|= grant->grant_table->privs;
  }
  mysql_rwlock_unlock(&LOCK_grant);

  DBUG_PRINT("info", ("privilege 0x%lx", grant->privilege));
  DBUG_VOID_RETURN;
}

#else /* NO_EMBEDDED_ACCESS_CHECKS */

/****************************************************************************
 Dummy wrappers when we don't have any access checks
****************************************************************************/

bool check_routine_level_acl(THD *thd, const char *db, const char *name,
                             bool is_proc)
{
  return FALSE;
}

#endif

struct ACL_internal_schema_registry_entry
{
  const LEX_STRING *m_name;
  const ACL_internal_schema_access *m_access;
};

/**
  Internal schema registered.
  Currently, this is only:
  - performance_schema
  - information_schema,
  This can be reused later for:
  - mysql
*/
static ACL_internal_schema_registry_entry registry_array[2];
static uint m_registry_array_size= 0;

/**
  Add an internal schema to the registry.
  @param name the schema name
  @param access the schema ACL specific rules
*/
void ACL_internal_schema_registry::register_schema
  (const LEX_STRING *name, const ACL_internal_schema_access *access)
{
  DBUG_ASSERT(m_registry_array_size < array_elements(registry_array));

  /* Not thread safe, and does not need to be. */
  registry_array[m_registry_array_size].m_name= name;
  registry_array[m_registry_array_size].m_access= access;
  m_registry_array_size++;
}

/**
  Search per internal schema ACL by name.
  @param name a schema name
  @return per schema rules, or NULL
*/
const ACL_internal_schema_access *
ACL_internal_schema_registry::lookup(const char *name)
{
  DBUG_ASSERT(name != NULL);

  uint i;

  for (i= 0; i<m_registry_array_size; i++)
  {
    if (my_strcasecmp(system_charset_info, registry_array[i].m_name->str,
                      name) == 0)
      return registry_array[i].m_access;
  }
  return NULL;
}

/**
  Get a cached internal schema access.
  @param grant_internal_info the cache
  @param schema_name the name of the internal schema
*/
const ACL_internal_schema_access *
get_cached_schema_access(GRANT_INTERNAL_INFO *grant_internal_info,
                         const char *schema_name)
{
  if (grant_internal_info)
  {
    if (! grant_internal_info->m_schema_lookup_done)
    {
      grant_internal_info->m_schema_access=
        ACL_internal_schema_registry::lookup(schema_name);
      grant_internal_info->m_schema_lookup_done= TRUE;
    }
    return grant_internal_info->m_schema_access;
  }
  return ACL_internal_schema_registry::lookup(schema_name);
}

/**
  Get a cached internal table access.
  @param grant_internal_info the cache
  @param schema_name the name of the internal schema
  @param table_name the name of the internal table
*/
const ACL_internal_table_access *
get_cached_table_access(GRANT_INTERNAL_INFO *grant_internal_info,
                        const char *schema_name,
                        const char *table_name)
{
  DBUG_ASSERT(grant_internal_info);
  if (! grant_internal_info->m_table_lookup_done)
  {
    const ACL_internal_schema_access *schema_access;
    schema_access= get_cached_schema_access(grant_internal_info, schema_name);
    if (schema_access)
      grant_internal_info->m_table_access= schema_access->lookup(table_name);
    grant_internal_info->m_table_lookup_done= TRUE;
  }
  return grant_internal_info->m_table_access;
}


/****************************************************************************
   AUTHENTICATION CODE
   including initial connect handshake, invoking appropriate plugins,
   client-server plugin negotiation, COM_CHANGE_USER, and native
   MySQL authentication plugins.
****************************************************************************/

/* few defines to have less ifdef's in the code below */
#ifdef EMBEDDED_LIBRARY
#undef HAVE_OPENSSL
#ifdef NO_EMBEDDED_ACCESS_CHECKS
#define initialized 0
#endif
#endif
#ifndef HAVE_OPENSSL
#define ssl_acceptor_fd 0
#define sslaccept(A,B,C) 1
#endif


class Thd_charset_adapter
{
  THD *thd;
public:
  Thd_charset_adapter(THD *thd_arg) : thd (thd_arg) {} 
  bool init_client_charset(uint cs_number)
  {
    if (thd_init_client_charset(thd, cs_number))
      return true;
    thd->update_charset();
    return thd->is_error();
  }

  CHARSET_INFO *charset() { return thd->charset(); }
};


/**
  The internal version of what plugins know as MYSQL_PLUGIN_VIO,
  basically the context of the authentication session
*/
struct MPVIO_EXT :public MYSQL_PLUGIN_VIO
{
  MYSQL_SERVER_AUTH_INFO auth_info;
  const ACL_USER *acl_user;
  plugin_ref plugin;        ///< what plugin we're under
  LEX_STRING db;            ///< db name from the handshake packet
  /** when restarting a plugin this caches the last client reply */
  struct {
    char *plugin, *pkt;     ///< pointers into NET::buff
    uint pkt_len;
  } cached_client_reply;
  /** this caches the first plugin packet for restart request on the client */
  struct {
    char *pkt;
    uint pkt_len;
  } cached_server_packet;
  int packets_read, packets_written; ///< counters for send/received packets
  uint connect_errors;      ///< if there were connect errors for this host
  /** when plugin returns a failure this tells us what really happened */
  enum { SUCCESS, FAILURE, RESTART } status;

  /* encapsulation members */
  ulong client_capabilities;
  char *scramble;
  MEM_ROOT *mem_root;
  struct  rand_struct *rand;
  my_thread_id  thread_id;
  uint      *server_status;
  NET *net;
  ulong max_client_packet_length;
  char *ip;
  char *host;
  Thd_charset_adapter *charset_adapter;
  LEX_STRING acl_user_plugin;
};

/**
  a helper function to report an access denied error in all the proper places
*/
static void login_failed_error(MPVIO_EXT *mpvio, int passwd_used)
{
  THD *thd= current_thd;
  if (passwd_used == 2)
  {
    my_error(ER_ACCESS_DENIED_NO_PASSWORD_ERROR, MYF(0),
             mpvio->auth_info.user_name,
             mpvio->auth_info.host_or_ip);
    general_log_print(thd, COM_CONNECT, ER(ER_ACCESS_DENIED_NO_PASSWORD_ERROR),
                      mpvio->auth_info.user_name,
                      mpvio->auth_info.host_or_ip);
    /* 
      Log access denied messages to the error log when log-warnings = 2
      so that the overhead of the general query log is not required to track 
      failed connections.
    */
    if (global_system_variables.log_warnings > 1)
    {
      sql_print_warning(ER(ER_ACCESS_DENIED_NO_PASSWORD_ERROR),
                        mpvio->auth_info.user_name,
                        mpvio->auth_info.host_or_ip);      
    }
  }
  else
  {
    my_error(ER_ACCESS_DENIED_ERROR, MYF(0),
             mpvio->auth_info.user_name,
             mpvio->auth_info.host_or_ip,
             passwd_used ? ER(ER_YES) : ER(ER_NO));
    general_log_print(thd, COM_CONNECT, ER(ER_ACCESS_DENIED_ERROR),
                      mpvio->auth_info.user_name,
                      mpvio->auth_info.host_or_ip,
                      passwd_used ? ER(ER_YES) : ER(ER_NO));
    /* 
      Log access denied messages to the error log when log-warnings = 2
      so that the overhead of the general query log is not required to track 
      failed connections.
    */
    if (global_system_variables.log_warnings > 1)
    {
      sql_print_warning(ER(ER_ACCESS_DENIED_ERROR),
                        mpvio->auth_info.user_name,
                        mpvio->auth_info.host_or_ip,
                        passwd_used ? ER(ER_YES) : ER(ER_NO));      
    }
  }
}

/**
  sends a server handshake initialization packet, the very first packet
  after the connection was established

  Packet format:
   
    Bytes       Content
    -----       ----
    1           protocol version (always 10)
    n           server version string, \0-terminated
    4           thread id
    8           first 8 bytes of the plugin provided data (scramble)
    1           \0 byte, terminating the first part of a scramble
    2           server capabilities (two lower bytes)
    1           server character set
    2           server status
    2           server capabilities (two upper bytes)
    1           length of the scramble
    10          reserved, always 0
    n           rest of the plugin provided data (at least 12 bytes)
    1           \0 byte, terminating the second part of a scramble

  @retval 0 ok
  @retval 1 error
*/
static bool send_server_handshake_packet(MPVIO_EXT *mpvio,
                                         const char *data, uint data_len)
{
  DBUG_ASSERT(mpvio->status == MPVIO_EXT::FAILURE);
  DBUG_ASSERT(data_len <= 255);

  char *buff= (char *) my_alloca(1 + SERVER_VERSION_LENGTH + data_len + 64);
  char scramble_buf[SCRAMBLE_LENGTH];
  char *end= buff;

  DBUG_ENTER("send_server_handshake_packet");
  *end++= protocol_version;

  mpvio->client_capabilities= CLIENT_BASIC_FLAGS;

  if (opt_using_transactions)
    mpvio->client_capabilities|= CLIENT_TRANSACTIONS;

  mpvio->client_capabilities|= CAN_CLIENT_COMPRESS;

  if (ssl_acceptor_fd)
  {
    mpvio->client_capabilities|= CLIENT_SSL;
    mpvio->client_capabilities|= CLIENT_SSL_VERIFY_SERVER_CERT;
  }

  if (data_len)
  {
    mpvio->cached_server_packet.pkt= (char*) memdup_root(mpvio->mem_root, 
                                                         data, data_len);
    mpvio->cached_server_packet.pkt_len= data_len;
  }

  if (data_len < SCRAMBLE_LENGTH)
  {
    if (data_len)
    {
      /*
        the first packet *must* have at least 20 bytes of a scramble.
        if a plugin provided less, we pad it to 20 with zeros
      */
      memcpy(scramble_buf, data, data_len);
      bzero(scramble_buf + data_len, SCRAMBLE_LENGTH - data_len);
      data= scramble_buf;
    }
    else
    {
      /*
        if the default plugin does not provide the data for the scramble at
        all, we generate a scramble internally anyway, just in case the
        user account (that will be known only later) uses a
        native_password_plugin (which needs a scramble). If we don't send a
        scramble now - wasting 20 bytes in the packet -
        native_password_plugin will have to send it in a separate packet,
        adding one more round trip.
      */
      create_random_string(mpvio->scramble, SCRAMBLE_LENGTH, mpvio->rand);
      data= mpvio->scramble;
    }
    data_len= SCRAMBLE_LENGTH;
  }

  end= strnmov(end, server_version, SERVER_VERSION_LENGTH) + 1;
  int4store((uchar*) end, mpvio->thread_id);
  end+= 4;

  /*
    Old clients does not understand long scrambles, but can ignore packet
    tail: that's why first part of the scramble is placed here, and second
    part at the end of packet.
  */
  end= (char*) memcpy(end, data, SCRAMBLE_LENGTH_323);
  end+= SCRAMBLE_LENGTH_323;
  *end++= 0;
 
  int2store(end, mpvio->client_capabilities);
  /* write server characteristics: up to 16 bytes allowed */
  end[2]= (char) default_charset_info->number;
  int2store(end + 3, mpvio->server_status[0]);
  int2store(end + 5, mpvio->client_capabilities >> 16);
  end[7]= data_len;
  DBUG_EXECUTE_IF("poison_srv_handshake_scramble_len", end[7]= -100;);
  bzero(end + 8, 10);
  end+= 18;
  /* write scramble tail */
  end= (char*) memcpy(end, data + SCRAMBLE_LENGTH_323,
                      data_len - SCRAMBLE_LENGTH_323);
  end+= data_len - SCRAMBLE_LENGTH_323;
  end= strmake(end, plugin_name(mpvio->plugin)->str,
                    plugin_name(mpvio->plugin)->length);

  int res= my_net_write(mpvio->net, (uchar*) buff, (size_t) (end - buff + 1)) ||
           net_flush(mpvio->net);
  my_afree(buff);
  DBUG_RETURN (res);
}

static bool secure_auth(MPVIO_EXT *mpvio)
{
  THD *thd;
  if (!opt_secure_auth)
    return 0;
  /*
    If the server is running in secure auth mode, short scrambles are 
    forbidden. Extra juggling to report the same error as the old code.
  */

  thd= current_thd;
  if (mpvio->client_capabilities & CLIENT_PROTOCOL_41)
  {
    my_error(ER_SERVER_IS_IN_SECURE_AUTH_MODE, MYF(0),
             mpvio->auth_info.user_name,
             mpvio->auth_info.host_or_ip);
    general_log_print(thd, COM_CONNECT, ER(ER_SERVER_IS_IN_SECURE_AUTH_MODE),
                      mpvio->auth_info.user_name,
                      mpvio->auth_info.host_or_ip);
  }
  else
  {
    my_error(ER_NOT_SUPPORTED_AUTH_MODE, MYF(0));
    general_log_print(thd, COM_CONNECT, ER(ER_NOT_SUPPORTED_AUTH_MODE));
  }
  return 1;
}

/**
  sends a "change plugin" packet, requesting a client to restart authentication
  using a different authentication plugin

  Packet format:
   
    Bytes       Content
    -----       ----
    1           byte with the value 254
    n           client plugin to use, \0-terminated
    n           plugin provided data

  In a special case of switching from native_password_plugin to
  old_password_plugin, the packet contains only one - the first - byte,
  plugin name is omitted, plugin data aren't needed as the scramble was
  already sent. This one-byte packet is identical to the "use the short
  scramble" packet in the protocol before plugins were introduced.

  @retval 0 ok
  @retval 1 error
*/
static bool send_plugin_request_packet(MPVIO_EXT *mpvio,
                                       const uchar *data, uint data_len)
{
  DBUG_ASSERT(mpvio->packets_written == 1);
  DBUG_ASSERT(mpvio->packets_read == 1);
  NET *net= mpvio->net;
  static uchar switch_plugin_request_buf[]= { 254 };

  DBUG_ENTER("send_plugin_request_packet");
  mpvio->status= MPVIO_EXT::FAILURE; // the status is no longer RESTART

  const char *client_auth_plugin=
    ((st_mysql_auth *) (plugin_decl(mpvio->plugin)->info))->client_auth_plugin;

  DBUG_ASSERT(client_auth_plugin);

  /*
    we send an old "short 4.0 scramble request", if we need to request a
    client to use 4.0 auth plugin (short scramble) and the scramble was
    already sent to the client

    below, cached_client_reply.plugin is the plugin name that client has used,
    client_auth_plugin is derived from mysql.user table, for the given
    user account, it's the plugin that the client need to use to login.
  */
  bool switch_from_long_to_short_scramble=
    native_password_plugin_name.str == mpvio->cached_client_reply.plugin &&
    client_auth_plugin == old_password_plugin_name.str;

  if (switch_from_long_to_short_scramble)
    DBUG_RETURN (secure_auth(mpvio) ||
                 my_net_write(net, switch_plugin_request_buf, 1) ||
                 net_flush(net));

  /*
    We never request a client to switch from a short to long scramble.
    Plugin-aware clients can do that, but traditionally it meant to
    ask an old 4.0 client to use the new 4.1 authentication protocol.
  */
  bool switch_from_short_to_long_scramble=
    old_password_plugin_name.str == mpvio->cached_client_reply.plugin && 
    client_auth_plugin == native_password_plugin_name.str;

  if (switch_from_short_to_long_scramble)
  {
    my_error(ER_NOT_SUPPORTED_AUTH_MODE, MYF(0));
    general_log_print(current_thd, COM_CONNECT, ER(ER_NOT_SUPPORTED_AUTH_MODE));
    DBUG_RETURN (1);
  }

  /*
    If we're dealing with an older client we can't just send a change plugin
    packet to re-initiate the authentication handshake, because the client 
    won't understand it. The good thing is that we don't need to : the old client
    expects us to just check the user credentials here, which we can do by just reading
    the cached data that are placed there by parse_com_change_user_packet() 
    In this case we just do nothing and behave as if normal authentication
    should continue.
  */
  if (!(mpvio->client_capabilities & CLIENT_PLUGIN_AUTH))
  {
    DBUG_PRINT("info", ("old client sent a COM_CHANGE_USER"));
    DBUG_ASSERT(mpvio->cached_client_reply.pkt);
    /* get the status back so the read can process the cached result */
    mpvio->status= MPVIO_EXT::RESTART; 
    DBUG_RETURN(0);
  }

  DBUG_PRINT("info", ("requesting client to use the %s plugin", 
                      client_auth_plugin));
  DBUG_RETURN(net_write_command(net, switch_plugin_request_buf[0],
                                (uchar*) client_auth_plugin,
                                strlen(client_auth_plugin) + 1,
                                (uchar*) data, data_len));
}

#ifndef NO_EMBEDDED_ACCESS_CHECKS
/**
   Finds acl entry in user database for authentication purposes.
   
   Finds a user and copies it into mpvio. Reports an authentication
   failure if a user is not found.

   @note find_acl_user is not the same, because it doesn't take into
   account the case when user is not empty, but acl_user->user is empty

   @retval 0    found
   @retval 1    not found
*/
static bool find_mpvio_user(MPVIO_EXT *mpvio)
{
  DBUG_ENTER("find_mpvio_user");
  DBUG_PRINT("info", ("entry: %s", mpvio->auth_info.user_name));
  DBUG_ASSERT(mpvio->acl_user == 0);
  mysql_mutex_lock(&acl_cache->lock);
  for (uint i=0; i < acl_users.elements; i++)
  {
    ACL_USER *acl_user_tmp= dynamic_element(&acl_users, i, ACL_USER*);
    if ((!acl_user_tmp->user || 
         !strcmp(mpvio->auth_info.user_name, acl_user_tmp->user)) &&
        compare_hostname(&acl_user_tmp->host, mpvio->host, mpvio->ip))
    {
      mpvio->acl_user= acl_user_tmp->copy(mpvio->mem_root);
      if (acl_user_tmp->plugin.str == native_password_plugin_name.str ||
          acl_user_tmp->plugin.str == old_password_plugin_name.str)
        mpvio->acl_user_plugin= acl_user_tmp->plugin;
      else
        make_lex_string_root(mpvio->mem_root, 
                             &mpvio->acl_user_plugin, 
                             acl_user_tmp->plugin.str, 
                             acl_user_tmp->plugin.length, 0);
      break;
    }
  }
  mysql_mutex_unlock(&acl_cache->lock);

  if (!mpvio->acl_user)
  {
    login_failed_error(mpvio, mpvio->auth_info.password_used);
    DBUG_RETURN (1);
  }

  /* user account requires non-default plugin and the client is too old */
  if (mpvio->acl_user->plugin.str != native_password_plugin_name.str &&
      mpvio->acl_user->plugin.str != old_password_plugin_name.str &&
      !(mpvio->client_capabilities & CLIENT_PLUGIN_AUTH))
  {
    DBUG_ASSERT(my_strcasecmp(system_charset_info, mpvio->acl_user->plugin.str,
                              native_password_plugin_name.str));
    DBUG_ASSERT(my_strcasecmp(system_charset_info, mpvio->acl_user->plugin.str,
                              old_password_plugin_name.str));
    my_error(ER_NOT_SUPPORTED_AUTH_MODE, MYF(0));
    general_log_print(current_thd, COM_CONNECT, ER(ER_NOT_SUPPORTED_AUTH_MODE));
    DBUG_RETURN (1);
  }

  mpvio->auth_info.auth_string= mpvio->acl_user->auth_string.str;
  mpvio->auth_info.auth_string_length= 
    (unsigned long) mpvio->acl_user->auth_string.length;
  strmake(mpvio->auth_info.authenticated_as, mpvio->acl_user->user ?
          mpvio->acl_user->user : "", USERNAME_LENGTH);
  DBUG_PRINT("info", ("exit: user=%s, auth_string=%s, authenticated as=%s"
                      "plugin=%s",
                      mpvio->auth_info.user_name,
                      mpvio->auth_info.auth_string,
                      mpvio->auth_info.authenticated_as,
                      mpvio->acl_user->plugin.str));
  DBUG_RETURN(0);
}
#endif

/* the packet format is described in send_change_user_packet() */
static bool parse_com_change_user_packet(MPVIO_EXT *mpvio, uint packet_length)
{
  NET *net= mpvio->net;

  char *user= (char*) net->read_pos;
  char *end= user + packet_length;
  /* Safe because there is always a trailing \0 at the end of the packet */
  char *passwd= strend(user) + 1;
  uint user_len= passwd - user - 1;
  char *db= passwd;
  char db_buff[NAME_LEN + 1];                 // buffer to store db in utf8
  char user_buff[USERNAME_LENGTH + 1];	      // buffer to store user in utf8
  uint dummy_errors;

  DBUG_ENTER ("parse_com_change_user_packet");
  if (passwd >= end)
  {
    my_message(ER_UNKNOWN_COM_ERROR, ER(ER_UNKNOWN_COM_ERROR), MYF(0));
    DBUG_RETURN (1);
  }

  /*
    Old clients send null-terminated string as password; new clients send
    the size (1 byte) + string (not null-terminated). Hence in case of empty
    password both send '\0'.

    This strlen() can't be easily deleted without changing protocol.

    Cast *passwd to an unsigned char, so that it doesn't extend the sign for
    *passwd > 127 and become 2**32-127+ after casting to uint.
  */
  uint passwd_len= (mpvio->client_capabilities & CLIENT_SECURE_CONNECTION ?
                    (uchar) (*passwd++) : strlen(passwd));

  db+= passwd_len + 1;
  /*
    Database name is always NUL-terminated, so in case of empty database
    the packet must contain at least the trailing '\0'.
  */
  if (db >= end)
  {
    my_message(ER_UNKNOWN_COM_ERROR, ER(ER_UNKNOWN_COM_ERROR), MYF(0));
    DBUG_RETURN (1);
  }

  uint db_len= strlen(db);

  char *ptr= db + db_len + 1;

  if (ptr + 1 < end)
  {
    if (mpvio->charset_adapter->init_client_charset(uint2korr(ptr)))
      DBUG_RETURN(1);
  }


  /* Convert database and user names to utf8 */
  db_len= copy_and_convert(db_buff, sizeof(db_buff) - 1, system_charset_info,
                           db, db_len, mpvio->charset_adapter->charset(),
                           &dummy_errors);
  db_buff[db_len]= 0;

  user_len= copy_and_convert(user_buff, sizeof(user_buff) - 1,
                                  system_charset_info, user, user_len,
                                  mpvio->charset_adapter->charset(),
                                  &dummy_errors);
  user_buff[user_len]= 0;

  /* we should not free mpvio->user here: it's saved by dispatch_command() */
  if (!(mpvio->auth_info.user_name= my_strndup(user_buff, user_len, MYF(MY_WME))))
    return 1;
  mpvio->auth_info.user_name_length= user_len;

  if (make_lex_string_root(mpvio->mem_root, 
                           &mpvio->db, db_buff, db_len, 0) == 0)
    DBUG_RETURN(1); /* The error is set by make_lex_string(). */

  if (!initialized)
  {
    // if mysqld's been started with --skip-grant-tables option
    strmake(mpvio->auth_info.authenticated_as, 
            mpvio->auth_info.user_name, USERNAME_LENGTH);

    mpvio->status= MPVIO_EXT::SUCCESS;
    DBUG_RETURN(0);
  }

#ifndef NO_EMBEDDED_ACCESS_CHECKS
  if (find_mpvio_user(mpvio))
    DBUG_RETURN(1);

  char *client_plugin;
  if (mpvio->client_capabilities & CLIENT_PLUGIN_AUTH)
  {
    client_plugin= ptr + 2;
    if (client_plugin >= end)
    {
      my_message(ER_UNKNOWN_COM_ERROR, ER(ER_UNKNOWN_COM_ERROR), MYF(0));
      DBUG_RETURN(1);
    }
  }
  else
  {
    if (mpvio->client_capabilities & CLIENT_SECURE_CONNECTION)
      client_plugin= native_password_plugin_name.str;
    else
    {
      client_plugin=  old_password_plugin_name.str;
      /*
        For a passwordless accounts we use native_password_plugin.
        But when an old 4.0 client connects to it, we change it to
        old_password_plugin, otherwise MySQL will think that server 
        and client plugins don't match.
      */
      if (mpvio->acl_user->salt_len == 0)
        mpvio->acl_user_plugin= old_password_plugin_name;
    }
  }

  DBUG_PRINT("info", ("client_plugin=%s, restart", client_plugin));
  /* 
    Remember the data part of the packet, to present it to plugin in 
    read_packet() 
  */
  mpvio->cached_client_reply.pkt= passwd;
  mpvio->cached_client_reply.pkt_len= passwd_len;
  mpvio->cached_client_reply.plugin= client_plugin;
  mpvio->status= MPVIO_EXT::RESTART;
#endif

  DBUG_RETURN (0);
}

#ifndef EMBEDDED_LIBRARY

/** Get a string according to the protocol of the underlying buffer. */
typedef char * (*get_proto_string_func_t) (char **, size_t *, size_t *);

/**
  Get a string formatted according to the 4.1 version of the MySQL protocol.

  @param buffer[in, out]    Pointer to the user-supplied buffer to be scanned.
  @param max_bytes_available[in, out]  Limit the bytes to scan.
  @param string_length[out] The number of characters scanned not including
                            the null character.

  @remark Strings are always null character terminated in this version of the
          protocol.

  @remark The string_length does not include the terminating null character.
          However, after the call, the buffer is increased by string_length+1
          bytes, beyond the null character if there still available bytes to
          scan.

  @return pointer to beginning of the string scanned.
    @retval NULL The buffer content is malformed
*/

static
char *get_41_protocol_string(char **buffer,
                             size_t *max_bytes_available,
                             size_t *string_length)
{
  char *str= (char *)memchr(*buffer, '\0', *max_bytes_available);

  if (str == NULL)
    return NULL;

  *string_length= (size_t)(str - *buffer);
  *max_bytes_available-= *string_length + 1;
  str= *buffer;
  *buffer += *string_length + 1;

  return str;
}


/**
  Get a string formatted according to the 4.0 version of the MySQL protocol.

  @param buffer[in, out]    Pointer to the user-supplied buffer to be scanned.
  @param max_bytes_available[in, out]  Limit the bytes to scan.
  @param string_length[out] The number of characters scanned not including
                            the null character.

  @remark If there are not enough bytes left after the current position of
          the buffer to satisfy the current string, the string is considered
          to be empty and a pointer to empty_c_string is returned.

  @remark A string at the end of the packet is not null terminated.

  @return Pointer to beginning of the string scanned, or a pointer to a empty
          string.
*/
static
char *get_40_protocol_string(char **buffer,
                             size_t *max_bytes_available,
                             size_t *string_length)
{
  char *str;
  size_t len;

  /* No bytes to scan left, treat string as empty. */
  if ((*max_bytes_available) == 0)
  {
    *string_length= 0;
    return empty_c_string;
  }

  str= (char *) memchr(*buffer, '\0', *max_bytes_available);

  /*
    If the string was not null terminated by the client,
    the remainder of the packet is the string. Otherwise,
    advance the buffer past the end of the null terminated
    string.
  */
  if (str == NULL)
    len= *string_length= *max_bytes_available;
  else
    len= (*string_length= (size_t)(str - *buffer)) + 1;

  str= *buffer;
  *buffer+= len;
  *max_bytes_available-= len;

  return str;
}

/**
  Get a length encoded string from a user-supplied buffer.

  @param buffer[in, out] The buffer to scan; updates position after scan.
  @param max_bytes_available[in, out] Limit the number of bytes to scan
  @param string_length[out] Number of characters scanned

  @remark In case the length is zero, then the total size of the string is
    considered to be 1 byte; the size byte.

  @return pointer to first byte after the header in buffer.
    @retval NULL The buffer content is malformed
*/

static
char *get_length_encoded_string(char **buffer,
                                size_t *max_bytes_available,
                                size_t *string_length)
{
  if (*max_bytes_available == 0)
    return NULL;

  /* Do double cast to prevent overflow from signed / unsigned conversion */
  size_t str_len= (size_t)(unsigned char)**buffer;

  /*
    If the length encoded string has the length 0
    the total size of the string is only one byte long (the size byte)
  */
  if (str_len == 0)
  {
    ++*buffer;
    *string_length= 0;
    /*
      Return a pointer to the 0 character so the return value will be
      an empty string.
    */
    return *buffer-1;
  }

  if (str_len >= *max_bytes_available)
    return NULL;

  char *str= *buffer+1;
  *string_length= str_len;
  *max_bytes_available-= *string_length + 1;
  *buffer+= *string_length + 1;
  return str;
}
#endif


/* the packet format is described in send_client_reply_packet() */
static ulong parse_client_handshake_packet(MPVIO_EXT *mpvio,
                                           uchar **buff, ulong pkt_len)
{
#ifndef EMBEDDED_LIBRARY
  NET *net= mpvio->net;
  char *end;
  bool packet_has_required_size= false;
  DBUG_ASSERT(mpvio->status == MPVIO_EXT::FAILURE);


  uint charset_code= 0;
  end= (char *)net->read_pos;
  /*
    In order to safely scan a head for '\0' string terminators
    we must keep track of how many bytes remain in the allocated
    buffer or we might read past the end of the buffer.
  */
  size_t bytes_remaining_in_packet= pkt_len;
  
  DBUG_EXECUTE_IF("host_error_packet_length",
                  {
                    bytes_remaining_in_packet= 0;
                  };);

  /*
    Peek ahead on the client capability packet and determine which version of
    the protocol should be used.
  */
  if (bytes_remaining_in_packet < 2)
    return packet_error;
    
  mpvio->client_capabilities= uint2korr(end);

  /*
    JConnector only sends server capabilities before starting SSL
    negotiation.  The below code is patch for this.
  */
  if (bytes_remaining_in_packet == 4 &&
      mpvio->client_capabilities & CLIENT_SSL)
  {
    mpvio->client_capabilities= uint4korr(end);
    mpvio->max_client_packet_length= 0xfffff;
    charset_code= default_charset_info->number;
    if (mpvio->charset_adapter->init_client_charset(charset_code))
      return packet_error;
    goto skip_to_ssl;
  }
  
  if (mpvio->client_capabilities & CLIENT_PROTOCOL_41)
    packet_has_required_size= bytes_remaining_in_packet >= 
      AUTH_PACKET_HEADER_SIZE_PROTO_41;
  else
    packet_has_required_size= bytes_remaining_in_packet >=
      AUTH_PACKET_HEADER_SIZE_PROTO_40;
  
  if (!packet_has_required_size)
    return packet_error;
  
  if (mpvio->client_capabilities & CLIENT_PROTOCOL_41)
  {
    mpvio->client_capabilities= uint4korr(end);
    mpvio->max_client_packet_length= uint4korr(end + 4);
    charset_code= (uint)(uchar)*(end + 8);
    /*
      Skip 23 remaining filler bytes which have no particular meaning.
    */
    end+= AUTH_PACKET_HEADER_SIZE_PROTO_41;
    bytes_remaining_in_packet-= AUTH_PACKET_HEADER_SIZE_PROTO_41;
  }
  else
  {
    mpvio->client_capabilities= uint2korr(end);
    mpvio->max_client_packet_length= uint3korr(end + 2);
    end+= AUTH_PACKET_HEADER_SIZE_PROTO_40;
    bytes_remaining_in_packet-= AUTH_PACKET_HEADER_SIZE_PROTO_40;
    /**
      Old clients didn't have their own charset. Instead the assumption
      was that they used what ever the server used.
    */
    charset_code= default_charset_info->number;
  }
  DBUG_EXECUTE_IF("host_error_charset",
                  {
                    return packet_error;
                  };);


  DBUG_PRINT("info", ("client_character_set: %u", charset_code));
  if (mpvio->charset_adapter->init_client_charset(charset_code))
    return packet_error;

skip_to_ssl:
#if defined(HAVE_OPENSSL)
  DBUG_PRINT("info", ("client capabilities: %lu", mpvio->client_capabilities));
  
  /*
    If client requested SSL then we must stop parsing, try to switch to SSL,
    and wait for the client to send a new handshake packet.
    The client isn't expected to send any more bytes until SSL is initialized.
  */
  if (mpvio->client_capabilities & CLIENT_SSL)
  {
    unsigned long errptr;

    /* Do the SSL layering. */
    if (!ssl_acceptor_fd)
      return packet_error;

    DBUG_PRINT("info", ("IO layer change in progress..."));
    if (sslaccept(ssl_acceptor_fd, net->vio, net->read_timeout, &errptr))
    {
      DBUG_PRINT("error", ("Failed to accept new SSL connection"));
      return packet_error;
    }

    DBUG_PRINT("info", ("Reading user information over SSL layer"));
    if ((pkt_len= my_net_read(net)) == packet_error)
    {
      DBUG_PRINT("error", ("Failed to read user information (pkt_len= %lu)",
			   pkt_len));
      return packet_error;
    }
    /*
      A new packet was read and the statistics reflecting the remaining bytes
      in the packet must be updated.
    */
    bytes_remaining_in_packet= pkt_len;

    /*
      After the SSL handshake is performed the client resends the handshake
      packet but because of legacy reasons we chose not to parse the packet
      fields a second time and instead only assert the length of the packet.
    */
    if (mpvio->client_capabilities & CLIENT_PROTOCOL_41)
    {
      packet_has_required_size= bytes_remaining_in_packet >= 
        AUTH_PACKET_HEADER_SIZE_PROTO_41;
      end= (char *)net->read_pos + AUTH_PACKET_HEADER_SIZE_PROTO_41;
      bytes_remaining_in_packet -= AUTH_PACKET_HEADER_SIZE_PROTO_41;
    }
    else
    {
      packet_has_required_size= bytes_remaining_in_packet >= 
        AUTH_PACKET_HEADER_SIZE_PROTO_40;
      end= (char *)net->read_pos + AUTH_PACKET_HEADER_SIZE_PROTO_40;
      bytes_remaining_in_packet -= AUTH_PACKET_HEADER_SIZE_PROTO_40;
    }
    
    DBUG_EXECUTE_IF("host_error_SSL_layering",
                    {
                      packet_has_required_size= 0;
                    };);

    if (!packet_has_required_size)
      return packet_error;
  }
#endif /* HAVE_OPENSSL */

  if ((mpvio->client_capabilities & CLIENT_TRANSACTIONS) &&
      opt_using_transactions)
    net->return_status= mpvio->server_status;

  /*
    The 4.0 and 4.1 versions of the protocol differ on how strings
    are terminated. In the 4.0 version, if a string is at the end
    of the packet, the string is not null terminated. Do not assume
    that the returned string is always null terminated.
  */
  get_proto_string_func_t get_string;

  if (mpvio->client_capabilities & CLIENT_PROTOCOL_41)
    get_string= get_41_protocol_string;
  else
    get_string= get_40_protocol_string;

  /*
    In order to safely scan a head for '\0' string terminators
    we must keep track of how many bytes remain in the allocated
    buffer or we might read past the end of the buffer.
  */
  bytes_remaining_in_packet= pkt_len - (end - (char *)net->read_pos);

  size_t user_len;
  char *user= get_string(&end, &bytes_remaining_in_packet, &user_len);
  DBUG_EXECUTE_IF("host_error_user",
                  {
                    user= NULL;
                  };);

  if (user == NULL)
    return packet_error;

  /*
    Old clients send a null-terminated string as password; new clients send
    the size (1 byte) + string (not null-terminated). Hence in case of empty
    password both send '\0'.
  */
  size_t passwd_len= 0;
  char *passwd= NULL;

  if (mpvio->client_capabilities & CLIENT_SECURE_CONNECTION)
  {
    /*
      4.1+ password. First byte is password length.
    */
    passwd= get_length_encoded_string(&end, &bytes_remaining_in_packet,
                                      &passwd_len);
  }
  else
  {
    /*
      Old passwords are zero terminated strings.
    */
    passwd= get_string(&end, &bytes_remaining_in_packet, &passwd_len);
  }

  DBUG_EXECUTE_IF("host_error_password",
                  {
                    passwd= NULL;
                  };);

  if (passwd == NULL)
    return packet_error;

  size_t db_len= 0;
  char *db= NULL;

  if (mpvio->client_capabilities & CLIENT_CONNECT_WITH_DB)
  {
    db= get_string(&end, &bytes_remaining_in_packet, &db_len);
    if (db == NULL)
      return packet_error;
  }

  /*
    Set the default for the password supplied flag for non-existing users
    as the default plugin (native passsword authentication) would do it
    for compatibility reasons.
  */
  if (passwd_len)
    mpvio->auth_info.password_used= PASSWORD_USED_YES;

  size_t client_plugin_len= 0;
  char *client_plugin= get_string(&end, &bytes_remaining_in_packet,
                                  &client_plugin_len);
  if (client_plugin == NULL)
    client_plugin= &empty_c_string[0];

  char db_buff[NAME_LEN + 1];           // buffer to store db in utf8
  char user_buff[USERNAME_LENGTH + 1];	// buffer to store user in utf8
  uint dummy_errors;


  /*
    Copy and convert the user and database names to the character set used
    by the server. Since 4.1 all database names are stored in UTF-8. Also,
    ensure that the names are properly null-terminated as this is relied
    upon later.
  */
  if (db)
  {
    db_len= copy_and_convert(db_buff, sizeof(db_buff) - 1, system_charset_info,
                             db, db_len, mpvio->charset_adapter->charset(),
                             &dummy_errors);
    db_buff[db_len]= '\0';
    db= db_buff;
  }

  user_len= copy_and_convert(user_buff, sizeof(user_buff) - 1,
                             system_charset_info, user, user_len,
                             mpvio->charset_adapter->charset(),
                             &dummy_errors);
  user_buff[user_len]= '\0';
  user= user_buff;

  /* If username starts and ends in "'", chop them off */
  if (user_len > 1 && user[0] == '\'' && user[user_len - 1] == '\'')
  {
    user[user_len - 1]= 0;
    user++;
    user_len-= 2;
  }

  if (make_lex_string_root(mpvio->mem_root, 
                           &mpvio->db, db, db_len, 0) == 0)
    return packet_error; /* The error is set by make_lex_string(). */
  if (mpvio->auth_info.user_name)
    my_free(mpvio->auth_info.user_name);
  if (!(mpvio->auth_info.user_name= my_strndup(user, user_len, MYF(MY_WME))))
    return packet_error; /* The error is set by my_strdup(). */
  mpvio->auth_info.user_name_length= user_len;

  if (!initialized)
  {
    // if mysqld's been started with --skip-grant-tables option
    mpvio->status= MPVIO_EXT::SUCCESS;
    return packet_error;
  }

  if (find_mpvio_user(mpvio))
    return packet_error;

  if (!(mpvio->client_capabilities & CLIENT_PLUGIN_AUTH))
  {
    /*
      An old client is connecting
    */
    if (mpvio->client_capabilities & CLIENT_SECURE_CONNECTION)
      client_plugin= native_password_plugin_name.str;
    else
    {
      /*
        A really old client is connecting
      */
      client_plugin= old_password_plugin_name.str;
      /*
        For a passwordless accounts we use native_password_plugin.
        But when an old 4.0 client connects to it, we change it to
        old_password_plugin, otherwise MySQL will think that server 
        and client plugins don't match.
      */
      if (mpvio->acl_user->salt_len == 0)
        mpvio->acl_user_plugin= old_password_plugin_name;
    }
  }
  
  /*
    if the acl_user needs a different plugin to authenticate
    (specified in GRANT ... AUTHENTICATED VIA plugin_name ..)
    we need to restart the authentication in the server.
    But perhaps the client has already used the correct plugin -
    in that case the authentication on the client may not need to be
    restarted and a server auth plugin will read the data that the client
    has just send. Cache them to return in the next server_mpvio_read_packet().
  */
  if (my_strcasecmp(system_charset_info, mpvio->acl_user_plugin.str,
                    plugin_name(mpvio->plugin)->str) != 0)
  {
    mpvio->cached_client_reply.pkt= passwd;
    mpvio->cached_client_reply.pkt_len= passwd_len;
    mpvio->cached_client_reply.plugin= client_plugin;
    mpvio->status= MPVIO_EXT::RESTART;
    return packet_error;
  }

  /*
    ok, we don't need to restart the authentication on the server.
    but if the client used the wrong plugin, we need to restart
    the authentication on the client. Do it here, the server plugin
    doesn't need to know.
  */
  const char *client_auth_plugin=
    ((st_mysql_auth *) (plugin_decl(mpvio->plugin)->info))->client_auth_plugin;

  if (client_auth_plugin &&
      my_strcasecmp(system_charset_info, client_plugin, client_auth_plugin))
  {
    mpvio->cached_client_reply.plugin= client_plugin;
    if (send_plugin_request_packet(mpvio,
                                   (uchar*) mpvio->cached_server_packet.pkt,
                                   mpvio->cached_server_packet.pkt_len))
      return packet_error;

    passwd_len= my_net_read(mpvio->net);
    passwd = (char*) mpvio->net->read_pos;
  }

  *buff= (uchar*) passwd;
  return passwd_len;
#else
  return 0;
#endif
}


/**
  Make sure that when sending plugin supplied data to the client they
  are not considered a special out-of-band command, like e.g. 
  \255 (error) or \254 (change user request packet) or \0 (OK).
  To avoid this the server will send all plugin data packets "wrapped" 
  in a command \1.
  Note that the client will continue sending its replies unrwapped.
*/

static inline int 
wrap_plguin_data_into_proper_command(NET *net, 
                                     const uchar *packet, int packet_len)
{
  return net_write_command(net, 1, (uchar *) "", 0, packet, packet_len);
}


/**
  vio->write_packet() callback method for server authentication plugins

  This function is called by a server authentication plugin, when it wants
  to send data to the client.

  It transparently wraps the data into a handshake packet,
  and handles plugin negotiation with the client. If necessary,
  it escapes the plugin data, if it starts with a mysql protocol packet byte.
*/
static int server_mpvio_write_packet(MYSQL_PLUGIN_VIO *param,
                                   const uchar *packet, int packet_len)
{
  MPVIO_EXT *mpvio= (MPVIO_EXT *) param;
  int res;

  DBUG_ENTER("server_mpvio_write_packet");
  /* 
    Reset cached_client_reply if not an old client doing mysql_change_user, 
    as this is where the password from COM_CHANGE_USER is stored.
  */
  if (!((!(mpvio->client_capabilities & CLIENT_PLUGIN_AUTH)) && 
        mpvio->status == MPVIO_EXT::RESTART &&
        mpvio->cached_client_reply.plugin == 
        ((st_mysql_auth *) (plugin_decl(mpvio->plugin)->info))->client_auth_plugin
        ))
    mpvio->cached_client_reply.pkt= 0;
  /* for the 1st packet we wrap plugin data into the handshake packet */
  if (mpvio->packets_written == 0)
    res= send_server_handshake_packet(mpvio, (char*) packet, packet_len);
  else if (mpvio->status == MPVIO_EXT::RESTART)
    res= send_plugin_request_packet(mpvio, packet, packet_len);
  else
    res= wrap_plguin_data_into_proper_command(mpvio->net, packet, packet_len);
  mpvio->packets_written++;
  DBUG_RETURN(res);
}

/**
  vio->read_packet() callback method for server authentication plugins

  This function is called by a server authentication plugin, when it wants
  to read data from the client.

  It transparently extracts the client plugin data, if embedded into
  a client authentication handshake packet, and handles plugin negotiation
  with the client, if necessary.
*/
static int server_mpvio_read_packet(MYSQL_PLUGIN_VIO *param, uchar **buf)
{
  MPVIO_EXT *mpvio= (MPVIO_EXT *) param;
  ulong pkt_len;

  DBUG_ENTER("server_mpvio_read_packet");
  if (mpvio->packets_written == 0)
  {
    /*
      plugin wants to read the data without sending anything first.
      send an empty packet to force a server handshake packet to be sent
    */
    if (mpvio->write_packet(mpvio, 0, 0))
      pkt_len= packet_error;
    else
      pkt_len= my_net_read(mpvio->net);
  }
  else if (mpvio->cached_client_reply.pkt)
  {
    DBUG_ASSERT(mpvio->status == MPVIO_EXT::RESTART);
    DBUG_ASSERT(mpvio->packets_read > 0);
    /*
      if the have the data cached from the last server_mpvio_read_packet
      (which can be the case if it's a restarted authentication)
      and a client has used the correct plugin, then we can return the
      cached data straight away and avoid one round trip.
    */
    const char *client_auth_plugin=
      ((st_mysql_auth *) (plugin_decl(mpvio->plugin)->info))->client_auth_plugin;
    if (client_auth_plugin == 0 ||
        my_strcasecmp(system_charset_info, mpvio->cached_client_reply.plugin,
                      client_auth_plugin) == 0)
    {
      mpvio->status= MPVIO_EXT::FAILURE;
      *buf= (uchar*) mpvio->cached_client_reply.pkt;
      mpvio->cached_client_reply.pkt= 0;
      mpvio->packets_read++;
      DBUG_RETURN ((int) mpvio->cached_client_reply.pkt_len);
    }

    /* older clients don't support change of client plugin request */
    if (!(mpvio->client_capabilities & CLIENT_PLUGIN_AUTH))
    {
      mpvio->status= MPVIO_EXT::FAILURE;
      pkt_len= packet_error;
      goto err;
    }

    /*
      But if the client has used the wrong plugin, the cached data are
      useless. Furthermore, we have to send a "change plugin" request
      to the client.
    */
    if (mpvio->write_packet(mpvio, 0, 0))
      pkt_len= packet_error;
    else
      pkt_len= my_net_read(mpvio->net);
  }
  else
    pkt_len= my_net_read(mpvio->net);

  if (pkt_len == packet_error)
    goto err;

  mpvio->packets_read++;

  /*
    the 1st packet has the plugin data wrapped into the client authentication
    handshake packet
  */
  if (mpvio->packets_read == 1)
  {
    pkt_len= parse_client_handshake_packet(mpvio, buf, pkt_len);
    if (pkt_len == packet_error)
      goto err;
  }
  else
    *buf= mpvio->net->read_pos;

  DBUG_RETURN((int)pkt_len);

err:
  if (mpvio->status == MPVIO_EXT::FAILURE)
  {
    inc_host_errors(mpvio->ip);
    my_error(ER_HANDSHAKE_ERROR, MYF(0));
  }
  DBUG_RETURN(-1);
}

/**
  fills MYSQL_PLUGIN_VIO_INFO structure with the information about the
  connection
*/
static void server_mpvio_info(MYSQL_PLUGIN_VIO *vio,
                              MYSQL_PLUGIN_VIO_INFO *info)
{
  MPVIO_EXT *mpvio= (MPVIO_EXT *) vio;
  mpvio_info(mpvio->net->vio, info);
}

#ifndef NO_EMBEDDED_ACCESS_CHECKS
static bool acl_check_ssl(THD *thd, const ACL_USER *acl_user)
{
#if defined(HAVE_OPENSSL)
  Vio *vio= thd->net.vio;
  SSL *ssl= (SSL *) vio->ssl_arg;
  X509 *cert;
#endif

  /*
    At this point we know that user is allowed to connect
    from given host by given username/password pair. Now
    we check if SSL is required, if user is using SSL and
    if X509 certificate attributes are OK
  */
  switch (acl_user->ssl_type) {
  case SSL_TYPE_NOT_SPECIFIED:                  // Impossible
  case SSL_TYPE_NONE:                           // SSL is not required
    return 0;
#if defined(HAVE_OPENSSL)
  case SSL_TYPE_ANY:                            // Any kind of SSL is ok
    return vio_type(vio) != VIO_TYPE_SSL;
  case SSL_TYPE_X509: /* Client should have any valid certificate. */
    /*
      Connections with non-valid certificates are dropped already
      in sslaccept() anyway, so we do not check validity here.

      We need to check for absence of SSL because without SSL
      we should reject connection.
    */
    if (vio_type(vio) == VIO_TYPE_SSL &&
        SSL_get_verify_result(ssl) == X509_V_OK &&
        (cert= SSL_get_peer_certificate(ssl)))
    {
      X509_free(cert);
      return 0;
    }
    return 1;
  case SSL_TYPE_SPECIFIED: /* Client should have specified attrib */
    /* If a cipher name is specified, we compare it to actual cipher in use. */
    if (vio_type(vio) != VIO_TYPE_SSL ||
        SSL_get_verify_result(ssl) != X509_V_OK)
      return 1;
    if (acl_user->ssl_cipher)
    {
      DBUG_PRINT("info", ("comparing ciphers: '%s' and '%s'",
                         acl_user->ssl_cipher, SSL_get_cipher(ssl)));
      if (strcmp(acl_user->ssl_cipher, SSL_get_cipher(ssl)))
      {
        if (global_system_variables.log_warnings)
          sql_print_information("X509 ciphers mismatch: should be '%s' but is '%s'",
                            acl_user->ssl_cipher, SSL_get_cipher(ssl));
        return 1;
      }
    }
    /* Prepare certificate (if exists) */
    if (!(cert= SSL_get_peer_certificate(ssl)))
      return 1;
    /* If X509 issuer is specified, we check it... */
    if (acl_user->x509_issuer)
    {
      char *ptr= X509_NAME_oneline(X509_get_issuer_name(cert), 0, 0);
      DBUG_PRINT("info", ("comparing issuers: '%s' and '%s'",
                         acl_user->x509_issuer, ptr));
      if (strcmp(acl_user->x509_issuer, ptr))
      {
        if (global_system_variables.log_warnings)
          sql_print_information("X509 issuer mismatch: should be '%s' "
                            "but is '%s'", acl_user->x509_issuer, ptr);
        free(ptr);
        X509_free(cert);
        return 1;
      }
      free(ptr);
    }
    /* X509 subject is specified, we check it .. */
    if (acl_user->x509_subject)
    {
      char *ptr= X509_NAME_oneline(X509_get_subject_name(cert), 0, 0);
      DBUG_PRINT("info", ("comparing subjects: '%s' and '%s'",
                         acl_user->x509_subject, ptr));
      if (strcmp(acl_user->x509_subject, ptr))
      {
        if (global_system_variables.log_warnings)
          sql_print_information("X509 subject mismatch: should be '%s' but is '%s'",
                          acl_user->x509_subject, ptr);
        free(ptr);
        X509_free(cert);
        return 1;
      }
      free(ptr);
    }
    X509_free(cert);
    return 0;
#else  /* HAVE_OPENSSL */
  default:
    /*
      If we don't have SSL but SSL is required for this user the 
      authentication should fail.
    */
    return 1;
#endif /* HAVE_OPENSSL */
  }
  return 1;
}
#endif


static int do_auth_once(THD *thd, const LEX_STRING *auth_plugin_name,
                        MPVIO_EXT *mpvio)
{
  int res= CR_OK, old_status= MPVIO_EXT::FAILURE;
  bool unlock_plugin= false;
  plugin_ref plugin;

  if (auth_plugin_name->str == native_password_plugin_name.str)
    plugin= native_password_plugin;
  else
#ifndef EMBEDDED_LIBRARY
  if (auth_plugin_name->str == old_password_plugin_name.str)
    plugin= old_password_plugin;
  else if ((plugin= my_plugin_lock_by_name(thd, auth_plugin_name,
                                           MYSQL_AUTHENTICATION_PLUGIN)))
    unlock_plugin= true;
  else
#endif
    plugin= NULL;
    
  mpvio->plugin= plugin;
  old_status= mpvio->status;
  
  if (plugin)
  {
    st_mysql_auth *auth= (st_mysql_auth *) plugin_decl(plugin)->info;
    res= auth->authenticate_user(mpvio, &mpvio->auth_info);

    if (unlock_plugin)
      plugin_unlock(thd, plugin);
  }
  else
  {
    /* Server cannot load the required plugin. */
    my_error(ER_PLUGIN_IS_NOT_LOADED, MYF(0), auth_plugin_name->str);
    res= CR_ERROR;
  }

  /*
    If the status was MPVIO_EXT::RESTART before the authenticate_user() call
    it can never be MPVIO_EXT::RESTART after the call, because any call
    to write_packet() or read_packet() will reset the status.

    But (!) if a plugin never called a read_packet() or write_packet(), the
    status will stay unchanged. We'll fix it, by resetting the status here.
  */
  if (old_status == MPVIO_EXT::RESTART && mpvio->status == MPVIO_EXT::RESTART)
    mpvio->status= MPVIO_EXT::FAILURE; // reset to the default

  return res;
}


static void
server_mpvio_initialize(THD *thd, MPVIO_EXT *mpvio, uint connect_errors,
                        Thd_charset_adapter *charset_adapter)
{
  memset(mpvio, 0, sizeof(MPVIO_EXT));
  mpvio->read_packet= server_mpvio_read_packet;
  mpvio->write_packet= server_mpvio_write_packet;
  mpvio->info= server_mpvio_info;
  mpvio->auth_info.host_or_ip= thd->security_ctx->host_or_ip;
  mpvio->auth_info.host_or_ip_length= 
    (unsigned int) strlen(thd->security_ctx->host_or_ip);
  mpvio->auth_info.user_name= NULL;
  mpvio->auth_info.user_name_length= 0;
  mpvio->connect_errors= connect_errors;
  mpvio->status= MPVIO_EXT::FAILURE;

  mpvio->client_capabilities= thd->client_capabilities;
  mpvio->mem_root= thd->mem_root;
  mpvio->scramble= thd->scramble;
  mpvio->rand= &thd->rand;
  mpvio->thread_id= thd->thread_id;
  mpvio->server_status= &thd->server_status;
  mpvio->net= &thd->net;
  mpvio->ip= thd->security_ctx->ip;
  mpvio->host= thd->security_ctx->host;
  mpvio->charset_adapter= charset_adapter;
}


static void
server_mpvio_update_thd(THD *thd, MPVIO_EXT *mpvio)
{
  thd->client_capabilities= mpvio->client_capabilities;
  thd->max_client_packet_length= mpvio->max_client_packet_length;
  if (mpvio->client_capabilities & CLIENT_INTERACTIVE)
    thd->variables.net_wait_timeout= thd->variables.net_interactive_timeout;
  thd->security_ctx->user= mpvio->auth_info.user_name;
  if (thd->client_capabilities & CLIENT_IGNORE_SPACE)
    thd->variables.sql_mode|= MODE_IGNORE_SPACE;
}

/**
  Perform the handshake, authorize the client and update thd sctx variables.

  @param thd                     thread handle
  @param connect_errors          number of previous failed connect attemps
                                 from this host
  @param com_change_user_pkt_len size of the COM_CHANGE_USER packet
                                 (without the first, command, byte) or 0
                                 if it's not a COM_CHANGE_USER (that is, if
                                 it's a new connection)

  @retval 0  success, thd is updated.
  @retval 1  error
*/
bool 
acl_authenticate(THD *thd, uint connect_errors, uint com_change_user_pkt_len)
{
  int res= CR_OK;
  MPVIO_EXT mpvio;
  Thd_charset_adapter charset_adapter(thd);

  const LEX_STRING *auth_plugin_name= default_auth_plugin_name;
  enum  enum_server_command command= com_change_user_pkt_len ? COM_CHANGE_USER
                                                             : COM_CONNECT;

  DBUG_ENTER("acl_authenticate");
  compile_time_assert(MYSQL_USERNAME_LENGTH == USERNAME_LENGTH);

  server_mpvio_initialize(thd, &mpvio, connect_errors, &charset_adapter);

  DBUG_PRINT("info", ("com_change_user_pkt_len=%u", com_change_user_pkt_len));

  /*
    Clear thd->db as it points to something, that will be freed when
    connection is closed. We don't want to accidentally free a wrong
    pointer if connect failed.
  */
  thd->reset_db(NULL, 0);

  if (command == COM_CHANGE_USER)
  {
    mpvio.packets_written++; // pretend that a server handshake packet was sent
    mpvio.packets_read++;    // take COM_CHANGE_USER packet into account

    /* Clear variables that are allocated */
    thd->set_user_connect(NULL);

    if (parse_com_change_user_packet(&mpvio, com_change_user_pkt_len))
    {
      server_mpvio_update_thd(thd, &mpvio);
      DBUG_RETURN(1);
    }

    DBUG_ASSERT(mpvio.status == MPVIO_EXT::RESTART ||
                mpvio.status == MPVIO_EXT::SUCCESS);
  }
  else
  {
    /* mark the thd as having no scramble yet */
    mpvio.scramble[SCRAMBLE_LENGTH]= 1;
    
    /*
     perform the first authentication attempt, with the default plugin.
     This sends the server handshake packet, reads the client reply
     with a user name, and performs the authentication if everyone has used
     the correct plugin.
    */

    res= do_auth_once(thd, auth_plugin_name, &mpvio);  
  }

  /*
   retry the authentication, if - after receiving the user name -
   we found that we need to switch to a non-default plugin
  */
  if (mpvio.status == MPVIO_EXT::RESTART)
  {
    DBUG_ASSERT(mpvio.acl_user);
    DBUG_ASSERT(command == COM_CHANGE_USER ||
                my_strcasecmp(system_charset_info, auth_plugin_name->str,
                              mpvio.acl_user->plugin.str));
    auth_plugin_name= &mpvio.acl_user->plugin;
    res= do_auth_once(thd, auth_plugin_name, &mpvio);
  }

  server_mpvio_update_thd(thd, &mpvio);

  Security_context *sctx= thd->security_ctx;
  const ACL_USER *acl_user= mpvio.acl_user;

  thd->password= mpvio.auth_info.password_used;  // remember for error messages 

  /*
    Log the command here so that the user can check the log
    for the tried logins and also to detect break-in attempts.

    if sctx->user is unset it's protocol failure, bad packet.
  */
  if (mpvio.auth_info.user_name)
  {
    if (strcmp(mpvio.auth_info.authenticated_as, mpvio.auth_info.user_name))
    {
      general_log_print(thd, command, "%s@%s as %s on %s",
                        mpvio.auth_info.user_name, mpvio.auth_info.host_or_ip,
                        mpvio.auth_info.authenticated_as ? 
                          mpvio.auth_info.authenticated_as : "anonymous",
                        mpvio.db.str ? mpvio.db.str : (char*) "");
    }
    else
      general_log_print(thd, command, (char*) "%s@%s on %s",
                        mpvio.auth_info.user_name, mpvio.auth_info.host_or_ip,
                        mpvio.db.str ? mpvio.db.str : (char*) "");
  }

  if (res > CR_OK && mpvio.status != MPVIO_EXT::SUCCESS)
  {
    DBUG_ASSERT(mpvio.status == MPVIO_EXT::FAILURE);

    if (!thd->is_error())
      login_failed_error(&mpvio, mpvio.auth_info.password_used);
    DBUG_RETURN (1);
  }

  sctx->proxy_user[0]= 0;

  if (initialized) // if not --skip-grant-tables
  {
#ifndef NO_EMBEDDED_ACCESS_CHECKS
    bool is_proxy_user= FALSE;
    const char *auth_user = acl_user->user ? acl_user->user : "";
    ACL_PROXY_USER *proxy_user;
    /* check if the user is allowed to proxy as another user */
    proxy_user= acl_find_proxy_user(auth_user, sctx->host, sctx->ip,
                                    mpvio.auth_info.authenticated_as,
                                          &is_proxy_user);
    if (is_proxy_user)
    {
      ACL_USER *acl_proxy_user;

      /* we need to find the proxy user, but there was none */
      if (!proxy_user)
      {
        if (!thd->is_error())
          login_failed_error(&mpvio, mpvio.auth_info.password_used);
        DBUG_RETURN(1);
      }

      my_snprintf(sctx->proxy_user, sizeof(sctx->proxy_user) - 1,
                  "'%s'@'%s'", auth_user,
                  acl_user->host.hostname ? acl_user->host.hostname : "");

      /* we're proxying : find the proxy user definition */
      mysql_mutex_lock(&acl_cache->lock);
      acl_proxy_user= find_acl_user(proxy_user->get_proxied_host() ? 
                                    proxy_user->get_proxied_host() : "",
                                    mpvio.auth_info.authenticated_as, TRUE);
      if (!acl_proxy_user)
      {
        if (!thd->is_error())
          login_failed_error(&mpvio, mpvio.auth_info.password_used);
        mysql_mutex_unlock(&acl_cache->lock);
        DBUG_RETURN(1);
      }
      acl_user= acl_proxy_user->copy(thd->mem_root);
      mysql_mutex_unlock(&acl_cache->lock);
    }
#endif

    sctx->master_access= acl_user->access;
    if (acl_user->user)
      strmake(sctx->priv_user, acl_user->user, USERNAME_LENGTH - 1);
    else
      *sctx->priv_user= 0;

    if (acl_user->host.hostname)
      strmake(sctx->priv_host, acl_user->host.hostname, MAX_HOSTNAME - 1);
    else
      *sctx->priv_host= 0;

#ifndef NO_EMBEDDED_ACCESS_CHECKS
    /*
      OK. Let's check the SSL. Historically it was checked after the password,
      as an additional layer, not instead of the password
      (in which case it would've been a plugin too).
    */
    if (acl_check_ssl(thd, acl_user))
    {
      if (!thd->is_error())
        login_failed_error(&mpvio, thd->password);
      DBUG_RETURN(1);
    }

    /* Don't allow the user to connect if he has done too many queries */
    if ((acl_user->user_resource.questions || acl_user->user_resource.updates ||
         acl_user->user_resource.conn_per_hour ||
         acl_user->user_resource.user_conn || 
         global_system_variables.max_user_connections) &&
        get_or_create_user_conn(thd,
          (opt_old_style_user_limits ? sctx->user : sctx->priv_user),
          (opt_old_style_user_limits ? sctx->host_or_ip : sctx->priv_host),
          &acl_user->user_resource))
      DBUG_RETURN(1); // The error is set by get_or_create_user_conn()

#endif
  }
  else
    sctx->skip_grants();

  const USER_CONN *uc;
  if ((uc= thd->get_user_connect()) &&
      (uc->user_resources.conn_per_hour || uc->user_resources.user_conn ||
       global_system_variables.max_user_connections) &&
       check_for_max_user_connections(thd, uc))
  {
    DBUG_RETURN(1); // The error is set in check_for_max_user_connections()
  }

  DBUG_PRINT("info",
             ("Capabilities: %lu  packet_length: %ld  Host: '%s'  "
              "Login user: '%s' Priv_user: '%s'  Using password: %s "
              "Access: %lu  db: '%s'",
              thd->client_capabilities, thd->max_client_packet_length,
              sctx->host_or_ip, sctx->user, sctx->priv_user,
              thd->password ? "yes": "no",
              sctx->master_access, mpvio.db.str));

  if (command == COM_CONNECT &&
      !(thd->main_security_ctx.master_access & SUPER_ACL))
  {
    mysql_mutex_lock(&LOCK_connection_count);
    bool count_ok= (connection_count <= max_connections);
    mysql_mutex_unlock(&LOCK_connection_count);
    if (!count_ok)
    {                                         // too many connections
      release_user_connection(thd);
      my_error(ER_CON_COUNT_ERROR, MYF(0));
      DBUG_RETURN(1);
    }
  }

  /*
    This is the default access rights for the current database.  It's
    set to 0 here because we don't have an active database yet (and we
    may not have an active database to set.
  */
  sctx->db_access=0;

  /* Change a database if necessary */
  if (mpvio.db.length)
  {
    if (mysql_change_db(thd, &mpvio.db, FALSE))
    {
      /* mysql_change_db() has pushed the error message. */
      release_user_connection(thd);
      DBUG_RETURN(1);
    }
  }

  if (mpvio.auth_info.external_user[0])
    sctx->external_user= my_strdup(mpvio.auth_info.external_user, MYF(0));

  if (res == CR_OK_HANDSHAKE_COMPLETE)
    thd->stmt_da->disable_status();
  else
    my_ok(thd);

#if defined(MYSQL_SERVER) && !defined(EMBEDDED_LIBRARY)
  /*
    Allow the network layer to skip big packets. Although a malicious
    authenticated session might use this to trick the server to read
    big packets indefinitely, this is a previously established behavior
    that needs to be preserved as to not break backwards compatibility.
  */
  thd->net.skip_big_packet= TRUE;
#endif

  /*
     Reset previous connection failures if any.
  */
  if (mpvio.connect_errors)
    reset_host_errors(mpvio.ip);

  /* Ready to handle queries */
  DBUG_RETURN(0);
}

/**
  MySQL Server Password Authentication Plugin

  In the MySQL authentication protocol:
  1. the server sends the random scramble to the client
  2. client sends the encrypted password back to the server
  3. the server checks the password.
*/
static int native_password_authenticate(MYSQL_PLUGIN_VIO *vio,
                                        MYSQL_SERVER_AUTH_INFO *info)
{
  uchar *pkt;
  int pkt_len;
  MPVIO_EXT *mpvio= (MPVIO_EXT *) vio;

  DBUG_ENTER("native_password_authenticate");

  /* generate the scramble, or reuse the old one */
  if (mpvio->scramble[SCRAMBLE_LENGTH])
    create_random_string(mpvio->scramble, SCRAMBLE_LENGTH, mpvio->rand);

  /* send it to the client */
  if (mpvio->write_packet(mpvio, (uchar*) mpvio->scramble, SCRAMBLE_LENGTH + 1))
    DBUG_RETURN(CR_ERROR);

  /* reply and authenticate */

  /*
    <digression>
      This is more complex than it looks.

      The plugin (we) may be called right after the client was connected -
      and will need to send a scramble, read reply, authenticate.

      Or the plugin may be called after another plugin has sent a scramble,
      and read the reply. If the client has used the correct client-plugin,
      we won't need to read anything here from the client, the client
      has already sent a reply with everything we need for authentication.

      Or the plugin may be called after another plugin has sent a scramble,
      and read the reply, but the client has used the wrong client-plugin.
      We'll need to sent a "switch to another plugin" packet to the
      client and read the reply. "Use the short scramble" packet is a special
      case of "switch to another plugin" packet.

      Or, perhaps, the plugin may be called after another plugin has
      done the handshake but did not send a useful scramble. We'll need
      to send a scramble (and perhaps a "switch to another plugin" packet)
      and read the reply.

      Besides, a client may be an old one, that doesn't understand plugins.
      Or doesn't even understand 4.0 scramble.

      And we want to keep the same protocol on the wire  unless non-native
      plugins are involved.

      Anyway, it still looks simple from a plugin point of view:
      "send the scramble, read the reply and authenticate"
      All the magic is transparently handled by the server.
    </digression>
  */

  /* read the reply with the encrypted password */
  if ((pkt_len= mpvio->read_packet(mpvio, &pkt)) < 0)
    DBUG_RETURN(CR_ERROR);
  DBUG_PRINT("info", ("reply read : pkt_len=%d", pkt_len));

#ifdef NO_EMBEDDED_ACCESS_CHECKS
  DBUG_RETURN(CR_OK);
#endif

  if (pkt_len == 0) /* no password */
    DBUG_RETURN(mpvio->acl_user->salt_len != 0 ? CR_ERROR : CR_OK);

  info->password_used= PASSWORD_USED_YES;
  if (pkt_len == SCRAMBLE_LENGTH)
  {
    if (!mpvio->acl_user->salt_len)
      DBUG_RETURN(CR_ERROR);

    DBUG_RETURN(check_scramble(pkt, mpvio->scramble, mpvio->acl_user->salt) ?
                CR_ERROR : CR_OK);
  }

  inc_host_errors(mpvio->ip);
  my_error(ER_HANDSHAKE_ERROR, MYF(0));
  DBUG_RETURN(CR_ERROR);
}

static int old_password_authenticate(MYSQL_PLUGIN_VIO *vio, 
                                     MYSQL_SERVER_AUTH_INFO *info)
{
  uchar *pkt;
  int pkt_len;
  MPVIO_EXT *mpvio= (MPVIO_EXT *) vio;

  /* generate the scramble, or reuse the old one */
  if (mpvio->scramble[SCRAMBLE_LENGTH])
    create_random_string(mpvio->scramble, SCRAMBLE_LENGTH, mpvio->rand);

  /* send it to the client */
  if (mpvio->write_packet(mpvio, (uchar*) mpvio->scramble, SCRAMBLE_LENGTH + 1))
    return CR_ERROR;

  /* read the reply and authenticate */
  if ((pkt_len= mpvio->read_packet(mpvio, &pkt)) < 0)
    return CR_ERROR;

#ifdef NO_EMBEDDED_ACCESS_CHECKS
  return CR_OK;
#endif

  /*
    legacy: if switch_from_long_to_short_scramble,
    the password is sent \0-terminated, the pkt_len is always 9 bytes.
    We need to figure out the correct scramble length here.
  */
  if (pkt_len == SCRAMBLE_LENGTH_323 + 1)
    pkt_len= strnlen((char*)pkt, pkt_len);

  if (pkt_len == 0) /* no password */
    return mpvio->acl_user->salt_len != 0 ? CR_ERROR : CR_OK;

  if (secure_auth(mpvio))
    return CR_ERROR;

  info->password_used= PASSWORD_USED_YES;

  if (pkt_len == SCRAMBLE_LENGTH_323)
  {
    if (!mpvio->acl_user->salt_len)
      return CR_ERROR;

    return check_scramble_323(pkt, mpvio->scramble,
                             (ulong *) mpvio->acl_user->salt) ? 
                             CR_ERROR : CR_OK;
  }

  inc_host_errors(mpvio->ip);
  my_error(ER_HANDSHAKE_ERROR, MYF(0));
  return CR_ERROR;
}

static struct st_mysql_auth native_password_handler=
{
  MYSQL_AUTHENTICATION_INTERFACE_VERSION,
  native_password_plugin_name.str,
  native_password_authenticate
};

static struct st_mysql_auth old_password_handler=
{
  MYSQL_AUTHENTICATION_INTERFACE_VERSION,
  old_password_plugin_name.str,
  old_password_authenticate
};

mysql_declare_plugin(mysql_password)
{
  MYSQL_AUTHENTICATION_PLUGIN,                  /* type constant    */
  &native_password_handler,                     /* type descriptor  */
  native_password_plugin_name.str,              /* Name             */
  "R.J.Silk, Sergei Golubchik",                 /* Author           */
  "Native MySQL authentication",                /* Description      */
  PLUGIN_LICENSE_GPL,                           /* License          */
  NULL,                                         /* Init function    */
  NULL,                                         /* Deinit function  */
  0x0100,                                       /* Version (1.0)    */
  NULL,                                         /* status variables */
  NULL,                                         /* system variables */
  NULL,                                         /* config options   */
  0,                                            /* flags            */
},
{
  MYSQL_AUTHENTICATION_PLUGIN,                  /* type constant    */
  &old_password_handler,                        /* type descriptor  */
  old_password_plugin_name.str,                 /* Name             */
  "R.J.Silk, Sergei Golubchik",                 /* Author           */
  "Old MySQL-4.0 authentication",               /* Description      */
  PLUGIN_LICENSE_GPL,                           /* License          */
  NULL,                                         /* Init function    */
  NULL,                                         /* Deinit function  */
  0x0100,                                       /* Version (1.0)    */
  NULL,                                         /* status variables */
  NULL,                                         /* system variables */
  NULL,                                         /* config options   */
  0,                                            /* flags            */
}
mysql_declare_plugin_end;
<|MERGE_RESOLUTION|>--- conflicted
+++ resolved
@@ -49,6 +49,7 @@
 #include "sql_connect.h"
 #include "hostname.h"
 #include "sql_db.h"
+#include "sql_array.h"
 
 bool mysql_user_table_is_in_short_password_format= false;
 
@@ -554,8 +555,10 @@
   DB_ACL,
   COLUMN_PRIVILEGES_HASH,
   PROC_PRIVILEGES_HASH,
-  FUNC_PRIVILEGES_HASH
+  FUNC_PRIVILEGES_HASH,
+  PROXY_USERS_ACL
 };
+
 /*
   Convert scrambled password to binary form, according to scramble type, 
   Binary form is stored in user.salt.
@@ -5992,26 +5995,17 @@
     Delete from grant structure if drop is true.
     Update in grant structure if drop is false and user_to is not NULL.
     Search in grant structure if drop is false and user_to is NULL.
-<<<<<<< HEAD
-    Structures are numbered as follows:
-    0 acl_users
-    1 acl_dbs
-    2 column_priv_hash
-    3 proc_priv_hash
-    4 func_priv_hash
-    5 acl_proxy_users
-=======
     Structures are enumerated as follows:
     0 ACL_USER
     1 ACL_DB
-    2 COLUMN_PRIVILEGES_HASH
+    2 COLUMN_PRIVILIGES_HASH
     3 PROC_PRIVILEGES_HASH
     4 FUNC_PRIVILEGES_HASH
->>>>>>> 815aad69
+    5 ACL_PROXY_USERS
 
   @retval > 0  At least one element matched.
   @retval 0    OK, but no element matched.
-  @retval -1   Wrong arguments to function or Out of Memory
+  @retval -1   Wrong arguments to function or Out of Memory.
 */
 
 static int handle_grant_struct(enum enum_acl_lists struct_no, bool drop,
@@ -6061,7 +6055,7 @@
     elements= func_priv_hash.records;
     grant_name_hash= &func_priv_hash;
     break;
-  case 5:
+  case PROXY_USERS_ACL:
     elements= acl_proxy_users.elements;
     break;
   default:
@@ -6091,22 +6085,15 @@
       host= acl_db->host.hostname;
       break;
 
-<<<<<<< HEAD
-    case 2:
-    case 3:
-    case 4:
-      grant_name= (GRANT_NAME*) my_hash_element(grant_name_hash, idx);
-=======
     case COLUMN_PRIVILEGES_HASH:
     case PROC_PRIVILEGES_HASH:
     case FUNC_PRIVILEGES_HASH:
-      grant_name= (GRANT_NAME*) hash_element(grant_name_hash, idx);
->>>>>>> 815aad69
+      grant_name= (GRANT_NAME*) my_hash_element(grant_name_hash, idx);
       user= grant_name->user;
       host= grant_name->host.hostname;
       break;
 
-    case 5:
+    case PROXY_USERS_ACL:
       acl_proxy_user= dynamic_element(&acl_proxy_users, idx, ACL_PROXY_USER*);
       user= acl_proxy_user->get_user();
       host= acl_proxy_user->get_host();
@@ -6140,7 +6127,7 @@
           elements after the current element one position closer to its head.
           This means that we have to take another look at the element at
           current position as it is a new element from the array's tail.
-        - This is valid for USER_ACL, DB_ACL.
+        - This is valid for USER_ACL, DB_ACL and PROXY_USERS_ACL.
         */
         idx--;
         break;
@@ -6151,12 +6138,6 @@
         idx--;
         break;
 
-<<<<<<< HEAD
-      case 2:
-      case 3:
-      case 4:
-        my_hash_delete(grant_name_hash, (uchar*) grant_name);
-=======
       case COLUMN_PRIVILEGES_HASH:
       case PROC_PRIVILEGES_HASH:
       case FUNC_PRIVILEGES_HASH:
@@ -6166,11 +6147,12 @@
         */
         if (acl_grant_name.append(grant_name))
           DBUG_RETURN(-1);
->>>>>>> 815aad69
 	break;
 
-      case 5:
+      case PROXY_USERS_ACL:
         delete_dynamic_element(&acl_proxy_users, idx);
+        elements--;
+        idx--;
         break;
 
       }
@@ -6188,51 +6170,6 @@
         acl_db->host.hostname= strdup_root(&mem, user_to->host.str);
         break;
 
-<<<<<<< HEAD
-      case 2:
-      case 3:
-      case 4:
-        {
-          /*
-            Save old hash key and its length to be able properly update
-            element position in hash.
-          */
-          char *old_key= grant_name->hash_key;
-          size_t old_key_length= grant_name->key_length;
-
-          /*
-            Update the grant structure with the new user name and host name.
-          */
-          grant_name->set_user_details(user_to->host.str, grant_name->db,
-                                       user_to->user.str, grant_name->tname,
-                                       TRUE);
-
-          /*
-            Since username is part of the hash key, when the user name
-            is renamed, the hash key is changed. Update the hash to
-            ensure that the position matches the new hash key value
-          */
-          my_hash_update(grant_name_hash, (uchar*) grant_name, (uchar*) old_key,
-                         old_key_length);
-          /*
-            hash_update() operation could have moved element from the tail
-            of the hash to the current position. So we need to take a look
-            at the element in current position once again.
-            Thanks to the fact that hash_update() for our HASH implementation
-            won't move any elements from the tail of the hash to the positions
-            before the current one (a.k.a. head) it is safe to continue
-            iteration without restarting.
-          */
-          idx--;
-          break;
-        }
-
-      case 5:
-        acl_proxy_user->set_user (&mem, user_to->user.str);
-        acl_proxy_user->set_host (&mem, user_to->host.str);
-        break;
-
-=======
       case COLUMN_PRIVILEGES_HASH:
       case PROC_PRIVILEGES_HASH:
       case FUNC_PRIVILEGES_HASH:
@@ -6243,7 +6180,11 @@
         if (acl_grant_name.append(grant_name))
           DBUG_RETURN(-1);
         break;
->>>>>>> 815aad69
+
+      case PROXY_USERS_ACL:
+        acl_proxy_user->set_user (&mem, user_to->user.str);
+        acl_proxy_user->set_host (&mem, user_to->host.str);
+        break;
       }
     }
     else
@@ -6467,9 +6408,11 @@
     else
     {
       /* Handle proxies_priv array. */
-      if ((handle_grant_struct(5, drop, user_from, user_to) && !result) ||
-          found)
+      if (((ret= handle_grant_struct(PROXY_USERS_ACL, drop, user_from, user_to) > 0)
+           && !result) || found)
         result= 1; /* At least one record/element found. */
+      else if (ret < 0)
+        result= -1;
     }
   }
  end:
