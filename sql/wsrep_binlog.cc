--- conflicted
+++ resolved
@@ -407,8 +407,6 @@
   return rcode;
 }
 
-<<<<<<< HEAD
-=======
 #if 0
 void wsrep_dump_rbr_direct(THD* thd, IO_CACHE* cache)
 {
@@ -472,7 +470,6 @@
 }
 #endif
 
->>>>>>> fc0f5adb
 void thd_binlog_flush_pending_rows_event(THD *thd, bool stmt_end)
 {
   thd->binlog_flush_pending_rows_event(stmt_end);
