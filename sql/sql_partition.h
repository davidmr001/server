#ifndef SQL_PARTITION_INCLUDED
#define SQL_PARTITION_INCLUDED

/* Copyright (c) 2006, 2013, Oracle and/or its affiliates.

  This program is free software; you can redistribute it and/or modify
  it under the terms of the GNU General Public License as published by
  the Free Software Foundation; version 2 of the License.

  This program is distributed in the hope that it will be useful,
  but WITHOUT ANY WARRANTY; without even the implied warranty of
  MERCHANTABILITY or FITNESS FOR A PARTICULAR PURPOSE.  See the
  GNU General Public License for more details.

  You should have received a copy of the GNU General Public License
  along with this program; if not, write to the Free Software
  Foundation, Inc., 51 Franklin St, Fifth Floor, Boston, MA 02110-1301  USA */

#ifdef __GNUC__
#pragma interface				/* gcc class implementation */
#endif

#include "sql_list.h"                           /* List */
#include "table.h"                              /* TABLE_LIST */

class Alter_info;
class Alter_table_ctx;
class Field;
class String;
class handler;
class partition_info;
struct TABLE;
struct TABLE_LIST;
typedef struct st_bitmap MY_BITMAP;
typedef struct st_key KEY;
typedef struct st_key_range key_range;

/* Flags for partition handlers */
#define HA_CAN_PARTITION       (1 << 0) /* Partition support */
#define HA_CAN_UPDATE_PARTITION_KEY (1 << 1)
#define HA_CAN_PARTITION_UNIQUE (1 << 2)
#define HA_USE_AUTO_PARTITION (1 << 3)

#define NORMAL_PART_NAME 0
#define TEMP_PART_NAME 1
#define RENAMED_PART_NAME 2

typedef struct st_lock_param_type
{
  TABLE_LIST *table_list;
  ulonglong copied;
  ulonglong deleted;
  THD *thd;
  HA_CREATE_INFO *create_info;
  Alter_info *alter_info;
  TABLE *table;
  KEY *key_info_buffer;
  const char *db;
  const char *table_name;
  uchar *pack_frm_data;
  uint key_count;
  uint db_options;
  size_t pack_frm_len;
  partition_info *part_info;
} ALTER_PARTITION_PARAM_TYPE;

typedef struct {
  longlong list_value;
  uint32 partition_id;
} LIST_PART_ENTRY;

typedef struct {
  uint32 start_part;
  uint32 end_part;
} part_id_range;

struct st_partition_iter;
#define NOT_A_PARTITION_ID UINT_MAX32

bool is_partition_in_list(char *part_name, List<char> list_part_names);
char *are_partitions_in_table(partition_info *new_part_info,
                              partition_info *old_part_info);
bool check_reorganise_list(partition_info *new_part_info,
                           partition_info *old_part_info,
                           List<char> list_part_names);
handler *get_ha_partition(partition_info *part_info);
int get_parts_for_update(const uchar *old_data, uchar *new_data,
                         const uchar *rec0, partition_info *part_info,
                         uint32 *old_part_id, uint32 *new_part_id,
                         longlong *func_value);
int get_part_for_delete(const uchar *buf, const uchar *rec0,
                        partition_info *part_info, uint32 *part_id);
void prune_partition_set(const TABLE *table, part_id_range *part_spec);
bool check_partition_info(partition_info *part_info,handlerton **eng_type,
                          TABLE *table, handler *file, HA_CREATE_INFO *info);
void set_linear_hash_mask(partition_info *part_info, uint num_parts);
bool fix_partition_func(THD *thd, TABLE *table, bool create_table_ind);
void get_partition_set(const TABLE *table, uchar *buf, const uint index,
                       const key_range *key_spec,
                       part_id_range *part_spec);
uint get_partition_field_store_length(Field *field);
int get_cs_converted_part_value_from_string(THD *thd,
                                            Item *item,
                                            String *input_str,
                                            String *output_str,
                                            CHARSET_INFO *cs,
                                            bool use_hex);
void get_full_part_id_from_key(const TABLE *table, uchar *buf,
                               KEY *key_info,
                               const key_range *key_spec,
                               part_id_range *part_spec);
bool mysql_unpack_partition(THD *thd, char *part_buf,
                            uint part_info_len,
                            TABLE *table, bool is_create_table_ind,
                            handlerton *default_db_type,
                            bool *work_part_info_used);
void make_used_partitions_str(partition_info *part_info, String *parts_str);
uint32 get_list_array_idx_for_endpoint(partition_info *part_info,
                                       bool left_endpoint,
                                       bool include_endpoint);
uint32 get_partition_id_range_for_endpoint(partition_info *part_info,
                                           bool left_endpoint,
                                           bool include_endpoint);
bool check_part_func_fields(Field **ptr, bool ok_with_charsets);
bool field_is_partition_charset(Field *field);
Item* convert_charset_partition_constant(Item *item, CHARSET_INFO *cs);
void mem_alloc_error(size_t size);
void truncate_partition_filename(char *path);

/*
  A "Get next" function for partition iterator.

  SYNOPSIS
    partition_iter_func()
      part_iter  Partition iterator, you call only "iter.get_next(&iter)"

  DESCRIPTION
    Depending on whether partitions or sub-partitions are iterated, the
    function returns next subpartition id/partition number. The sequence of
    returned numbers is not ordered and may contain duplicates.

    When the end of sequence is reached, NOT_A_PARTITION_ID is returned, and 
    the iterator resets itself (so next get_next() call will start to 
    enumerate the set all over again).

  RETURN 
    NOT_A_PARTITION_ID if there are no more partitions.
    [sub]partition_id  of the next partition
*/

typedef uint32 (*partition_iter_func)(st_partition_iter* part_iter);


/*
  Partition set iterator. Used to enumerate a set of [sub]partitions
  obtained in partition interval analysis (see get_partitions_in_range_iter).

  For the user, the only meaningful field is get_next, which may be used as
  follows:
             part_iterator.get_next(&part_iterator);
  
  Initialization is done by any of the following calls:
    - get_partitions_in_range_iter-type function call
    - init_single_partition_iterator()
    - init_all_partitions_iterator()
  Cleanup is not needed.
*/

typedef struct st_partition_iter
{
  partition_iter_func get_next;
  /* 
    Valid for "Interval mapping" in LIST partitioning: if true, let the
    iterator also produce id of the partition that contains NULL value.
  */
  bool ret_null_part, ret_null_part_orig;
  struct st_part_num_range
  {
    uint32 start;
    uint32 cur;
    uint32 end;
  };

  struct st_field_value_range
  {
    longlong start;
    longlong cur;
    longlong end;
  };

  union
  {
    struct st_part_num_range     part_nums;
    struct st_field_value_range  field_vals;
  };
  partition_info *part_info;
} PARTITION_ITERATOR;


/*
  Get an iterator for set of partitions that match given field-space interval

  SYNOPSIS
    get_partitions_in_range_iter()
      part_info            Partitioning info
      is_subpart
      store_length_array   Length of fields packed in opt_range_key format
      min_val              Left edge,  field value in opt_range_key format
      max_val              Right edge, field value in opt_range_key format
      min_len              Length of minimum value
      max_len              Length of maximum value
      flags                Some combination of NEAR_MIN, NEAR_MAX, NO_MIN_RANGE,
                           NO_MAX_RANGE
      part_iter            Iterator structure to be initialized

  DESCRIPTION
    Functions with this signature are used to perform "Partitioning Interval
    Analysis". This analysis is applicable for any type of [sub]partitioning 
    by some function of a single fieldX. The idea is as follows:
    Given an interval "const1 <=? fieldX <=? const2", find a set of partitions
    that may contain records with value of fieldX within the given interval.

    The min_val, max_val and flags parameters specify the interval.
    The set of partitions is returned by initializing an iterator in *part_iter

  NOTES
    There are currently three functions of this type:
     - get_part_iter_for_interval_via_walking
     - get_part_iter_for_interval_cols_via_map
     - get_part_iter_for_interval_via_mapping

  RETURN 
    0 - No matching partitions, iterator not initialized
    1 - Some partitions would match, iterator intialized for traversing them
   -1 - All partitions would match, iterator not initialized
*/

typedef int (*get_partitions_in_range_iter)(partition_info *part_info,
                                            bool is_subpart,
                                            uint32 *store_length_array,
                                            uchar *min_val, uchar *max_val,
                                            uint min_len, uint max_len,
                                            uint flags,
                                            PARTITION_ITERATOR *part_iter);

#include "partition_info.h"

#ifdef WITH_PARTITION_STORAGE_ENGINE
uint fast_alter_partition_table(THD *thd, TABLE *table,
                                Alter_info *alter_info,
                                HA_CREATE_INFO *create_info,
                                TABLE_LIST *table_list,
                                char *db,
                                const char *table_name);
bool set_part_state(Alter_info *alter_info, partition_info *tab_part_info,
                    enum partition_state part_state);
uint prep_alter_part_table(THD *thd, TABLE *table, Alter_info *alter_info,
                           HA_CREATE_INFO *create_info,
                           Alter_table_ctx *alter_ctx,
                           bool *partition_changed,
                           bool *fast_alter_table);
char *generate_partition_syntax(partition_info *part_info,
                                uint *buf_length, bool use_sql_alloc,
                                bool show_partition_options,
                                HA_CREATE_INFO *create_info,
<<<<<<< HEAD
                                Alter_info *alter_info,
                                const char *current_comment_start);
=======
                                Alter_info *alter_info);
bool verify_data_with_partition(TABLE *table, TABLE *part_table,
                                uint32 part_id);
bool compare_partition_options(HA_CREATE_INFO *table_create_info,
                               partition_element *part_elem);
>>>>>>> c1d6a2d7
bool partition_key_modified(TABLE *table, const MY_BITMAP *fields);
#else
#define partition_key_modified(X,Y) 0
#endif

void create_partition_name(char *out, const char *in1,
                           const char *in2, uint name_variant,
                           bool translate);
void create_subpartition_name(char *out, const char *in1,
                              const char *in2, const char *in3,
                              uint name_variant);

void set_field_ptr(Field **ptr, const uchar *new_buf, const uchar *old_buf);
void set_key_field_ptr(KEY *key_info, const uchar *new_buf,
                       const uchar *old_buf);

extern const LEX_STRING partition_keywords[];

#endif /* SQL_PARTITION_INCLUDED */<|MERGE_RESOLUTION|>--- conflicted
+++ resolved
@@ -263,16 +263,11 @@
                                 uint *buf_length, bool use_sql_alloc,
                                 bool show_partition_options,
                                 HA_CREATE_INFO *create_info,
-<<<<<<< HEAD
-                                Alter_info *alter_info,
-                                const char *current_comment_start);
-=======
                                 Alter_info *alter_info);
 bool verify_data_with_partition(TABLE *table, TABLE *part_table,
                                 uint32 part_id);
 bool compare_partition_options(HA_CREATE_INFO *table_create_info,
                                partition_element *part_elem);
->>>>>>> c1d6a2d7
 bool partition_key_modified(TABLE *table, const MY_BITMAP *fields);
 #else
 #define partition_key_modified(X,Y) 0
