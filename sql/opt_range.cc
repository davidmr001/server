--- conflicted
+++ resolved
@@ -562,12 +562,8 @@
   bool is_ror_scan;
   /* Number of ranges in the last checked tree->key */
   uint n_ranges;
-<<<<<<< HEAD
-};
-=======
   uint8 first_null_comp; /* first null component if any, 0 - otherwise */
 } PARAM;
->>>>>>> d1185aae
 
 class TABLE_READ_PLAN;
   class TRP_RANGE;
