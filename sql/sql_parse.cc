/* Copyright (C) 2000-2003 MySQL AB

   This program is free software; you can redistribute it and/or modify
   it under the terms of the GNU General Public License as published by
   the Free Software Foundation; version 2 of the License.

   This program is distributed in the hope that it will be useful,
   but WITHOUT ANY WARRANTY; without even the implied warranty of
   MERCHANTABILITY or FITNESS FOR A PARTICULAR PURPOSE.  See the
   GNU General Public License for more details.

   You should have received a copy of the GNU General Public License
   along with this program; if not, write to the Free Software
   Foundation, Inc., 59 Temple Place, Suite 330, Boston, MA  02111-1307  USA */

#define MYSQL_LEX 1
#include "mysql_priv.h"
#include "sql_repl.h"
#include "rpl_filter.h"
#include "repl_failsafe.h"
#include <m_ctype.h>
#include <myisam.h>
#include <my_dir.h>

#include "sp_head.h"
#include "sp.h"
#include "sp_cache.h"
#include "events.h"
#include "sql_trigger.h"

/**
  @defgroup Runtime_Environment Runtime Environment
  @{
*/

/* Used in error handling only */
#define SP_TYPE_STRING(LP) \
  ((LP)->sphead->m_type == TYPE_ENUM_FUNCTION ? "FUNCTION" : "PROCEDURE")
#define SP_COM_STRING(LP) \
  ((LP)->sql_command == SQLCOM_CREATE_SPFUNCTION || \
   (LP)->sql_command == SQLCOM_ALTER_FUNCTION || \
   (LP)->sql_command == SQLCOM_SHOW_CREATE_FUNC || \
   (LP)->sql_command == SQLCOM_DROP_FUNCTION ? \
   "FUNCTION" : "PROCEDURE")

static bool execute_sqlcom_select(THD *thd, TABLE_LIST *all_tables);
static bool check_show_create_table_access(THD *thd, TABLE_LIST *table);

const char *any_db="*any*";	// Special symbol for check_access

const LEX_STRING command_name[]={
  { C_STRING_WITH_LEN("Sleep") },
  { C_STRING_WITH_LEN("Quit") },
  { C_STRING_WITH_LEN("Init DB") },
  { C_STRING_WITH_LEN("Query") },
  { C_STRING_WITH_LEN("Field List") },
  { C_STRING_WITH_LEN("Create DB") },
  { C_STRING_WITH_LEN("Drop DB") },
  { C_STRING_WITH_LEN("Refresh") },
  { C_STRING_WITH_LEN("Shutdown") },
  { C_STRING_WITH_LEN("Statistics") },
  { C_STRING_WITH_LEN("Processlist") },
  { C_STRING_WITH_LEN("Connect") },
  { C_STRING_WITH_LEN("Kill") },
  { C_STRING_WITH_LEN("Debug") },
  { C_STRING_WITH_LEN("Ping") },
  { C_STRING_WITH_LEN("Time") },
  { C_STRING_WITH_LEN("Delayed insert") },
  { C_STRING_WITH_LEN("Change user") },
  { C_STRING_WITH_LEN("Binlog Dump") },
  { C_STRING_WITH_LEN("Table Dump") },
  { C_STRING_WITH_LEN("Connect Out") },
  { C_STRING_WITH_LEN("Register Slave") },
  { C_STRING_WITH_LEN("Prepare") },
  { C_STRING_WITH_LEN("Execute") },
  { C_STRING_WITH_LEN("Long Data") },
  { C_STRING_WITH_LEN("Close stmt") },
  { C_STRING_WITH_LEN("Reset stmt") },
  { C_STRING_WITH_LEN("Set option") },
  { C_STRING_WITH_LEN("Fetch") },
  { C_STRING_WITH_LEN("Daemon") },
  { C_STRING_WITH_LEN("Error") }  // Last command number
};

const char *xa_state_names[]={
  "NON-EXISTING", "ACTIVE", "IDLE", "PREPARED"
};

static void unlock_locked_tables(THD *thd)
{
  if (thd->locked_tables)
  {
    thd->lock=thd->locked_tables;
    thd->locked_tables=0;			// Will be automatically closed
    close_thread_tables(thd);			// Free tables
  }
}


bool end_active_trans(THD *thd)
{
  int error=0;
  DBUG_ENTER("end_active_trans");
  if (unlikely(thd->in_sub_stmt))
  {
    my_error(ER_COMMIT_NOT_ALLOWED_IN_SF_OR_TRG, MYF(0));
    DBUG_RETURN(1);
  }
  if (thd->transaction.xid_state.xa_state != XA_NOTR)
  {
    my_error(ER_XAER_RMFAIL, MYF(0),
             xa_state_names[thd->transaction.xid_state.xa_state]);
    DBUG_RETURN(1);
  }
  if (thd->options & (OPTION_NOT_AUTOCOMMIT | OPTION_BEGIN |
		      OPTION_TABLE_LOCK))
  {
    DBUG_PRINT("info",("options: 0x%llx", thd->options));
    /* Safety if one did "drop table" on locked tables */
    if (!thd->locked_tables)
      thd->options&= ~OPTION_TABLE_LOCK;
    thd->server_status&= ~SERVER_STATUS_IN_TRANS;
    if (ha_commit(thd))
      error=1;
<<<<<<< HEAD
=======
    thd->options&= ~OPTION_BEGIN;
    thd->transaction.all.modified_non_trans_table= FALSE;
>>>>>>> d1bf21df
  }
  thd->options&= ~(OPTION_BEGIN | OPTION_KEEP_LOG);
  thd->transaction.all.modified_non_trans_table= FALSE;
  DBUG_RETURN(error);
}


bool begin_trans(THD *thd)
{
  int error=0;
  if (unlikely(thd->in_sub_stmt))
  {
    my_error(ER_COMMIT_NOT_ALLOWED_IN_SF_OR_TRG, MYF(0));
    return 1;
  }
  if (thd->locked_tables)
  {
    thd->lock=thd->locked_tables;
    thd->locked_tables=0;			// Will be automatically closed
    close_thread_tables(thd);			// Free tables
  }
  if (end_active_trans(thd))
    error= -1;
  else
  {
    LEX *lex= thd->lex;
<<<<<<< HEAD
=======
    thd->transaction.all.modified_non_trans_table= FALSE;
>>>>>>> d1bf21df
    thd->options|= OPTION_BEGIN;
    thd->server_status|= SERVER_STATUS_IN_TRANS;
    if (lex->start_transaction_opt & MYSQL_START_TRANS_OPT_WITH_CONS_SNAPSHOT)
      error= ha_start_consistent_snapshot(thd);
  }
  return error;
}

#ifdef HAVE_REPLICATION
/*
  Returns true if all tables should be ignored
*/
inline bool all_tables_not_ok(THD *thd, TABLE_LIST *tables)
{
  return rpl_filter->is_on() && tables && !thd->spcont &&
         !rpl_filter->tables_ok(thd->db, tables);
}
#endif


static bool some_non_temp_table_to_be_updated(THD *thd, TABLE_LIST *tables)
{
  for (TABLE_LIST *table= tables; table; table= table->next_global)
  {
    DBUG_ASSERT(table->db && table->table_name);
    if (table->updating &&
        !find_temporary_table(thd, table->db, table->table_name))
      return 1;
  }
  return 0;
}


/*
  Mark all commands that somehow changes a table
  This is used to check number of updates / hour

  sql_command is actually set to SQLCOM_END sometimes
  so we need the +1 to include it in the array.

  See COMMAND_FLAG_xxx for different type of commands
     2  - query that returns meaningful ROW_COUNT() -
          a number of modified rows
*/

uint sql_command_flags[SQLCOM_END+1];

void init_update_queries(void)
{
  bzero((uchar*) &sql_command_flags, sizeof(sql_command_flags));

  sql_command_flags[SQLCOM_CREATE_TABLE]=   CF_CHANGES_DATA;
  sql_command_flags[SQLCOM_CREATE_INDEX]=   CF_CHANGES_DATA;
  sql_command_flags[SQLCOM_ALTER_TABLE]=    CF_CHANGES_DATA | CF_WRITE_LOGS_COMMAND;
  sql_command_flags[SQLCOM_TRUNCATE]=       CF_CHANGES_DATA | CF_WRITE_LOGS_COMMAND;
  sql_command_flags[SQLCOM_DROP_TABLE]=     CF_CHANGES_DATA;
  sql_command_flags[SQLCOM_LOAD]=           CF_CHANGES_DATA;
  sql_command_flags[SQLCOM_CREATE_DB]=      CF_CHANGES_DATA;
  sql_command_flags[SQLCOM_DROP_DB]=        CF_CHANGES_DATA;
  sql_command_flags[SQLCOM_RENAME_TABLE]=   CF_CHANGES_DATA;
  sql_command_flags[SQLCOM_BACKUP_TABLE]=   CF_CHANGES_DATA;
  sql_command_flags[SQLCOM_RESTORE_TABLE]=  CF_CHANGES_DATA;
  sql_command_flags[SQLCOM_DROP_INDEX]=     CF_CHANGES_DATA;
  sql_command_flags[SQLCOM_CREATE_VIEW]=    CF_CHANGES_DATA;
  sql_command_flags[SQLCOM_DROP_VIEW]=      CF_CHANGES_DATA;
  sql_command_flags[SQLCOM_CREATE_EVENT]=   CF_CHANGES_DATA;
  sql_command_flags[SQLCOM_ALTER_EVENT]=    CF_CHANGES_DATA;
  sql_command_flags[SQLCOM_DROP_EVENT]=     CF_CHANGES_DATA;

  sql_command_flags[SQLCOM_UPDATE]=	    CF_CHANGES_DATA | CF_HAS_ROW_COUNT;
  sql_command_flags[SQLCOM_UPDATE_MULTI]=   CF_CHANGES_DATA | CF_HAS_ROW_COUNT;
  sql_command_flags[SQLCOM_INSERT]=	    CF_CHANGES_DATA | CF_HAS_ROW_COUNT;
  sql_command_flags[SQLCOM_INSERT_SELECT]=  CF_CHANGES_DATA | CF_HAS_ROW_COUNT;
  sql_command_flags[SQLCOM_DELETE]=         CF_CHANGES_DATA | CF_HAS_ROW_COUNT;
  sql_command_flags[SQLCOM_DELETE_MULTI]=   CF_CHANGES_DATA | CF_HAS_ROW_COUNT;
  sql_command_flags[SQLCOM_REPLACE]=        CF_CHANGES_DATA | CF_HAS_ROW_COUNT;
  sql_command_flags[SQLCOM_REPLACE_SELECT]= CF_CHANGES_DATA | CF_HAS_ROW_COUNT;

  sql_command_flags[SQLCOM_SHOW_STATUS_PROC]= CF_STATUS_COMMAND;
  sql_command_flags[SQLCOM_SHOW_STATUS]=      CF_STATUS_COMMAND;
  sql_command_flags[SQLCOM_SHOW_DATABASES]=   CF_STATUS_COMMAND;
  sql_command_flags[SQLCOM_SHOW_TRIGGERS]=    CF_STATUS_COMMAND;
  sql_command_flags[SQLCOM_SHOW_EVENTS]=      CF_STATUS_COMMAND;
  sql_command_flags[SQLCOM_SHOW_OPEN_TABLES]= CF_STATUS_COMMAND;
  sql_command_flags[SQLCOM_SHOW_PLUGINS]=     CF_STATUS_COMMAND;
  sql_command_flags[SQLCOM_SHOW_FIELDS]=      CF_STATUS_COMMAND;
  sql_command_flags[SQLCOM_SHOW_KEYS]=        CF_STATUS_COMMAND;
  sql_command_flags[SQLCOM_SHOW_VARIABLES]=   CF_STATUS_COMMAND;
  sql_command_flags[SQLCOM_SHOW_CHARSETS]=    CF_STATUS_COMMAND;
  sql_command_flags[SQLCOM_SHOW_COLLATIONS]=  CF_STATUS_COMMAND;
  sql_command_flags[SQLCOM_SHOW_NEW_MASTER]= CF_STATUS_COMMAND;
  sql_command_flags[SQLCOM_SHOW_BINLOGS]= CF_STATUS_COMMAND;
  sql_command_flags[SQLCOM_SHOW_SLAVE_HOSTS]= CF_STATUS_COMMAND;
  sql_command_flags[SQLCOM_SHOW_BINLOG_EVENTS]= CF_STATUS_COMMAND;
  sql_command_flags[SQLCOM_SHOW_COLUMN_TYPES]= CF_STATUS_COMMAND;
  sql_command_flags[SQLCOM_SHOW_STORAGE_ENGINES]= CF_STATUS_COMMAND;
  sql_command_flags[SQLCOM_SHOW_AUTHORS]= CF_STATUS_COMMAND;
  sql_command_flags[SQLCOM_SHOW_CONTRIBUTORS]= CF_STATUS_COMMAND;
  sql_command_flags[SQLCOM_SHOW_PRIVILEGES]= CF_STATUS_COMMAND;
  sql_command_flags[SQLCOM_SHOW_WARNS]= CF_STATUS_COMMAND;
  sql_command_flags[SQLCOM_SHOW_ERRORS]= CF_STATUS_COMMAND;
  sql_command_flags[SQLCOM_SHOW_ENGINE_STATUS]= CF_STATUS_COMMAND;
  sql_command_flags[SQLCOM_SHOW_ENGINE_MUTEX]= CF_STATUS_COMMAND;
  sql_command_flags[SQLCOM_SHOW_ENGINE_LOGS]= CF_STATUS_COMMAND;
  sql_command_flags[SQLCOM_SHOW_PROCESSLIST]= CF_STATUS_COMMAND;
  sql_command_flags[SQLCOM_SHOW_GRANTS]=  CF_STATUS_COMMAND;
  sql_command_flags[SQLCOM_SHOW_CREATE_DB]=  CF_STATUS_COMMAND;
  sql_command_flags[SQLCOM_SHOW_CREATE]=  CF_STATUS_COMMAND;
  sql_command_flags[SQLCOM_SHOW_MASTER_STAT]=  CF_STATUS_COMMAND;
  sql_command_flags[SQLCOM_SHOW_SLAVE_STAT]=  CF_STATUS_COMMAND;
  sql_command_flags[SQLCOM_SHOW_CREATE_PROC]=  CF_STATUS_COMMAND;
  sql_command_flags[SQLCOM_SHOW_CREATE_FUNC]=  CF_STATUS_COMMAND;
  sql_command_flags[SQLCOM_SHOW_CREATE_TRIGGER]=  CF_STATUS_COMMAND;
  sql_command_flags[SQLCOM_SHOW_STATUS_FUNC]=  CF_STATUS_COMMAND;
  sql_command_flags[SQLCOM_SHOW_PROC_CODE]=  CF_STATUS_COMMAND;
  sql_command_flags[SQLCOM_SHOW_FUNC_CODE]=  CF_STATUS_COMMAND;
  sql_command_flags[SQLCOM_SHOW_CREATE_EVENT]=  CF_STATUS_COMMAND;

   sql_command_flags[SQLCOM_SHOW_TABLES]=       (CF_STATUS_COMMAND |
                                               CF_SHOW_TABLE_COMMAND);
  sql_command_flags[SQLCOM_SHOW_TABLE_STATUS]= (CF_STATUS_COMMAND |
                                                CF_SHOW_TABLE_COMMAND);

  /*
    The following is used to preserver CF_ROW_COUNT during the
    a CALL or EXECUTE statement, so the value generated by the
    last called (or executed) statement is preserved.
    See mysql_execute_command() for how CF_ROW_COUNT is used.
  */
  sql_command_flags[SQLCOM_CALL]= 		CF_HAS_ROW_COUNT;
  sql_command_flags[SQLCOM_EXECUTE]= 		CF_HAS_ROW_COUNT;

  /*
    The following admin table operations are allowed
    on log tables.
  */
  sql_command_flags[SQLCOM_REPAIR]=           CF_WRITE_LOGS_COMMAND;
  sql_command_flags[SQLCOM_OPTIMIZE]=         CF_WRITE_LOGS_COMMAND;
  sql_command_flags[SQLCOM_ANALYZE]=          CF_WRITE_LOGS_COMMAND;
}


bool is_update_query(enum enum_sql_command command)
{
  DBUG_ASSERT(command >= 0 && command <= SQLCOM_END);
  return (sql_command_flags[command] & CF_CHANGES_DATA) != 0;
}

/**
  Check if a sql command is allowed to write to log tables.
  @param command The SQL command
  @return true if writing is allowed
*/
bool is_log_table_write_query(enum enum_sql_command command)
{
  DBUG_ASSERT(command >= 0 && command <= SQLCOM_END);
  return (sql_command_flags[command] & CF_WRITE_LOGS_COMMAND) != 0;
}

void execute_init_command(THD *thd, sys_var_str *init_command_var,
			  rw_lock_t *var_mutex)
{
  Vio* save_vio;
  ulong save_client_capabilities;

  thd_proc_info(thd, "Execution of init_command");
  /*
    We need to lock init_command_var because
    during execution of init_command_var query
    values of init_command_var can't be changed
  */
  rw_rdlock(var_mutex);
  save_client_capabilities= thd->client_capabilities;
  thd->client_capabilities|= CLIENT_MULTI_QUERIES;
  /*
    We don't need return result of execution to client side.
    To forbid this we should set thd->net.vio to 0.
  */
  save_vio= thd->net.vio;
  thd->net.vio= 0;
  thd->net.no_send_error= 0;
  dispatch_command(COM_QUERY, thd,
                   init_command_var->value,
                   init_command_var->value_length);
  rw_unlock(var_mutex);
  thd->client_capabilities= save_client_capabilities;
  thd->net.vio= save_vio;
}


<<<<<<< HEAD
=======
pthread_handler_t handle_one_connection(void *arg)
{
  THD *thd=(THD*) arg;
  uint launch_time  =
    (uint) ((thd->thr_create_time = time(NULL)) - thd->connect_time);
  if (launch_time >= slow_launch_time)
    statistic_increment(slow_launch_threads,&LOCK_status );

  pthread_detach_this_thread();

#if !defined( __WIN__) && !defined(OS2)	// Win32 calls this in pthread_create
  /* The following calls needs to be done before we call DBUG_ macros */
  if (!(test_flags & TEST_NO_THREADS) & my_thread_init())
  {
    close_connection(thd, ER_OUT_OF_RESOURCES, 1);
    statistic_increment(aborted_connects,&LOCK_status);
    end_thread(thd,0);
    return 0;
  }
#endif

  /*
    handle_one_connection() is the only way a thread would start
    and would always be on top of the stack, therefore, the thread
    stack always starts at the address of the first local variable
    of handle_one_connection, which is thd. We need to know the
    start of the stack so that we could check for stack overruns.
  */
  DBUG_PRINT("info", ("handle_one_connection called by thread %lu\n",
		      thd->thread_id));
  /* now that we've called my_thread_init(), it is safe to call DBUG_* */

#if defined(__WIN__)
  init_signals();
#elif !defined(OS2) && !defined(__NETWARE__)
  sigset_t set;
  VOID(sigemptyset(&set));			// Get mask in use
  VOID(pthread_sigmask(SIG_UNBLOCK,&set,&thd->block_signals));
#endif
  thd->thread_stack= (char*) &thd;
  if (thd->store_globals())
  {
    close_connection(thd, ER_OUT_OF_RESOURCES, 1);
    statistic_increment(aborted_connects,&LOCK_status);
    end_thread(thd,0);
    return 0;
  }

  do
  {
    int error;
    NET *net= &thd->net;
    Security_context *sctx= thd->security_ctx;
    net->no_send_error= 0;

    /* Use "connect_timeout" value during connection phase */
    my_net_set_read_timeout(net, connect_timeout);
    my_net_set_write_timeout(net, connect_timeout);

    if ((error=check_connection(thd)))
    {						// Wrong permissions
      if (error > 0)
	net_printf_error(thd, error, sctx->host_or_ip);
#ifdef __NT__
      if (vio_type(net->vio) == VIO_TYPE_NAMEDPIPE)
	my_sleep(1000);				/* must wait after eof() */
#endif
      statistic_increment(aborted_connects,&LOCK_status);
      goto end_thread;
    }
#ifdef __NETWARE__
    netware_reg_user(sctx->ip, sctx->user, "MySQL");
#endif
    if (thd->variables.max_join_size == HA_POS_ERROR)
      thd->options |= OPTION_BIG_SELECTS;
    if (thd->client_capabilities & CLIENT_COMPRESS)
      net->compress=1;				// Use compression

    thd->version= refresh_version;
    thd_proc_info(thd, 0);
    thd->command= COM_SLEEP;
    thd->init_for_queries();

    if (sys_init_connect.value_length && !(sctx->master_access & SUPER_ACL))
    {
      execute_init_command(thd, &sys_init_connect, &LOCK_sys_init_connect);
      if (thd->query_error)
      {
	thd->killed= THD::KILL_CONNECTION;
        sql_print_warning(ER(ER_NEW_ABORTING_CONNECTION),
                          thd->thread_id,(thd->db ? thd->db : "unconnected"),
                          sctx->user ? sctx->user : "unauthenticated",
                          sctx->host_or_ip, "init_connect command failed");
        sql_print_warning("%s", net->last_error);
      }
      thd_proc_info(thd, 0);
      thd->init_for_queries();
    }

    /* Connect completed, set read/write timeouts back to tdefault */
    my_net_set_read_timeout(net, thd->variables.net_read_timeout);
    my_net_set_write_timeout(net, thd->variables.net_write_timeout);

    while (!net->error && net->vio != 0 &&
           !(thd->killed == THD::KILL_CONNECTION))
    {
      net->no_send_error= 0;
      if (do_command(thd))
	break;
    }
    if (thd->user_connect)
      decrease_user_connections(thd->user_connect);
    if (net->error && net->vio != 0 && net->report_error)
    {
      if (!thd->killed && thd->variables.log_warnings > 1)
	sql_print_warning(ER(ER_NEW_ABORTING_CONNECTION),
                          thd->thread_id,(thd->db ? thd->db : "unconnected"),
                          sctx->user ? sctx->user : "unauthenticated",
                          sctx->host_or_ip,
                          (net->last_errno ? ER(net->last_errno) :
                           ER(ER_UNKNOWN_ERROR)));
      net_send_error(thd, net->last_errno, NullS);
      statistic_increment(aborted_threads,&LOCK_status);
    }
    else if (thd->killed)
    {
      statistic_increment(aborted_threads,&LOCK_status);
    }
    
end_thread:
    close_connection(thd, 0, 1);
    end_thread(thd,1);
    /*
      If end_thread returns, we are either running with --one-thread
      or this thread has been schedule to handle the next query
    */
    thd= current_thd;
    thd->thread_stack= (char*) &thd;
  } while (!(test_flags & TEST_NO_THREADS));
  /* The following is only executed if we are not using --one-thread */
  return(0);					/* purecov: deadcode */
}

#endif /* EMBEDDED_LIBRARY */

>>>>>>> d1bf21df
/*
  Execute commands from bootstrap_file.
  Used when creating the initial grant tables
*/

pthread_handler_t handle_bootstrap(void *arg)
{
  THD *thd=(THD*) arg;
  FILE *file=bootstrap_file;
  char *buff;
  const char* found_semicolon= NULL;

  /* The following must be called before DBUG_ENTER */
  thd->thread_stack= (char*) &thd;
  if (my_thread_init() || thd->store_globals())
  {
#ifndef EMBEDDED_LIBRARY
    close_connection(thd, ER_OUT_OF_RESOURCES, 1);
#endif
    thd->fatal_error();
    goto end;
  }
  DBUG_ENTER("handle_bootstrap");

#ifndef EMBEDDED_LIBRARY
  pthread_detach_this_thread();
  thd->thread_stack= (char*) &thd;
#endif /* EMBEDDED_LIBRARY */

  if (thd->variables.max_join_size == HA_POS_ERROR)
    thd->options |= OPTION_BIG_SELECTS;

  thd_proc_info(thd, 0);
  thd->version=refresh_version;
  thd->security_ctx->priv_user=
    thd->security_ctx->user= (char*) my_strdup("boot", MYF(MY_WME));
  thd->security_ctx->priv_host[0]=0;
  /*
    Make the "client" handle multiple results. This is necessary
    to enable stored procedures with SELECTs and Dynamic SQL
    in init-file.
  */
  thd->client_capabilities|= CLIENT_MULTI_RESULTS;

  buff= (char*) thd->net.buff;
  thd->init_for_queries();
  while (fgets(buff, thd->net.max_packet, file))
  {
    /* strlen() can't be deleted because fgets() doesn't return length */
    ulong length= (ulong) strlen(buff);
    while (buff[length-1] != '\n' && !feof(file))
    {
      /*
        We got only a part of the current string. Will try to increase
        net buffer then read the rest of the current string.
      */
      /* purecov: begin tested */
      if (net_realloc(&(thd->net), 2 * thd->net.max_packet))
      {
        net_send_error(thd, ER_NET_PACKET_TOO_LARGE, NullS);
        thd->fatal_error();
        break;
      }
      buff= (char*) thd->net.buff;
      fgets(buff + length, thd->net.max_packet - length, file);
      length+= (ulong) strlen(buff + length);
      /* purecov: end */
    }
    if (thd->is_fatal_error)
      break;                                    /* purecov: inspected */

    while (length && (my_isspace(thd->charset(), buff[length-1]) ||
                      buff[length-1] == ';'))
      length--;
    buff[length]=0;

    /* Skip lines starting with delimiter */
    if (strncmp(buff, STRING_WITH_LEN("delimiter")) == 0)
      continue;

    thd->query_length=length;
    thd->query= (char*) thd->memdup_w_gap(buff, length+1, 
                                          thd->db_length+1+
                                          QUERY_CACHE_FLAGS_SIZE);
    thd->query[length] = '\0';
    DBUG_PRINT("query",("%-.4096s",thd->query));
    /*
      We don't need to obtain LOCK_thread_count here because in bootstrap
      mode we have only one thread.
    */
    thd->query_id=next_query_id();
    thd->set_time();
    mysql_parse(thd, thd->query, length, & found_semicolon);
    close_thread_tables(thd);			// Free tables

    if (thd->is_fatal_error)
      break;

    if (thd->net.report_error)
    {
      /* The query failed, send error to log and abort bootstrap */
      net_send_error(thd);
      thd->fatal_error();
      break;
    }

    free_root(thd->mem_root,MYF(MY_KEEP_PREALLOC));
#ifdef USING_TRANSACTIONS
    free_root(&thd->transaction.mem_root,MYF(MY_KEEP_PREALLOC));
#endif
  }

end:
  /* Remember the exit code of bootstrap */
  bootstrap_error= thd->is_fatal_error;

  net_end(&thd->net);
  thd->cleanup();
  delete thd;

#ifndef EMBEDDED_LIBRARY
  (void) pthread_mutex_lock(&LOCK_thread_count);
  thread_count--;
  (void) pthread_mutex_unlock(&LOCK_thread_count);
  (void) pthread_cond_broadcast(&COND_thread_count);
  my_thread_end();
  pthread_exit(0);
#endif
  DBUG_RETURN(0);
}


/* This works because items are allocated with sql_alloc() */

void free_items(Item *item)
{
  Item *next;
  DBUG_ENTER("free_items");
  for (; item ; item=next)
  {
    next=item->next;
    item->delete_self();
  }
  DBUG_VOID_RETURN;
}

/* This works because items are allocated with sql_alloc() */

void cleanup_items(Item *item)
{
  DBUG_ENTER("cleanup_items");  
  for (; item ; item=item->next)
    item->cleanup();
  DBUG_VOID_RETURN;
}

/*
  Handle COM_TABLE_DUMP command

  SYNOPSIS
    mysql_table_dump
      thd           thread handle
      db            database name or an empty string. If empty,
                    the current database of the connection is used
      tbl_name      name of the table to dump

  NOTES
    This function is written to handle one specific command only.

  RETURN VALUE
    0               success
    1               error, the error message is set in THD
*/

static
int mysql_table_dump(THD *thd, LEX_STRING *db, char *tbl_name)
{
  TABLE* table;
  TABLE_LIST* table_list;
  int error = 0;
  DBUG_ENTER("mysql_table_dump");
  if (db->length == 0)
  {
    db->str= thd->db;            /* purecov: inspected */
    db->length= thd->db_length;  /* purecov: inspected */
  }
  if (!(table_list = (TABLE_LIST*) thd->calloc(sizeof(TABLE_LIST))))
    DBUG_RETURN(1); // out of memory
  table_list->db= db->str;
  table_list->table_name= table_list->alias= tbl_name;
  table_list->lock_type= TL_READ_NO_INSERT;
  table_list->prev_global= &table_list;	// can be removed after merge with 4.1

  if (check_db_name(db))
  {
    /* purecov: begin inspected */
    my_error(ER_WRONG_DB_NAME ,MYF(0), db->str ? db->str : "NULL");
    goto err;
    /* purecov: end */
  }
  if (lower_case_table_names)
    my_casedn_str(files_charset_info, tbl_name);

  if (!(table=open_ltable(thd, table_list, TL_READ_NO_INSERT, 0)))
    DBUG_RETURN(1);

  if (check_one_table_access(thd, SELECT_ACL, table_list))
    goto err;
  thd->free_list = 0;
  thd->query_length=(uint) strlen(tbl_name);
  thd->query = tbl_name;
  if ((error = mysqld_dump_create_info(thd, table_list, -1)))
  {
    my_error(ER_GET_ERRNO, MYF(0), my_errno);
    goto err;
  }
  net_flush(&thd->net);
  if ((error= table->file->dump(thd,-1)))
    my_error(ER_GET_ERRNO, MYF(0), error);

err:
  DBUG_RETURN(error);
}

/*
  Ends the current transaction and (maybe) begin the next

  SYNOPSIS
    end_trans()
      thd            Current thread
      completion     Completion type

  RETURN
    0 - OK
*/

int end_trans(THD *thd, enum enum_mysql_completiontype completion)
{
  bool do_release= 0;
  int res= 0;
  DBUG_ENTER("end_trans");

  if (unlikely(thd->in_sub_stmt))
  {
    my_error(ER_COMMIT_NOT_ALLOWED_IN_SF_OR_TRG, MYF(0));
    DBUG_RETURN(1);
  }
  if (thd->transaction.xid_state.xa_state != XA_NOTR)
  {
    my_error(ER_XAER_RMFAIL, MYF(0),
             xa_state_names[thd->transaction.xid_state.xa_state]);
    DBUG_RETURN(1);
  }
  switch (completion) {
  case COMMIT:
    /*
     We don't use end_active_trans() here to ensure that this works
     even if there is a problem with the OPTION_AUTO_COMMIT flag
     (Which of course should never happen...)
    */
    thd->server_status&= ~SERVER_STATUS_IN_TRANS;
    res= ha_commit(thd);
<<<<<<< HEAD
    thd->options&= ~(OPTION_BEGIN | OPTION_KEEP_LOG);
=======
    thd->options&= ~OPTION_BEGIN;
>>>>>>> d1bf21df
    thd->transaction.all.modified_non_trans_table= FALSE;
    break;
  case COMMIT_RELEASE:
    do_release= 1; /* fall through */
  case COMMIT_AND_CHAIN:
    res= end_active_trans(thd);
    if (!res && completion == COMMIT_AND_CHAIN)
      res= begin_trans(thd);
    break;
  case ROLLBACK_RELEASE:
    do_release= 1; /* fall through */
  case ROLLBACK:
  case ROLLBACK_AND_CHAIN:
  {
    thd->server_status&= ~SERVER_STATUS_IN_TRANS;
    if (ha_rollback(thd))
      res= -1;
<<<<<<< HEAD
    thd->options&= ~(OPTION_BEGIN | OPTION_KEEP_LOG);
=======
    thd->options&= ~OPTION_BEGIN;
>>>>>>> d1bf21df
    thd->transaction.all.modified_non_trans_table= FALSE;
    if (!res && (completion == ROLLBACK_AND_CHAIN))
      res= begin_trans(thd);
    break;
  }
  default:
    res= -1;
    my_error(ER_UNKNOWN_COM_ERROR, MYF(0));
    DBUG_RETURN(-1);
  }

  if (res < 0)
    my_error(thd->killed_errno(), MYF(0));
  else if ((res == 0) && do_release)
    thd->killed= THD::KILL_CONNECTION;

  DBUG_RETURN(res);
}

#ifndef EMBEDDED_LIBRARY

/*
  Read one command from connection and execute it (query or simple command).
  This function is called in loop from thread function.
  SYNOPSIS
    do_command()
  RETURN VALUE
    0  success
    1  request of thread shutdown (see dispatch_command() description)
*/

bool do_command(THD *thd)
{
  char *packet= 0;
  ulong packet_length;
  NET *net= &thd->net;
  enum enum_server_command command;
  DBUG_ENTER("do_command");

  /*
    indicator of uninitialized lex => normal flow of errors handling
    (see my_message_sql)
  */
  thd->lex->current_select= 0;

  /*
    This thread will do a blocking read from the client which
    will be interrupted when the next command is received from
    the client, the connection is closed or "net_wait_timeout"
    number of seconds has passed
  */
  my_net_set_read_timeout(net, thd->variables.net_wait_timeout);

  thd->clear_error();				// Clear error message

  net_new_transaction(net);
  if ((packet_length=my_net_read(net)) == packet_error)
  {
    DBUG_PRINT("info",("Got error %d reading command from socket %s",
		       net->error,
		       vio_description(net->vio)));

    /* Check if we can continue without closing the connection */

    if (net->error != 3)
      DBUG_RETURN(TRUE);			// We have to close it.

    net_send_error(thd, net->last_errno, NullS);
    net->error= 0;
    DBUG_RETURN(FALSE);
  }

  packet= (char*) net->read_pos;
  /*
    'packet_length' contains length of data, as it was stored in packet
    header. In case of malformed header, my_net_read returns zero.
    If packet_length is not zero, my_net_read ensures that the returned
    number of bytes was actually read from network.
    There is also an extra safety measure in my_net_read:
    it sets packet[packet_length]= 0, but only for non-zero packets.
  */
  if (packet_length == 0)                       /* safety */
  {
    /* Initialize with COM_SLEEP packet */
    packet[0]= (uchar) COM_SLEEP;
    packet_length= 1;
  }
  /* Do not rely on my_net_read, extra safety against programming errors. */
  packet[packet_length]= '\0';                  /* safety */

  command= (enum enum_server_command) (uchar) packet[0];

  if (command >= COM_END)
    command= COM_END;				// Wrong command

  DBUG_PRINT("info",("Command on %s = %d (%s)",
                     vio_description(net->vio), command,
                     command_name[command].str));

  /* Restore read timeout value */
  my_net_set_read_timeout(net, thd->variables.net_read_timeout);

  DBUG_ASSERT(packet_length);
  DBUG_RETURN(dispatch_command(command, thd, packet+1, (uint) (packet_length-1)));
}
#endif  /* EMBEDDED_LIBRARY */


/*
   Perform one connection-level (COM_XXXX) command.

  SYNOPSIS
    dispatch_command()
    thd             connection handle
    command         type of command to perform 
    packet          data for the command, packet is always null-terminated
    packet_length   length of packet. Can be zero, e.g. in case of COM_SLEEP.
  RETURN VALUE
    0   ok
    1   request of thread shutdown, i. e. if command is
        COM_QUIT/COM_SHUTDOWN
*/

bool dispatch_command(enum enum_server_command command, THD *thd,
		      char* packet, uint packet_length)
{
  NET *net= &thd->net;
  bool error= 0;
  DBUG_ENTER("dispatch_command");

  if (thd->killed == THD::KILL_QUERY || thd->killed == THD::KILL_BAD_DATA)
  {
    thd->killed= THD::NOT_KILLED;
    thd->mysys_var->abort= 0;
  }

  thd->command=command;
  /*
    Commands which always take a long time are logged into
    the slow log only if opt_log_slow_admin_statements is set.
  */
  thd->enable_slow_log= TRUE;
  thd->lex->sql_command= SQLCOM_END; /* to avoid confusing VIEW detectors */
  thd->set_time();
  VOID(pthread_mutex_lock(&LOCK_thread_count));
  thd->query_id= global_query_id;
  if (command != COM_STATISTICS && command != COM_PING)
    next_query_id();
  thread_running++;
  /* TODO: set thd->lex->sql_command to SQLCOM_END here */
  VOID(pthread_mutex_unlock(&LOCK_thread_count));

  thd->server_status&=
           ~(SERVER_QUERY_NO_INDEX_USED | SERVER_QUERY_NO_GOOD_INDEX_USED);
  switch (command) {
  case COM_INIT_DB:
  {
    LEX_STRING tmp;
    status_var_increment(thd->status_var.com_stat[SQLCOM_CHANGE_DB]);
    thd->convert_string(&tmp, system_charset_info,
			packet, packet_length, thd->charset());
    if (!mysql_change_db(thd, &tmp, FALSE))
    {
      general_log_write(thd, command, thd->db, thd->db_length);
      send_ok(thd);
    }
    break;
  }
#ifdef HAVE_REPLICATION
  case COM_REGISTER_SLAVE:
  {
    if (!register_slave(thd, (uchar*)packet, packet_length))
      send_ok(thd);
    break;
  }
#endif
  case COM_TABLE_DUMP:
  {
    char *tbl_name;
    LEX_STRING db;
    /* Safe because there is always a trailing \0 at the end of the packet */
    uint db_len= *(uchar*) packet;
    if (db_len + 1 > packet_length || db_len > NAME_LEN)
    {
      my_message(ER_UNKNOWN_COM_ERROR, ER(ER_UNKNOWN_COM_ERROR), MYF(0));
      break;
    }
    /* Safe because there is always a trailing \0 at the end of the packet */
    uint tbl_len= *(uchar*) (packet + db_len + 1);
    if (db_len + tbl_len + 2 > packet_length || tbl_len > NAME_LEN)
    {
      my_message(ER_UNKNOWN_COM_ERROR, ER(ER_UNKNOWN_COM_ERROR), MYF(0));
      break;
    }

    status_var_increment(thd->status_var.com_other);
    thd->enable_slow_log= opt_log_slow_admin_statements;
    db.str= (char*) thd->alloc(db_len + tbl_len + 2);
    if (!db.str)
    {
      my_message(ER_OUT_OF_RESOURCES, ER(ER_OUT_OF_RESOURCES), MYF(0));
      break;
    }
    db.length= db_len;
    tbl_name= strmake(db.str, packet + 1, db_len)+1;
    strmake(tbl_name, packet + db_len + 2, tbl_len);
    mysql_table_dump(thd, &db, tbl_name);
    break;
  }
  case COM_CHANGE_USER:
  {
    status_var_increment(thd->status_var.com_other);
    char *user= (char*) packet, *packet_end= packet + packet_length;
    /* Safe because there is always a trailing \0 at the end of the packet */
    char *passwd= strend(user)+1;

    thd->change_user();
    thd->clear_error();                         // if errors from rollback

    /*
      Old clients send null-terminated string ('\0' for empty string) for
      password.  New clients send the size (1 byte) + string (not null
      terminated, so also '\0' for empty string).

      Cast *passwd to an unsigned char, so that it doesn't extend the sign
      for *passwd > 127 and become 2**32-127 after casting to uint.
    */
    char db_buff[NAME_LEN+1];                 // buffer to store db in utf8
    char *db= passwd;
    char *save_db;
    /*
      If there is no password supplied, the packet must contain '\0',
      in any type of handshake (4.1 or pre-4.1).
     */
    if (passwd >= packet_end)
    {
      my_message(ER_UNKNOWN_COM_ERROR, ER(ER_UNKNOWN_COM_ERROR), MYF(0));
      break;
    }
    uint passwd_len= (thd->client_capabilities & CLIENT_SECURE_CONNECTION ?
                      (uchar)(*passwd++) : strlen(passwd));
    uint dummy_errors, save_db_length, db_length;
    int res;
    Security_context save_security_ctx= *thd->security_ctx;
    USER_CONN *save_user_connect;

    db+= passwd_len + 1;
    /*
      Database name is always NUL-terminated, so in case of empty database
      the packet must contain at least the trailing '\0'.
    */
    if (db >= packet_end)
    {
      my_message(ER_UNKNOWN_COM_ERROR, ER(ER_UNKNOWN_COM_ERROR), MYF(0));
      break;
    }
    db_length= strlen(db);

    char *ptr= db + db_length + 1;
    uint cs_number= 0;

    if (ptr < packet_end)
    {
      if (ptr + 2 > packet_end)
      {
        my_message(ER_UNKNOWN_COM_ERROR, ER(ER_UNKNOWN_COM_ERROR), MYF(0));
        break;
      }

      cs_number= uint2korr(ptr);
    }

    /* Convert database name to utf8 */
    db_buff[copy_and_convert(db_buff, sizeof(db_buff)-1,
                             system_charset_info, db, db_length,
                             thd->charset(), &dummy_errors)]= 0;
    db= db_buff;

    /* Save user and privileges */
    save_db_length= thd->db_length;
    save_db= thd->db;
    save_user_connect= thd->user_connect;

    if (!(thd->security_ctx->user= my_strdup(user, MYF(0))))
    {
      thd->security_ctx->user= save_security_ctx.user;
      my_message(ER_OUT_OF_RESOURCES, ER(ER_OUT_OF_RESOURCES), MYF(0));
      break;
    }

    /* Clear variables that are allocated */
    thd->user_connect= 0;
    res= check_user(thd, COM_CHANGE_USER, passwd, passwd_len, db, FALSE);

    if (res)
    {
      /* authentication failure, we shall restore old user */
      if (res > 0)
        my_message(ER_UNKNOWN_COM_ERROR, ER(ER_UNKNOWN_COM_ERROR), MYF(0));
      else
        thd->clear_error();                     // Error already sent to client
      x_free(thd->security_ctx->user);
      *thd->security_ctx= save_security_ctx;
      thd->user_connect= save_user_connect;
      thd->db= save_db;
      thd->db_length= save_db_length;
    }
    else
    {
#ifndef NO_EMBEDDED_ACCESS_CHECKS
      /* we've authenticated new user */
      if (save_user_connect)
	decrease_user_connections(save_user_connect);
#endif /* NO_EMBEDDED_ACCESS_CHECKS */
      x_free((uchar*) save_db);
      x_free((uchar*)  save_security_ctx.user);

      if (cs_number)
      {
        thd_init_client_charset(thd, cs_number);
        thd->update_charset();
      }
    }
    break;
  }
  case COM_STMT_EXECUTE:
  {
    mysql_stmt_execute(thd, packet, packet_length);
    break;
  }
  case COM_STMT_FETCH:
  {
    mysql_stmt_fetch(thd, packet, packet_length);
    break;
  }
  case COM_STMT_SEND_LONG_DATA:
  {
    mysql_stmt_get_longdata(thd, packet, packet_length);
    break;
  }
  case COM_STMT_PREPARE:
  {
    mysql_stmt_prepare(thd, packet, packet_length);
    break;
  }
  case COM_STMT_CLOSE:
  {
    mysql_stmt_close(thd, packet);
    break;
  }
  case COM_STMT_RESET:
  {
    mysql_stmt_reset(thd, packet);
    break;
  }
  case COM_QUERY:
  {
    if (alloc_query(thd, packet, packet_length))
      break;					// fatal error is set
    char *packet_end= thd->query + thd->query_length;
    /* 'b' stands for 'buffer' parameter', special for 'my_snprintf' */
    const char* found_semicolon= NULL;

    general_log_write(thd, command, thd->query, thd->query_length);
    DBUG_PRINT("query",("%-.4096s",thd->query));

    if (!(specialflag & SPECIAL_NO_PRIOR))
      my_pthread_setprio(pthread_self(),QUERY_PRIOR);

    mysql_parse(thd, thd->query, thd->query_length, & found_semicolon);

    while (!thd->killed && found_semicolon && !thd->net.report_error)
    {
      char *next_packet= (char*) found_semicolon;
      net->no_send_error= 0;
      /*
        Multiple queries exits, execute them individually
      */
      if (thd->lock || thd->open_tables || thd->derived_tables ||
          thd->prelocked_mode)
        close_thread_tables(thd);
      ulong length= (ulong)(packet_end - next_packet);

      log_slow_statement(thd);

      /* Remove garbage at start of query */
      while (my_isspace(thd->charset(), *next_packet) && length > 0)
      {
        next_packet++;
        length--;
      }
      VOID(pthread_mutex_lock(&LOCK_thread_count));
      thd->query_length= length;
      thd->query= next_packet;
      thd->query_id= next_query_id();
      thd->set_time(); /* Reset the query start time. */
      /* TODO: set thd->lex->sql_command to SQLCOM_END here */
      VOID(pthread_mutex_unlock(&LOCK_thread_count));
      mysql_parse(thd, next_packet, length, & found_semicolon);
    }

    if (!(specialflag & SPECIAL_NO_PRIOR))
      my_pthread_setprio(pthread_self(),WAIT_PRIOR);
    DBUG_PRINT("info",("query ready"));
    break;
  }
  case COM_FIELD_LIST:				// This isn't actually needed
#ifdef DONT_ALLOW_SHOW_COMMANDS
    my_message(ER_NOT_ALLOWED_COMMAND, ER(ER_NOT_ALLOWED_COMMAND),
               MYF(0));	/* purecov: inspected */
    break;
#else
  {
    char *fields, *packet_end= packet + packet_length, *arg_end;
    /* Locked closure of all tables */
    TABLE_LIST table_list;
    LEX_STRING conv_name;

    /* used as fields initializator */
    lex_start(thd);

    status_var_increment(thd->status_var.com_stat[SQLCOM_SHOW_FIELDS]);
    bzero((char*) &table_list,sizeof(table_list));
    if (thd->copy_db_to(&table_list.db, &table_list.db_length))
      break;
    /*
      We have name + wildcard in packet, separated by endzero
    */
    arg_end= strend(packet);
    thd->convert_string(&conv_name, system_charset_info,
			packet, (uint) (arg_end - packet), thd->charset());
    table_list.alias= table_list.table_name= conv_name.str;
    packet= arg_end + 1;

    if (!my_strcasecmp(system_charset_info, table_list.db,
                       INFORMATION_SCHEMA_NAME.str))
    {
      ST_SCHEMA_TABLE *schema_table= find_schema_table(thd, table_list.alias);
      if (schema_table)
        table_list.schema_table= schema_table;
    }

    thd->query_length= (uint) (packet_end - packet); // Don't count end \0
    if (!(thd->query=fields= (char*) thd->memdup(packet,thd->query_length+1)))
      break;
    general_log_print(thd, command, "%s %s", table_list.table_name, fields);
    if (lower_case_table_names)
      my_casedn_str(files_charset_info, table_list.table_name);

    if (check_access(thd,SELECT_ACL,table_list.db,&table_list.grant.privilege,
		     0, 0, test(table_list.schema_table)))
      break;
    if (check_grant(thd, SELECT_ACL, &table_list, 2, UINT_MAX, 0))
      break;
    /* init structures for VIEW processing */
    table_list.select_lex= &(thd->lex->select_lex);

    lex_start(thd);
    mysql_reset_thd_for_next_command(thd);

    thd->lex->
      select_lex.table_list.link_in_list((uchar*) &table_list,
                                         (uchar**) &table_list.next_local);
    thd->lex->add_to_query_tables(&table_list);

    /* switch on VIEW optimisation: do not fill temporary tables */
    thd->lex->sql_command= SQLCOM_SHOW_FIELDS;
    mysqld_list_fields(thd,&table_list,fields);
    thd->lex->unit.cleanup();
    thd->cleanup_after_query();
    break;
  }
#endif
  case COM_QUIT:
    /* We don't calculate statistics for this command */
    general_log_print(thd, command, NullS);
    net->error=0;				// Don't give 'abort' message
    error=TRUE;					// End server
    break;

#ifdef REMOVED
  case COM_CREATE_DB:				// QQ: To be removed
    {
      LEX_STRING db, alias;
      HA_CREATE_INFO create_info;

      status_var_increment(thd->status_var.com_stat[SQLCOM_CREATE_DB]);
      if (thd->make_lex_string(&db, packet, packet_length, FALSE) ||
          thd->make_lex_string(&alias, db.str, db.length, FALSE) ||
          check_db_name(&db))
      {
	my_error(ER_WRONG_DB_NAME, MYF(0), db.str ? db.str : "NULL");
	break;
      }
      if (check_access(thd, CREATE_ACL, db.str , 0, 1, 0,
                       is_schema_db(db.str)))
	break;
      general_log_print(thd, command, packet);
      bzero(&create_info, sizeof(create_info));
      mysql_create_db(thd, (lower_case_table_names == 2 ? alias.str : db.str),
                      &create_info, 0);
      break;
    }
  case COM_DROP_DB:				// QQ: To be removed
    {
      status_var_increment(thd->status_var.com_stat[SQLCOM_DROP_DB]);
      LEX_STRING db;

      if (thd->make_lex_string(&db, packet, packet_length, FALSE) ||
          check_db_name(&db))
      {
	my_error(ER_WRONG_DB_NAME, MYF(0), db.str ? db.str : "NULL");
	break;
      }
      if (check_access(thd, DROP_ACL, db.str, 0, 1, 0, is_schema_db(db.str)))
	break;
      if (thd->locked_tables || thd->active_transaction())
      {
	my_message(ER_LOCK_OR_ACTIVE_TRANSACTION,
                   ER(ER_LOCK_OR_ACTIVE_TRANSACTION), MYF(0));
	break;
      }
      general_log_write(thd, command, db.str, db.length);
      mysql_rm_db(thd, db.str, 0, 0);
      break;
    }
#endif
#ifndef EMBEDDED_LIBRARY
  case COM_BINLOG_DUMP:
    {
      ulong pos;
      ushort flags;
      uint32 slave_server_id;

      status_var_increment(thd->status_var.com_other);
      thd->enable_slow_log= opt_log_slow_admin_statements;
      if (check_global_access(thd, REPL_SLAVE_ACL))
	break;

      /* TODO: The following has to be changed to an 8 byte integer */
      pos = uint4korr(packet);
      flags = uint2korr(packet + 4);
      thd->server_id=0; /* avoid suicide */
      if ((slave_server_id= uint4korr(packet+6))) // mysqlbinlog.server_id==0
	kill_zombie_dump_threads(slave_server_id);
      thd->server_id = slave_server_id;

      general_log_print(thd, command, "Log: '%s'  Pos: %ld", packet+10,
                      (long) pos);
      mysql_binlog_send(thd, thd->strdup(packet + 10), (my_off_t) pos, flags);
      unregister_slave(thd,1,1);
      /*  fake COM_QUIT -- if we get here, the thread needs to terminate */
      error = TRUE;
      net->error = 0;
      break;
    }
#endif
  case COM_REFRESH:
  {
    bool not_used;
    status_var_increment(thd->status_var.com_stat[SQLCOM_FLUSH]);
    ulong options= (ulong) (uchar) packet[0];
    if (check_global_access(thd,RELOAD_ACL))
      break;
    general_log_print(thd, command, NullS);
    if (!reload_acl_and_cache(thd, options, (TABLE_LIST*) 0, &not_used))
      send_ok(thd);
    break;
  }
#ifndef EMBEDDED_LIBRARY
  case COM_SHUTDOWN:
  {
    status_var_increment(thd->status_var.com_other);
    if (check_global_access(thd,SHUTDOWN_ACL))
      break; /* purecov: inspected */
    /*
      If the client is < 4.1.3, it is going to send us no argument; then
      packet_length is 0, packet[0] is the end 0 of the packet. Note that
      SHUTDOWN_DEFAULT is 0. If client is >= 4.1.3, the shutdown level is in
      packet[0].
    */
    enum mysql_enum_shutdown_level level=
      (enum mysql_enum_shutdown_level) (uchar) packet[0];
    if (level == SHUTDOWN_DEFAULT)
      level= SHUTDOWN_WAIT_ALL_BUFFERS; // soon default will be configurable
    else if (level != SHUTDOWN_WAIT_ALL_BUFFERS)
    {
      my_error(ER_NOT_SUPPORTED_YET, MYF(0), "this shutdown level");
      break;
    }
    DBUG_PRINT("quit",("Got shutdown command for level %u", level));
    general_log_print(thd, command, NullS);
    send_eof(thd);
#ifdef __WIN__
    sleep(1);					// must wait after eof()
#endif
    /*
      The client is next going to send a COM_QUIT request (as part of
      mysql_close()). Make the life simpler for the client by sending
      the response for the coming COM_QUIT in advance
    */
    send_eof(thd);
    close_connection(thd, 0, 1);
    close_thread_tables(thd);			// Free before kill
    kill_mysql();
    error=TRUE;
    break;
  }
#endif
  case COM_STATISTICS:
  {
    STATUS_VAR current_global_status_var;
    ulong uptime;
    uint length;
    ulonglong queries_per_second1000;
#ifndef EMBEDDED_LIBRARY
    char buff[250];
    uint buff_len= sizeof(buff);
#else
    char *buff= thd->net.last_error;
    uint buff_len= sizeof(thd->net.last_error);
#endif

    general_log_print(thd, command, NullS);
    status_var_increment(thd->status_var.com_stat[SQLCOM_SHOW_STATUS]);
    calc_sum_of_all_status(&current_global_status_var);
    if (!(uptime= (ulong) (thd->start_time - server_start_time)))
      queries_per_second1000= 0;
    else
      queries_per_second1000= thd->query_id * LL(1000) / uptime;

    length= my_snprintf((char*) buff, buff_len - 1,
                        "Uptime: %lu  Threads: %d  Questions: %lu  "
                        "Slow queries: %lu  Opens: %lu  Flush tables: %lu  "
                        "Open tables: %u  Queries per second avg: %u.%u",
                        uptime,
                        (int) thread_count, (ulong) thd->query_id,
                        current_global_status_var.long_query_count,
                        current_global_status_var.opened_tables,
                        refresh_version,
                        cached_open_tables(),
                        (uint) (queries_per_second1000 / 1000),
                        (uint) (queries_per_second1000 % 1000));
#ifdef SAFEMALLOC
    if (sf_malloc_cur_memory)				// Using SAFEMALLOC
    {
      char *end= buff + length;
      length+= my_snprintf(end, buff_len - length - 1,
                           end,"  Memory in use: %ldK  Max memory used: %ldK",
                           (sf_malloc_cur_memory+1023L)/1024L,
                           (sf_malloc_max_memory+1023L)/1024L);
    }
#endif
#ifndef EMBEDDED_LIBRARY
    VOID(my_net_write(net, (uchar*) buff, length));
      VOID(net_flush(net));
#endif
    break;
  }
  case COM_PING:
    status_var_increment(thd->status_var.com_other);
    send_ok(thd);				// Tell client we are alive
    break;
  case COM_PROCESS_INFO:
    status_var_increment(thd->status_var.com_stat[SQLCOM_SHOW_PROCESSLIST]);
    if (!thd->security_ctx->priv_user[0] &&
        check_global_access(thd, PROCESS_ACL))
      break;
    general_log_print(thd, command, NullS);
    mysqld_list_processes(thd,
			  thd->security_ctx->master_access & PROCESS_ACL ? 
			  NullS : thd->security_ctx->priv_user, 0);
    break;
  case COM_PROCESS_KILL:
  {
    status_var_increment(thd->status_var.com_stat[SQLCOM_KILL]);
    ulong id=(ulong) uint4korr(packet);
    sql_kill(thd,id,false);
    break;
  }
  case COM_SET_OPTION:
  {
    status_var_increment(thd->status_var.com_stat[SQLCOM_SET_OPTION]);
    uint opt_command= uint2korr(packet);

    switch (opt_command) {
    case (int) MYSQL_OPTION_MULTI_STATEMENTS_ON:
      thd->client_capabilities|= CLIENT_MULTI_STATEMENTS;
      send_eof(thd);
      break;
    case (int) MYSQL_OPTION_MULTI_STATEMENTS_OFF:
      thd->client_capabilities&= ~CLIENT_MULTI_STATEMENTS;
      send_eof(thd);
      break;
    default:
      my_message(ER_UNKNOWN_COM_ERROR, ER(ER_UNKNOWN_COM_ERROR), MYF(0));
      break;
    }
    break;
  }
  case COM_DEBUG:
    status_var_increment(thd->status_var.com_other);
    if (check_global_access(thd, SUPER_ACL))
      break;					/* purecov: inspected */
    mysql_print_status();
    general_log_print(thd, command, NullS);
    send_eof(thd);
    break;
  case COM_SLEEP:
  case COM_CONNECT:				// Impossible here
  case COM_TIME:				// Impossible from client
  case COM_DELAYED_INSERT:
  case COM_END:
  default:
    my_message(ER_UNKNOWN_COM_ERROR, ER(ER_UNKNOWN_COM_ERROR), MYF(0));
    break;
  }
  if (thd->lock || thd->open_tables || thd->derived_tables ||
      thd->prelocked_mode)
  {
    thd_proc_info(thd, "closing tables");
    close_thread_tables(thd);			/* Free tables */
  }
  /*
    assume handlers auto-commit (if some doesn't - transaction handling
    in MySQL should be redesigned to support it; it's a big change,
    and it's not worth it - better to commit explicitly only writing
    transactions, read-only ones should better take care of themselves.
    saves some work in 2pc too)
    see also sql_base.cc - close_thread_tables()
  */
  bzero(&thd->transaction.stmt, sizeof(thd->transaction.stmt));
  if (!thd->active_transaction())
    thd->transaction.xid_state.xid.null();

  /* report error issued during command execution */
  if (thd->killed_errno() && !thd->net.report_error)
    thd->send_kill_message();
  if (thd->net.report_error)
    net_send_error(thd);

  log_slow_statement(thd);

  thd_proc_info(thd, "cleaning up");
  VOID(pthread_mutex_lock(&LOCK_thread_count)); // For process list
  thd_proc_info(thd, 0);
  thd->command=COM_SLEEP;
  thd->query=0;
  thd->query_length=0;
  thread_running--;
  VOID(pthread_mutex_unlock(&LOCK_thread_count));
  thd->packet.shrink(thd->variables.net_buffer_length);	// Reclaim some memory
  free_root(thd->mem_root,MYF(MY_KEEP_PREALLOC));
  DBUG_RETURN(error);
}


void log_slow_statement(THD *thd)
{
  DBUG_ENTER("log_slow_statement");

  /*
    The following should never be true with our current code base,
    but better to keep this here so we don't accidently try to log a
    statement in a trigger or stored function
  */
  if (unlikely(thd->in_sub_stmt))
    DBUG_VOID_RETURN;                           // Don't set time for sub stmt

  /*
    Do not log administrative statements unless the appropriate option is
    set; do not log into slow log if reading from backup.
  */
  if (thd->enable_slow_log && !thd->user_time)
  {
<<<<<<< HEAD
    ulonglong end_utime_of_query= thd->current_utime();
=======
>>>>>>> d1bf21df
    thd_proc_info(thd, "logging slow query");

    if (((end_utime_of_query - thd->utime_after_lock) >
         thd->variables.long_query_time ||
         ((thd->server_status &
           (SERVER_QUERY_NO_INDEX_USED | SERVER_QUERY_NO_GOOD_INDEX_USED)) &&
          opt_log_queries_not_using_indexes &&
           !(sql_command_flags[thd->lex->sql_command] & CF_STATUS_COMMAND))) &&
        thd->examined_row_count >= thd->variables.min_examined_row_limit)
    {
      thd_proc_info(thd, "logging slow query");
      thd->status_var.long_query_count++;
      slow_log_print(thd, thd->query, thd->query_length, end_utime_of_query);
    }
  }
  DBUG_VOID_RETURN;
}


/*
  Create a TABLE_LIST object for an INFORMATION_SCHEMA table.

  SYNOPSIS
    prepare_schema_table()
      thd              thread handle
      lex              current lex
      table_ident      table alias if it's used
      schema_table_idx the type of the INFORMATION_SCHEMA table to be
                       created

  DESCRIPTION
    This function is used in the parser to convert a SHOW or DESCRIBE
    table_name command to a SELECT from INFORMATION_SCHEMA.
    It prepares a SELECT_LEX and a TABLE_LIST object to represent the
    given command as a SELECT parse tree.

  NOTES
    Due to the way this function works with memory and LEX it cannot
    be used outside the parser (parse tree transformations outside
    the parser break PS and SP).

  RETURN VALUE
    0                 success
    1                 out of memory or SHOW commands are not allowed
                      in this version of the server.
*/

int prepare_schema_table(THD *thd, LEX *lex, Table_ident *table_ident,
                         enum enum_schema_tables schema_table_idx)
{
  SELECT_LEX *schema_select_lex= NULL;
  DBUG_ENTER("prepare_schema_table");

  switch (schema_table_idx) {
  case SCH_SCHEMATA:
#if defined(DONT_ALLOW_SHOW_COMMANDS)
    my_message(ER_NOT_ALLOWED_COMMAND,
               ER(ER_NOT_ALLOWED_COMMAND), MYF(0));   /* purecov: inspected */
    DBUG_RETURN(1);
#else
    break;
#endif

  case SCH_TABLE_NAMES:
  case SCH_TABLES:
  case SCH_VIEWS:
  case SCH_TRIGGERS:
  case SCH_EVENTS:
#ifdef DONT_ALLOW_SHOW_COMMANDS
    my_message(ER_NOT_ALLOWED_COMMAND,
               ER(ER_NOT_ALLOWED_COMMAND), MYF(0)); /* purecov: inspected */
    DBUG_RETURN(1);
#else
    {
      LEX_STRING db;
      size_t dummy;
      if (lex->select_lex.db == NULL &&
          lex->copy_db_to(&lex->select_lex.db, &dummy))
      {
        DBUG_RETURN(1);
      }
      schema_select_lex= new SELECT_LEX();
      db.str= schema_select_lex->db= lex->select_lex.db;
      schema_select_lex->table_list.first= NULL;
      db.length= strlen(db.str);

      if (check_db_name(&db))
      {
        my_error(ER_WRONG_DB_NAME, MYF(0), db.str);
        DBUG_RETURN(1);
      }
      break;
    }
#endif
  case SCH_COLUMNS:
  case SCH_STATISTICS:
  {
#ifdef DONT_ALLOW_SHOW_COMMANDS
    my_message(ER_NOT_ALLOWED_COMMAND,
               ER(ER_NOT_ALLOWED_COMMAND), MYF(0)); /* purecov: inspected */
    DBUG_RETURN(1);
#else
    DBUG_ASSERT(table_ident);
    TABLE_LIST **query_tables_last= lex->query_tables_last;
    schema_select_lex= new SELECT_LEX();
    /* 'parent_lex' is used in init_query() so it must be before it. */
    schema_select_lex->parent_lex= lex;
    schema_select_lex->init_query();
    if (!schema_select_lex->add_table_to_list(thd, table_ident, 0, 0, TL_READ))
      DBUG_RETURN(1);
    lex->query_tables_last= query_tables_last;
    break;
  }
#endif
  case SCH_PROFILES:
    /* 
      Mark this current profiling record to be discarded.  We don't
      wish to have SHOW commands show up in profiling.
    */
#ifdef ENABLED_PROFILING
    thd->profiling.discard();
#endif
    break;
  case SCH_OPEN_TABLES:
  case SCH_VARIABLES:
  case SCH_STATUS:
  case SCH_PROCEDURES:
  case SCH_CHARSETS:
  case SCH_ENGINES:
  case SCH_COLLATIONS:
  case SCH_COLLATION_CHARACTER_SET_APPLICABILITY:
  case SCH_USER_PRIVILEGES:
  case SCH_SCHEMA_PRIVILEGES:
  case SCH_TABLE_PRIVILEGES:
  case SCH_COLUMN_PRIVILEGES:
  case SCH_TABLE_CONSTRAINTS:
  case SCH_KEY_COLUMN_USAGE:
  default:
    break;
  }
  
  SELECT_LEX *select_lex= lex->current_select;
  if (make_schema_select(thd, select_lex, schema_table_idx))
  {
    DBUG_RETURN(1);
  }
  TABLE_LIST *table_list= (TABLE_LIST*) select_lex->table_list.first;
  table_list->schema_select_lex= schema_select_lex;
  table_list->schema_table_reformed= 1;
  DBUG_RETURN(0);
}


/*
  Read query from packet and store in thd->query
  Used in COM_QUERY and COM_STMT_PREPARE

  DESCRIPTION
    Sets the following THD variables:
      query
      query_length

  RETURN VALUES
    FALSE ok
    TRUE  error;  In this case thd->fatal_error is set
*/

bool alloc_query(THD *thd, const char *packet, uint packet_length)
{
  /* Remove garbage at start and end of query */
  while (packet_length > 0 && my_isspace(thd->charset(), packet[0]))
  {
    packet++;
    packet_length--;
  }
  const char *pos= packet + packet_length;     // Point at end null
  while (packet_length > 0 &&
	 (pos[-1] == ';' || my_isspace(thd->charset() ,pos[-1])))
  {
    pos--;
    packet_length--;
  }
  /* We must allocate some extra memory for query cache */
  thd->query_length= 0;                        // Extra safety: Avoid races
  if (!(thd->query= (char*) thd->memdup_w_gap((uchar*) (packet),
					      packet_length,
					      thd->db_length+ 1 +
					      QUERY_CACHE_FLAGS_SIZE)))
    return TRUE;
  thd->query[packet_length]=0;
  thd->query_length= packet_length;

  /* Reclaim some memory */
  thd->packet.shrink(thd->variables.net_buffer_length);
  thd->convert_buffer.shrink(thd->variables.net_buffer_length);

  return FALSE;
}

static void reset_one_shot_variables(THD *thd) 
{
  thd->variables.character_set_client=
    global_system_variables.character_set_client;
  thd->variables.collation_connection=
    global_system_variables.collation_connection;
  thd->variables.collation_database=
    global_system_variables.collation_database;
  thd->variables.collation_server=
    global_system_variables.collation_server;
  thd->update_charset();
  thd->variables.time_zone=
    global_system_variables.time_zone;
  thd->variables.lc_time_names= &my_locale_en_US;
  thd->one_shot_set= 0;
}


static
bool sp_process_definer(THD *thd)
{
  DBUG_ENTER("sp_process_definer");

  LEX *lex= thd->lex;

  /*
    If the definer is not specified, this means that CREATE-statement missed
    DEFINER-clause. DEFINER-clause can be missed in two cases:

      - The user submitted a statement w/o the clause. This is a normal
        case, we should assign CURRENT_USER as definer.

      - Our slave received an updated from the master, that does not
        replicate definer for stored rountines. We should also assign
        CURRENT_USER as definer here, but also we should mark this routine
        as NON-SUID. This is essential for the sake of backward
        compatibility.

        The problem is the slave thread is running under "special" user (@),
        that actually does not exist. In the older versions we do not fail
        execution of a stored routine if its definer does not exist and
        continue the execution under the authorization of the invoker
        (BUG#13198). And now if we try to switch to slave-current-user (@),
        we will fail.

        Actually, this leads to the inconsistent state of master and
        slave (different definers, different SUID behaviour), but it seems,
        this is the best we can do.
  */

  if (!lex->definer)
  {
    Query_arena original_arena;
    Query_arena *ps_arena= thd->activate_stmt_arena_if_needed(&original_arena);

    lex->definer= create_default_definer(thd);

    if (ps_arena)
      thd->restore_active_arena(ps_arena, &original_arena);

    /* Error has been already reported. */
    if (lex->definer == NULL)
      DBUG_RETURN(TRUE);

    if (thd->slave_thread && lex->sphead)
      lex->sphead->m_chistics->suid= SP_IS_NOT_SUID;
  }
  else
  {
    /*
      If the specified definer differs from the current user, we
      should check that the current user has SUPER privilege (in order
      to create a stored routine under another user one must have
      SUPER privilege).
    */
    if ((strcmp(lex->definer->user.str, thd->security_ctx->priv_user) ||
         my_strcasecmp(system_charset_info, lex->definer->host.str,
                       thd->security_ctx->priv_host)) &&
        check_global_access(thd, SUPER_ACL))
    {
      my_error(ER_SPECIFIC_ACCESS_DENIED_ERROR, MYF(0), "SUPER");
      DBUG_RETURN(TRUE);
    }
  }

  /* Check that the specified definer exists. Emit a warning if not. */

#ifndef NO_EMBEDDED_ACCESS_CHECKS
  if (!is_acl_user(lex->definer->host.str, lex->definer->user.str))
  {
    push_warning_printf(thd,
                        MYSQL_ERROR::WARN_LEVEL_NOTE,
                        ER_NO_SUCH_USER,
                        ER(ER_NO_SUCH_USER),
                        lex->definer->user.str,
                        lex->definer->host.str);
  }
#endif /* NO_EMBEDDED_ACCESS_CHECKS */

  DBUG_RETURN(FALSE);
}


/*
  Execute command saved in thd and lex->sql_command

  SYNOPSIS
    mysql_execute_command()
      thd                       Thread handle

  IMPLEMENTATION

    Before every operation that can request a write lock for a table
    wait if a global read lock exists. However do not wait if this
    thread has locked tables already. No new locks can be requested
    until the other locks are released. The thread that requests the
    global read lock waits for write locked tables to become unlocked.

    Note that wait_if_global_read_lock() sets a protection against a new
    global read lock when it succeeds. This needs to be released by
    start_waiting_global_read_lock() after the operation.

  RETURN
    FALSE       OK
    TRUE        Error
*/

bool
mysql_execute_command(THD *thd)
{
  bool res= FALSE;
  bool need_start_waiting= FALSE; // have protection against global read lock
  int  up_result= 0;
  LEX  *lex= thd->lex;
  /* first SELECT_LEX (have special meaning for many of non-SELECTcommands) */
  SELECT_LEX *select_lex= &lex->select_lex;
  /* first table of first SELECT_LEX */
  TABLE_LIST *first_table= (TABLE_LIST*) select_lex->table_list.first;
  /* list of all tables in query */
  TABLE_LIST *all_tables;
  /* most outer SELECT_LEX_UNIT of query */
  SELECT_LEX_UNIT *unit= &lex->unit;
  /* Saved variable value */
  DBUG_ENTER("mysql_execute_command");
  thd->net.no_send_error= 0;
#ifdef WITH_PARTITION_STORAGE_ENGINE
  thd->work_part_info= 0;
#endif

  /*
    In many cases first table of main SELECT_LEX have special meaning =>
    check that it is first table in global list and relink it first in 
    queries_tables list if it is necessary (we need such relinking only
    for queries with subqueries in select list, in this case tables of
    subqueries will go to global list first)

    all_tables will differ from first_table only if most upper SELECT_LEX
    do not contain tables.

    Because of above in place where should be at least one table in most
    outer SELECT_LEX we have following check:
    DBUG_ASSERT(first_table == all_tables);
    DBUG_ASSERT(first_table == all_tables && first_table != 0);
  */
  lex->first_lists_tables_same();
  /* should be assigned after making first tables same */
  all_tables= lex->query_tables;
  /* set context for commands which do not use setup_tables */
  select_lex->
    context.resolve_in_table_list_only((TABLE_LIST*)select_lex->
                                       table_list.first);

  /*
    Reset warning count for each query that uses tables
    A better approach would be to reset this for any commands
    that is not a SHOW command or a select that only access local
    variables, but for now this is probably good enough.
    Don't reset warnings when executing a stored routine.
  */
  if ((all_tables || !lex->is_single_level_stmt()) && !thd->spcont)
    mysql_reset_errors(thd, 0);

#ifdef HAVE_REPLICATION
  if (unlikely(thd->slave_thread))
  {
    if (lex->sql_command == SQLCOM_DROP_TRIGGER)
    {
      /*
        When dropping a trigger, we need to load its table name
        before checking slave filter rules.
      */
      add_table_for_trigger(thd, thd->lex->spname, 1, &all_tables);
      
      if (!all_tables)
      {
        /*
          If table name cannot be loaded,
          it means the trigger does not exists possibly because
          CREATE TRIGGER was previously skipped for this trigger
          according to slave filtering rules.
          Returning success without producing any errors in this case.
        */
        DBUG_RETURN(0);
      }
      
      // force searching in slave.cc:tables_ok() 
      all_tables->updating= 1;
    }
    
    /*
      Check if statment should be skipped because of slave filtering
      rules

      Exceptions are:
      - UPDATE MULTI: For this statement, we want to check the filtering
        rules later in the code
      - SET: we always execute it (Not that many SET commands exists in
        the binary log anyway -- only 4.1 masters write SET statements,
	in 5.0 there are no SET statements in the binary log)
      - DROP TEMPORARY TABLE IF EXISTS: we always execute it (otherwise we
        have stale files on slave caused by exclusion of one tmp table).
    */
    if (!(lex->sql_command == SQLCOM_UPDATE_MULTI) &&
	!(lex->sql_command == SQLCOM_SET_OPTION) &&
	!(lex->sql_command == SQLCOM_DROP_TABLE &&
          lex->drop_temporary && lex->drop_if_exists) &&
        all_tables_not_ok(thd, all_tables))
    {
      /* we warn the slave SQL thread */
      my_message(ER_SLAVE_IGNORED_TABLE, ER(ER_SLAVE_IGNORED_TABLE), MYF(0));
      if (thd->one_shot_set)
      {
        /*
          It's ok to check thd->one_shot_set here:

          The charsets in a MySQL 5.0 slave can change by both a binlogged
          SET ONE_SHOT statement and the event-internal charset setting, 
          and these two ways to change charsets do not seems to work
          together.

          At least there seems to be problems in the rli cache for
          charsets if we are using ONE_SHOT.  Note that this is normally no
          problem because either the >= 5.0 slave reads a 4.1 binlog (with
          ONE_SHOT) *or* or 5.0 binlog (without ONE_SHOT) but never both."
        */
        reset_one_shot_variables(thd);
      }
      DBUG_RETURN(0);
    }
  }
  else
  {
#endif /* HAVE_REPLICATION */
    /*
      When option readonly is set deny operations which change non-temporary
      tables. Except for the replication thread and the 'super' users.
    */
    if (opt_readonly &&
	!(thd->security_ctx->master_access & SUPER_ACL) &&
	(sql_command_flags[lex->sql_command] & CF_CHANGES_DATA) &&
        !((lex->sql_command == SQLCOM_CREATE_TABLE) &&
          (lex->create_info.options & HA_LEX_CREATE_TMP_TABLE)) &&
        !((lex->sql_command == SQLCOM_DROP_TABLE) && lex->drop_temporary) &&
        ((lex->sql_command != SQLCOM_UPDATE_MULTI) &&
          some_non_temp_table_to_be_updated(thd, all_tables)))
    {
      my_error(ER_OPTION_PREVENTS_STATEMENT, MYF(0), "--read-only");
      DBUG_RETURN(-1);
    }
#ifdef HAVE_REPLICATION
  } /* endif unlikely slave */
#endif
  status_var_increment(thd->status_var.com_stat[lex->sql_command]);

  DBUG_ASSERT(thd->transaction.stmt.modified_non_trans_table == FALSE);
  
  switch (lex->sql_command) {
  case SQLCOM_SHOW_EVENTS:
    if ((res= check_access(thd, EVENT_ACL, thd->lex->select_lex.db, 0, 0, 0,
                           is_schema_db(thd->lex->select_lex.db))))
      break;
    /* fall through */
  case SQLCOM_SHOW_STATUS_PROC:
  case SQLCOM_SHOW_STATUS_FUNC:
    res= execute_sqlcom_select(thd, all_tables);
    break;
  case SQLCOM_SHOW_STATUS:
  {
    system_status_var old_status_var= thd->status_var;
    thd->initial_status_var= &old_status_var;
    res= execute_sqlcom_select(thd, all_tables);
    /* Don't log SHOW STATUS commands to slow query log */
    thd->server_status&= ~(SERVER_QUERY_NO_INDEX_USED |
                           SERVER_QUERY_NO_GOOD_INDEX_USED);
    /*
      restore status variables, as we don't want 'show status' to cause
      changes
    */
    pthread_mutex_lock(&LOCK_status);
    add_diff_to_status(&global_status_var, &thd->status_var,
                       &old_status_var);
    thd->status_var= old_status_var;
    pthread_mutex_unlock(&LOCK_status);
    break;
  }
  case SQLCOM_SHOW_DATABASES:
  case SQLCOM_SHOW_TABLES:
  case SQLCOM_SHOW_TRIGGERS:
  case SQLCOM_SHOW_TABLE_STATUS:
  case SQLCOM_SHOW_OPEN_TABLES:
  case SQLCOM_SHOW_PLUGINS:
  case SQLCOM_SHOW_FIELDS:
  case SQLCOM_SHOW_KEYS:
  case SQLCOM_SHOW_VARIABLES:
  case SQLCOM_SHOW_CHARSETS:
  case SQLCOM_SHOW_COLLATIONS:
  case SQLCOM_SHOW_STORAGE_ENGINES:
  case SQLCOM_SELECT:
    thd->status_var.last_query_cost= 0.0;
    if (all_tables)
    {
      res= check_table_access(thd,
                              lex->exchange ? SELECT_ACL | FILE_ACL :
                              SELECT_ACL,
                              all_tables, 0);
    }
    else
      res= check_access(thd,
                        lex->exchange ? SELECT_ACL | FILE_ACL : SELECT_ACL,
                        any_db, 0, 0, 0, 0);
    if (!res)
      res= execute_sqlcom_select(thd, all_tables);
    break;
  case SQLCOM_PREPARE:
  {
    mysql_sql_stmt_prepare(thd);
    break;
  }
  case SQLCOM_EXECUTE:
  {
    mysql_sql_stmt_execute(thd);
    break;
  }
  case SQLCOM_DEALLOCATE_PREPARE:
  {
    mysql_sql_stmt_close(thd);
    break;
  }
  case SQLCOM_DO:
    if (check_table_access(thd, SELECT_ACL, all_tables, 0) ||
        open_and_lock_tables(thd, all_tables))
      goto error;

    res= mysql_do(thd, *lex->insert_list);
    break;

  case SQLCOM_EMPTY_QUERY:
    send_ok(thd);
    break;

  case SQLCOM_HELP:
    res= mysqld_help(thd,lex->help_arg);
    break;

#ifndef EMBEDDED_LIBRARY
  case SQLCOM_PURGE:
  {
    if (check_global_access(thd, SUPER_ACL))
      goto error;
    /* PURGE MASTER LOGS TO 'file' */
    res = purge_master_logs(thd, lex->to_log);
    break;
  }
  case SQLCOM_PURGE_BEFORE:
  {
    Item *it;

    if (check_global_access(thd, SUPER_ACL))
      goto error;
    /* PURGE MASTER LOGS BEFORE 'data' */
    it= (Item *)lex->value_list.head();
    if ((!it->fixed && it->fix_fields(lex->thd, &it)) ||
        it->check_cols(1))
    {
      my_error(ER_WRONG_ARGUMENTS, MYF(0), "PURGE LOGS BEFORE");
      goto error;
    }
    it= new Item_func_unix_timestamp(it);
    /*
      it is OK only emulate fix_fieds, because we need only
      value of constant
    */
    it->quick_fix_field();
    res = purge_master_logs_before_date(thd, (ulong)it->val_int());
    break;
  }
#endif
  case SQLCOM_SHOW_WARNS:
  {
    res= mysqld_show_warnings(thd, (ulong)
			      ((1L << (uint) MYSQL_ERROR::WARN_LEVEL_NOTE) |
			       (1L << (uint) MYSQL_ERROR::WARN_LEVEL_WARN) |
			       (1L << (uint) MYSQL_ERROR::WARN_LEVEL_ERROR)
			       ));
    break;
  }
  case SQLCOM_SHOW_ERRORS:
  {
    res= mysqld_show_warnings(thd, (ulong)
			      (1L << (uint) MYSQL_ERROR::WARN_LEVEL_ERROR));
    break;
  }
  case SQLCOM_SHOW_PROFILES:
  {
<<<<<<< HEAD
#if defined(ENABLED_PROFILING) && defined(COMMUNITY_SERVER)
=======
#ifdef ENABLED_PROFILING
>>>>>>> d1bf21df
    thd->profiling.store();
    thd->profiling.discard();
    res= thd->profiling.show_profiles();
    if (res)
      goto error;
#else
    my_error(ER_FEATURE_DISABLED, MYF(0), "SHOW PROFILES", "enable-profiling");
    goto error;
#endif
    break;
  }
<<<<<<< HEAD
  case SQLCOM_SHOW_PROFILE:
  {
#if defined(ENABLED_PROFILING) && defined(COMMUNITY_SERVER)
    thd->profiling.store();
    thd->profiling.discard(); // will get re-enabled by reset()
    if (lex->profile_query_id != 0)
      res= thd->profiling.show(lex->profile_options, lex->profile_query_id);
    else
      res= thd->profiling.show_last(lex->profile_options);
    if (res)
      goto error;
#else
    my_error(ER_FEATURE_DISABLED, MYF(0), "SHOW PROFILE", "enable-profiling");
    goto error;
#endif
    break;
  }
=======
>>>>>>> d1bf21df
  case SQLCOM_SHOW_NEW_MASTER:
  {
    if (check_global_access(thd, REPL_SLAVE_ACL))
      goto error;
    /* This query don't work now. See comment in repl_failsafe.cc */
#ifndef WORKING_NEW_MASTER
    my_error(ER_NOT_SUPPORTED_YET, MYF(0), "SHOW NEW MASTER");
    goto error;
#else
    res = show_new_master(thd);
    break;
#endif
  }

#ifdef HAVE_REPLICATION
  case SQLCOM_SHOW_SLAVE_HOSTS:
  {
    if (check_global_access(thd, REPL_SLAVE_ACL))
      goto error;
    res = show_slave_hosts(thd);
    break;
  }
  case SQLCOM_SHOW_BINLOG_EVENTS:
  {
    if (check_global_access(thd, REPL_SLAVE_ACL))
      goto error;
    res = mysql_show_binlog_events(thd);
    break;
  }
#endif

  case SQLCOM_BACKUP_TABLE:
  {
    DBUG_ASSERT(first_table == all_tables && first_table != 0);
    if (check_table_access(thd, SELECT_ACL, all_tables, 0) ||
	check_global_access(thd, FILE_ACL))
      goto error; /* purecov: inspected */
    thd->enable_slow_log= opt_log_slow_admin_statements;
    res = mysql_backup_table(thd, first_table);
    select_lex->table_list.first= (uchar*) first_table;
    lex->query_tables=all_tables;
    break;
  }
  case SQLCOM_RESTORE_TABLE:
  {
    DBUG_ASSERT(first_table == all_tables && first_table != 0);
    if (check_table_access(thd, INSERT_ACL, all_tables, 0) ||
	check_global_access(thd, FILE_ACL))
      goto error; /* purecov: inspected */
    thd->enable_slow_log= opt_log_slow_admin_statements;
    res = mysql_restore_table(thd, first_table);
    select_lex->table_list.first= (uchar*) first_table;
    lex->query_tables=all_tables;
    break;
  }
  case SQLCOM_ASSIGN_TO_KEYCACHE:
  {
    DBUG_ASSERT(first_table == all_tables && first_table != 0);
    if (check_access(thd, INDEX_ACL, first_table->db,
                     &first_table->grant.privilege, 0, 0,
                     test(first_table->schema_table)))
      goto error;
    res= mysql_assign_to_keycache(thd, first_table, &lex->ident);
    break;
  }
  case SQLCOM_PRELOAD_KEYS:
  {
    DBUG_ASSERT(first_table == all_tables && first_table != 0);
    if (check_access(thd, INDEX_ACL, first_table->db,
                     &first_table->grant.privilege, 0, 0,
                     test(first_table->schema_table)))
      goto error;
    res = mysql_preload_keys(thd, first_table);
    break;
  }
#ifdef HAVE_REPLICATION
  case SQLCOM_CHANGE_MASTER:
  {
    if (check_global_access(thd, SUPER_ACL))
      goto error;
    pthread_mutex_lock(&LOCK_active_mi);
    res = change_master(thd,active_mi);
    pthread_mutex_unlock(&LOCK_active_mi);
    break;
  }
  case SQLCOM_SHOW_SLAVE_STAT:
  {
    /* Accept one of two privileges */
    if (check_global_access(thd, SUPER_ACL | REPL_CLIENT_ACL))
      goto error;
    pthread_mutex_lock(&LOCK_active_mi);
    res = show_master_info(thd,active_mi);
    pthread_mutex_unlock(&LOCK_active_mi);
    break;
  }
  case SQLCOM_SHOW_MASTER_STAT:
  {
    /* Accept one of two privileges */
    if (check_global_access(thd, SUPER_ACL | REPL_CLIENT_ACL))
      goto error;
    res = show_binlog_info(thd);
    break;
  }

  case SQLCOM_LOAD_MASTER_DATA: // sync with master
    if (check_global_access(thd, SUPER_ACL))
      goto error;
    if (end_active_trans(thd))
      goto error;
    res = load_master_data(thd);
    break;
#endif /* HAVE_REPLICATION */
  case SQLCOM_SHOW_ENGINE_STATUS:
    {
      if (check_global_access(thd, SUPER_ACL))
        goto error;
      res = ha_show_status(thd, lex->create_info.db_type, HA_ENGINE_STATUS);
      break;
    }
  case SQLCOM_SHOW_ENGINE_MUTEX:
    {
      if (check_global_access(thd, SUPER_ACL))
        goto error;
      res = ha_show_status(thd, lex->create_info.db_type, HA_ENGINE_MUTEX);
      break;
    }
#ifdef HAVE_REPLICATION
  case SQLCOM_LOAD_MASTER_TABLE:
  {
    DBUG_ASSERT(first_table == all_tables && first_table != 0);
    DBUG_ASSERT(first_table->db); /* Must be set in the parser */

    if (check_access(thd, CREATE_ACL, first_table->db,
		     &first_table->grant.privilege, 0, 0,
                     test(first_table->schema_table)))
      goto error;				/* purecov: inspected */
    /* Check that the first table has CREATE privilege */
    if (check_grant(thd, CREATE_ACL, all_tables, 0, 1, 0))
      goto error;

    pthread_mutex_lock(&LOCK_active_mi);
    /*
      fetch_master_table will send the error to the client on failure.
      Give error if the table already exists.
    */
    if (!fetch_master_table(thd, first_table->db, first_table->table_name,
			    active_mi, 0, 0))
    {
      send_ok(thd);
    }
    pthread_mutex_unlock(&LOCK_active_mi);
    break;
  }
#endif /* HAVE_REPLICATION */

  case SQLCOM_CREATE_TABLE:
  {
    /* If CREATE TABLE of non-temporary table, do implicit commit */
    if (!(lex->create_info.options & HA_LEX_CREATE_TMP_TABLE))
    {
      if (end_active_trans(thd))
      {
	res= -1;
	break;
      }
    }
    DBUG_ASSERT(first_table == all_tables && first_table != 0);
    bool link_to_local;
    // Skip first table, which is the table we are creating
    TABLE_LIST *create_table= lex->unlink_first_table(&link_to_local);
    TABLE_LIST *select_tables= lex->query_tables;
    /*
      Code below (especially in mysql_create_table() and select_create
      methods) may modify HA_CREATE_INFO structure in LEX, so we have to
      use a copy of this structure to make execution prepared statement-
      safe. A shallow copy is enough as this code won't modify any memory
      referenced from this structure.
    */
    HA_CREATE_INFO create_info(lex->create_info);
    /*
      We need to copy alter_info for the same reasons of re-execution
      safety, only in case of Alter_info we have to do (almost) a deep
      copy.
    */
    Alter_info alter_info(lex->alter_info, thd->mem_root);

    if (thd->is_fatal_error)
    {
      /* If out of memory when creating a copy of alter_info. */
      res= 1;
      goto end_with_restore_list;
    }

    if ((res= create_table_precheck(thd, select_tables, create_table)))
      goto end_with_restore_list;

    /* Might have been updated in create_table_precheck */
    create_info.alias= create_table->alias;

#ifndef HAVE_READLINK
    if (create_info.data_file_name)
      push_warning(thd, MYSQL_ERROR::WARN_LEVEL_WARN, 0,
                   "DATA DIRECTORY option ignored");
    if (create_info.index_file_name)
      push_warning(thd, MYSQL_ERROR::WARN_LEVEL_WARN, 0,
                   "INDEX DIRECTORY option ignored");
    create_info.data_file_name= create_info.index_file_name= NULL;
#else
    /* Fix names if symlinked tables */
    if (append_file_to_dir(thd, &create_info.data_file_name,
			   create_table->table_name) ||
	append_file_to_dir(thd, &create_info.index_file_name,
			   create_table->table_name))
      goto end_with_restore_list;
#endif
    /*
      If we are using SET CHARSET without DEFAULT, add an implicit
      DEFAULT to not confuse old users. (This may change).
    */
    if ((create_info.used_fields &
	 (HA_CREATE_USED_DEFAULT_CHARSET | HA_CREATE_USED_CHARSET)) ==
	HA_CREATE_USED_CHARSET)
    {
      create_info.used_fields&= ~HA_CREATE_USED_CHARSET;
      create_info.used_fields|= HA_CREATE_USED_DEFAULT_CHARSET;
      create_info.default_table_charset= create_info.table_charset;
      create_info.table_charset= 0;
    }
    /*
      The create-select command will open and read-lock the select table
      and then create, open and write-lock the new table. If a global
      read lock steps in, we get a deadlock. The write lock waits for
      the global read lock, while the global read lock waits for the
      select table to be closed. So we wait until the global readlock is
      gone before starting both steps. Note that
      wait_if_global_read_lock() sets a protection against a new global
      read lock when it succeeds. This needs to be released by
      start_waiting_global_read_lock(). We protect the normal CREATE
      TABLE in the same way. That way we avoid that a new table is
      created during a gobal read lock.
    */
    if (!thd->locked_tables &&
        !(need_start_waiting= !wait_if_global_read_lock(thd, 0, 1)))
    {
      res= 1;
      goto end_with_restore_list;
    }
#ifdef WITH_PARTITION_STORAGE_ENGINE
    {
      partition_info *part_info= thd->lex->part_info;
      if (part_info && !(part_info= thd->lex->part_info->get_clone()))
      {
        res= -1;
        goto end_with_restore_list;
      }
      thd->work_part_info= part_info;
    }
#endif
    if (select_lex->item_list.elements)		// With select
    {
      select_result *result;

      select_lex->options|= SELECT_NO_UNLOCK;
      unit->set_limit(select_lex);

      if (!(create_info.options & HA_LEX_CREATE_TMP_TABLE))
      {
        lex->link_first_table_back(create_table, link_to_local);
        create_table->create= TRUE;
      }

      if (!(res= open_and_lock_tables(thd, lex->query_tables)))
      {
        /*
          Is table which we are changing used somewhere in other parts
          of query
        */
        if (!(create_info.options & HA_LEX_CREATE_TMP_TABLE))
        {
          TABLE_LIST *duplicate;
          create_table= lex->unlink_first_table(&link_to_local);
          if ((duplicate= unique_table(thd, create_table, select_tables, 0)))
          {
            update_non_unique_table_error(create_table, "CREATE", duplicate);
            res= 1;
            goto end_with_restore_list;
          }
        }
        /* If we create merge table, we have to test tables in merge, too */
        if (create_info.used_fields & HA_CREATE_USED_UNION)
        {
          TABLE_LIST *tab;
          for (tab= (TABLE_LIST*) create_info.merge_list.first;
               tab;
               tab= tab->next_local)
          {
            TABLE_LIST *duplicate;
            if ((duplicate= unique_table(thd, tab, select_tables, 0)))
            {
              update_non_unique_table_error(tab, "CREATE", duplicate);
              res= 1;
              goto end_with_restore_list;
            }
          }
        }

        /*
          select_create is currently not re-execution friendly and
          needs to be created for every execution of a PS/SP.
        */
        if ((result= new select_create(create_table,
                                       &create_info,
                                       &alter_info,
                                       select_lex->item_list,
                                       lex->duplicates,
                                       lex->ignore,
                                       select_tables)))
        {
          /*
            CREATE from SELECT give its SELECT_LEX for SELECT,
            and item_list belong to SELECT
          */
          res= handle_select(thd, lex, result, 0);
          delete result;
        }
      }
      else if (!(create_info.options & HA_LEX_CREATE_TMP_TABLE))
        create_table= lex->unlink_first_table(&link_to_local);

    }
    else
    {
      /* So that CREATE TEMPORARY TABLE gets to binlog at commit/rollback */
      if (create_info.options & HA_LEX_CREATE_TMP_TABLE)
        thd->options|= OPTION_KEEP_LOG;
      /* regular create */
      if (create_info.options & HA_LEX_CREATE_TABLE_LIKE)
        res= mysql_create_like_table(thd, create_table, select_tables,
                                     &create_info);
      else
      {
        res= mysql_create_table(thd, create_table->db,
                                create_table->table_name, &create_info,
                                &alter_info, 0, 0);
      }
      if (!res)
	send_ok(thd);
    }

    /* put tables back for PS rexecuting */
end_with_restore_list:
    lex->link_first_table_back(create_table, link_to_local);
    break;
  }
  case SQLCOM_CREATE_INDEX:
    /* Fall through */
  case SQLCOM_DROP_INDEX:
  /*
    CREATE INDEX and DROP INDEX are implemented by calling ALTER
    TABLE with proper arguments.

    In the future ALTER TABLE will notice that the request is to
    only add indexes and create these one by one for the existing
    table without having to do a full rebuild.
  */
  {
    /* Prepare stack copies to be re-execution safe */
    HA_CREATE_INFO create_info;
    Alter_info alter_info(lex->alter_info, thd->mem_root);

    if (thd->is_fatal_error) /* out of memory creating a copy of alter_info */
      goto error;

    DBUG_ASSERT(first_table == all_tables && first_table != 0);
    if (check_one_table_access(thd, INDEX_ACL, all_tables))
      goto error; /* purecov: inspected */
    if (end_active_trans(thd))
      goto error;
    /*
      Currently CREATE INDEX or DROP INDEX cause a full table rebuild
      and thus classify as slow administrative statements just like
      ALTER TABLE.
    */
    thd->enable_slow_log= opt_log_slow_admin_statements;

    bzero((char*) &create_info, sizeof(create_info));
    create_info.db_type= 0;
    create_info.row_type= ROW_TYPE_NOT_USED;
    create_info.default_table_charset= thd->variables.collation_database;

    res= mysql_alter_table(thd, first_table->db, first_table->table_name,
                           &create_info, first_table, &alter_info,
                           0, (ORDER*) 0, 0);
    break;
  }
#ifdef HAVE_REPLICATION
  case SQLCOM_SLAVE_START:
  {
    pthread_mutex_lock(&LOCK_active_mi);
    start_slave(thd,active_mi,1 /* net report*/);
    pthread_mutex_unlock(&LOCK_active_mi);
    break;
  }
  case SQLCOM_SLAVE_STOP:
  /*
    If the client thread has locked tables, a deadlock is possible.
    Assume that
    - the client thread does LOCK TABLE t READ.
    - then the master updates t.
    - then the SQL slave thread wants to update t,
      so it waits for the client thread because t is locked by it.
    - then the client thread does SLAVE STOP.
      SLAVE STOP waits for the SQL slave thread to terminate its
      update t, which waits for the client thread because t is locked by it.
    To prevent that, refuse SLAVE STOP if the
    client thread has locked tables
  */
  if (thd->locked_tables || thd->active_transaction() || thd->global_read_lock)
  {
    my_message(ER_LOCK_OR_ACTIVE_TRANSACTION,
               ER(ER_LOCK_OR_ACTIVE_TRANSACTION), MYF(0));
    goto error;
  }
  {
    pthread_mutex_lock(&LOCK_active_mi);
    stop_slave(thd,active_mi,1/* net report*/);
    pthread_mutex_unlock(&LOCK_active_mi);
    break;
  }
#endif /* HAVE_REPLICATION */

  case SQLCOM_ALTER_TABLE:
    DBUG_ASSERT(first_table == all_tables && first_table != 0);
    {
      ulong priv=0;
      ulong priv_needed= ALTER_ACL;
      /*
        Code in mysql_alter_table() may modify its HA_CREATE_INFO argument,
        so we have to use a copy of this structure to make execution
        prepared statement- safe. A shallow copy is enough as no memory
        referenced from this structure will be modified.
      */
      HA_CREATE_INFO create_info(lex->create_info);
      Alter_info alter_info(lex->alter_info, thd->mem_root);

      if (thd->is_fatal_error) /* out of memory creating a copy of alter_info */
        goto error;
      /*
        We also require DROP priv for ALTER TABLE ... DROP PARTITION, as well
        as for RENAME TO, as being done by SQLCOM_RENAME_TABLE
      */
      if (alter_info.flags & (ALTER_DROP_PARTITION | ALTER_RENAME))
        priv_needed|= DROP_ACL;

      /* Must be set in the parser */
      DBUG_ASSERT(select_lex->db);
      if (check_access(thd, priv_needed, first_table->db,
		       &first_table->grant.privilege, 0, 0,
                       test(first_table->schema_table)) ||
	  check_access(thd,INSERT_ACL | CREATE_ACL,select_lex->db,&priv,0,0,
                       is_schema_db(select_lex->db))||
	  check_merge_table_access(thd, first_table->db,
				   (TABLE_LIST *)
				   create_info.merge_list.first))
	goto error;				/* purecov: inspected */
      if (check_grant(thd, priv_needed, all_tables, 0, UINT_MAX, 0))
        goto error;
      if (lex->name.str && !test_all_bits(priv,INSERT_ACL | CREATE_ACL))
      { // Rename of table
          TABLE_LIST tmp_table;
          bzero((char*) &tmp_table,sizeof(tmp_table));
          tmp_table.table_name= lex->name.str;
          tmp_table.db=select_lex->db;
          tmp_table.grant.privilege=priv;
          if (check_grant(thd, INSERT_ACL | CREATE_ACL, &tmp_table, 0,
              UINT_MAX, 0))
            goto error;
      }

      /* Don't yet allow changing of symlinks with ALTER TABLE */
      if (create_info.data_file_name)
        push_warning(thd, MYSQL_ERROR::WARN_LEVEL_WARN, 0,
                     "DATA DIRECTORY option ignored");
      if (create_info.index_file_name)
        push_warning(thd, MYSQL_ERROR::WARN_LEVEL_WARN, 0,
                     "INDEX DIRECTORY option ignored");
      create_info.data_file_name= create_info.index_file_name= NULL;
      /* ALTER TABLE ends previous transaction */
      if (end_active_trans(thd))
	goto error;

      if (!thd->locked_tables &&
          !(need_start_waiting= !wait_if_global_read_lock(thd, 0, 1)))
      {
        res= 1;
        break;
      }

      thd->enable_slow_log= opt_log_slow_admin_statements;
      res= mysql_alter_table(thd, select_lex->db, lex->name.str,
                             &create_info,
                             first_table,
                             &alter_info,
                             select_lex->order_list.elements,
                             (ORDER *) select_lex->order_list.first,
                             lex->ignore);
      break;
    }
  case SQLCOM_RENAME_TABLE:
  {
    DBUG_ASSERT(first_table == all_tables && first_table != 0);
    TABLE_LIST *table;
    for (table= first_table; table; table= table->next_local->next_local)
    {
      if (check_access(thd, ALTER_ACL | DROP_ACL, table->db,
		       &table->grant.privilege,0,0, test(table->schema_table)) ||
	  check_access(thd, INSERT_ACL | CREATE_ACL, table->next_local->db,
		       &table->next_local->grant.privilege, 0, 0,
                       test(table->next_local->schema_table)))
	goto error;
      TABLE_LIST old_list, new_list;
      /*
        we do not need initialize old_list and new_list because we will
        come table[0] and table->next[0] there
      */
      old_list= table[0];
      new_list= table->next_local[0];
      if (check_grant(thd, ALTER_ACL | DROP_ACL, &old_list, 0, 1, 0) ||
         (!test_all_bits(table->next_local->grant.privilege,
                         INSERT_ACL | CREATE_ACL) &&
          check_grant(thd, INSERT_ACL | CREATE_ACL, &new_list, 0, 1, 0)))
        goto error;
    }

    if (end_active_trans(thd) || mysql_rename_tables(thd, first_table, 0))
      goto error;
    break;
  }
#ifndef EMBEDDED_LIBRARY
  case SQLCOM_SHOW_BINLOGS:
#ifdef DONT_ALLOW_SHOW_COMMANDS
    my_message(ER_NOT_ALLOWED_COMMAND, ER(ER_NOT_ALLOWED_COMMAND),
               MYF(0)); /* purecov: inspected */
    goto error;
#else
    {
      if (check_global_access(thd, SUPER_ACL))
	goto error;
      res = show_binlogs(thd);
      break;
    }
#endif
#endif /* EMBEDDED_LIBRARY */
  case SQLCOM_SHOW_CREATE:
    DBUG_ASSERT(first_table == all_tables && first_table != 0);
#ifdef DONT_ALLOW_SHOW_COMMANDS
    my_message(ER_NOT_ALLOWED_COMMAND, ER(ER_NOT_ALLOWED_COMMAND),
               MYF(0)); /* purecov: inspected */
    goto error;
#else
    {
      /* Ignore temporary tables if this is "SHOW CREATE VIEW" */
      if (lex->only_view)
        first_table->skip_temporary= 1;
      if (check_show_create_table_access(thd, first_table))
	goto error;
      res= mysqld_show_create(thd, first_table);
      break;
    }
#endif
  case SQLCOM_CHECKSUM:
  {
    DBUG_ASSERT(first_table == all_tables && first_table != 0);
    if (check_table_access(thd, SELECT_ACL | EXTRA_ACL, all_tables, 0))
      goto error; /* purecov: inspected */
    res = mysql_checksum_table(thd, first_table, &lex->check_opt);
    break;
  }
  case SQLCOM_REPAIR:
  {
    DBUG_ASSERT(first_table == all_tables && first_table != 0);
    if (check_table_access(thd, SELECT_ACL | INSERT_ACL, all_tables, 0))
      goto error; /* purecov: inspected */
    thd->enable_slow_log= opt_log_slow_admin_statements;
    res= mysql_repair_table(thd, first_table, &lex->check_opt);
    /* ! we write after unlocking the table */
    if (!res && !lex->no_write_to_binlog)
    {
      /*
        Presumably, REPAIR and binlog writing doesn't require synchronization
      */
      write_bin_log(thd, TRUE, thd->query, thd->query_length);
    }
    select_lex->table_list.first= (uchar*) first_table;
    lex->query_tables=all_tables;
    break;
  }
  case SQLCOM_CHECK:
  {
    DBUG_ASSERT(first_table == all_tables && first_table != 0);
    if (check_table_access(thd, SELECT_ACL | EXTRA_ACL , all_tables, 0))
      goto error; /* purecov: inspected */
    thd->enable_slow_log= opt_log_slow_admin_statements;
    res = mysql_check_table(thd, first_table, &lex->check_opt);
    select_lex->table_list.first= (uchar*) first_table;
    lex->query_tables=all_tables;
    break;
  }
  case SQLCOM_ANALYZE:
  {
    DBUG_ASSERT(first_table == all_tables && first_table != 0);
    if (check_table_access(thd, SELECT_ACL | INSERT_ACL, all_tables, 0))
      goto error; /* purecov: inspected */
    thd->enable_slow_log= opt_log_slow_admin_statements;
    res= mysql_analyze_table(thd, first_table, &lex->check_opt);
    /* ! we write after unlocking the table */
    if (!res && !lex->no_write_to_binlog)
    {
      /*
        Presumably, ANALYZE and binlog writing doesn't require synchronization
      */
      write_bin_log(thd, TRUE, thd->query, thd->query_length);
    }
    select_lex->table_list.first= (uchar*) first_table;
    lex->query_tables=all_tables;
    break;
  }

  case SQLCOM_OPTIMIZE:
  {
    DBUG_ASSERT(first_table == all_tables && first_table != 0);
    if (check_table_access(thd, SELECT_ACL | INSERT_ACL, all_tables, 0))
      goto error; /* purecov: inspected */
    thd->enable_slow_log= opt_log_slow_admin_statements;
    res= (specialflag & (SPECIAL_SAFE_MODE | SPECIAL_NO_NEW_FUNC)) ?
      mysql_recreate_table(thd, first_table) :
      mysql_optimize_table(thd, first_table, &lex->check_opt);
    /* ! we write after unlocking the table */
    if (!res && !lex->no_write_to_binlog)
    {
      /*
        Presumably, OPTIMIZE and binlog writing doesn't require synchronization
      */
      write_bin_log(thd, TRUE, thd->query, thd->query_length);
    }
    select_lex->table_list.first= (uchar*) first_table;
    lex->query_tables=all_tables;
    break;
  }
  case SQLCOM_UPDATE:
    DBUG_ASSERT(first_table == all_tables && first_table != 0);
    if (update_precheck(thd, all_tables))
      break;
    DBUG_ASSERT(select_lex->offset_limit == 0);
    unit->set_limit(select_lex);
    res= (up_result= mysql_update(thd, all_tables,
                                  select_lex->item_list,
                                  lex->value_list,
                                  select_lex->where,
                                  select_lex->order_list.elements,
                                  (ORDER *) select_lex->order_list.first,
                                  unit->select_limit_cnt,
                                  lex->duplicates, lex->ignore));
    /* mysql_update return 2 if we need to switch to multi-update */
    if (up_result != 2)
      break;
    /* Fall through */
  case SQLCOM_UPDATE_MULTI:
  {
    DBUG_ASSERT(first_table == all_tables && first_table != 0);
    /* if we switched from normal update, rights are checked */
    if (up_result != 2)
    {
      if ((res= multi_update_precheck(thd, all_tables)))
        break;
    }
    else
      res= 0;

    res= mysql_multi_update_prepare(thd);

#ifdef HAVE_REPLICATION
    /* Check slave filtering rules */
    if (unlikely(thd->slave_thread))
    {
      if (all_tables_not_ok(thd, all_tables))
      {
        if (res!= 0)
        {
          res= 0;             /* don't care of prev failure  */
          thd->clear_error(); /* filters are of highest prior */
        }
        /* we warn the slave SQL thread */
        my_error(ER_SLAVE_IGNORED_TABLE, MYF(0));
        break;
      }
      if (res)
        break;
    }
    else
    {
#endif /* HAVE_REPLICATION */
      if (res)
        break;
      if (opt_readonly &&
	  !(thd->security_ctx->master_access & SUPER_ACL) &&
	  some_non_temp_table_to_be_updated(thd, all_tables))
      {
	my_error(ER_OPTION_PREVENTS_STATEMENT, MYF(0), "--read-only");
	break;
      }
#ifdef HAVE_REPLICATION
    }  /* unlikely */
#endif

    res= mysql_multi_update(thd, all_tables,
                            &select_lex->item_list,
                            &lex->value_list,
                            select_lex->where,
                            select_lex->options,
                            lex->duplicates, lex->ignore, unit, select_lex);
    break;
  }
  case SQLCOM_REPLACE:
#ifndef DBUG_OFF
    if (mysql_bin_log.is_open())
    {
      /*
        Generate an incident log event before writing the real event
        to the binary log.  We put this event is before the statement
        since that makes it simpler to check that the statement was
        not executed on the slave (since incidents usually stop the
        slave).

        Observe that any row events that are generated will be
        generated before.

        This is only for testing purposes and will not be present in a
        release build.
      */

      Incident incident= INCIDENT_NONE;
      DBUG_PRINT("debug", ("Just before generate_incident()"));
      DBUG_EXECUTE_IF("incident_database_resync_on_replace",
                      incident= INCIDENT_LOST_EVENTS;);
      if (incident)
      {
        Incident_log_event ev(thd, incident);
        mysql_bin_log.write(&ev);
        mysql_bin_log.rotate_and_purge(RP_FORCE_ROTATE);
      }
      DBUG_PRINT("debug", ("Just after generate_incident()"));
    }
#endif
  case SQLCOM_INSERT:
  {
    DBUG_ASSERT(first_table == all_tables && first_table != 0);
    if ((res= insert_precheck(thd, all_tables)))
      break;

    if (!thd->locked_tables &&
        !(need_start_waiting= !wait_if_global_read_lock(thd, 0, 1)))
    {
      res= 1;
      break;
    }

    res= mysql_insert(thd, all_tables, lex->field_list, lex->many_values,
		      lex->update_list, lex->value_list,
                      lex->duplicates, lex->ignore);

    /*
      If we have inserted into a VIEW, and the base table has
      AUTO_INCREMENT column, but this column is not accessible through
      a view, then we should restore LAST_INSERT_ID to the value it
      had before the statement.
    */
    if (first_table->view && !first_table->contain_auto_increment)
      thd->first_successful_insert_id_in_cur_stmt=
        thd->first_successful_insert_id_in_prev_stmt;

    break;
  }
  case SQLCOM_REPLACE_SELECT:
  case SQLCOM_INSERT_SELECT:
  {
    select_result *sel_result;
    DBUG_ASSERT(first_table == all_tables && first_table != 0);
    if ((res= insert_precheck(thd, all_tables)))
      break;

    /* Fix lock for first table */
    if (first_table->lock_type == TL_WRITE_DELAYED)
      first_table->lock_type= TL_WRITE;

    /* Don't unlock tables until command is written to binary log */
    select_lex->options|= SELECT_NO_UNLOCK;

    unit->set_limit(select_lex);

    if (! thd->locked_tables &&
        ! (need_start_waiting= ! wait_if_global_read_lock(thd, 0, 1)))
    {
      res= 1;
      break;
    }

    if (!(res= open_and_lock_tables(thd, all_tables)))
    {
      /* Skip first table, which is the table we are inserting in */
      TABLE_LIST *second_table= first_table->next_local;
      select_lex->table_list.first= (uchar*) second_table;
      select_lex->context.table_list= 
        select_lex->context.first_name_resolution_table= second_table;
      res= mysql_insert_select_prepare(thd);
      if (!res && (sel_result= new select_insert(first_table,
                                                 first_table->table,
                                                 &lex->field_list,
                                                 &lex->update_list,
                                                 &lex->value_list,
                                                 lex->duplicates,
                                                 lex->ignore)))
      {
	res= handle_select(thd, lex, sel_result, OPTION_SETUP_TABLES_DONE);
        /*
          Invalidate the table in the query cache if something changed
          after unlocking when changes become visible.
          TODO: this is workaround. right way will be move invalidating in
          the unlock procedure.
        */
        if (first_table->lock_type ==  TL_WRITE_CONCURRENT_INSERT &&
            thd->lock)
        {
          /* INSERT ... SELECT should invalidate only the very first table */
          TABLE_LIST *save_table= first_table->next_local;
          first_table->next_local= 0;
          mysql_unlock_tables(thd, thd->lock);
          query_cache_invalidate3(thd, first_table, 1);
          first_table->next_local= save_table;
          thd->lock=0;
        }
        delete sel_result;
      }
      /* revert changes for SP */
      select_lex->table_list.first= (uchar*) first_table;
    }

    /*
      If we have inserted into a VIEW, and the base table has
      AUTO_INCREMENT column, but this column is not accessible through
      a view, then we should restore LAST_INSERT_ID to the value it
      had before the statement.
    */
    if (first_table->view && !first_table->contain_auto_increment)
      thd->first_successful_insert_id_in_cur_stmt=
        thd->first_successful_insert_id_in_prev_stmt;

    break;
  }
  case SQLCOM_TRUNCATE:
    if (end_active_trans(thd))
    {
      res= -1;
      break;
    }
    DBUG_ASSERT(first_table == all_tables && first_table != 0);
    if (check_one_table_access(thd, DROP_ACL, all_tables))
      goto error;
    /*
      Don't allow this within a transaction because we want to use
      re-generate table
    */
    if (thd->locked_tables || thd->active_transaction())
    {
      my_message(ER_LOCK_OR_ACTIVE_TRANSACTION,
                 ER(ER_LOCK_OR_ACTIVE_TRANSACTION), MYF(0));
      goto error;
    }

    res= mysql_truncate(thd, first_table, 0);
    break;
  case SQLCOM_DELETE:
  {
    DBUG_ASSERT(first_table == all_tables && first_table != 0);
    if ((res= delete_precheck(thd, all_tables)))
      break;
    DBUG_ASSERT(select_lex->offset_limit == 0);
    unit->set_limit(select_lex);

    if (!thd->locked_tables &&
        !(need_start_waiting= !wait_if_global_read_lock(thd, 0, 1)))
    {
      res= 1;
      break;
    }

    res = mysql_delete(thd, all_tables, select_lex->where,
                       &select_lex->order_list,
                       unit->select_limit_cnt, select_lex->options,
                       FALSE);
    break;
  }
  case SQLCOM_DELETE_MULTI:
  {
    DBUG_ASSERT(first_table == all_tables && first_table != 0);
    TABLE_LIST *aux_tables=
      (TABLE_LIST *)thd->lex->auxiliary_table_list.first;
    multi_delete *del_result;

    if (!thd->locked_tables &&
        !(need_start_waiting= !wait_if_global_read_lock(thd, 0, 1)))
    {
      res= 1;
      break;
    }

    if ((res= multi_delete_precheck(thd, all_tables)))
      break;

    /* condition will be TRUE on SP re-excuting */
    if (select_lex->item_list.elements != 0)
      select_lex->item_list.empty();
    if (add_item_to_list(thd, new Item_null()))
      goto error;

    thd_proc_info(thd, "init");
    if ((res= open_and_lock_tables(thd, all_tables)))
      break;

    if ((res= mysql_multi_delete_prepare(thd)))
      goto error;

    if (!thd->is_fatal_error &&
        (del_result= new multi_delete(aux_tables, lex->table_count)))
    {
      res= mysql_select(thd, &select_lex->ref_pointer_array,
			select_lex->get_table_list(),
			select_lex->with_wild,
			select_lex->item_list,
			select_lex->where,
			0, (ORDER *)NULL, (ORDER *)NULL, (Item *)NULL,
			(ORDER *)NULL,
			select_lex->options | thd->options |
			SELECT_NO_JOIN_CACHE | SELECT_NO_UNLOCK |
                        OPTION_SETUP_TABLES_DONE,
			del_result, unit, select_lex);
      delete del_result;
    }
    else
      res= TRUE;                                // Error
    break;
  }
  case SQLCOM_DROP_TABLE:
  {
    DBUG_ASSERT(first_table == all_tables && first_table != 0);
    if (!lex->drop_temporary)
    {
      if (check_table_access(thd, DROP_ACL, all_tables, 0))
	goto error;				/* purecov: inspected */
      if (end_active_trans(thd))
        goto error;
    }
    else
    {
      /*
	If this is a slave thread, we may sometimes execute some 
	DROP / * 40005 TEMPORARY * / TABLE
	that come from parts of binlogs (likely if we use RESET SLAVE or CHANGE
	MASTER TO), while the temporary table has already been dropped.
	To not generate such irrelevant "table does not exist errors",
	we silently add IF EXISTS if TEMPORARY was used.
      */
      if (thd->slave_thread)
        lex->drop_if_exists= 1;

      /* So that DROP TEMPORARY TABLE gets to binlog at commit/rollback */
      thd->options|= OPTION_KEEP_LOG;
    }
    /* DDL and binlog write order protected by LOCK_open */
    res= mysql_rm_table(thd, first_table, lex->drop_if_exists,
			lex->drop_temporary);
  }
  break;
  case SQLCOM_SHOW_PROCESSLIST:
    if (!thd->security_ctx->priv_user[0] &&
        check_global_access(thd,PROCESS_ACL))
      break;
    mysqld_list_processes(thd,
			  (thd->security_ctx->master_access & PROCESS_ACL ?
                           NullS :
                           thd->security_ctx->priv_user),
                          lex->verbose);
    break;
  case SQLCOM_SHOW_AUTHORS:
    res= mysqld_show_authors(thd);
    break;
  case SQLCOM_SHOW_CONTRIBUTORS:
    res= mysqld_show_contributors(thd);
    break;
  case SQLCOM_SHOW_PRIVILEGES:
    res= mysqld_show_privileges(thd);
    break;
  case SQLCOM_SHOW_COLUMN_TYPES:
    res= mysqld_show_column_types(thd);
    break;
  case SQLCOM_SHOW_ENGINE_LOGS:
#ifdef DONT_ALLOW_SHOW_COMMANDS
    my_message(ER_NOT_ALLOWED_COMMAND, ER(ER_NOT_ALLOWED_COMMAND),
               MYF(0));	/* purecov: inspected */
    goto error;
#else
    {
      if (check_access(thd, FILE_ACL, any_db,0,0,0,0))
	goto error;
      res= ha_show_status(thd, lex->create_info.db_type, HA_ENGINE_LOGS);
      break;
    }
#endif
  case SQLCOM_CHANGE_DB:
  {
    LEX_STRING db_str= { (char *) select_lex->db, strlen(select_lex->db) };

    if (!mysql_change_db(thd, &db_str, FALSE))
      send_ok(thd);

    break;
  }

  case SQLCOM_LOAD:
  {
    DBUG_ASSERT(first_table == all_tables && first_table != 0);
    uint privilege= (lex->duplicates == DUP_REPLACE ?
		     INSERT_ACL | DELETE_ACL : INSERT_ACL) |
                    (lex->local_file ? 0 : FILE_ACL);

    if (lex->local_file)
    {
      if (!(thd->client_capabilities & CLIENT_LOCAL_FILES) ||
          !opt_local_infile)
      {
	my_message(ER_NOT_ALLOWED_COMMAND, ER(ER_NOT_ALLOWED_COMMAND), MYF(0));
	goto error;
      }
    }

    if (check_one_table_access(thd, privilege, all_tables))
      goto error;

    res= mysql_load(thd, lex->exchange, first_table, lex->field_list,
                    lex->update_list, lex->value_list, lex->duplicates,
                    lex->ignore, (bool) lex->local_file);
    break;
  }

  case SQLCOM_SET_OPTION:
  {
    List<set_var_base> *lex_var_list= &lex->var_list;
    if ((check_table_access(thd, SELECT_ACL, all_tables, 0) ||
	 open_and_lock_tables(thd, all_tables)))
      goto error;
    if (lex->one_shot_set && not_all_support_one_shot(lex_var_list))
    {
      my_error(ER_RESERVED_SYNTAX, MYF(0), "SET ONE_SHOT");
      goto error;
    }
    if (!(res= sql_set_variables(thd, lex_var_list)))
    {
      /*
        If the previous command was a SET ONE_SHOT, we don't want to forget
        about the ONE_SHOT property of that SET. So we use a |= instead of = .
      */
      thd->one_shot_set|= lex->one_shot_set;
      send_ok(thd);
    }
    break;
  }

  case SQLCOM_UNLOCK_TABLES:
    /*
      It is critical for mysqldump --single-transaction --master-data that
      UNLOCK TABLES does not implicitely commit a connection which has only
      done FLUSH TABLES WITH READ LOCK + BEGIN. If this assumption becomes
      false, mysqldump will not work.
    */
    unlock_locked_tables(thd);
    if (thd->options & OPTION_TABLE_LOCK)
    {
      end_active_trans(thd);
      thd->options&= ~(OPTION_TABLE_LOCK);
    }
    if (thd->global_read_lock)
      unlock_global_read_lock(thd);
    send_ok(thd);
    break;
  case SQLCOM_LOCK_TABLES:
    unlock_locked_tables(thd);
    /* we must end the trasaction first, regardless of anything */
    if (end_active_trans(thd))
      goto error;
    if (check_table_access(thd, LOCK_TABLES_ACL | SELECT_ACL, all_tables, 0))
      goto error;
    thd->in_lock_tables=1;
    thd->options|= OPTION_TABLE_LOCK;

    if (!(res= simple_open_n_lock_tables(thd, all_tables)))
    {
#ifdef HAVE_QUERY_CACHE
      if (thd->variables.query_cache_wlock_invalidate)
	query_cache.invalidate_locked_for_write(first_table);
#endif /*HAVE_QUERY_CACHE*/
      thd->locked_tables=thd->lock;
      thd->lock=0;
      send_ok(thd);
    }
    else
    {
      /* 
        Need to end the current transaction, so the storage engine (InnoDB)
        can free its locks if LOCK TABLES locked some tables before finding
        that it can't lock a table in its list
      */
      end_active_trans(thd);
      thd->options&= ~(OPTION_TABLE_LOCK);
    }
    thd->in_lock_tables=0;
    break;
  case SQLCOM_CREATE_DB:
  {
    /*
      As mysql_create_db() may modify HA_CREATE_INFO structure passed to
      it, we need to use a copy of LEX::create_info to make execution
      prepared statement- safe.
    */
    HA_CREATE_INFO create_info(lex->create_info);
    if (end_active_trans(thd))
    {
      res= -1;
      break;
    }
    char *alias;
    if (!(alias=thd->strmake(lex->name.str, lex->name.length)) ||
        check_db_name(&lex->name))
    {
      my_error(ER_WRONG_DB_NAME, MYF(0), lex->name.str);
      break;
    }
    /*
      If in a slave thread :
      CREATE DATABASE DB was certainly not preceded by USE DB.
      For that reason, db_ok() in sql/slave.cc did not check the
      do_db/ignore_db. And as this query involves no tables, tables_ok()
      above was not called. So we have to check rules again here.
    */
#ifdef HAVE_REPLICATION
    if (thd->slave_thread && 
	(!rpl_filter->db_ok(lex->name.str) ||
	 !rpl_filter->db_ok_with_wild_table(lex->name.str)))
    {
      my_message(ER_SLAVE_IGNORED_TABLE, ER(ER_SLAVE_IGNORED_TABLE), MYF(0));
      break;
    }
#endif
    if (check_access(thd,CREATE_ACL,lex->name.str, 0, 1, 0,
                     is_schema_db(lex->name.str)))
      break;
    res= mysql_create_db(thd,(lower_case_table_names == 2 ? alias :
                              lex->name.str), &create_info, 0);
    break;
  }
  case SQLCOM_DROP_DB:
  {
    if (end_active_trans(thd))
    {
      res= -1;
      break;
    }
    if (check_db_name(&lex->name))
    {
      my_error(ER_WRONG_DB_NAME, MYF(0), lex->name.str);
      break;
    }
    /*
      If in a slave thread :
      DROP DATABASE DB may not be preceded by USE DB.
      For that reason, maybe db_ok() in sql/slave.cc did not check the 
      do_db/ignore_db. And as this query involves no tables, tables_ok()
      above was not called. So we have to check rules again here.
    */
#ifdef HAVE_REPLICATION
    if (thd->slave_thread && 
	(!rpl_filter->db_ok(lex->name.str) ||
	 !rpl_filter->db_ok_with_wild_table(lex->name.str)))
    {
      my_message(ER_SLAVE_IGNORED_TABLE, ER(ER_SLAVE_IGNORED_TABLE), MYF(0));
      break;
    }
#endif
    if (check_access(thd,DROP_ACL,lex->name.str,0,1,0,
                     is_schema_db(lex->name.str)))
      break;
    if (thd->locked_tables || thd->active_transaction())
    {
      my_message(ER_LOCK_OR_ACTIVE_TRANSACTION,
                 ER(ER_LOCK_OR_ACTIVE_TRANSACTION), MYF(0));
      goto error;
    }
    res= mysql_rm_db(thd, lex->name.str, lex->drop_if_exists, 0);
    break;
  }
  case SQLCOM_ALTER_DB_UPGRADE:
  {
    LEX_STRING *db= & lex->name;
    if (end_active_trans(thd))
    {
      res= 1;
      break;
    }
#ifdef HAVE_REPLICATION
    if (thd->slave_thread && 
       (!rpl_filter->db_ok(db->str) ||
        !rpl_filter->db_ok_with_wild_table(db->str)))
    {
      res= 1;
      my_message(ER_SLAVE_IGNORED_TABLE, ER(ER_SLAVE_IGNORED_TABLE), MYF(0));
      break;
    }
#endif
    if (check_db_name(db))
    {
      my_error(ER_WRONG_DB_NAME, MYF(0), db->str);
      break;
    }
    if (check_access(thd, ALTER_ACL, db->str, 0, 1, 0, is_schema_db(db->str)) ||
        check_access(thd, DROP_ACL, db->str, 0, 1, 0, is_schema_db(db->str)) ||
        check_access(thd, CREATE_ACL, db->str, 0, 1, 0, is_schema_db(db->str)))
    {
      res= 1;
      break;
    }
    if (thd->locked_tables || thd->active_transaction())
    {
      res= 1;
      my_message(ER_LOCK_OR_ACTIVE_TRANSACTION,
                 ER(ER_LOCK_OR_ACTIVE_TRANSACTION), MYF(0));
      goto error;
    }

    res= mysql_upgrade_db(thd, db);
    if (!res)
      send_ok(thd);
    break;
  }
  case SQLCOM_ALTER_DB:
  {
    LEX_STRING *db= &lex->name;
    HA_CREATE_INFO create_info(lex->create_info);
    if (check_db_name(db))
    {
      my_error(ER_WRONG_DB_NAME, MYF(0), db->str);
      break;
    }
    /*
      If in a slave thread :
      ALTER DATABASE DB may not be preceded by USE DB.
      For that reason, maybe db_ok() in sql/slave.cc did not check the
      do_db/ignore_db. And as this query involves no tables, tables_ok()
      above was not called. So we have to check rules again here.
    */
#ifdef HAVE_REPLICATION
    if (thd->slave_thread &&
	(!rpl_filter->db_ok(db->str) ||
	 !rpl_filter->db_ok_with_wild_table(db->str)))
    {
      my_message(ER_SLAVE_IGNORED_TABLE, ER(ER_SLAVE_IGNORED_TABLE), MYF(0));
      break;
    }
#endif
    if (check_access(thd, ALTER_ACL, db->str, 0, 1, 0, is_schema_db(db->str)))
      break;
    if (thd->locked_tables || thd->active_transaction())
    {
      my_message(ER_LOCK_OR_ACTIVE_TRANSACTION,
                 ER(ER_LOCK_OR_ACTIVE_TRANSACTION), MYF(0));
      goto error;
    }
    res= mysql_alter_db(thd, db->str, &create_info);
    break;
  }
  case SQLCOM_SHOW_CREATE_DB:
  {
    DBUG_EXECUTE_IF("4x_server_emul",
                    my_error(ER_UNKNOWN_ERROR, MYF(0)); goto error;);
    if (check_db_name(&lex->name))
    {
      my_error(ER_WRONG_DB_NAME, MYF(0), lex->name.str);
      break;
    }
    res= mysqld_show_create_db(thd, lex->name.str, &lex->create_info);
    break;
  }
  case SQLCOM_CREATE_EVENT:
  case SQLCOM_ALTER_EVENT:
  do
  {
    DBUG_ASSERT(lex->event_parse_data);
    if (lex->table_or_sp_used())
    {
      my_error(ER_NOT_SUPPORTED_YET, MYF(0), "Usage of subqueries or stored "
               "function calls as part of this statement");
      break;
    }

    res= sp_process_definer(thd);
    if (res)
      break;

    switch (lex->sql_command) {
    case SQLCOM_CREATE_EVENT:
    {
      bool if_not_exists= (lex->create_info.options &
                           HA_LEX_CREATE_IF_NOT_EXISTS);
      res= Events::create_event(thd, lex->event_parse_data, if_not_exists);
      break;
    }
    case SQLCOM_ALTER_EVENT:
      res= Events::update_event(thd, lex->event_parse_data,
                                lex->spname ? &lex->spname->m_db : NULL,
                                lex->spname ? &lex->spname->m_name : NULL);
      break;
    default:
      DBUG_ASSERT(0);
    }
    DBUG_PRINT("info",("DDL error code=%d", res));
    if (!res)
      send_ok(thd);

  } while (0);
  /* Don't do it, if we are inside a SP */
  if (!thd->spcont)
  {
    delete lex->sphead;
    lex->sphead= NULL;
  }
  /* lex->unit.cleanup() is called outside, no need to call it here */
  break;
  case SQLCOM_SHOW_CREATE_EVENT:
    res= Events::show_create_event(thd, lex->spname->m_db,
                                   lex->spname->m_name);
    break;
  case SQLCOM_DROP_EVENT:
    if (!(res= Events::drop_event(thd,
                                  lex->spname->m_db, lex->spname->m_name,
                                  lex->drop_if_exists)))
      send_ok(thd);
    break;
  case SQLCOM_CREATE_FUNCTION:                  // UDF function
  {
    if (check_access(thd,INSERT_ACL,"mysql",0,1,0,0))
      break;
#ifdef HAVE_DLOPEN
    if (!(res = mysql_create_function(thd, &lex->udf)))
      send_ok(thd);
#else
    my_error(ER_CANT_OPEN_LIBRARY, MYF(0), lex->udf.dl, 0, "feature disabled");
    res= TRUE;
#endif
    break;
  }
#ifndef NO_EMBEDDED_ACCESS_CHECKS
  case SQLCOM_CREATE_USER:
  {
    if (check_access(thd, INSERT_ACL, "mysql", 0, 1, 1, 0) &&
        check_global_access(thd,CREATE_USER_ACL))
      break;
    if (end_active_trans(thd))
      goto error;
    /* Conditionally writes to binlog */
    if (!(res= mysql_create_user(thd, lex->users_list)))
      send_ok(thd);
    break;
  }
  case SQLCOM_DROP_USER:
  {
    if (check_access(thd, DELETE_ACL, "mysql", 0, 1, 1, 0) &&
        check_global_access(thd,CREATE_USER_ACL))
      break;
    if (end_active_trans(thd))
      goto error;
    /* Conditionally writes to binlog */
    if (!(res= mysql_drop_user(thd, lex->users_list)))
      send_ok(thd);
    break;
  }
  case SQLCOM_RENAME_USER:
  {
    if (check_access(thd, UPDATE_ACL, "mysql", 0, 1, 1, 0) &&
        check_global_access(thd,CREATE_USER_ACL))
      break;
    if (end_active_trans(thd))
      goto error;
    /* Conditionally writes to binlog */
    if (!(res= mysql_rename_user(thd, lex->users_list)))
      send_ok(thd);
    break;
  }
  case SQLCOM_REVOKE_ALL:
  {
    if (end_active_trans(thd))
      goto error;
    if (check_access(thd, UPDATE_ACL, "mysql", 0, 1, 1, 0) &&
        check_global_access(thd,CREATE_USER_ACL))
      break;
    /* Conditionally writes to binlog */
    if (!(res = mysql_revoke_all(thd, lex->users_list)))
      send_ok(thd);
    break;
  }
  case SQLCOM_REVOKE:
  case SQLCOM_GRANT:
  {
    if (end_active_trans(thd))
      goto error;

    if (check_access(thd, lex->grant | lex->grant_tot_col | GRANT_ACL,
		     first_table ?  first_table->db : select_lex->db,
		     first_table ? &first_table->grant.privilege : 0,
		     first_table ? 0 : 1, 0,
                     first_table ? (bool) first_table->schema_table :
                     select_lex->db ? is_schema_db(select_lex->db) : 0))
      goto error;

    if (thd->security_ctx->user)              // If not replication
    {
      LEX_USER *user, *tmp_user;

      List_iterator <LEX_USER> user_list(lex->users_list);
      while ((tmp_user= user_list++))
      {
        if (!(user= get_current_user(thd, tmp_user)))
          goto error;
        if (specialflag & SPECIAL_NO_RESOLVE &&
            hostname_requires_resolving(user->host.str))
          push_warning_printf(thd, MYSQL_ERROR::WARN_LEVEL_WARN,
                              ER_WARN_HOSTNAME_WONT_WORK,
                              ER(ER_WARN_HOSTNAME_WONT_WORK),
                              user->host.str);
        // Are we trying to change a password of another user
        DBUG_ASSERT(user->host.str != 0);
        if (strcmp(thd->security_ctx->user, user->user.str) ||
            my_strcasecmp(system_charset_info,
                          user->host.str, thd->security_ctx->host_or_ip))
        {
          // TODO: use check_change_password()
          if (is_acl_user(user->host.str, user->user.str) &&
              user->password.str &&
              check_access(thd, UPDATE_ACL,"mysql",0,1,1,0))
          {
            my_message(ER_PASSWORD_NOT_ALLOWED,
                       ER(ER_PASSWORD_NOT_ALLOWED), MYF(0));
            goto error;
          }
        }
      }
    }
    if (first_table)
    {
      if (lex->type == TYPE_ENUM_PROCEDURE ||
          lex->type == TYPE_ENUM_FUNCTION)
      {
        uint grants= lex->all_privileges 
		   ? (PROC_ACLS & ~GRANT_ACL) | (lex->grant & GRANT_ACL)
		   : lex->grant;
        if (check_grant_routine(thd, grants | GRANT_ACL, all_tables,
                                lex->type == TYPE_ENUM_PROCEDURE, 0))
	  goto error;
        /* Conditionally writes to binlog */
        res= mysql_routine_grant(thd, all_tables,
                                 lex->type == TYPE_ENUM_PROCEDURE, 
                                 lex->users_list, grants,
                                 lex->sql_command == SQLCOM_REVOKE, 0);
      }
      else
      {
	if (check_grant(thd,(lex->grant | lex->grant_tot_col | GRANT_ACL),
                        all_tables, 0, UINT_MAX, 0))
	  goto error;
        /* Conditionally writes to binlog */
        res= mysql_table_grant(thd, all_tables, lex->users_list,
			       lex->columns, lex->grant,
			       lex->sql_command == SQLCOM_REVOKE);
      }
    }
    else
    {
      if (lex->columns.elements || lex->type)
      {
	my_message(ER_ILLEGAL_GRANT_FOR_TABLE, ER(ER_ILLEGAL_GRANT_FOR_TABLE),
                   MYF(0));
        goto error;
      }
      else
	/* Conditionally writes to binlog */
	res = mysql_grant(thd, select_lex->db, lex->users_list, lex->grant,
			  lex->sql_command == SQLCOM_REVOKE);
      if (!res)
      {
	if (lex->sql_command == SQLCOM_GRANT)
	{
	  List_iterator <LEX_USER> str_list(lex->users_list);
	  LEX_USER *user, *tmp_user;
	  while ((tmp_user=str_list++))
          {
            if (!(user= get_current_user(thd, tmp_user)))
              goto error;
	    reset_mqh(user, 0);
          }
	}
      }
    }
    break;
  }
#endif /*!NO_EMBEDDED_ACCESS_CHECKS*/
  case SQLCOM_RESET:
    /*
      RESET commands are never written to the binary log, so we have to
      initialize this variable because RESET shares the same code as FLUSH
    */
    lex->no_write_to_binlog= 1;
  case SQLCOM_FLUSH:
  {
    bool write_to_binlog;
    if (check_global_access(thd,RELOAD_ACL))
      goto error;

    /*
      reload_acl_and_cache() will tell us if we are allowed to write to the
      binlog or not.
    */
    if (!reload_acl_and_cache(thd, lex->type, first_table, &write_to_binlog))
    {
      /*
        We WANT to write and we CAN write.
        ! we write after unlocking the table.
      */
      /*
        Presumably, RESET and binlog writing doesn't require synchronization
      */
      if (!lex->no_write_to_binlog && write_to_binlog)
      {
        write_bin_log(thd, FALSE, thd->query, thd->query_length);
      }
      send_ok(thd);
    } 
    
    break;
  }
  case SQLCOM_KILL:
  {
    Item *it= (Item *)lex->value_list.head();

    if (lex->table_or_sp_used())
    {
      my_error(ER_NOT_SUPPORTED_YET, MYF(0), "Usage of subqueries or stored "
               "function calls as part of this statement");
      break;
    }

    if ((!it->fixed && it->fix_fields(lex->thd, &it)) || it->check_cols(1))
    {
      my_message(ER_SET_CONSTANTS_ONLY, ER(ER_SET_CONSTANTS_ONLY),
		 MYF(0));
      goto error;
    }
    sql_kill(thd, (ulong)it->val_int(), lex->type & ONLY_KILL_QUERY);
    break;
  }
#ifndef NO_EMBEDDED_ACCESS_CHECKS
  case SQLCOM_SHOW_GRANTS:
  {
    LEX_USER *grant_user= get_current_user(thd, lex->grant_user);
    if (!grant_user)
      goto error;
    if ((thd->security_ctx->priv_user &&
	 !strcmp(thd->security_ctx->priv_user, grant_user->user.str)) ||
	!check_access(thd, SELECT_ACL, "mysql",0,1,0,0))
    {
      res = mysql_show_grants(thd, grant_user);
    }
    break;
  }
#endif
  case SQLCOM_HA_OPEN:
    DBUG_ASSERT(first_table == all_tables && first_table != 0);
    if (check_table_access(thd, SELECT_ACL, all_tables, 0))
      goto error;
    res= mysql_ha_open(thd, first_table, 0);
    break;
  case SQLCOM_HA_CLOSE:
    DBUG_ASSERT(first_table == all_tables && first_table != 0);
    res= mysql_ha_close(thd, first_table);
    break;
  case SQLCOM_HA_READ:
    DBUG_ASSERT(first_table == all_tables && first_table != 0);
    /*
      There is no need to check for table permissions here, because
      if a user has no permissions to read a table, he won't be
      able to open it (with SQLCOM_HA_OPEN) in the first place.
    */
    unit->set_limit(select_lex);
    res= mysql_ha_read(thd, first_table, lex->ha_read_mode, lex->ident.str,
                       lex->insert_list, lex->ha_rkey_mode, select_lex->where,
                       unit->select_limit_cnt, unit->offset_limit_cnt);
    break;

  case SQLCOM_BEGIN:
    if (thd->transaction.xid_state.xa_state != XA_NOTR)
    {
      my_error(ER_XAER_RMFAIL, MYF(0),
               xa_state_names[thd->transaction.xid_state.xa_state]);
      break;
    }
    if (begin_trans(thd))
      goto error;
    send_ok(thd);
    break;
  case SQLCOM_COMMIT:
    if (end_trans(thd, lex->tx_release ? COMMIT_RELEASE :
                              lex->tx_chain ? COMMIT_AND_CHAIN : COMMIT))
      goto error;
    send_ok(thd);
    break;
  case SQLCOM_ROLLBACK:
    if (end_trans(thd, lex->tx_release ? ROLLBACK_RELEASE :
                              lex->tx_chain ? ROLLBACK_AND_CHAIN : ROLLBACK))
      goto error;
    send_ok(thd);
    break;
  case SQLCOM_RELEASE_SAVEPOINT:
  {
    SAVEPOINT *sv;
    for (sv=thd->transaction.savepoints; sv; sv=sv->prev)
    {
      if (my_strnncoll(system_charset_info,
                       (uchar *)lex->ident.str, lex->ident.length,
                       (uchar *)sv->name, sv->length) == 0)
        break;
    }
    if (sv)
    {
      if (ha_release_savepoint(thd, sv))
        res= TRUE; // cannot happen
      else
        send_ok(thd);
      thd->transaction.savepoints=sv->prev;
    }
    else
      my_error(ER_SP_DOES_NOT_EXIST, MYF(0), "SAVEPOINT", lex->ident.str);
    break;
  }
  case SQLCOM_ROLLBACK_TO_SAVEPOINT:
  {
    SAVEPOINT *sv;
    for (sv=thd->transaction.savepoints; sv; sv=sv->prev)
    {
      if (my_strnncoll(system_charset_info,
                       (uchar *)lex->ident.str, lex->ident.length,
                       (uchar *)sv->name, sv->length) == 0)
        break;
    }
    if (sv)
    {
      if (ha_rollback_to_savepoint(thd, sv))
        res= TRUE; // cannot happen
      else
      {
        if (((thd->options & OPTION_KEEP_LOG) || 
             thd->transaction.all.modified_non_trans_table) &&
            !thd->slave_thread)
          push_warning(thd, MYSQL_ERROR::WARN_LEVEL_WARN,
                       ER_WARNING_NOT_COMPLETE_ROLLBACK,
                       ER(ER_WARNING_NOT_COMPLETE_ROLLBACK));
        send_ok(thd);
      }
      thd->transaction.savepoints=sv;
    }
    else
      my_error(ER_SP_DOES_NOT_EXIST, MYF(0), "SAVEPOINT", lex->ident.str);
    break;
  }
  case SQLCOM_SAVEPOINT:
    if (!(thd->options & (OPTION_NOT_AUTOCOMMIT | OPTION_BEGIN) ||
          thd->in_sub_stmt) || !opt_using_transactions)
      send_ok(thd);
    else
    {
      SAVEPOINT **sv, *newsv;
      for (sv=&thd->transaction.savepoints; *sv; sv=&(*sv)->prev)
      {
        if (my_strnncoll(system_charset_info,
                         (uchar *)lex->ident.str, lex->ident.length,
                         (uchar *)(*sv)->name, (*sv)->length) == 0)
          break;
      }
      if (*sv) /* old savepoint of the same name exists */
      {
        newsv=*sv;
        ha_release_savepoint(thd, *sv); // it cannot fail
        *sv=(*sv)->prev;
      }
      else if ((newsv=(SAVEPOINT *) alloc_root(&thd->transaction.mem_root,
                                               savepoint_alloc_size)) == 0)
      {
        my_error(ER_OUT_OF_RESOURCES, MYF(0));
        break;
      }
      newsv->name=strmake_root(&thd->transaction.mem_root,
                               lex->ident.str, lex->ident.length);
      newsv->length=lex->ident.length;
      /*
        if we'll get an error here, don't add new savepoint to the list.
        we'll lose a little bit of memory in transaction mem_root, but it'll
        be free'd when transaction ends anyway
      */
      if (ha_savepoint(thd, newsv))
        res= TRUE;
      else
      {
        newsv->prev=thd->transaction.savepoints;
        thd->transaction.savepoints=newsv;
        send_ok(thd);
      }
    }
    break;
  case SQLCOM_CREATE_PROCEDURE:
  case SQLCOM_CREATE_SPFUNCTION:
  {
    uint namelen;
    char *name;
    int sp_result= SP_INTERNAL_ERROR;

    DBUG_ASSERT(lex->sphead != 0);
    DBUG_ASSERT(lex->sphead->m_db.str); /* Must be initialized in the parser */
    /*
      Verify that the database name is allowed, optionally
      lowercase it.
    */
    if (check_db_name(&lex->sphead->m_db))
    {
      my_error(ER_WRONG_DB_NAME, MYF(0), lex->sphead->m_db.str);
      goto create_sp_error;
    }

    /*
      Check that a database directory with this name
      exists. Design note: This won't work on virtual databases
      like information_schema.
    */
    if (check_db_dir_existence(lex->sphead->m_db.str))
    {
      my_error(ER_BAD_DB_ERROR, MYF(0), lex->sphead->m_db.str);
      goto create_sp_error;
    }

    if (check_access(thd, CREATE_PROC_ACL, lex->sphead->m_db.str, 0, 0, 0,
                     is_schema_db(lex->sphead->m_db.str)))
      goto create_sp_error;

    if (end_active_trans(thd))
      goto create_sp_error;

    name= lex->sphead->name(&namelen);
#ifdef HAVE_DLOPEN
    if (lex->sphead->m_type == TYPE_ENUM_FUNCTION)
    {
      udf_func *udf = find_udf(name, namelen);

      if (udf)
      {
        my_error(ER_UDF_EXISTS, MYF(0), name);
        goto create_sp_error;
      }
    }
#endif

    if (sp_process_definer(thd))
      goto create_sp_error;

    res= (sp_result= lex->sphead->create(thd));
    switch (sp_result) {
    case SP_OK:
#ifndef NO_EMBEDDED_ACCESS_CHECKS
      /* only add privileges if really neccessary */
      if (sp_automatic_privileges && !opt_noacl &&
          check_routine_access(thd, DEFAULT_CREATE_PROC_ACLS,
                               lex->sphead->m_db.str, name,
                               lex->sql_command == SQLCOM_CREATE_PROCEDURE, 1))
      {
        if (sp_grant_privileges(thd, lex->sphead->m_db.str, name,
                                lex->sql_command == SQLCOM_CREATE_PROCEDURE))
          push_warning(thd, MYSQL_ERROR::WARN_LEVEL_WARN,
                       ER_PROC_AUTO_GRANT_FAIL,
                       ER(ER_PROC_AUTO_GRANT_FAIL));
        close_thread_tables(thd);
      }
#endif
    break;
    case SP_WRITE_ROW_FAILED:
      my_error(ER_SP_ALREADY_EXISTS, MYF(0), SP_TYPE_STRING(lex), name);
    break;
    case SP_BAD_IDENTIFIER:
      my_error(ER_TOO_LONG_IDENT, MYF(0), name);
    break;
    case SP_BODY_TOO_LONG:
      my_error(ER_TOO_LONG_BODY, MYF(0), name);
    break;
    case SP_FLD_STORE_FAILED:
      my_error(ER_CANT_CREATE_SROUTINE, MYF(0), name);
      break;
    default:
      my_error(ER_SP_STORE_FAILED, MYF(0), SP_TYPE_STRING(lex), name);
    break;
    } /* end switch */

    /*
      Capture all errors within this CASE and
      clean up the environment.
    */
create_sp_error:
    if (sp_result != SP_OK )
      goto error;
    send_ok(thd);
    break; /* break super switch */
  } /* end case group bracket */
  case SQLCOM_CALL:
    {
      sp_head *sp;

      /*
        This will cache all SP and SF and open and lock all tables
        required for execution.
      */
      if (check_table_access(thd, SELECT_ACL, all_tables, 0) ||
	  open_and_lock_tables(thd, all_tables))
       goto error;

      /*
        By this moment all needed SPs should be in cache so no need to look 
        into DB. 
      */
      if (!(sp= sp_find_routine(thd, TYPE_ENUM_PROCEDURE, lex->spname,
                                &thd->sp_proc_cache, TRUE)))
      {
	my_error(ER_SP_DOES_NOT_EXIST, MYF(0), "PROCEDURE",
                 lex->spname->m_qname.str);
	goto error;
      }
      else
      {
	ha_rows select_limit;
        /* bits that should be cleared in thd->server_status */
	uint bits_to_be_cleared= 0;
        /*
          Check that the stored procedure doesn't contain Dynamic SQL
          and doesn't return result sets: such stored procedures can't
          be called from a function or trigger.
        */
        if (thd->in_sub_stmt)
        {
          const char *where= (thd->in_sub_stmt & SUB_STMT_TRIGGER ?
                              "trigger" : "function");
          if (sp->is_not_allowed_in_function(where))
            goto error;
        }

	my_bool save_no_send_ok= thd->net.no_send_ok;
	thd->net.no_send_ok= TRUE;
	if (sp->m_flags & sp_head::MULTI_RESULTS)
	{
	  if (! (thd->client_capabilities & CLIENT_MULTI_RESULTS))
	  {
            /*
              The client does not support multiple result sets being sent
              back
            */
	    my_error(ER_SP_BADSELECT, MYF(0), sp->m_qname.str);
	    thd->net.no_send_ok= save_no_send_ok;
	    goto error;
	  }
          /*
            If SERVER_MORE_RESULTS_EXISTS is not set,
            then remember that it should be cleared
          */
	  bits_to_be_cleared= (~thd->server_status &
                               SERVER_MORE_RESULTS_EXISTS);
	  thd->server_status|= SERVER_MORE_RESULTS_EXISTS;
	}

#ifndef NO_EMBEDDED_ACCESS_CHECKS
	if (check_routine_access(thd, EXECUTE_ACL,
				 sp->m_db.str, sp->m_name.str, TRUE, FALSE))
	{
	  thd->net.no_send_ok= save_no_send_ok;
	  goto error;
	}
#endif
	select_limit= thd->variables.select_limit;
	thd->variables.select_limit= HA_POS_ERROR;

        /* 
          We never write CALL statements into binlog:
           - If the mode is non-prelocked, each statement will be logged
             separately.
           - If the mode is prelocked, the invoking statement will care
             about writing into binlog.
          So just execute the statement.
        */
	res= sp->execute_procedure(thd, &lex->value_list);
	/*
          If warnings have been cleared, we have to clear total_warn_count
          too, otherwise the clients get confused.
	 */
	if (thd->warn_list.is_empty())
	  thd->total_warn_count= 0;

	thd->variables.select_limit= select_limit;

	thd->net.no_send_ok= save_no_send_ok;
        thd->server_status&= ~bits_to_be_cleared;

	if (!res)
	  send_ok(thd, (ulong) (thd->row_count_func < 0 ? 0 :
                                thd->row_count_func));
	else
        {
          DBUG_ASSERT(thd->net.report_error == 1 || thd->killed);
	  goto error;		// Substatement should already have sent error
        }
      }
      break;
    }
  case SQLCOM_ALTER_PROCEDURE:
  case SQLCOM_ALTER_FUNCTION:
    {
      int sp_result;
      sp_head *sp;
      st_sp_chistics chistics;

      memcpy(&chistics, &lex->sp_chistics, sizeof(chistics));
      if (lex->sql_command == SQLCOM_ALTER_PROCEDURE)
        sp= sp_find_routine(thd, TYPE_ENUM_PROCEDURE, lex->spname,
                            &thd->sp_proc_cache, FALSE);
      else
        sp= sp_find_routine(thd, TYPE_ENUM_FUNCTION, lex->spname,
                            &thd->sp_func_cache, FALSE);
      mysql_reset_errors(thd, 0);
      if (! sp)
      {
	if (lex->spname->m_db.str)
	  sp_result= SP_KEY_NOT_FOUND;
	else
	{
	  my_message(ER_NO_DB_ERROR, ER(ER_NO_DB_ERROR), MYF(0));
	  goto error;
	}
      }
      else
      {
        if (check_routine_access(thd, ALTER_PROC_ACL, sp->m_db.str, 
				 sp->m_name.str,
                                 lex->sql_command == SQLCOM_ALTER_PROCEDURE, 0))
	  goto error;

        if (end_active_trans(thd)) 
          goto error;
	memcpy(&lex->sp_chistics, &chistics, sizeof(lex->sp_chistics));
        if ((sp->m_type == TYPE_ENUM_FUNCTION) &&
            !trust_function_creators &&  mysql_bin_log.is_open() &&
            !sp->m_chistics->detistic &&
            (chistics.daccess == SP_CONTAINS_SQL ||
             chistics.daccess == SP_MODIFIES_SQL_DATA))
        {
          my_message(ER_BINLOG_UNSAFE_ROUTINE,
		     ER(ER_BINLOG_UNSAFE_ROUTINE), MYF(0));
          sp_result= SP_INTERNAL_ERROR;
        }
        else
        {
          /*
            Note that if you implement the capability of ALTER FUNCTION to
            alter the body of the function, this command should be made to
            follow the restrictions that log-bin-trust-function-creators=0
            already puts on CREATE FUNCTION.
          */
          /* Conditionally writes to binlog */

          int type= lex->sql_command == SQLCOM_ALTER_PROCEDURE ?
                    TYPE_ENUM_PROCEDURE :
                    TYPE_ENUM_FUNCTION;

          sp_result= sp_update_routine(thd,
                                       type,
                                       lex->spname,
                                       &lex->sp_chistics);
        }
      }
      switch (sp_result)
      {
      case SP_OK:
	send_ok(thd);
	break;
      case SP_KEY_NOT_FOUND:
	my_error(ER_SP_DOES_NOT_EXIST, MYF(0),
                 SP_COM_STRING(lex), lex->spname->m_qname.str);
	goto error;
      default:
	my_error(ER_SP_CANT_ALTER, MYF(0),
                 SP_COM_STRING(lex), lex->spname->m_qname.str);
	goto error;
      }
      break;
    }
  case SQLCOM_DROP_PROCEDURE:
  case SQLCOM_DROP_FUNCTION:
    {
      int sp_result;
      int type= (lex->sql_command == SQLCOM_DROP_PROCEDURE ?
                 TYPE_ENUM_PROCEDURE : TYPE_ENUM_FUNCTION);

      sp_result= sp_routine_exists_in_table(thd, type, lex->spname);
      mysql_reset_errors(thd, 0);
      if (sp_result == SP_OK)
      {
        char *db= lex->spname->m_db.str;
	char *name= lex->spname->m_name.str;

	if (check_routine_access(thd, ALTER_PROC_ACL, db, name,
                                 lex->sql_command == SQLCOM_DROP_PROCEDURE, 0))
          goto error;

        if (end_active_trans(thd)) 
          goto error;
#ifndef NO_EMBEDDED_ACCESS_CHECKS
	if (sp_automatic_privileges && !opt_noacl &&
	    sp_revoke_privileges(thd, db, name, 
                                 lex->sql_command == SQLCOM_DROP_PROCEDURE))
	{
	  push_warning(thd, MYSQL_ERROR::WARN_LEVEL_WARN, 
		       ER_PROC_AUTO_REVOKE_FAIL,
		       ER(ER_PROC_AUTO_REVOKE_FAIL));
	}
#endif
        /* Conditionally writes to binlog */

        int type= lex->sql_command == SQLCOM_DROP_PROCEDURE ?
                  TYPE_ENUM_PROCEDURE :
                  TYPE_ENUM_FUNCTION;

        sp_result= sp_drop_routine(thd, type, lex->spname);
      }
      else
      {
#ifdef HAVE_DLOPEN
	if (lex->sql_command == SQLCOM_DROP_FUNCTION)
	{
          udf_func *udf = find_udf(lex->spname->m_name.str,
                                   lex->spname->m_name.length);
          if (udf)
          {
	    if (check_access(thd, DELETE_ACL, "mysql", 0, 1, 0, 0))
	      goto error;

	    if (!(res = mysql_drop_function(thd, &lex->spname->m_name)))
	    {
	      send_ok(thd);
	      break;
	    }
	  }
	}
#endif
	if (lex->spname->m_db.str)
	  sp_result= SP_KEY_NOT_FOUND;
	else
	{
	  my_message(ER_NO_DB_ERROR, ER(ER_NO_DB_ERROR), MYF(0));
	  goto error;
	}
      }
      res= sp_result;
      switch (sp_result) {
      case SP_OK:
	send_ok(thd);
	break;
      case SP_KEY_NOT_FOUND:
	if (lex->drop_if_exists)
	{
	  push_warning_printf(thd, MYSQL_ERROR::WARN_LEVEL_NOTE,
			      ER_SP_DOES_NOT_EXIST, ER(ER_SP_DOES_NOT_EXIST),
			      SP_COM_STRING(lex), lex->spname->m_name.str);
	  res= FALSE;
	  send_ok(thd);
	  break;
	}
	my_error(ER_SP_DOES_NOT_EXIST, MYF(0),
                 SP_COM_STRING(lex), lex->spname->m_qname.str);
	goto error;
      default:
	my_error(ER_SP_DROP_FAILED, MYF(0),
                 SP_COM_STRING(lex), lex->spname->m_qname.str);
	goto error;
      }
      break;
    }
  case SQLCOM_SHOW_CREATE_PROC:
    {
      if (sp_show_create_routine(thd, TYPE_ENUM_PROCEDURE, lex->spname))
      {
	my_error(ER_SP_DOES_NOT_EXIST, MYF(0),
                 SP_COM_STRING(lex), lex->spname->m_name.str);
	goto error;
      }
      break;
    }
  case SQLCOM_SHOW_CREATE_FUNC:
    {
      if (sp_show_create_routine(thd, TYPE_ENUM_FUNCTION, lex->spname))
      {
	my_error(ER_SP_DOES_NOT_EXIST, MYF(0),
                 SP_COM_STRING(lex), lex->spname->m_name.str);
	goto error;
      }
      break;
    }
#ifdef NOT_USED
  case SQLCOM_SHOW_STATUS_PROC:
    {
      res= sp_show_status_routine(thd, TYPE_ENUM_PROCEDURE,
                                  (lex->wild ? lex->wild->ptr() : NullS));
      break;
    }
  case SQLCOM_SHOW_STATUS_FUNC:
    {
      res= sp_show_status_routine(thd, TYPE_ENUM_FUNCTION,
                                  (lex->wild ? lex->wild->ptr() : NullS));
      break;
    }
#endif
#ifndef DBUG_OFF
  case SQLCOM_SHOW_PROC_CODE:
  case SQLCOM_SHOW_FUNC_CODE:
    {
      sp_head *sp;

      if (lex->sql_command == SQLCOM_SHOW_PROC_CODE)
        sp= sp_find_routine(thd, TYPE_ENUM_PROCEDURE, lex->spname,
                            &thd->sp_proc_cache, FALSE);
      else
        sp= sp_find_routine(thd, TYPE_ENUM_FUNCTION, lex->spname,
                            &thd->sp_func_cache, FALSE);
      if (!sp || sp->show_routine_code(thd))
      {
        /* We don't distinguish between errors for now */
        my_error(ER_SP_DOES_NOT_EXIST, MYF(0),
                 SP_COM_STRING(lex), lex->spname->m_name.str);
        goto error;
      }
      break;
    }
#endif // ifndef DBUG_OFF
  case SQLCOM_SHOW_CREATE_TRIGGER:
    {
      if (lex->spname->m_name.length > NAME_LEN)
      {
        my_error(ER_TOO_LONG_IDENT, MYF(0), lex->spname->m_name.str);
        goto error;
      }

      if (show_create_trigger(thd, lex->spname))
        goto error; /* Error has been already logged. */

      break;
    }
  case SQLCOM_CREATE_VIEW:
    {
      /*
        Note: SQLCOM_CREATE_VIEW also handles 'ALTER VIEW' commands
        as specified through the thd->lex->create_view_mode flag.
      */
      if (end_active_trans(thd))
        goto error;

      res= mysql_create_view(thd, first_table, thd->lex->create_view_mode);
      break;
    }
  case SQLCOM_DROP_VIEW:
    {
      if (check_table_access(thd, DROP_ACL, all_tables, 0) ||
          end_active_trans(thd))
        goto error;
      /* Conditionally writes to binlog. */
      res= mysql_drop_view(thd, first_table, thd->lex->drop_mode);
      break;
    }
  case SQLCOM_CREATE_TRIGGER:
  {
    if (end_active_trans(thd))
      goto error;

    /* Conditionally writes to binlog. */
    res= mysql_create_or_drop_trigger(thd, all_tables, 1);

    break;
  }
  case SQLCOM_DROP_TRIGGER:
  {
    if (end_active_trans(thd))
      goto error;

    /* Conditionally writes to binlog. */
    res= mysql_create_or_drop_trigger(thd, all_tables, 0);
    break;
  }
  case SQLCOM_XA_START:
    if (thd->transaction.xid_state.xa_state == XA_IDLE &&
        thd->lex->xa_opt == XA_RESUME)
    {
      if (! thd->transaction.xid_state.xid.eq(thd->lex->xid))
      {
        my_error(ER_XAER_NOTA, MYF(0));
        break;
      }
      thd->transaction.xid_state.xa_state=XA_ACTIVE;
      send_ok(thd);
      break;
    }
    if (thd->lex->xa_opt != XA_NONE)
    { // JOIN is not supported yet. TODO
      my_error(ER_XAER_INVAL, MYF(0));
      break;
    }
    if (thd->transaction.xid_state.xa_state != XA_NOTR)
    {
      my_error(ER_XAER_RMFAIL, MYF(0),
               xa_state_names[thd->transaction.xid_state.xa_state]);
      break;
    }
    if (thd->active_transaction() || thd->locked_tables)
    {
      my_error(ER_XAER_OUTSIDE, MYF(0));
      break;
    }
    if (xid_cache_search(thd->lex->xid))
    {
      my_error(ER_XAER_DUPID, MYF(0));
      break;
    }
    DBUG_ASSERT(thd->transaction.xid_state.xid.is_null());
    thd->transaction.xid_state.xa_state=XA_ACTIVE;
    thd->transaction.xid_state.xid.set(thd->lex->xid);
    xid_cache_insert(&thd->transaction.xid_state);
    thd->transaction.all.modified_non_trans_table= FALSE;
<<<<<<< HEAD
    thd->options= ((thd->options & ~(OPTION_KEEP_LOG)) | OPTION_BEGIN);
=======
    thd->options|= OPTION_BEGIN;
>>>>>>> d1bf21df
    thd->server_status|= SERVER_STATUS_IN_TRANS;
    send_ok(thd);
    break;
  case SQLCOM_XA_END:
    /* fake it */
    if (thd->lex->xa_opt != XA_NONE)
    { // SUSPEND and FOR MIGRATE are not supported yet. TODO
      my_error(ER_XAER_INVAL, MYF(0));
      break;
    }
    if (thd->transaction.xid_state.xa_state != XA_ACTIVE)
    {
      my_error(ER_XAER_RMFAIL, MYF(0),
               xa_state_names[thd->transaction.xid_state.xa_state]);
      break;
    }
    if (!thd->transaction.xid_state.xid.eq(thd->lex->xid))
    {
      my_error(ER_XAER_NOTA, MYF(0));
      break;
    }
    thd->transaction.xid_state.xa_state=XA_IDLE;
    send_ok(thd);
    break;
  case SQLCOM_XA_PREPARE:
    if (thd->transaction.xid_state.xa_state != XA_IDLE)
    {
      my_error(ER_XAER_RMFAIL, MYF(0),
               xa_state_names[thd->transaction.xid_state.xa_state]);
      break;
    }
    if (!thd->transaction.xid_state.xid.eq(thd->lex->xid))
    {
      my_error(ER_XAER_NOTA, MYF(0));
      break;
    }
    if (ha_prepare(thd))
    {
      my_error(ER_XA_RBROLLBACK, MYF(0));
      xid_cache_delete(&thd->transaction.xid_state);
      thd->transaction.xid_state.xa_state=XA_NOTR;
      break;
    }
    thd->transaction.xid_state.xa_state=XA_PREPARED;
    send_ok(thd);
    break;
  case SQLCOM_XA_COMMIT:
    if (!thd->transaction.xid_state.xid.eq(thd->lex->xid))
    {
      XID_STATE *xs=xid_cache_search(thd->lex->xid);
      if (!xs || xs->in_thd)
        my_error(ER_XAER_NOTA, MYF(0));
      else
      {
        ha_commit_or_rollback_by_xid(thd->lex->xid, 1);
        xid_cache_delete(xs);
        send_ok(thd);
      }
      break;
    }
    if (thd->transaction.xid_state.xa_state == XA_IDLE &&
        thd->lex->xa_opt == XA_ONE_PHASE)
    {
      int r;
      if ((r= ha_commit(thd)))
        my_error(r == 1 ? ER_XA_RBROLLBACK : ER_XAER_RMERR, MYF(0));
      else
        send_ok(thd);
    }
    else if (thd->transaction.xid_state.xa_state == XA_PREPARED &&
             thd->lex->xa_opt == XA_NONE)
    {
      if (wait_if_global_read_lock(thd, 0, 0))
      {
        ha_rollback(thd);
        my_error(ER_XAER_RMERR, MYF(0));
      }
      else
      {
        if (ha_commit_one_phase(thd, 1))
          my_error(ER_XAER_RMERR, MYF(0));
        else
          send_ok(thd);
        start_waiting_global_read_lock(thd);
      }
    }
    else
    {
      my_error(ER_XAER_RMFAIL, MYF(0),
               xa_state_names[thd->transaction.xid_state.xa_state]);
      break;
    }
<<<<<<< HEAD
    thd->options&= ~(OPTION_BEGIN | OPTION_KEEP_LOG);
=======
    thd->options&= ~OPTION_BEGIN;
>>>>>>> d1bf21df
    thd->transaction.all.modified_non_trans_table= FALSE;
    thd->server_status&= ~SERVER_STATUS_IN_TRANS;
    xid_cache_delete(&thd->transaction.xid_state);
    thd->transaction.xid_state.xa_state=XA_NOTR;
    break;
  case SQLCOM_XA_ROLLBACK:
    if (!thd->transaction.xid_state.xid.eq(thd->lex->xid))
    {
      XID_STATE *xs=xid_cache_search(thd->lex->xid);
      if (!xs || xs->in_thd)
        my_error(ER_XAER_NOTA, MYF(0));
      else
      {
        ha_commit_or_rollback_by_xid(thd->lex->xid, 0);
        xid_cache_delete(xs);
        send_ok(thd);
      }
      break;
    }
    if (thd->transaction.xid_state.xa_state != XA_IDLE &&
        thd->transaction.xid_state.xa_state != XA_PREPARED)
    {
      my_error(ER_XAER_RMFAIL, MYF(0),
               xa_state_names[thd->transaction.xid_state.xa_state]);
      break;
    }
    if (ha_rollback(thd))
      my_error(ER_XAER_RMERR, MYF(0));
    else
      send_ok(thd);
<<<<<<< HEAD
    thd->options&= ~(OPTION_BEGIN | OPTION_KEEP_LOG);
=======
    thd->options&= ~OPTION_BEGIN;
>>>>>>> d1bf21df
    thd->transaction.all.modified_non_trans_table= FALSE;
    thd->server_status&= ~SERVER_STATUS_IN_TRANS;
    xid_cache_delete(&thd->transaction.xid_state);
    thd->transaction.xid_state.xa_state=XA_NOTR;
    break;
  case SQLCOM_XA_RECOVER:
    res= mysql_xa_recover(thd);
    break;
  case SQLCOM_ALTER_TABLESPACE:
    if (check_access(thd, ALTER_ACL, thd->db, 0, 1, 0, thd->db ? is_schema_db(thd->db) : 0))
      break;
    if (!(res= mysql_alter_tablespace(thd, lex->alter_tablespace_info)))
      send_ok(thd);
    break;
  case SQLCOM_INSTALL_PLUGIN:
    if (! (res= mysql_install_plugin(thd, &thd->lex->comment,
                                     &thd->lex->ident)))
      send_ok(thd);
    break;
  case SQLCOM_UNINSTALL_PLUGIN:
    if (! (res= mysql_uninstall_plugin(thd, &thd->lex->comment)))
      send_ok(thd);
    break;
  case SQLCOM_BINLOG_BASE64_EVENT:
  {
#ifndef EMBEDDED_LIBRARY
    mysql_client_binlog_statement(thd);
#else /* EMBEDDED_LIBRARY */
    my_error(ER_OPTION_PREVENTS_STATEMENT, MYF(0), "embedded");
#endif /* EMBEDDED_LIBRARY */
    break;
  }
  case SQLCOM_CREATE_SERVER:
  {
    int error;
    LEX *lex= thd->lex;
    DBUG_PRINT("info", ("case SQLCOM_CREATE_SERVER"));

    if (check_global_access(thd, SUPER_ACL))
      break;

    if ((error= create_server(thd, &lex->server_options)))
    {
      DBUG_PRINT("info", ("problem creating server <%s>",
                          lex->server_options.server_name));
      my_error(error, MYF(0), lex->server_options.server_name);
      break;
    }
    send_ok(thd, 1);
    break;
  }
  case SQLCOM_ALTER_SERVER:
  {
    int error;
    LEX *lex= thd->lex;
    DBUG_PRINT("info", ("case SQLCOM_ALTER_SERVER"));

    if (check_global_access(thd, SUPER_ACL))
      break;

    if ((error= alter_server(thd, &lex->server_options)))
    {
      DBUG_PRINT("info", ("problem altering server <%s>",
                          lex->server_options.server_name));
      my_error(error, MYF(0), lex->server_options.server_name);
      break;
    }
    send_ok(thd, 1);
    break;
  }
  case SQLCOM_DROP_SERVER:
  {
    int err_code;
    LEX *lex= thd->lex;
    DBUG_PRINT("info", ("case SQLCOM_DROP_SERVER"));

    if (check_global_access(thd, SUPER_ACL))
      break;

    if ((err_code= drop_server(thd, &lex->server_options)))
    {
      if (! lex->drop_if_exists && err_code == ER_FOREIGN_SERVER_DOESNT_EXIST)
      {
        DBUG_PRINT("info", ("problem dropping server %s",
                            lex->server_options.server_name));
        my_error(err_code, MYF(0), lex->server_options.server_name);
      }
      else
      {
        send_ok(thd, 0);
      }
      break;
    }
    send_ok(thd, 1);
    break;
  }
  default:
#ifndef EMBEDDED_LIBRARY
    DBUG_ASSERT(0);                             /* Impossible */
#endif
    send_ok(thd);
    break;
  }
  thd_proc_info(thd, "query end");
<<<<<<< HEAD
=======
  /* Two binlog-related cleanups: */
>>>>>>> d1bf21df

  /*
    Binlog-related cleanup:
    Reset system variables temporarily modified by SET ONE SHOT.

    Exception: If this is a SET, do nothing. This is to allow
    mysqlbinlog to print many SET commands (in this case we want the
    charset temp setting to live until the real query). This is also
    needed so that SET CHARACTER_SET_CLIENT... does not cancel itself
    immediately.
  */
  if (thd->one_shot_set && lex->sql_command != SQLCOM_SET_OPTION)
    reset_one_shot_variables(thd);

  /*
    The return value for ROW_COUNT() is "implementation dependent" if the
    statement is not DELETE, INSERT or UPDATE, but -1 is what JDBC and ODBC
    wants. We also keep the last value in case of SQLCOM_CALL or
    SQLCOM_EXECUTE.
  */
  if (!(sql_command_flags[lex->sql_command] & CF_HAS_ROW_COUNT))
    thd->row_count_func= -1;

  goto finish;

error:
  res= TRUE;

finish:
  if (need_start_waiting)
  {
    /*
      Release the protection against the global read lock and wake
      everyone, who might want to set a global read lock.
    */
    start_waiting_global_read_lock(thd);
  }
  DBUG_RETURN(res || thd->net.report_error);
}


static bool execute_sqlcom_select(THD *thd, TABLE_LIST *all_tables)
{
  LEX	*lex= thd->lex;
  select_result *result=lex->result;
  bool res;
  /* assign global limit variable if limit is not given */
  {
    SELECT_LEX *param= lex->unit.global_parameters;
    if (!param->explicit_limit)
      param->select_limit=
        new Item_int((ulonglong) thd->variables.select_limit);
  }
  if (!(res= open_and_lock_tables(thd, all_tables)))
  {
    if (lex->describe)
    {
      /*
        We always use select_send for EXPLAIN, even if it's an EXPLAIN
        for SELECT ... INTO OUTFILE: a user application should be able
        to prepend EXPLAIN to any query and receive output for it,
        even if the query itself redirects the output.
      */
      if (!(result= new select_send()))
        return 1;                               /* purecov: inspected */
      thd->send_explain_fields(result);
      res= mysql_explain_union(thd, &thd->lex->unit, result);
      if (lex->describe & DESCRIBE_EXTENDED)
      {
        char buff[1024];
        String str(buff,(uint32) sizeof(buff), system_charset_info);
        str.length(0);
        thd->lex->unit.print(&str);
        str.append('\0');
        push_warning(thd, MYSQL_ERROR::WARN_LEVEL_NOTE,
                     ER_YES, str.ptr());
      }
      result->send_eof();
      delete result;
    }
    else
    {
      if (!result && !(result= new select_send()))
        return 1;                               /* purecov: inspected */
      query_cache_store_query(thd, all_tables);
      res= handle_select(thd, lex, result, 0);
      if (result != lex->result)
        delete result;
    }
  }
  return res;
}


/*
  Check grants for commands which work only with one table.

  SYNOPSIS
    check_single_table_access()
    thd			Thread handler
    privilege		requested privilege
    all_tables		global table list of query
    no_errors           FALSE/TRUE - report/don't report error to
                            the client (using my_error() call).

  RETURN
    0 - OK
    1 - access denied, error is sent to client
*/

bool check_single_table_access(THD *thd, ulong privilege, 
                               TABLE_LIST *all_tables, bool no_errors)
{
  Security_context * backup_ctx= thd->security_ctx;

  /* we need to switch to the saved context (if any) */
  if (all_tables->security_ctx)
    thd->security_ctx= all_tables->security_ctx;

  const char *db_name;
  if ((all_tables->view || all_tables->field_translation) &&
      !all_tables->schema_table)
    db_name= all_tables->view_db.str;
  else
    db_name= all_tables->db;

  if (check_access(thd, privilege, db_name,
		   &all_tables->grant.privilege, 0, no_errors,
                   test(all_tables->schema_table)))
    goto deny;

  /* Show only 1 table for check_grant */
  if (!(all_tables->belong_to_view &&
        (thd->lex->sql_command == SQLCOM_SHOW_FIELDS)) &&
      check_grant(thd, privilege, all_tables, 0, 1, no_errors))
    goto deny;

  thd->security_ctx= backup_ctx;
  return 0;

deny:
  thd->security_ctx= backup_ctx;
  return 1;
}

/*
  Check grants for commands which work only with one table and all other
  tables belonging to subselects or implicitly opened tables.

  SYNOPSIS
    check_one_table_access()
    thd			Thread handler
    privilege		requested privilege
    all_tables		global table list of query

  RETURN
    0 - OK
    1 - access denied, error is sent to client
*/

bool check_one_table_access(THD *thd, ulong privilege, TABLE_LIST *all_tables)
{
  if (check_single_table_access (thd,privilege,all_tables, FALSE))
    return 1;

  /* Check rights on tables of subselects and implictly opened tables */
  TABLE_LIST *subselects_tables, *view= all_tables->view ? all_tables : 0;
  if ((subselects_tables= all_tables->next_global))
  {
    /*
      Access rights asked for the first table of a view should be the same
      as for the view
    */
    if (view && subselects_tables->belong_to_view == view)
    {
      if (check_single_table_access (thd, privilege, subselects_tables, FALSE))
        return 1;
      subselects_tables= subselects_tables->next_global;
    }
    if (subselects_tables &&
        (check_table_access(thd, SELECT_ACL, subselects_tables, 0)))
      return 1;
  }
  return 0;
}


/****************************************************************************
  Get the user (global) and database privileges for all used tables

  NOTES
    The idea of EXTRA_ACL is that one will be granted access to the table if
    one has the asked privilege on any column combination of the table; For
    example to be able to check a table one needs to have SELECT privilege on
    any column of the table.

  RETURN
    0  ok
    1  If we can't get the privileges and we don't use table/column grants.

    save_priv	In this we store global and db level grants for the table
		Note that we don't store db level grants if the global grants
                is enough to satisfy the request and the global grants contains
                a SELECT grant.
****************************************************************************/

bool
check_access(THD *thd, ulong want_access, const char *db, ulong *save_priv,
	     bool dont_check_global_grants, bool no_errors, bool schema_db)
{
  Security_context *sctx= thd->security_ctx;
#ifndef NO_EMBEDDED_ACCESS_CHECKS
  ulong db_access;
  /*
    GRANT command:
    In case of database level grant the database name may be a pattern,
    in case of table|column level grant the database name can not be a pattern.
    We use 'dont_check_global_grants' as a flag to determine
    if it's database level grant command 
    (see SQLCOM_GRANT case, mysql_execute_command() function) and
    set db_is_pattern according to 'dont_check_global_grants' value.
  */
  bool  db_is_pattern= (test(want_access & GRANT_ACL) &&
                        dont_check_global_grants);
#endif
  ulong dummy;
  DBUG_ENTER("check_access");
  DBUG_PRINT("enter",("db: %s  want_access: %lu  master_access: %lu",
                      db ? db : "", want_access, sctx->master_access));
  if (save_priv)
    *save_priv=0;
  else
    save_priv= &dummy;

  thd_proc_info(thd, "checking permissions");
  if ((!db || !db[0]) && !thd->db && !dont_check_global_grants)
  {
    DBUG_PRINT("error",("No database"));
    if (!no_errors)
      my_message(ER_NO_DB_ERROR, ER(ER_NO_DB_ERROR),
                 MYF(0));                       /* purecov: tested */
    DBUG_RETURN(TRUE);				/* purecov: tested */
  }

  if (schema_db)
  {
    if (!(sctx->master_access & FILE_ACL) && (want_access & FILE_ACL) ||
        (want_access & ~(SELECT_ACL | EXTRA_ACL | FILE_ACL)))
    {
      if (!no_errors)
      {
        const char *db_name= db ? db : thd->db;
        my_error(ER_DBACCESS_DENIED_ERROR, MYF(0),
                 sctx->priv_user, sctx->priv_host, db_name);
      }
      DBUG_RETURN(TRUE);
    }
    else
    {
      *save_priv= SELECT_ACL;
      DBUG_RETURN(FALSE);
    }
  }

#ifdef NO_EMBEDDED_ACCESS_CHECKS
  DBUG_RETURN(0);
#else
  if ((sctx->master_access & want_access) == want_access)
  {
    /*
      If we don't have a global SELECT privilege, we have to get the database
      specific access rights to be able to handle queries of type
      UPDATE t1 SET a=1 WHERE b > 0
    */
    db_access= sctx->db_access;
    if (!(sctx->master_access & SELECT_ACL) &&
	(db && (!thd->db || db_is_pattern || strcmp(db,thd->db))))
      db_access=acl_get(sctx->host, sctx->ip, sctx->priv_user, db,
                        db_is_pattern);
    *save_priv=sctx->master_access | db_access;
    DBUG_RETURN(FALSE);
  }
  if (((want_access & ~sctx->master_access) & ~(DB_ACLS | EXTRA_ACL)) ||
      ! db && dont_check_global_grants)
  {						// We can never grant this
    DBUG_PRINT("error",("No possible access"));
    if (!no_errors)
      my_error(ER_ACCESS_DENIED_ERROR, MYF(0),
               sctx->priv_user,
               sctx->priv_host,
               (thd->password ?
                ER(ER_YES) :
                ER(ER_NO)));                    /* purecov: tested */
    DBUG_RETURN(TRUE);				/* purecov: tested */
  }

  if (db == any_db)
    DBUG_RETURN(FALSE);				// Allow select on anything

  if (db && (!thd->db || db_is_pattern || strcmp(db,thd->db)))
    db_access= acl_get(sctx->host, sctx->ip, sctx->priv_user, db,
                       db_is_pattern);
  else
    db_access= sctx->db_access;
  DBUG_PRINT("info",("db_access: %lu", db_access));
  /* Remove SHOW attribute and access rights we already have */
  want_access &= ~(sctx->master_access | EXTRA_ACL);
  DBUG_PRINT("info",("db_access: %lu  want_access: %lu",
                     db_access, want_access));
  db_access= ((*save_priv=(db_access | sctx->master_access)) & want_access);

  if (db_access == want_access ||
      (!dont_check_global_grants &&
       !(want_access & ~(db_access | TABLE_ACLS | PROC_ACLS))))
    DBUG_RETURN(FALSE);				/* Ok */

  DBUG_PRINT("error",("Access denied"));
  if (!no_errors)
    my_error(ER_DBACCESS_DENIED_ERROR, MYF(0),
             sctx->priv_user, sctx->priv_host,
             (db ? db : (thd->db ?
                         thd->db :
                         "unknown")));          /* purecov: tested */
  DBUG_RETURN(TRUE);				/* purecov: tested */
#endif /* NO_EMBEDDED_ACCESS_CHECKS */
}


/*
  check for global access and give descriptive error message if it fails

  SYNOPSIS
    check_global_access()
    thd			Thread handler
    want_access		Use should have any of these global rights

  WARNING
    One gets access right if one has ANY of the rights in want_access
    This is useful as one in most cases only need one global right,
    but in some case we want to check if the user has SUPER or
    REPL_CLIENT_ACL rights.

  RETURN
    0	ok
    1	Access denied.  In this case an error is sent to the client
*/

bool check_global_access(THD *thd, ulong want_access)
{
#ifdef NO_EMBEDDED_ACCESS_CHECKS
  return 0;
#else
  char command[128];
  if ((thd->security_ctx->master_access & want_access))
    return 0;
  get_privilege_desc(command, sizeof(command), want_access);
  my_error(ER_SPECIFIC_ACCESS_DENIED_ERROR, MYF(0), command);
  return 1;
#endif /* NO_EMBEDDED_ACCESS_CHECKS */
}


static bool check_show_access(THD *thd, TABLE_LIST *table)
{
  switch (get_schema_table_idx(table->schema_table)) {
  case SCH_SCHEMATA:
    return (specialflag & SPECIAL_SKIP_SHOW_DB) &&
      check_global_access(thd, SHOW_DB_ACL);

  case SCH_TABLE_NAMES:
  case SCH_TABLES:
  case SCH_VIEWS:
  case SCH_TRIGGERS:
  case SCH_EVENTS:
  {
    const char *dst_db_name= table->schema_select_lex->db;

    DBUG_ASSERT(dst_db_name);

    if (check_access(thd, SELECT_ACL, dst_db_name,
                     &thd->col_access, FALSE, FALSE,
                     is_schema_db(dst_db_name)))
      return TRUE;

    if (!thd->col_access && check_grant_db(thd, dst_db_name))
    {
      my_error(ER_DBACCESS_DENIED_ERROR, MYF(0),
               thd->security_ctx->priv_user,
               thd->security_ctx->priv_host,
               dst_db_name);
      return TRUE;
    }

    return FALSE;
  }

  case SCH_COLUMNS:
  case SCH_STATISTICS:
  {
    TABLE_LIST *dst_table;
    dst_table= (TABLE_LIST *) table->schema_select_lex->table_list.first;

    DBUG_ASSERT(dst_table);

    if (check_access(thd, SELECT_ACL | EXTRA_ACL,
                     dst_table->db,
                     &dst_table->grant.privilege,
                     FALSE, FALSE,
                     test(dst_table->schema_table)))
      return FALSE;

<<<<<<< HEAD
    return (check_grant(thd, SELECT_ACL, dst_table, 2, UINT_MAX, FALSE));
  }
  default:
=======
  case SCH_OPEN_TABLES:
  case SCH_VARIABLES:
  case SCH_STATUS:
  case SCH_PROCEDURES:
  case SCH_CHARSETS:
  case SCH_COLLATIONS:
  case SCH_COLLATION_CHARACTER_SET_APPLICABILITY:
  case SCH_USER_PRIVILEGES:
  case SCH_SCHEMA_PRIVILEGES:
  case SCH_TABLE_PRIVILEGES:
  case SCH_COLUMN_PRIVILEGES:
  case SCH_TABLE_CONSTRAINTS:
  case SCH_KEY_COLUMN_USAGE:
  case SCH_PROFILES:
>>>>>>> d1bf21df
    break;
  }

  return FALSE;
}


/*
  Check the privilege for all used tables.

  SYNOPSYS
    check_table_access()
      thd          Thread context
      want_access  Privileges requested
      tables       List of tables to be checked
      no_errors    FALSE/TRUE - report/don't report error to
                   the client (using my_error() call).

  NOTES
    Table privileges are cached in the table list for GRANT checking.
    This functions assumes that table list used and
    thd->lex->query_tables_own_last value correspond to each other
    (the latter should be either 0 or point to next_global member
    of one of elements of this table list).

  RETURN VALUE
    FALSE - OK
    TRUE  - Access denied
*/

bool
check_table_access(THD *thd, ulong want_access,TABLE_LIST *tables,
		   bool no_errors)
{
#ifndef NO_EMBEDDED_ACCESS_CHECKS
  TABLE_LIST *org_tables= tables;
#endif
  TABLE_LIST *first_not_own_table= thd->lex->first_not_own_table();
  Security_context *sctx= thd->security_ctx, *backup_ctx= thd->security_ctx;
  /*
    The check that first_not_own_table is not reached is for the case when
    the given table list refers to the list for prelocking (contains tables
    of other queries). For simple queries first_not_own_table is 0.
  */
  for (; tables != first_not_own_table; tables= tables->next_global)
  {
    if (tables->security_ctx)
      sctx= tables->security_ctx;
    else
      sctx= backup_ctx;

    if (tables->schema_table && 
        (want_access & ~(SELECT_ACL | EXTRA_ACL | FILE_ACL)))
    {
      if (!no_errors)
        my_error(ER_DBACCESS_DENIED_ERROR, MYF(0),
                 sctx->priv_user, sctx->priv_host,
                 INFORMATION_SCHEMA_NAME.str);
      return TRUE;
    }
    /*
       Register access for view underlying table.
       Remove SHOW_VIEW_ACL, because it will be checked during making view
     */
    tables->grant.orig_want_privilege= (want_access & ~SHOW_VIEW_ACL);

    if (tables->schema_table_reformed)
    {
      if (check_show_access(thd, tables))
        goto deny;

      continue;
    }

    if (tables->derived ||
        (tables->table && (int)tables->table->s->tmp_table))
      continue;
    thd->security_ctx= sctx;
    if ((sctx->master_access & want_access) ==
        (want_access & ~EXTRA_ACL) &&
	thd->db)
      tables->grant.privilege= want_access;
    else if (tables->db && thd->db && strcmp(tables->db, thd->db) == 0)
    {
      if (check_access(thd,want_access,tables->db,&tables->grant.privilege,
			 0, no_errors, test(tables->schema_table)))
        goto deny;                            // Access denied
    }
    else if (check_access(thd,want_access,tables->db,&tables->grant.privilege,
			  0, no_errors, test(tables->schema_table)))
      goto deny;
  }
  thd->security_ctx= backup_ctx;
  return check_grant(thd,want_access & ~EXTRA_ACL,org_tables,
		       test(want_access & EXTRA_ACL), UINT_MAX, no_errors);
deny:
  thd->security_ctx= backup_ctx;
  return TRUE;
}


bool
check_routine_access(THD *thd, ulong want_access,char *db, char *name,
		     bool is_proc, bool no_errors)
{
  TABLE_LIST tables[1];
  
  bzero((char *)tables, sizeof(TABLE_LIST));
  tables->db= db;
  tables->table_name= tables->alias= name;
  
  /*
    The following test is just a shortcut for check_access() (to avoid
    calculating db_access) under the assumption that it's common to
    give persons global right to execute all stored SP (but not
    necessary to create them).
  */
  if ((thd->security_ctx->master_access & want_access) == want_access)
    tables->grant.privilege= want_access;
  else if (check_access(thd,want_access,db,&tables->grant.privilege,
			0, no_errors, 0))
    return TRUE;
  
#ifndef NO_EMBEDDED_ACCESS_CHECKS
    return check_grant_routine(thd, want_access, tables, is_proc, no_errors);
#else
  return FALSE;
#endif
}


/*
  Check if the routine has any of the routine privileges

  SYNOPSIS
    check_some_routine_access()
    thd		 Thread handler
    db           Database name
    name         Routine name

  RETURN
    0            ok
    1            error
*/

bool check_some_routine_access(THD *thd, const char *db, const char *name,
                               bool is_proc)
{
  ulong save_priv;
  if (thd->security_ctx->master_access & SHOW_PROC_ACLS)
    return FALSE;
  /*
    There are no routines in information_schema db. So we can safely
    pass zero to last paramter of check_access function
  */
  if (!check_access(thd, SHOW_PROC_ACLS, db, &save_priv, 0, 1, 0) ||
      (save_priv & SHOW_PROC_ACLS))
    return FALSE;
  return check_routine_level_acl(thd, db, name, is_proc);
}


/*
  Check if the given table has any of the asked privileges

  SYNOPSIS
    check_some_access()
    thd		 Thread handler
    want_access	 Bitmap of possible privileges to check for

  RETURN
    0  ok
    1  error
*/


bool check_some_access(THD *thd, ulong want_access, TABLE_LIST *table)
{
  ulong access;
  DBUG_ENTER("check_some_access");

  /* This loop will work as long as we have less than 32 privileges */
  for (access= 1; access < want_access ; access<<= 1)
  {
    if (access & want_access)
    {
      if (!check_access(thd, access, table->db,
                        &table->grant.privilege, 0, 1,
                        test(table->schema_table)) &&
          !check_grant(thd, access, table, 0, 1, 1))
        DBUG_RETURN(0);
    }
  }
  DBUG_PRINT("exit",("no matching access rights"));
  DBUG_RETURN(1);
}


bool check_merge_table_access(THD *thd, char *db,
			      TABLE_LIST *table_list)
{
  int error=0;
  if (table_list)
  {
    /* Check that all tables use the current database */
    TABLE_LIST *tmp;
    for (tmp= table_list; tmp; tmp= tmp->next_local)
    {
      if (!tmp->db || !tmp->db[0])
	tmp->db=db;
    }
    error=check_table_access(thd, SELECT_ACL | UPDATE_ACL | DELETE_ACL,
			     table_list,0);
  }
  return error;
}


/****************************************************************************
	Check stack size; Send error if there isn't enough stack to continue
****************************************************************************/

#ifndef EMBEDDED_LIBRARY

#if STACK_DIRECTION < 0
#define used_stack(A,B) (long) (A - B)
#else
#define used_stack(A,B) (long) (B - A)
#endif

#ifndef DBUG_OFF
long max_stack_used;
#endif

/*
  Note: The 'buf' parameter is necessary, even if it is unused here.
  - fix_fields functions has a "dummy" buffer large enough for the
    corresponding exec. (Thus we only have to check in fix_fields.)
  - Passing to check_stack_overrun() prevents the compiler from removing it.
 */
bool check_stack_overrun(THD *thd, long margin,
			 uchar *buf __attribute__((unused)))
{
  long stack_used;
  DBUG_ASSERT(thd == current_thd);
  if ((stack_used=used_stack(thd->thread_stack,(char*) &stack_used)) >=
      (long) (thread_stack - margin))
  {
    sprintf(errbuff[0],ER(ER_STACK_OVERRUN_NEED_MORE),
            stack_used,thread_stack,margin);
    my_message(ER_STACK_OVERRUN_NEED_MORE,errbuff[0],MYF(0));
    thd->fatal_error();
    return 1;
  }
#ifndef DBUG_OFF
  max_stack_used= max(max_stack_used, stack_used);
#endif
  return 0;
}
#endif /* EMBEDDED_LIBRARY */

#define MY_YACC_INIT 1000			// Start with big alloc
#define MY_YACC_MAX  32000			// Because of 'short'

bool my_yyoverflow(short **yyss, YYSTYPE **yyvs, ulong *yystacksize)
{
  LEX	*lex= current_thd->lex;
  ulong old_info=0;
  if ((uint) *yystacksize >= MY_YACC_MAX)
    return 1;
  if (!lex->yacc_yyvs)
    old_info= *yystacksize;
  *yystacksize= set_zone((*yystacksize)*2,MY_YACC_INIT,MY_YACC_MAX);
  if (!(lex->yacc_yyvs= (uchar*)
	my_realloc(lex->yacc_yyvs,
		   *yystacksize*sizeof(**yyvs),
		   MYF(MY_ALLOW_ZERO_PTR | MY_FREE_ON_ERROR))) ||
      !(lex->yacc_yyss= (uchar*)
	my_realloc(lex->yacc_yyss,
		   *yystacksize*sizeof(**yyss),
		   MYF(MY_ALLOW_ZERO_PTR | MY_FREE_ON_ERROR))))
    return 1;
  if (old_info)
  {						// Copy old info from stack
    memcpy(lex->yacc_yyss, (uchar*) *yyss, old_info*sizeof(**yyss));
    memcpy(lex->yacc_yyvs, (uchar*) *yyvs, old_info*sizeof(**yyvs));
  }
  *yyss=(short*) lex->yacc_yyss;
  *yyvs=(YYSTYPE*) lex->yacc_yyvs;
  return 0;
}


/*
 Reset THD part responsible for command processing state.

 DESCRIPTION
   This needs to be called before execution of every statement
   (prepared or conventional).
   It is not called by substatements of routines.

 TODO
   Make it a method of THD and align its name with the rest of
   reset/end/start/init methods.
   Call it after we use THD for queries, not before.
*/

void mysql_reset_thd_for_next_command(THD *thd)
{
  DBUG_ENTER("mysql_reset_thd_for_next_command");
  DBUG_ASSERT(!thd->spcont); /* not for substatements of routines */
  thd->free_list= 0;
  thd->select_number= 1;
  /*
    Those two lines below are theoretically unneeded as
    THD::cleanup_after_query() should take care of this already.
  */
  thd->auto_inc_intervals_in_cur_stmt_for_binlog.empty();
  thd->stmt_depends_on_first_successful_insert_id_in_prev_stmt= 0;

  thd->query_start_used= 0;
  thd->is_fatal_error= thd->time_zone_used= 0;
  thd->server_status&= ~ (SERVER_MORE_RESULTS_EXISTS | 
                          SERVER_QUERY_NO_INDEX_USED |
                          SERVER_QUERY_NO_GOOD_INDEX_USED);
  /*
    If in autocommit mode and not in a transaction, reset
    OPTION_STATUS_NO_TRANS_UPDATE | OPTION_KEEP_LOG to not get warnings
    in ha_rollback_trans() about some tables couldn't be rolled back.
  */
  if (!(thd->options & (OPTION_NOT_AUTOCOMMIT | OPTION_BEGIN)))
  {
    thd->options&= ~OPTION_KEEP_LOG;
    thd->transaction.all.modified_non_trans_table= FALSE;
  }
  DBUG_ASSERT(thd->security_ctx== &thd->main_security_ctx);
  thd->thread_specific_used= FALSE;
  if (!thd->in_sub_stmt)
  {
    if (opt_bin_log)
    {
      reset_dynamic(&thd->user_var_events);
      thd->user_var_events_alloc= thd->mem_root;
    }
    thd->clear_error();
    thd->total_warn_count=0;			// Warnings for this query
    thd->rand_used= 0;
    thd->sent_row_count= thd->examined_row_count= 0;
<<<<<<< HEAD
#if defined(ENABLED_PROFILING) && defined(COMMUNITY_SERVER)
=======
#ifdef ENABLED_PROFILING
>>>>>>> d1bf21df
    thd->profiling.reset();
#endif
  }
  /*
    Because we come here only for start of top-statements, binlog format is
    constant inside a complex statement (using stored functions) etc.
  */
  thd->reset_current_stmt_binlog_row_based();

  DBUG_VOID_RETURN;
}


void
mysql_init_select(LEX *lex)
{
  SELECT_LEX *select_lex= lex->current_select;
  select_lex->init_select();
  lex->wild= 0;
  if (select_lex == &lex->select_lex)
  {
    DBUG_ASSERT(lex->result == 0);
    lex->exchange= 0;
  }
}


bool
mysql_new_select(LEX *lex, bool move_down)
{
  SELECT_LEX *select_lex;
  THD *thd= lex->thd;
  DBUG_ENTER("mysql_new_select");

  if (!(select_lex= new (thd->mem_root) SELECT_LEX()))
    DBUG_RETURN(1);
  select_lex->select_number= ++thd->select_number;
  select_lex->parent_lex= lex; /* Used in init_query. */
  select_lex->init_query();
  select_lex->init_select();
  lex->nest_level++;
  if (lex->nest_level > (int) MAX_SELECT_NESTING)
  {
    my_error(ER_TOO_HIGH_LEVEL_OF_NESTING_FOR_SELECT,MYF(0),MAX_SELECT_NESTING);
    DBUG_RETURN(1);
  }
  select_lex->nest_level= lex->nest_level;
  /*
    Don't evaluate this subquery during statement prepare even if
    it's a constant one. The flag is switched off in the end of
    mysql_stmt_prepare.
  */
  if (thd->stmt_arena->is_stmt_prepare())
    select_lex->uncacheable|= UNCACHEABLE_PREPARE;
  if (move_down)
  {
    SELECT_LEX_UNIT *unit;
    lex->subqueries= TRUE;
    /* first select_lex of subselect or derived table */
    if (!(unit= new (thd->mem_root) SELECT_LEX_UNIT()))
      DBUG_RETURN(1);

    unit->init_query();
    unit->init_select();
    unit->thd= thd;
    unit->include_down(lex->current_select);
    unit->link_next= 0;
    unit->link_prev= 0;
    unit->return_to= lex->current_select;
    select_lex->include_down(unit);
    /*
      By default we assume that it is usual subselect and we have outer name
      resolution context, if no we will assign it to 0 later
    */
    select_lex->context.outer_context= &select_lex->outer_select()->context;
  }
  else
  {
    if (lex->current_select->order_list.first && !lex->current_select->braces)
    {
      my_error(ER_WRONG_USAGE, MYF(0), "UNION", "ORDER BY");
      DBUG_RETURN(1);
    }
    select_lex->include_neighbour(lex->current_select);
    SELECT_LEX_UNIT *unit= select_lex->master_unit();                              
    if (!unit->fake_select_lex && unit->add_fake_select_lex(lex->thd))
      DBUG_RETURN(1);
    select_lex->context.outer_context= 
                unit->first_select()->context.outer_context;
  }

  select_lex->master_unit()->global_parameters= select_lex;
  select_lex->include_global((st_select_lex_node**)&lex->all_selects_list);
  lex->current_select= select_lex;
  /*
    in subquery is SELECT query and we allow resolution of names in SELECT
    list
  */
  select_lex->context.resolve_in_select_list= TRUE;
  DBUG_RETURN(0);
}

/*
  Create a select to return the same output as 'SELECT @@var_name'.

  SYNOPSIS
    create_select_for_variable()
    var_name		Variable name

  DESCRIPTION
    Used for SHOW COUNT(*) [ WARNINGS | ERROR]

    This will crash with a core dump if the variable doesn't exists
*/

void create_select_for_variable(const char *var_name)
{
  THD *thd;
  LEX *lex;
  LEX_STRING tmp, null_lex_string;
  Item *var;
  char buff[MAX_SYS_VAR_LENGTH*2+4+8], *end;
  DBUG_ENTER("create_select_for_variable");

  thd= current_thd;
  lex= thd->lex;
  mysql_init_select(lex);
  lex->sql_command= SQLCOM_SELECT;
  tmp.str= (char*) var_name;
  tmp.length=strlen(var_name);
  bzero((char*) &null_lex_string.str, sizeof(null_lex_string));
  /*
    We set the name of Item to @@session.var_name because that then is used
    as the column name in the output.
  */
  if ((var= get_system_var(thd, OPT_SESSION, tmp, null_lex_string)))
  {
    end= strxmov(buff, "@@session.", var_name, NullS);
    var->set_name(buff, end-buff, system_charset_info);
    add_item_to_list(thd, var);
  }
  DBUG_VOID_RETURN;
}


void mysql_init_multi_delete(LEX *lex)
{
  lex->sql_command=  SQLCOM_DELETE_MULTI;
  mysql_init_select(lex);
  lex->select_lex.select_limit= 0;
  lex->unit.select_limit_cnt= HA_POS_ERROR;
  lex->select_lex.table_list.save_and_clear(&lex->auxiliary_table_list);
  lex->lock_option= using_update_log ? TL_READ_NO_INSERT : TL_READ;
  lex->query_tables= 0;
  lex->query_tables_last= &lex->query_tables;
}


/*
  When you modify mysql_parse(), you may need to mofify
  mysql_test_parse_for_slave() in this same file.
*/

/**
  Parse a query.

  @param       thd     Current thread
  @param       inBuf   Begining of the query text
  @param       length  Length of the query text
  @param[out]  found_semicolon For multi queries, position of the character of
                               the next query in the query text.
*/

void mysql_parse(THD *thd, const char *inBuf, uint length,
                 const char ** found_semicolon)
{
  DBUG_ENTER("mysql_parse");

  DBUG_EXECUTE_IF("parser_debug", turn_parser_debug_on(););

  /*
    Warning.
    The purpose of query_cache_send_result_to_client() is to lookup the
    query in the query cache first, to avoid parsing and executing it.
    So, the natural implementation would be to:
    - first, call query_cache_send_result_to_client,
    - second, if caching failed, initialise the lexical and syntactic parser.
    The problem is that the query cache depends on a clean initialization
    of (among others) lex->safe_to_cache_query and thd->server_status,
    which are reset respectively in
    - lex_start()
    - mysql_reset_thd_for_next_command()
    So, initializing the lexical analyser *before* using the query cache
    is required for the cache to work properly.
    FIXME: cleanup the dependencies in the code to simplify this.
  */
  lex_start(thd);
  mysql_reset_thd_for_next_command(thd);

  if (query_cache_send_result_to_client(thd, (char*) inBuf, length) <= 0)
  {
    LEX *lex= thd->lex;

    sp_cache_flush_obsolete(&thd->sp_proc_cache);
    sp_cache_flush_obsolete(&thd->sp_func_cache);

    Lex_input_stream lip(thd, inBuf, length);

    bool err= parse_sql(thd, &lip, NULL);
    *found_semicolon= lip.found_semicolon;

    if (!err)
    {
#ifndef NO_EMBEDDED_ACCESS_CHECKS
      if (mqh_used && thd->user_connect &&
	  check_mqh(thd, lex->sql_command))
      {
	thd->net.error = 0;
      }
      else
#endif
      {
	if (! thd->net.report_error)
	{
          /*
            Binlog logs a string starting from thd->query and having length
            thd->query_length; so we set thd->query_length correctly (to not
            log several statements in one event, when we executed only first).
            We set it to not see the ';' (otherwise it would get into binlog
            and Query_log_event::print() would give ';;' output).
            This also helps display only the current query in SHOW
            PROCESSLIST.
            Note that we don't need LOCK_thread_count to modify query_length.
          */
          if (*found_semicolon &&
              (thd->query_length= (ulong)(*found_semicolon - thd->query)))
            thd->query_length--;
          /* Actually execute the query */
          lex->set_trg_event_type_for_tables();
          mysql_execute_command(thd);
          query_cache_end_of_result(thd);
	}
      }
    }
    else
    {
      DBUG_ASSERT(thd->net.report_error);
      DBUG_PRINT("info",("Command aborted. Fatal_error: %d",
			 thd->is_fatal_error));

      query_cache_abort(&thd->net);
    }
    if (thd->lex->sphead)
    {
      delete thd->lex->sphead;
      thd->lex->sphead= 0;
    }
    lex->unit.cleanup();
    thd_proc_info(thd, "freeing items");
    thd->end_statement();
    thd->cleanup_after_query();
    DBUG_ASSERT(thd->change_list.is_empty());
  }
  else
  {
    /* There are no multi queries in the cache. */
    *found_semicolon= NULL;
  }

  DBUG_VOID_RETURN;
}


#ifdef HAVE_REPLICATION
/*
  Usable by the replication SQL thread only: just parse a query to know if it
  can be ignored because of replicate-*-table rules.

  RETURN VALUES
    0	cannot be ignored
    1	can be ignored
*/

bool mysql_test_parse_for_slave(THD *thd, char *inBuf, uint length)
{
  LEX *lex= thd->lex;
  bool error= 0;
  DBUG_ENTER("mysql_test_parse_for_slave");

  Lex_input_stream lip(thd, inBuf, length);
  lex_start(thd);
  mysql_reset_thd_for_next_command(thd);

  if (!parse_sql(thd, &lip, NULL) &&
      all_tables_not_ok(thd,(TABLE_LIST*) lex->select_lex.table_list.first))
    error= 1;                  /* Ignore question */
  thd->end_statement();
  thd->cleanup_after_query();
  DBUG_RETURN(error);
}
#endif



/*****************************************************************************
** Store field definition for create
** Return 0 if ok
******************************************************************************/

bool add_field_to_list(THD *thd, LEX_STRING *field_name, enum_field_types type,
		       char *length, char *decimals,
		       uint type_modifier,
		       Item *default_value, Item *on_update_value,
                       LEX_STRING *comment,
		       char *change,
                       List<String> *interval_list, CHARSET_INFO *cs,
		       uint uint_geom_type)
{
  register Create_field *new_field;
  LEX  *lex= thd->lex;
  DBUG_ENTER("add_field_to_list");

  if (check_string_char_length(field_name, "", NAME_CHAR_LEN,
                               system_charset_info, 1))
  {
    my_error(ER_TOO_LONG_IDENT, MYF(0), field_name->str); /* purecov: inspected */
    DBUG_RETURN(1);				/* purecov: inspected */
  }
  if (type_modifier & PRI_KEY_FLAG)
  {
    Key *key;
    lex->col_list.push_back(new Key_part_spec(field_name->str, 0));
    key= new Key(Key::PRIMARY, NullS,
                      &default_key_create_info,
                      0, lex->col_list);
    lex->alter_info.key_list.push_back(key);
    lex->col_list.empty();
  }
  if (type_modifier & (UNIQUE_FLAG | UNIQUE_KEY_FLAG))
  {
    Key *key;
    lex->col_list.push_back(new Key_part_spec(field_name->str, 0));
    key= new Key(Key::UNIQUE, NullS,
                 &default_key_create_info, 0,
                 lex->col_list);
    lex->alter_info.key_list.push_back(key);
    lex->col_list.empty();
  }

  if (default_value)
  {
    /* 
      Default value should be literal => basic constants =>
      no need fix_fields()
      
      We allow only one function as part of default value - 
      NOW() as default for TIMESTAMP type.
    */
    if (default_value->type() == Item::FUNC_ITEM && 
        !(((Item_func*)default_value)->functype() == Item_func::NOW_FUNC &&
         type == MYSQL_TYPE_TIMESTAMP))
    {
      my_error(ER_INVALID_DEFAULT, MYF(0), field_name->str);
      DBUG_RETURN(1);
    }
    else if (default_value->type() == Item::NULL_ITEM)
    {
      default_value= 0;
      if ((type_modifier & (NOT_NULL_FLAG | AUTO_INCREMENT_FLAG)) ==
	  NOT_NULL_FLAG)
      {
	my_error(ER_INVALID_DEFAULT, MYF(0), field_name->str);
	DBUG_RETURN(1);
      }
    }
    else if (type_modifier & AUTO_INCREMENT_FLAG)
    {
      my_error(ER_INVALID_DEFAULT, MYF(0), field_name->str);
      DBUG_RETURN(1);
    }
  }

  if (on_update_value && type != MYSQL_TYPE_TIMESTAMP)
  {
    my_error(ER_INVALID_ON_UPDATE, MYF(0), field_name->str);
    DBUG_RETURN(1);
  }

  if (type == MYSQL_TYPE_TIMESTAMP && length)
  {
    /* Display widths are no longer supported for TIMSTAMP as of MySQL 4.1.
       In other words, for declarations such as TIMESTAMP(2), TIMESTAMP(4),
       and so on, the display width is ignored.
    */
    char buf[32];
    my_snprintf(buf, sizeof(buf), "TIMESTAMP(%s)", length);
    WARN_DEPRECATED(thd, "5.2", buf, "'TIMESTAMP'");
  }

  if (!(new_field= new Create_field()) ||
      new_field->init(thd, field_name->str, type, length, decimals, type_modifier,
                      default_value, on_update_value, comment, change,
                      interval_list, cs, uint_geom_type))
    DBUG_RETURN(1);

  lex->alter_info.create_list.push_back(new_field);
  lex->last_field=new_field;
  DBUG_RETURN(0);
}


/* Store position for column in ALTER TABLE .. ADD column */

void store_position_for_column(const char *name)
{
  current_thd->lex->last_field->after=my_const_cast(char*) (name);
}

bool
add_proc_to_list(THD* thd, Item *item)
{
  ORDER *order;
  Item	**item_ptr;

  if (!(order = (ORDER *) thd->alloc(sizeof(ORDER)+sizeof(Item*))))
    return 1;
  item_ptr = (Item**) (order+1);
  *item_ptr= item;
  order->item=item_ptr;
  order->free_me=0;
  thd->lex->proc_list.link_in_list((uchar*) order,(uchar**) &order->next);
  return 0;
}


/****************************************************************************
** save order by and tables in own lists
****************************************************************************/


bool add_to_list(THD *thd, SQL_LIST &list,Item *item,bool asc)
{
  ORDER *order;
  DBUG_ENTER("add_to_list");
  if (!(order = (ORDER *) thd->alloc(sizeof(ORDER))))
    DBUG_RETURN(1);
  order->item_ptr= item;
  order->item= &order->item_ptr;
  order->asc = asc;
  order->free_me=0;
  order->used=0;
  order->counter_used= 0;
  list.link_in_list((uchar*) order,(uchar**) &order->next);
  DBUG_RETURN(0);
}


/*
  Add a table to list of used tables

  SYNOPSIS
    add_table_to_list()
    table		Table to add
    alias		alias for table (or null if no alias)
    table_options	A set of the following bits:
			TL_OPTION_UPDATING	Table will be updated
			TL_OPTION_FORCE_INDEX	Force usage of index
			TL_OPTION_ALIAS	        an alias in multi table DELETE
    lock_type		How table should be locked
    use_index		List of indexed used in USE INDEX
    ignore_index	List of indexed used in IGNORE INDEX

    RETURN
      0		Error
      #		Pointer to TABLE_LIST element added to the total table list
*/

TABLE_LIST *st_select_lex::add_table_to_list(THD *thd,
					     Table_ident *table,
					     LEX_STRING *alias,
					     ulong table_options,
					     thr_lock_type lock_type,
					     List<Index_hint> *index_hints_arg,
                                             LEX_STRING *option)
{
  register TABLE_LIST *ptr;
  TABLE_LIST *previous_table_ref; /* The table preceding the current one. */
  char *alias_str;
  LEX *lex= thd->lex;
  DBUG_ENTER("add_table_to_list");
  LINT_INIT(previous_table_ref);

  if (!table)
    DBUG_RETURN(0);				// End of memory
  alias_str= alias ? alias->str : table->table.str;
  if (!test(table_options & TL_OPTION_ALIAS) && 
      check_table_name(table->table.str, table->table.length))
  {
    my_error(ER_WRONG_TABLE_NAME, MYF(0), table->table.str);
    DBUG_RETURN(0);
  }

  if (table->is_derived_table() == FALSE && table->db.str &&
      check_db_name(&table->db))
  {
    my_error(ER_WRONG_DB_NAME, MYF(0), table->db.str);
    DBUG_RETURN(0);
  }

  if (!alias)					/* Alias is case sensitive */
  {
    if (table->sel)
    {
      my_message(ER_DERIVED_MUST_HAVE_ALIAS,
                 ER(ER_DERIVED_MUST_HAVE_ALIAS), MYF(0));
      DBUG_RETURN(0);
    }
    if (!(alias_str= (char*) thd->memdup(alias_str,table->table.length+1)))
      DBUG_RETURN(0);
  }
  if (!(ptr = (TABLE_LIST *) thd->calloc(sizeof(TABLE_LIST))))
    DBUG_RETURN(0);				/* purecov: inspected */
  if (table->db.str)
  {
    ptr->db= table->db.str;
    ptr->db_length= table->db.length;
  }
  else if (lex->copy_db_to(&ptr->db, &ptr->db_length))
    DBUG_RETURN(0);

  ptr->alias= alias_str;
  if (lower_case_table_names && table->table.length)
    table->table.length= my_casedn_str(files_charset_info, table->table.str);
  ptr->table_name=table->table.str;
  ptr->table_name_length=table->table.length;
  ptr->lock_type=   lock_type;
  ptr->updating=    test(table_options & TL_OPTION_UPDATING);
  ptr->force_index= test(table_options & TL_OPTION_FORCE_INDEX);
  ptr->ignore_leaves= test(table_options & TL_OPTION_IGNORE_LEAVES);
  ptr->derived=	    table->sel;
  if (!ptr->derived && !my_strcasecmp(system_charset_info, ptr->db,
                                      INFORMATION_SCHEMA_NAME.str))
  {
    ST_SCHEMA_TABLE *schema_table= find_schema_table(thd, ptr->table_name);
    if (!schema_table ||
        (schema_table->hidden && 
         ((sql_command_flags[lex->sql_command] & CF_STATUS_COMMAND) == 0 || 
          /*
            this check is used for show columns|keys from I_S hidden table
          */
          lex->sql_command == SQLCOM_SHOW_FIELDS ||
          lex->sql_command == SQLCOM_SHOW_KEYS)))
    {
      my_error(ER_UNKNOWN_TABLE, MYF(0),
               ptr->table_name, INFORMATION_SCHEMA_NAME.str);
      DBUG_RETURN(0);
    }
    ptr->schema_table_name= ptr->table_name;
    ptr->schema_table= schema_table;
  }
  ptr->select_lex=  lex->current_select;
  ptr->cacheable_table= 1;
  ptr->index_hints= index_hints_arg;
  ptr->option= option ? option->str : 0;
  /* check that used name is unique */
  if (lock_type != TL_IGNORE)
  {
    TABLE_LIST *first_table= (TABLE_LIST*) table_list.first;
    if (lex->sql_command == SQLCOM_CREATE_VIEW)
      first_table= first_table ? first_table->next_local : NULL;
    for (TABLE_LIST *tables= first_table ;
	 tables ;
	 tables=tables->next_local)
    {
      if (!my_strcasecmp(table_alias_charset, alias_str, tables->alias) &&
	  !strcmp(ptr->db, tables->db))
      {
	my_error(ER_NONUNIQ_TABLE, MYF(0), alias_str); /* purecov: tested */
	DBUG_RETURN(0);				/* purecov: tested */
      }
    }
  }
  /* Store the table reference preceding the current one. */
  if (table_list.elements > 0)
  {
    /*
      table_list.next points to the last inserted TABLE_LIST->next_local'
      element
      We don't use the offsetof() macro here to avoid warnings from gcc
    */
    previous_table_ref= (TABLE_LIST*) ((char*) table_list.next -
                                       ((char*) &(ptr->next_local) -
                                        (char*) ptr));
    /*
      Set next_name_resolution_table of the previous table reference to point
      to the current table reference. In effect the list
      TABLE_LIST::next_name_resolution_table coincides with
      TABLE_LIST::next_local. Later this may be changed in
      store_top_level_join_columns() for NATURAL/USING joins.
    */
    previous_table_ref->next_name_resolution_table= ptr;
  }

  /*
    Link the current table reference in a local list (list for current select).
    Notice that as a side effect here we set the next_local field of the
    previous table reference to 'ptr'. Here we also add one element to the
    list 'table_list'.
  */
  table_list.link_in_list((uchar*) ptr, (uchar**) &ptr->next_local);
  ptr->next_name_resolution_table= NULL;
  /* Link table in global list (all used tables) */
  lex->add_to_query_tables(ptr);
  DBUG_RETURN(ptr);
}


/*
  Initialize a new table list for a nested join

  SYNOPSIS
    init_nested_join()
    thd         current thread

  DESCRIPTION
    The function initializes a structure of the TABLE_LIST type
    for a nested join. It sets up its nested join list as empty.
    The created structure is added to the front of the current
    join list in the st_select_lex object. Then the function
    changes the current nest level for joins to refer to the newly
    created empty list after having saved the info on the old level
    in the initialized structure.

  RETURN VALUE
    0,  if success
    1,  otherwise
*/

bool st_select_lex::init_nested_join(THD *thd)
{
  TABLE_LIST *ptr;
  NESTED_JOIN *nested_join;
  DBUG_ENTER("init_nested_join");

  if (!(ptr= (TABLE_LIST*) thd->calloc(ALIGN_SIZE(sizeof(TABLE_LIST))+
                                       sizeof(NESTED_JOIN))))
    DBUG_RETURN(1);
  nested_join= ptr->nested_join=
    ((NESTED_JOIN*) ((uchar*) ptr + ALIGN_SIZE(sizeof(TABLE_LIST))));

  join_list->push_front(ptr);
  ptr->embedding= embedding;
  ptr->join_list= join_list;
  ptr->alias= (char*) "(nested_join)";
  embedding= ptr;
  join_list= &nested_join->join_list;
  join_list->empty();
  DBUG_RETURN(0);
}


/*
  End a nested join table list

  SYNOPSIS
    end_nested_join()
    thd         current thread

  DESCRIPTION
    The function returns to the previous join nest level.
    If the current level contains only one member, the function
    moves it one level up, eliminating the nest.

  RETURN VALUE
    Pointer to TABLE_LIST element added to the total table list, if success
    0, otherwise
*/

TABLE_LIST *st_select_lex::end_nested_join(THD *thd)
{
  TABLE_LIST *ptr;
  NESTED_JOIN *nested_join;
  DBUG_ENTER("end_nested_join");

  DBUG_ASSERT(embedding);
  ptr= embedding;
  join_list= ptr->join_list;
  embedding= ptr->embedding;
  nested_join= ptr->nested_join;
  if (nested_join->join_list.elements == 1)
  {
    TABLE_LIST *embedded= nested_join->join_list.head();
    join_list->pop();
    embedded->join_list= join_list;
    embedded->embedding= embedding;
    join_list->push_front(embedded);
    ptr= embedded;
  }
  else if (nested_join->join_list.elements == 0)
  {
    join_list->pop();
    ptr= 0;                                     // return value
  }
  DBUG_RETURN(ptr);
}


/*
  Nest last join operation

  SYNOPSIS
    nest_last_join()
    thd         current thread

  DESCRIPTION
    The function nest last join operation as if it was enclosed in braces.

  RETURN VALUE
    0  Error
    #  Pointer to TABLE_LIST element created for the new nested join

*/

TABLE_LIST *st_select_lex::nest_last_join(THD *thd)
{
  TABLE_LIST *ptr;
  NESTED_JOIN *nested_join;
  List<TABLE_LIST> *embedded_list;
  DBUG_ENTER("nest_last_join");

  if (!(ptr= (TABLE_LIST*) thd->calloc(ALIGN_SIZE(sizeof(TABLE_LIST))+
                                       sizeof(NESTED_JOIN))))
    DBUG_RETURN(0);
  nested_join= ptr->nested_join=
    ((NESTED_JOIN*) ((uchar*) ptr + ALIGN_SIZE(sizeof(TABLE_LIST))));

  ptr->embedding= embedding;
  ptr->join_list= join_list;
  ptr->alias= (char*) "(nest_last_join)";
  embedded_list= &nested_join->join_list;
  embedded_list->empty();

  for (uint i=0; i < 2; i++)
  {
    TABLE_LIST *table= join_list->pop();
    table->join_list= embedded_list;
    table->embedding= ptr;
    embedded_list->push_back(table);
    if (table->natural_join)
    {
      ptr->is_natural_join= TRUE;
      /*
        If this is a JOIN ... USING, move the list of joined fields to the
        table reference that describes the join.
      */
      if (prev_join_using)
        ptr->join_using_fields= prev_join_using;
    }
  }
  join_list->push_front(ptr);
  nested_join->used_tables= nested_join->not_null_tables= (table_map) 0;
  DBUG_RETURN(ptr);
}


/*
  Add a table to the current join list

  SYNOPSIS
    add_joined_table()
    table       the table to add

  DESCRIPTION
    The function puts a table in front of the current join list
    of st_select_lex object.
    Thus, joined tables are put into this list in the reverse order
    (the most outer join operation follows first).

  RETURN VALUE
    None
*/

void st_select_lex::add_joined_table(TABLE_LIST *table)
{
  DBUG_ENTER("add_joined_table");
  join_list->push_front(table);
  table->join_list= join_list;
  table->embedding= embedding;
  DBUG_VOID_RETURN;
}


/*
  Convert a right join into equivalent left join

  SYNOPSIS
    convert_right_join()
    thd         current thread

  DESCRIPTION
    The function takes the current join list t[0],t[1] ... and
    effectively converts it into the list t[1],t[0] ...
    Although the outer_join flag for the new nested table contains
    JOIN_TYPE_RIGHT, it will be handled as the inner table of a left join
    operation.

  EXAMPLES
    SELECT * FROM t1 RIGHT JOIN t2 ON on_expr =>
      SELECT * FROM t2 LEFT JOIN t1 ON on_expr

    SELECT * FROM t1,t2 RIGHT JOIN t3 ON on_expr =>
      SELECT * FROM t1,t3 LEFT JOIN t2 ON on_expr

    SELECT * FROM t1,t2 RIGHT JOIN (t3,t4) ON on_expr =>
      SELECT * FROM t1,(t3,t4) LEFT JOIN t2 ON on_expr

    SELECT * FROM t1 LEFT JOIN t2 ON on_expr1 RIGHT JOIN t3  ON on_expr2 =>
      SELECT * FROM t3 LEFT JOIN (t1 LEFT JOIN t2 ON on_expr2) ON on_expr1

  RETURN
    Pointer to the table representing the inner table, if success
    0, otherwise
*/

TABLE_LIST *st_select_lex::convert_right_join()
{
  TABLE_LIST *tab2= join_list->pop();
  TABLE_LIST *tab1= join_list->pop();
  DBUG_ENTER("convert_right_join");

  join_list->push_front(tab2);
  join_list->push_front(tab1);
  tab1->outer_join|= JOIN_TYPE_RIGHT;

  DBUG_RETURN(tab1);
}

/*
  Set lock for all tables in current select level

  SYNOPSIS:
    set_lock_for_tables()
    lock_type			Lock to set for tables

  NOTE:
    If lock is a write lock, then tables->updating is set 1
    This is to get tables_ok to know that the table is updated by the
    query
*/

void st_select_lex::set_lock_for_tables(thr_lock_type lock_type)
{
  bool for_update= lock_type >= TL_READ_NO_INSERT;
  DBUG_ENTER("set_lock_for_tables");
  DBUG_PRINT("enter", ("lock_type: %d  for_update: %d", lock_type,
		       for_update));

  for (TABLE_LIST *tables= (TABLE_LIST*) table_list.first;
       tables;
       tables= tables->next_local)
  {
    tables->lock_type= lock_type;
    tables->updating=  for_update;
  }
  DBUG_VOID_RETURN;
}


/*
  Create a fake SELECT_LEX for a unit

  SYNOPSIS:
    add_fake_select_lex()
    thd			   thread handle

  DESCRIPTION
    The method create a fake SELECT_LEX object for a unit.
    This object is created for any union construct containing a union
    operation and also for any single select union construct of the form
    (SELECT ... ORDER BY order_list [LIMIT n]) ORDER BY ... 
    or of the form
    (SELECT ... ORDER BY LIMIT n) ORDER BY ...
  
  NOTES
    The object is used to retrieve rows from the temporary table
    where the result on the union is obtained.

  RETURN VALUES
    1     on failure to create the object
    0     on success
*/

bool st_select_lex_unit::add_fake_select_lex(THD *thd_arg)
{
  SELECT_LEX *first_sl= first_select();
  DBUG_ENTER("add_fake_select_lex");
  DBUG_ASSERT(!fake_select_lex);

  if (!(fake_select_lex= new (thd_arg->mem_root) SELECT_LEX()))
      DBUG_RETURN(1);
  fake_select_lex->include_standalone(this, 
                                      (SELECT_LEX_NODE**)&fake_select_lex);
  fake_select_lex->select_number= INT_MAX;
  fake_select_lex->parent_lex= thd_arg->lex; /* Used in init_query. */
  fake_select_lex->make_empty_select();
  fake_select_lex->linkage= GLOBAL_OPTIONS_TYPE;
  fake_select_lex->select_limit= 0;

  fake_select_lex->context.outer_context=first_sl->context.outer_context;
  /* allow item list resolving in fake select for ORDER BY */
  fake_select_lex->context.resolve_in_select_list= TRUE;
  fake_select_lex->context.select_lex= fake_select_lex;

  if (!is_union())
  {
    /* 
      This works only for 
      (SELECT ... ORDER BY list [LIMIT n]) ORDER BY order_list [LIMIT m],
      (SELECT ... LIMIT n) ORDER BY order_list [LIMIT m]
      just before the parser starts processing order_list
    */ 
    global_parameters= fake_select_lex;
    fake_select_lex->no_table_names_allowed= 1;
    thd_arg->lex->current_select= fake_select_lex;
  }
  thd_arg->lex->pop_context();
  DBUG_RETURN(0);
}


/*
  Push a new name resolution context for a JOIN ... ON clause to the
  context stack of a query block.

  SYNOPSIS
    push_new_name_resolution_context()
    thd       pointer to current thread
    left_op   left  operand of the JOIN
    right_op  rigth operand of the JOIN

  DESCRIPTION
    Create a new name resolution context for a JOIN ... ON clause,
    set the first and last leaves of the list of table references
    to be used for name resolution, and push the newly created
    context to the stack of contexts of the query.

  RETURN
    FALSE  if all is OK
    TRUE   if a memory allocation error occured
*/

bool
push_new_name_resolution_context(THD *thd,
                                 TABLE_LIST *left_op, TABLE_LIST *right_op)
{
  Name_resolution_context *on_context;
  if (!(on_context= new (thd->mem_root) Name_resolution_context))
    return TRUE;
  on_context->init();
  on_context->first_name_resolution_table=
    left_op->first_leaf_for_name_resolution();
  on_context->last_name_resolution_table=
    right_op->last_leaf_for_name_resolution();
  return thd->lex->push_context(on_context);
}


/*
  Add an ON condition to the second operand of a JOIN ... ON.

  SYNOPSIS
    add_join_on
    b     the second operand of a JOIN ... ON
    expr  the condition to be added to the ON clause

  DESCRIPTION
    Add an ON condition to the right operand of a JOIN ... ON clause.

  RETURN
    FALSE  if there was some error
    TRUE   if all is OK
*/

void add_join_on(TABLE_LIST *b, Item *expr)
{
  if (expr)
  {
    if (!b->on_expr)
      b->on_expr= expr;
    else
    {
      /*
        If called from the parser, this happens if you have both a
        right and left join. If called later, it happens if we add more
        than one condition to the ON clause.
      */
      b->on_expr= new Item_cond_and(b->on_expr,expr);
    }
    b->on_expr->top_level_item();
  }
}


/*
  Mark that there is a NATURAL JOIN or JOIN ... USING between two
  tables.

  SYNOPSIS
    add_join_natural()
    a			Left join argument
    b			Right join argument
    using_fields        Field names from USING clause
    lex                 The current st_select_lex
  
  IMPLEMENTATION
    This function marks that table b should be joined with a either via
    a NATURAL JOIN or via JOIN ... USING. Both join types are special
    cases of each other, so we treat them together. The function
    setup_conds() creates a list of equal condition between all fields
    of the same name for NATURAL JOIN or the fields in 'using_fields'
    for JOIN ... USING. The list of equality conditions is stored
    either in b->on_expr, or in JOIN::conds, depending on whether there
    was an outer join.

  EXAMPLE
    SELECT * FROM t1 NATURAL LEFT JOIN t2
     <=>
    SELECT * FROM t1 LEFT JOIN t2 ON (t1.i=t2.i and t1.j=t2.j ... )

    SELECT * FROM t1 NATURAL JOIN t2 WHERE <some_cond>
     <=>
    SELECT * FROM t1, t2 WHERE (t1.i=t2.i and t1.j=t2.j and <some_cond>)

    SELECT * FROM t1 JOIN t2 USING(j) WHERE <some_cond>
     <=>
    SELECT * FROM t1, t2 WHERE (t1.j=t2.j and <some_cond>)

  RETURN
    None
*/

void add_join_natural(TABLE_LIST *a, TABLE_LIST *b, List<String> *using_fields,
                      SELECT_LEX *lex)
{
  b->natural_join= a;
  lex->prev_join_using= using_fields;
}


/*
  Reload/resets privileges and the different caches.

  SYNOPSIS
    reload_acl_and_cache()
    thd			Thread handler (can be NULL!)
    options             What should be reset/reloaded (tables, privileges,
    slave...)
    tables              Tables to flush (if any)
    write_to_binlog     Depending on 'options', it may be very bad to write the
                        query to the binlog (e.g. FLUSH SLAVE); this is a
                        pointer where reload_acl_and_cache() will put 0 if
                        it thinks we really should not write to the binlog.
                        Otherwise it will put 1.

  RETURN
    0	 ok
    !=0  error.  thd->killed or thd->net.report_error is set
*/

bool reload_acl_and_cache(THD *thd, ulong options, TABLE_LIST *tables,
                          bool *write_to_binlog)
{
  bool result=0;
  select_errors=0;				/* Write if more errors */
  bool tmp_write_to_binlog= 1;

  DBUG_ASSERT(!thd || !thd->in_sub_stmt);

#ifndef NO_EMBEDDED_ACCESS_CHECKS
  if (options & REFRESH_GRANT)
  {
    THD *tmp_thd= 0;
    /*
      If reload_acl_and_cache() is called from SIGHUP handler we have to
      allocate temporary THD for execution of acl_reload()/grant_reload().
    */
    if (!thd && (thd= (tmp_thd= new THD)))
    {
      thd->thread_stack= (char*) &tmp_thd;
      thd->store_globals();
    }
    if (thd)
    {
      (void)acl_reload(thd);
      (void)grant_reload(thd);
    }
    if (tmp_thd)
    {
      delete tmp_thd;
      /* Remember that we don't have a THD */
      my_pthread_setspecific_ptr(THR_THD,  0);
      thd= 0;
    }
    reset_mqh((LEX_USER *)NULL, TRUE);
  }
#endif
  if (options & REFRESH_LOG)
  {
    /*
      Flush the normal query log, the update log, the binary log,
      the slow query log, the relay log (if it exists) and the log
      tables.
    */

    /*
      Writing this command to the binlog may result in infinite loops
      when doing mysqlbinlog|mysql, and anyway it does not really make
      sense to log it automatically (would cause more trouble to users
      than it would help them)
    */
    tmp_write_to_binlog= 0;
    if( mysql_bin_log.is_open() )
    {
      mysql_bin_log.rotate_and_purge(RP_FORCE_ROTATE);
    }
#ifdef HAVE_REPLICATION
    pthread_mutex_lock(&LOCK_active_mi);
    rotate_relay_log(active_mi);
    pthread_mutex_unlock(&LOCK_active_mi);
#endif

    /* flush slow and general logs */
    logger.flush_logs(thd);

    if (ha_flush_logs(NULL))
      result=1;
    if (flush_error_log())
      result=1;
  }
#ifdef HAVE_QUERY_CACHE
  if (options & REFRESH_QUERY_CACHE_FREE)
  {
    query_cache.pack();				// FLUSH QUERY CACHE
    options &= ~REFRESH_QUERY_CACHE;    // Don't flush cache, just free memory
  }
  if (options & (REFRESH_TABLES | REFRESH_QUERY_CACHE))
  {
    query_cache.flush();			// RESET QUERY CACHE
  }
#endif /*HAVE_QUERY_CACHE*/
  /*
    Note that if REFRESH_READ_LOCK bit is set then REFRESH_TABLES is set too
    (see sql_yacc.yy)
  */
  if (options & (REFRESH_TABLES | REFRESH_READ_LOCK)) 
  {
    if ((options & REFRESH_READ_LOCK) && thd)
    {
      /*
        We must not try to aspire a global read lock if we have a write
        locked table. This would lead to a deadlock when trying to
        reopen (and re-lock) the table after the flush.
      */
      if (thd->locked_tables)
      {
        THR_LOCK_DATA **lock_p= thd->locked_tables->locks;
        THR_LOCK_DATA **end_p= lock_p + thd->locked_tables->lock_count;

        for (; lock_p < end_p; lock_p++)
        {
          if ((*lock_p)->type == TL_WRITE)
          {
            my_error(ER_LOCK_OR_ACTIVE_TRANSACTION, MYF(0));
            return 1;
          }
        }
      }
      /*
	Writing to the binlog could cause deadlocks, as we don't log
	UNLOCK TABLES
      */
      tmp_write_to_binlog= 0;
      if (lock_global_read_lock(thd))
	return 1;                               // Killed
      result=close_cached_tables(thd,(options & REFRESH_FAST) ? 0 : 1,
                                 tables);
      if (make_global_read_lock_block_commit(thd)) // Killed
      {
        /* Don't leave things in a half-locked state */
        unlock_global_read_lock(thd);
        return 1;
      }
    }
    else
      result=close_cached_tables(thd,(options & REFRESH_FAST) ? 0 : 1, tables);
    my_dbopt_cleanup();
  }
  if (options & REFRESH_HOSTS)
    hostname_cache_refresh();
  if (thd && (options & REFRESH_STATUS))
    refresh_status(thd);
  if (options & REFRESH_THREADS)
    flush_thread_cache();
#ifdef HAVE_REPLICATION
  if (options & REFRESH_MASTER)
  {
    DBUG_ASSERT(thd);
    tmp_write_to_binlog= 0;
    if (reset_master(thd))
    {
      result=1;
      thd->fatal_error();                       // Ensure client get error
    }
  }
#endif
#ifdef OPENSSL
   if (options & REFRESH_DES_KEY_FILE)
   {
     if (des_key_file)
       result=load_des_key_file(des_key_file);
   }
#endif
#ifdef HAVE_REPLICATION
 if (options & REFRESH_SLAVE)
 {
   tmp_write_to_binlog= 0;
   pthread_mutex_lock(&LOCK_active_mi);
   if (reset_slave(thd, active_mi))
     result=1;
   pthread_mutex_unlock(&LOCK_active_mi);
 }
#endif
 if (options & REFRESH_USER_RESOURCES)
   reset_mqh((LEX_USER *) NULL, 0);             /* purecov: inspected */
 *write_to_binlog= tmp_write_to_binlog;
 return result;
}


/*
  kills a thread

  SYNOPSIS
    kill_one_thread()
    thd			Thread class
    id			Thread id
    only_kill_query     Should it kill the query or the connection

  NOTES
    This is written such that we have a short lock on LOCK_thread_count
*/

uint kill_one_thread(THD *thd, ulong id, bool only_kill_query)
{
  THD *tmp;
  uint error=ER_NO_SUCH_THREAD;
  DBUG_ENTER("kill_one_thread");
  DBUG_PRINT("enter", ("id=%lu only_kill=%d", id, only_kill_query));
  VOID(pthread_mutex_lock(&LOCK_thread_count)); // For unlink from list
  I_List_iterator<THD> it(threads);
  while ((tmp=it++))
  {
    if (tmp->command == COM_DAEMON)
      continue;
    if (tmp->thread_id == id)
    {
      pthread_mutex_lock(&tmp->LOCK_delete);	// Lock from delete
      break;
    }
  }
  VOID(pthread_mutex_unlock(&LOCK_thread_count));
  if (tmp)
  {
    if ((thd->security_ctx->master_access & SUPER_ACL) ||
	!strcmp(thd->security_ctx->user, tmp->security_ctx->user))
    {
      tmp->awake(only_kill_query ? THD::KILL_QUERY : THD::KILL_CONNECTION);
      error=0;
    }
    else
      error=ER_KILL_DENIED_ERROR;
    pthread_mutex_unlock(&tmp->LOCK_delete);
  }
  DBUG_PRINT("exit", ("%d", error));
  DBUG_RETURN(error);
}


/*
  kills a thread and sends response

  SYNOPSIS
    sql_kill()
    thd			Thread class
    id			Thread id
    only_kill_query     Should it kill the query or the connection
*/

void sql_kill(THD *thd, ulong id, bool only_kill_query)
{
  uint error;
  if (!(error= kill_one_thread(thd, id, only_kill_query)))
    send_ok(thd);
  else
    my_error(error, MYF(0), id);
}


	/* If pointer is not a null pointer, append filename to it */

bool append_file_to_dir(THD *thd, const char **filename_ptr,
                        const char *table_name)
{
  char buff[FN_REFLEN],*ptr, *end;
  if (!*filename_ptr)
    return 0;					// nothing to do

  /* Check that the filename is not too long and it's a hard path */
  if (strlen(*filename_ptr)+strlen(table_name) >= FN_REFLEN-1 ||
      !test_if_hard_path(*filename_ptr))
  {
    my_error(ER_WRONG_TABLE_NAME, MYF(0), *filename_ptr);
    return 1;
  }
  /* Fix is using unix filename format on dos */
  strmov(buff,*filename_ptr);
  end=convert_dirname(buff, *filename_ptr, NullS);
  if (!(ptr= (char*) thd->alloc((size_t) (end-buff) + strlen(table_name)+1)))
    return 1;					// End of memory
  *filename_ptr=ptr;
  strxmov(ptr,buff,table_name,NullS);
  return 0;
}


/*
  Check if the select is a simple select (not an union)

  SYNOPSIS
    check_simple_select()

  RETURN VALUES
    0	ok
    1	error	; In this case the error messege is sent to the client
*/

bool check_simple_select()
{
  THD *thd= current_thd;
  LEX *lex= thd->lex;
  if (lex->current_select != &lex->select_lex)
  {
    char command[80];
    Lex_input_stream *lip= thd->m_lip;
    strmake(command, lip->yylval->symbol.str,
	    min(lip->yylval->symbol.length, sizeof(command)-1));
    my_error(ER_CANT_USE_OPTION_HERE, MYF(0), command);
    return 1;
  }
  return 0;
}


Comp_creator *comp_eq_creator(bool invert)
{
  return invert?(Comp_creator *)&ne_creator:(Comp_creator *)&eq_creator;
}


Comp_creator *comp_ge_creator(bool invert)
{
  return invert?(Comp_creator *)&lt_creator:(Comp_creator *)&ge_creator;
}


Comp_creator *comp_gt_creator(bool invert)
{
  return invert?(Comp_creator *)&le_creator:(Comp_creator *)&gt_creator;
}


Comp_creator *comp_le_creator(bool invert)
{
  return invert?(Comp_creator *)&gt_creator:(Comp_creator *)&le_creator;
}


Comp_creator *comp_lt_creator(bool invert)
{
  return invert?(Comp_creator *)&ge_creator:(Comp_creator *)&lt_creator;
}


Comp_creator *comp_ne_creator(bool invert)
{
  return invert?(Comp_creator *)&eq_creator:(Comp_creator *)&ne_creator;
}


/*
  Construct ALL/ANY/SOME subquery Item

  SYNOPSIS
    all_any_subquery_creator()
    left_expr - pointer to left expression
    cmp - compare function creator
    all - true if we create ALL subquery
    select_lex - pointer on parsed subquery structure

  RETURN VALUE
    constructed Item (or 0 if out of memory)
*/
Item * all_any_subquery_creator(Item *left_expr,
				chooser_compare_func_creator cmp,
				bool all,
				SELECT_LEX *select_lex)
{
  if ((cmp == &comp_eq_creator) && !all)       //  = ANY <=> IN
    return new Item_in_subselect(left_expr, select_lex);

  if ((cmp == &comp_ne_creator) && all)        // <> ALL <=> NOT IN
    return new Item_func_not(new Item_in_subselect(left_expr, select_lex));

  Item_allany_subselect *it=
    new Item_allany_subselect(left_expr, cmp, select_lex, all);
  if (all)
    return it->upper_item= new Item_func_not_all(it);	/* ALL */

  return it->upper_item= new Item_func_nop_all(it);      /* ANY/SOME */
}


/*
  Multi update query pre-check

  SYNOPSIS
    multi_update_precheck()
    thd		Thread handler
    tables	Global/local table list (have to be the same)

  RETURN VALUE
    FALSE OK
    TRUE  Error
*/

bool multi_update_precheck(THD *thd, TABLE_LIST *tables)
{
  const char *msg= 0;
  TABLE_LIST *table;
  LEX *lex= thd->lex;
  SELECT_LEX *select_lex= &lex->select_lex;
  DBUG_ENTER("multi_update_precheck");

  if (select_lex->item_list.elements != lex->value_list.elements)
  {
    my_message(ER_WRONG_VALUE_COUNT, ER(ER_WRONG_VALUE_COUNT), MYF(0));
    DBUG_RETURN(TRUE);
  }
  /*
    Ensure that we have UPDATE or SELECT privilege for each table
    The exact privilege is checked in mysql_multi_update()
  */
  for (table= tables; table; table= table->next_local)
  {
    if (table->derived)
      table->grant.privilege= SELECT_ACL;
    else if ((check_access(thd, UPDATE_ACL, table->db,
                           &table->grant.privilege, 0, 1,
                           test(table->schema_table)) ||
              check_grant(thd, UPDATE_ACL, table, 0, 1, 1)) &&
             (check_access(thd, SELECT_ACL, table->db,
                           &table->grant.privilege, 0, 0,
                           test(table->schema_table)) ||
              check_grant(thd, SELECT_ACL, table, 0, 1, 0)))
      DBUG_RETURN(TRUE);

    table->table_in_first_from_clause= 1;
  }
  /*
    Is there tables of subqueries?
  */
  if (&lex->select_lex != lex->all_selects_list)
  {
    DBUG_PRINT("info",("Checking sub query list"));
    for (table= tables; table; table= table->next_global)
    {
      if (!table->table_in_first_from_clause)
      {
	if (check_access(thd, SELECT_ACL, table->db,
			 &table->grant.privilege, 0, 0,
                         test(table->schema_table)) ||
	    check_grant(thd, SELECT_ACL, table, 0, 1, 0))
	  DBUG_RETURN(TRUE);
      }
    }
  }

  if (select_lex->order_list.elements)
    msg= "ORDER BY";
  else if (select_lex->select_limit)
    msg= "LIMIT";
  if (msg)
  {
    my_error(ER_WRONG_USAGE, MYF(0), "UPDATE", msg);
    DBUG_RETURN(TRUE);
  }
  DBUG_RETURN(FALSE);
}

/*
  Multi delete query pre-check

  SYNOPSIS
    multi_delete_precheck()
    thd			Thread handler
    tables		Global/local table list

  RETURN VALUE
    FALSE OK
    TRUE  error
*/

bool multi_delete_precheck(THD *thd, TABLE_LIST *tables)
{
  SELECT_LEX *select_lex= &thd->lex->select_lex;
  TABLE_LIST *aux_tables=
    (TABLE_LIST *)thd->lex->auxiliary_table_list.first;
  TABLE_LIST **save_query_tables_own_last= thd->lex->query_tables_own_last;
  DBUG_ENTER("multi_delete_precheck");

  /* sql_yacc guarantees that tables and aux_tables are not zero */
  DBUG_ASSERT(aux_tables != 0);
  if (check_table_access(thd, SELECT_ACL, tables, 0))
    DBUG_RETURN(TRUE);

  /*
    Since aux_tables list is not part of LEX::query_tables list we
    have to juggle with LEX::query_tables_own_last value to be able
    call check_table_access() safely.
  */
  thd->lex->query_tables_own_last= 0;
  if (check_table_access(thd, DELETE_ACL, aux_tables, 0))
  {
    thd->lex->query_tables_own_last= save_query_tables_own_last;
    DBUG_RETURN(TRUE);
  }
  thd->lex->query_tables_own_last= save_query_tables_own_last;

  if ((thd->options & OPTION_SAFE_UPDATES) && !select_lex->where)
  {
    my_message(ER_UPDATE_WITHOUT_KEY_IN_SAFE_MODE,
               ER(ER_UPDATE_WITHOUT_KEY_IN_SAFE_MODE), MYF(0));
    DBUG_RETURN(TRUE);
  }
  DBUG_RETURN(FALSE);
}


/*
  Link tables in auxilary table list of multi-delete with corresponding
  elements in main table list, and set proper locks for them.

  SYNOPSIS
    multi_delete_set_locks_and_link_aux_tables()
      lex - pointer to LEX representing multi-delete

  RETURN VALUE
    FALSE - success
    TRUE  - error
*/

bool multi_delete_set_locks_and_link_aux_tables(LEX *lex)
{
  TABLE_LIST *tables= (TABLE_LIST*)lex->select_lex.table_list.first;
  TABLE_LIST *target_tbl;
  DBUG_ENTER("multi_delete_set_locks_and_link_aux_tables");

  lex->table_count= 0;

  for (target_tbl= (TABLE_LIST *)lex->auxiliary_table_list.first;
       target_tbl; target_tbl= target_tbl->next_local)
  {
    lex->table_count++;
    /* All tables in aux_tables must be found in FROM PART */
    TABLE_LIST *walk;
    for (walk= tables; walk; walk= walk->next_local)
    {
      if (!my_strcasecmp(table_alias_charset,
			 target_tbl->alias, walk->alias) &&
	  !strcmp(walk->db, target_tbl->db))
	break;
    }
    if (!walk)
    {
      my_error(ER_UNKNOWN_TABLE, MYF(0),
               target_tbl->table_name, "MULTI DELETE");
      DBUG_RETURN(TRUE);
    }
    if (!walk->derived)
    {
      target_tbl->table_name= walk->table_name;
      target_tbl->table_name_length= walk->table_name_length;
    }
    walk->updating= target_tbl->updating;
    walk->lock_type= target_tbl->lock_type;
    target_tbl->correspondent_table= walk;	// Remember corresponding table
  }
  DBUG_RETURN(FALSE);
}


/*
  simple UPDATE query pre-check

  SYNOPSIS
    update_precheck()
    thd		Thread handler
    tables	Global table list

  RETURN VALUE
    FALSE OK
    TRUE  Error
*/

bool update_precheck(THD *thd, TABLE_LIST *tables)
{
  DBUG_ENTER("update_precheck");
  if (thd->lex->select_lex.item_list.elements != thd->lex->value_list.elements)
  {
    my_message(ER_WRONG_VALUE_COUNT, ER(ER_WRONG_VALUE_COUNT), MYF(0));
    DBUG_RETURN(TRUE);
  }
  DBUG_RETURN(check_one_table_access(thd, UPDATE_ACL, tables));
}


/*
  simple DELETE query pre-check

  SYNOPSIS
    delete_precheck()
    thd		Thread handler
    tables	Global table list

  RETURN VALUE
    FALSE  OK
    TRUE   error
*/

bool delete_precheck(THD *thd, TABLE_LIST *tables)
{
  DBUG_ENTER("delete_precheck");
  if (check_one_table_access(thd, DELETE_ACL, tables))
    DBUG_RETURN(TRUE);
  /* Set privilege for the WHERE clause */
  tables->grant.want_privilege=(SELECT_ACL & ~tables->grant.privilege);
  DBUG_RETURN(FALSE);
}


/*
  simple INSERT query pre-check

  SYNOPSIS
    insert_precheck()
    thd		Thread handler
    tables	Global table list

  RETURN VALUE
    FALSE  OK
    TRUE   error
*/

bool insert_precheck(THD *thd, TABLE_LIST *tables)
{
  LEX *lex= thd->lex;
  DBUG_ENTER("insert_precheck");

  /*
    Check that we have modify privileges for the first table and
    select privileges for the rest
  */
  ulong privilege= (INSERT_ACL |
                    (lex->duplicates == DUP_REPLACE ? DELETE_ACL : 0) |
                    (lex->value_list.elements ? UPDATE_ACL : 0));

  if (check_one_table_access(thd, privilege, tables))
    DBUG_RETURN(TRUE);

  if (lex->update_list.elements != lex->value_list.elements)
  {
    my_message(ER_WRONG_VALUE_COUNT, ER(ER_WRONG_VALUE_COUNT), MYF(0));
    DBUG_RETURN(TRUE);
  }
  DBUG_RETURN(FALSE);
}


/**
    @brief  Check privileges for SHOW CREATE TABLE statement.

    @param  thd    Thread context
    @param  table  Target table

    @retval TRUE  Failure
    @retval FALSE Success
*/

static bool check_show_create_table_access(THD *thd, TABLE_LIST *table)
{
  return check_access(thd, SELECT_ACL | EXTRA_ACL, table->db,
                      &table->grant.privilege, 0, 0,
                      test(table->schema_table)) ||
         check_grant(thd, SELECT_ACL, table, 2, UINT_MAX, 0);
}


/*
  CREATE TABLE query pre-check

  SYNOPSIS
    create_table_precheck()
    thd			Thread handler
    tables		Global table list
    create_table	Table which will be created

  RETURN VALUE
    FALSE   OK
    TRUE   Error
*/

bool create_table_precheck(THD *thd, TABLE_LIST *tables,
                           TABLE_LIST *create_table)
{
  LEX *lex= thd->lex;
  SELECT_LEX *select_lex= &lex->select_lex;
  ulong want_priv;
  bool error= TRUE;                                 // Error message is given
  DBUG_ENTER("create_table_precheck");

  want_priv= ((lex->create_info.options & HA_LEX_CREATE_TMP_TABLE) ?
              CREATE_TMP_ACL : CREATE_ACL);
  if (check_access(thd, want_priv, create_table->db,
		   &create_table->grant.privilege, 0, 0,
                   test(create_table->schema_table)) ||
      check_merge_table_access(thd, create_table->db,
			       (TABLE_LIST *)
			       lex->create_info.merge_list.first))
    goto err;
  if (want_priv != CREATE_TMP_ACL &&
      check_grant(thd, want_priv, create_table, 0, 1, 0))
    goto err;

  if (select_lex->item_list.elements)
  {
    /* Check permissions for used tables in CREATE TABLE ... SELECT */

#ifdef NOT_NECESSARY_TO_CHECK_CREATE_TABLE_EXIST_WHEN_PREPARING_STATEMENT
    /* This code throws an ill error for CREATE TABLE t1 SELECT * FROM t1 */
    /*
      Only do the check for PS, because we on execute we have to check that
      against the opened tables to ensure we don't use a table that is part
      of the view (which can only be done after the table has been opened).
    */
    if (thd->stmt_arena->is_stmt_prepare_or_first_sp_execute())
    {
      /*
        For temporary tables we don't have to check if the created table exists
      */
      if (!(lex->create_info.options & HA_LEX_CREATE_TMP_TABLE) &&
          find_table_in_global_list(tables, create_table->db,
                                    create_table->table_name))
      {
	error= FALSE;
        goto err;
      }
    }
#endif
    if (tables && check_table_access(thd, SELECT_ACL, tables,0))
      goto err;
  }
  else if (lex->create_info.options & HA_LEX_CREATE_TABLE_LIKE)
  {
    if (check_show_create_table_access(thd, tables))
      goto err;
  }
  error= FALSE;

err:
  DBUG_RETURN(error);
}


/*
  negate given expression

  SYNOPSIS
    negate_expression()
    thd  thread handler
    expr expression for negation

  RETURN
    negated expression
*/

Item *negate_expression(THD *thd, Item *expr)
{
  Item *negated;
  if (expr->type() == Item::FUNC_ITEM &&
      ((Item_func *) expr)->functype() == Item_func::NOT_FUNC)
  {
    /* it is NOT(NOT( ... )) */
    Item *arg= ((Item_func *) expr)->arguments()[0];
    enum_parsing_place place= thd->lex->current_select->parsing_place;
    if (arg->is_bool_func() || place == IN_WHERE || place == IN_HAVING)
      return arg;
    /*
      if it is not boolean function then we have to emulate value of
      not(not(a)), it will be a != 0
    */
    return new Item_func_ne(arg, new Item_int((char*) "0", 0, 1));
  }

  if ((negated= expr->neg_transformer(thd)) != 0)
    return negated;
  return new Item_func_not(expr);
}

/*
  Set the specified definer to the default value, which is the current user in
  the thread.
 
  SYNOPSIS
    get_default_definer()
    thd       [in] thread handler
    definer   [out] definer
*/
 
void get_default_definer(THD *thd, LEX_USER *definer)
{
  const Security_context *sctx= thd->security_ctx;

  definer->user.str= (char *) sctx->priv_user;
  definer->user.length= strlen(definer->user.str);

  definer->host.str= (char *) sctx->priv_host;
  definer->host.length= strlen(definer->host.str);
}


/*
  Create default definer for the specified THD.

  SYNOPSIS
    create_default_definer()
    thd         [in] thread handler

  RETURN
    On success, return a valid pointer to the created and initialized
    LEX_USER, which contains definer information.
    On error, return 0.
*/

LEX_USER *create_default_definer(THD *thd)
{
  LEX_USER *definer;

  if (! (definer= (LEX_USER*) thd->alloc(sizeof(LEX_USER))))
    return 0;

  get_default_definer(thd, definer);

  return definer;
}


/*
  Create definer with the given user and host names.

  SYNOPSIS
    create_definer()
    thd         [in] thread handler
    user_name   [in] user name
    host_name   [in] host name

  RETURN
    On success, return a valid pointer to the created and initialized
    LEX_USER, which contains definer information.
    On error, return 0.
*/

LEX_USER *create_definer(THD *thd, LEX_STRING *user_name, LEX_STRING *host_name)
{
  LEX_USER *definer;

  /* Create and initialize. */

  if (! (definer= (LEX_USER*) thd->alloc(sizeof(LEX_USER))))
    return 0;

  definer->user= *user_name;
  definer->host= *host_name;

  return definer;
}


/*
  Retuns information about user or current user.

  SYNOPSIS
    get_current_user()
    thd         [in] thread handler
    user        [in] user

  RETURN
    On success, return a valid pointer to initialized
    LEX_USER, which contains user information.
    On error, return 0.
*/

LEX_USER *get_current_user(THD *thd, LEX_USER *user)
{
  if (!user->user.str)  // current_user
    return create_default_definer(thd);

  return user;
}


/*
  Check that byte length of a string does not exceed some limit.

  SYNOPSIS
  check_string_byte_length()
      str              string to be checked
      err_msg          error message to be displayed if the string is too long
      max_byte_length  max length in bytes

  RETURN
    FALSE   the passed string is not longer than max_length
    TRUE    the passed string is longer than max_length

  NOTE
    The function is not used in existing code but can be useful later?
*/

bool check_string_byte_length(LEX_STRING *str, const char *err_msg,
                              uint max_byte_length)
{
  if (str->length <= max_byte_length)
    return FALSE;

  my_error(ER_WRONG_STRING_LENGTH, MYF(0), str->str, err_msg, max_byte_length);

  return TRUE;
}


/*
  Check that char length of a string does not exceed some limit.

  SYNOPSIS
  check_string_char_length()
      str              string to be checked
      err_msg          error message to be displayed if the string is too long
      max_char_length  max length in symbols
      cs               string charset

  RETURN
    FALSE   the passed string is not longer than max_char_length
    TRUE    the passed string is longer than max_char_length
*/


bool check_string_char_length(LEX_STRING *str, const char *err_msg,
                              uint max_char_length, CHARSET_INFO *cs,
                              bool no_error)
{
  int well_formed_error;
  uint res= cs->cset->well_formed_len(cs, str->str, str->str + str->length,
                                      max_char_length, &well_formed_error);

  if (!well_formed_error &&  str->length == res)
    return FALSE;

  if (!no_error)
    my_error(ER_WRONG_STRING_LENGTH, MYF(0), str->str, err_msg, max_char_length);
  return TRUE;
}


extern int MYSQLparse(void *thd); // from sql_yacc.cc


/**
  This is a wrapper of MYSQLparse(). All the code should call parse_sql()
  instead of MYSQLparse().

  @param thd Thread context.
  @param lip Lexer context.
  @param creation_ctx Object creation context.

  @return Error status.
    @retval FALSE on success.
    @retval TRUE on parsing error.
*/

bool parse_sql(THD *thd,
               Lex_input_stream *lip,
               Object_creation_ctx *creation_ctx)
{
  DBUG_ASSERT(thd->m_lip == NULL);

  /* Backup creation context. */

  Object_creation_ctx *backup_ctx= NULL;

  if (creation_ctx)
    backup_ctx= creation_ctx->set_n_backup(thd);

  /* Set Lex_input_stream. */

  thd->m_lip= lip;

  /* Parse the query. */

  bool mysql_parse_status= MYSQLparse(thd) != 0;

  /* Check that if MYSQLparse() failed, thd->net.report_error is set. */

  DBUG_ASSERT(!mysql_parse_status ||
              mysql_parse_status && thd->net.report_error);

  /* Reset Lex_input_stream. */

  thd->m_lip= NULL;

  /* Restore creation context. */

  if (creation_ctx)
    creation_ctx->restore_env(thd, backup_ctx);

  /* That's it. */

  return mysql_parse_status || thd->is_fatal_error;
}

/**
  @} (end of group Runtime_Environment)
*/<|MERGE_RESOLUTION|>--- conflicted
+++ resolved
@@ -122,11 +122,6 @@
     thd->server_status&= ~SERVER_STATUS_IN_TRANS;
     if (ha_commit(thd))
       error=1;
-<<<<<<< HEAD
-=======
-    thd->options&= ~OPTION_BEGIN;
-    thd->transaction.all.modified_non_trans_table= FALSE;
->>>>>>> d1bf21df
   }
   thd->options&= ~(OPTION_BEGIN | OPTION_KEEP_LOG);
   thd->transaction.all.modified_non_trans_table= FALSE;
@@ -153,10 +148,6 @@
   else
   {
     LEX *lex= thd->lex;
-<<<<<<< HEAD
-=======
-    thd->transaction.all.modified_non_trans_table= FALSE;
->>>>>>> d1bf21df
     thd->options|= OPTION_BEGIN;
     thd->server_status|= SERVER_STATUS_IN_TRANS;
     if (lex->start_transaction_opt & MYSQL_START_TRANS_OPT_WITH_CONS_SNAPSHOT)
@@ -347,154 +338,6 @@
 }
 
 
-<<<<<<< HEAD
-=======
-pthread_handler_t handle_one_connection(void *arg)
-{
-  THD *thd=(THD*) arg;
-  uint launch_time  =
-    (uint) ((thd->thr_create_time = time(NULL)) - thd->connect_time);
-  if (launch_time >= slow_launch_time)
-    statistic_increment(slow_launch_threads,&LOCK_status );
-
-  pthread_detach_this_thread();
-
-#if !defined( __WIN__) && !defined(OS2)	// Win32 calls this in pthread_create
-  /* The following calls needs to be done before we call DBUG_ macros */
-  if (!(test_flags & TEST_NO_THREADS) & my_thread_init())
-  {
-    close_connection(thd, ER_OUT_OF_RESOURCES, 1);
-    statistic_increment(aborted_connects,&LOCK_status);
-    end_thread(thd,0);
-    return 0;
-  }
-#endif
-
-  /*
-    handle_one_connection() is the only way a thread would start
-    and would always be on top of the stack, therefore, the thread
-    stack always starts at the address of the first local variable
-    of handle_one_connection, which is thd. We need to know the
-    start of the stack so that we could check for stack overruns.
-  */
-  DBUG_PRINT("info", ("handle_one_connection called by thread %lu\n",
-		      thd->thread_id));
-  /* now that we've called my_thread_init(), it is safe to call DBUG_* */
-
-#if defined(__WIN__)
-  init_signals();
-#elif !defined(OS2) && !defined(__NETWARE__)
-  sigset_t set;
-  VOID(sigemptyset(&set));			// Get mask in use
-  VOID(pthread_sigmask(SIG_UNBLOCK,&set,&thd->block_signals));
-#endif
-  thd->thread_stack= (char*) &thd;
-  if (thd->store_globals())
-  {
-    close_connection(thd, ER_OUT_OF_RESOURCES, 1);
-    statistic_increment(aborted_connects,&LOCK_status);
-    end_thread(thd,0);
-    return 0;
-  }
-
-  do
-  {
-    int error;
-    NET *net= &thd->net;
-    Security_context *sctx= thd->security_ctx;
-    net->no_send_error= 0;
-
-    /* Use "connect_timeout" value during connection phase */
-    my_net_set_read_timeout(net, connect_timeout);
-    my_net_set_write_timeout(net, connect_timeout);
-
-    if ((error=check_connection(thd)))
-    {						// Wrong permissions
-      if (error > 0)
-	net_printf_error(thd, error, sctx->host_or_ip);
-#ifdef __NT__
-      if (vio_type(net->vio) == VIO_TYPE_NAMEDPIPE)
-	my_sleep(1000);				/* must wait after eof() */
-#endif
-      statistic_increment(aborted_connects,&LOCK_status);
-      goto end_thread;
-    }
-#ifdef __NETWARE__
-    netware_reg_user(sctx->ip, sctx->user, "MySQL");
-#endif
-    if (thd->variables.max_join_size == HA_POS_ERROR)
-      thd->options |= OPTION_BIG_SELECTS;
-    if (thd->client_capabilities & CLIENT_COMPRESS)
-      net->compress=1;				// Use compression
-
-    thd->version= refresh_version;
-    thd_proc_info(thd, 0);
-    thd->command= COM_SLEEP;
-    thd->init_for_queries();
-
-    if (sys_init_connect.value_length && !(sctx->master_access & SUPER_ACL))
-    {
-      execute_init_command(thd, &sys_init_connect, &LOCK_sys_init_connect);
-      if (thd->query_error)
-      {
-	thd->killed= THD::KILL_CONNECTION;
-        sql_print_warning(ER(ER_NEW_ABORTING_CONNECTION),
-                          thd->thread_id,(thd->db ? thd->db : "unconnected"),
-                          sctx->user ? sctx->user : "unauthenticated",
-                          sctx->host_or_ip, "init_connect command failed");
-        sql_print_warning("%s", net->last_error);
-      }
-      thd_proc_info(thd, 0);
-      thd->init_for_queries();
-    }
-
-    /* Connect completed, set read/write timeouts back to tdefault */
-    my_net_set_read_timeout(net, thd->variables.net_read_timeout);
-    my_net_set_write_timeout(net, thd->variables.net_write_timeout);
-
-    while (!net->error && net->vio != 0 &&
-           !(thd->killed == THD::KILL_CONNECTION))
-    {
-      net->no_send_error= 0;
-      if (do_command(thd))
-	break;
-    }
-    if (thd->user_connect)
-      decrease_user_connections(thd->user_connect);
-    if (net->error && net->vio != 0 && net->report_error)
-    {
-      if (!thd->killed && thd->variables.log_warnings > 1)
-	sql_print_warning(ER(ER_NEW_ABORTING_CONNECTION),
-                          thd->thread_id,(thd->db ? thd->db : "unconnected"),
-                          sctx->user ? sctx->user : "unauthenticated",
-                          sctx->host_or_ip,
-                          (net->last_errno ? ER(net->last_errno) :
-                           ER(ER_UNKNOWN_ERROR)));
-      net_send_error(thd, net->last_errno, NullS);
-      statistic_increment(aborted_threads,&LOCK_status);
-    }
-    else if (thd->killed)
-    {
-      statistic_increment(aborted_threads,&LOCK_status);
-    }
-    
-end_thread:
-    close_connection(thd, 0, 1);
-    end_thread(thd,1);
-    /*
-      If end_thread returns, we are either running with --one-thread
-      or this thread has been schedule to handle the next query
-    */
-    thd= current_thd;
-    thd->thread_stack= (char*) &thd;
-  } while (!(test_flags & TEST_NO_THREADS));
-  /* The following is only executed if we are not using --one-thread */
-  return(0);					/* purecov: deadcode */
-}
-
-#endif /* EMBEDDED_LIBRARY */
-
->>>>>>> d1bf21df
 /*
   Execute commands from bootstrap_file.
   Used when creating the initial grant tables
@@ -757,11 +600,7 @@
     */
     thd->server_status&= ~SERVER_STATUS_IN_TRANS;
     res= ha_commit(thd);
-<<<<<<< HEAD
     thd->options&= ~(OPTION_BEGIN | OPTION_KEEP_LOG);
-=======
-    thd->options&= ~OPTION_BEGIN;
->>>>>>> d1bf21df
     thd->transaction.all.modified_non_trans_table= FALSE;
     break;
   case COMMIT_RELEASE:
@@ -779,11 +618,7 @@
     thd->server_status&= ~SERVER_STATUS_IN_TRANS;
     if (ha_rollback(thd))
       res= -1;
-<<<<<<< HEAD
     thd->options&= ~(OPTION_BEGIN | OPTION_KEEP_LOG);
-=======
-    thd->options&= ~OPTION_BEGIN;
->>>>>>> d1bf21df
     thd->transaction.all.modified_non_trans_table= FALSE;
     if (!res && (completion == ROLLBACK_AND_CHAIN))
       res= begin_trans(thd);
@@ -1559,10 +1394,7 @@
   */
   if (thd->enable_slow_log && !thd->user_time)
   {
-<<<<<<< HEAD
     ulonglong end_utime_of_query= thd->current_utime();
-=======
->>>>>>> d1bf21df
     thd_proc_info(thd, "logging slow query");
 
     if (((end_utime_of_query - thd->utime_after_lock) >
@@ -2176,11 +2008,7 @@
   }
   case SQLCOM_SHOW_PROFILES:
   {
-<<<<<<< HEAD
 #if defined(ENABLED_PROFILING) && defined(COMMUNITY_SERVER)
-=======
-#ifdef ENABLED_PROFILING
->>>>>>> d1bf21df
     thd->profiling.store();
     thd->profiling.discard();
     res= thd->profiling.show_profiles();
@@ -2192,26 +2020,6 @@
 #endif
     break;
   }
-<<<<<<< HEAD
-  case SQLCOM_SHOW_PROFILE:
-  {
-#if defined(ENABLED_PROFILING) && defined(COMMUNITY_SERVER)
-    thd->profiling.store();
-    thd->profiling.discard(); // will get re-enabled by reset()
-    if (lex->profile_query_id != 0)
-      res= thd->profiling.show(lex->profile_options, lex->profile_query_id);
-    else
-      res= thd->profiling.show_last(lex->profile_options);
-    if (res)
-      goto error;
-#else
-    my_error(ER_FEATURE_DISABLED, MYF(0), "SHOW PROFILE", "enable-profiling");
-    goto error;
-#endif
-    break;
-  }
-=======
->>>>>>> d1bf21df
   case SQLCOM_SHOW_NEW_MASTER:
   {
     if (check_global_access(thd, REPL_SLAVE_ACL))
@@ -4472,11 +4280,7 @@
     thd->transaction.xid_state.xid.set(thd->lex->xid);
     xid_cache_insert(&thd->transaction.xid_state);
     thd->transaction.all.modified_non_trans_table= FALSE;
-<<<<<<< HEAD
     thd->options= ((thd->options & ~(OPTION_KEEP_LOG)) | OPTION_BEGIN);
-=======
-    thd->options|= OPTION_BEGIN;
->>>>>>> d1bf21df
     thd->server_status|= SERVER_STATUS_IN_TRANS;
     send_ok(thd);
     break;
@@ -4569,11 +4373,7 @@
                xa_state_names[thd->transaction.xid_state.xa_state]);
       break;
     }
-<<<<<<< HEAD
     thd->options&= ~(OPTION_BEGIN | OPTION_KEEP_LOG);
-=======
-    thd->options&= ~OPTION_BEGIN;
->>>>>>> d1bf21df
     thd->transaction.all.modified_non_trans_table= FALSE;
     thd->server_status&= ~SERVER_STATUS_IN_TRANS;
     xid_cache_delete(&thd->transaction.xid_state);
@@ -4604,11 +4404,7 @@
       my_error(ER_XAER_RMERR, MYF(0));
     else
       send_ok(thd);
-<<<<<<< HEAD
     thd->options&= ~(OPTION_BEGIN | OPTION_KEEP_LOG);
-=======
-    thd->options&= ~OPTION_BEGIN;
->>>>>>> d1bf21df
     thd->transaction.all.modified_non_trans_table= FALSE;
     thd->server_status&= ~SERVER_STATUS_IN_TRANS;
     xid_cache_delete(&thd->transaction.xid_state);
@@ -4713,10 +4509,6 @@
     break;
   }
   thd_proc_info(thd, "query end");
-<<<<<<< HEAD
-=======
-  /* Two binlog-related cleanups: */
->>>>>>> d1bf21df
 
   /*
     Binlog-related cleanup:
@@ -5128,26 +4920,9 @@
                      test(dst_table->schema_table)))
       return FALSE;
 
-<<<<<<< HEAD
     return (check_grant(thd, SELECT_ACL, dst_table, 2, UINT_MAX, FALSE));
   }
   default:
-=======
-  case SCH_OPEN_TABLES:
-  case SCH_VARIABLES:
-  case SCH_STATUS:
-  case SCH_PROCEDURES:
-  case SCH_CHARSETS:
-  case SCH_COLLATIONS:
-  case SCH_COLLATION_CHARACTER_SET_APPLICABILITY:
-  case SCH_USER_PRIVILEGES:
-  case SCH_SCHEMA_PRIVILEGES:
-  case SCH_TABLE_PRIVILEGES:
-  case SCH_COLUMN_PRIVILEGES:
-  case SCH_TABLE_CONSTRAINTS:
-  case SCH_KEY_COLUMN_USAGE:
-  case SCH_PROFILES:
->>>>>>> d1bf21df
     break;
   }
 
@@ -5496,11 +5271,7 @@
     thd->total_warn_count=0;			// Warnings for this query
     thd->rand_used= 0;
     thd->sent_row_count= thd->examined_row_count= 0;
-<<<<<<< HEAD
 #if defined(ENABLED_PROFILING) && defined(COMMUNITY_SERVER)
-=======
-#ifdef ENABLED_PROFILING
->>>>>>> d1bf21df
     thd->profiling.reset();
 #endif
   }
