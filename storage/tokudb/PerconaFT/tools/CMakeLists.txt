--- conflicted
+++ resolved
@@ -14,24 +14,9 @@
 
     if ((CMAKE_BUILD_TYPE MATCHES "Debug") AND
         (CMAKE_CXX_FLAGS_DEBUG MATCHES " -DENABLED_DEBUG_SYNC"))
-<<<<<<< HEAD
       target_link_libraries(${tool} sql)
     endif()
     target_link_libraries(${tool} mysqlclient)
-=======
-      if (MYSQL_BASE_VERSION VERSION_EQUAL "8.0")
-        target_link_libraries(${tool} sql_main sql_gis sql_main binlog rpl master slave ${ICU_LIBRARIES})
-      else ()
-        target_link_libraries(${tool} sql binlog rpl master slave)
-      endif ()
-    else ()
-      if (MYSQL_BASE_VERSION VERSION_EQUAL "8.0")
-        target_link_libraries(${tool} mysqlclient)
-      else ()
-        target_link_libraries(${tool} perconaserverclient)
-      endif ()
-    endif ()
->>>>>>> a816eac9
   endif ()
 
   add_space_separated_property(TARGET ${tool} COMPILE_FLAGS -fvisibility=hidden)
