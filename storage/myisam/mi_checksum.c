--- conflicted
+++ resolved
@@ -40,12 +40,8 @@
       length=_mi_calc_blob_length(column->length-
                                   portable_sizeof_char_ptr,
                                   buf);
-<<<<<<< HEAD
-      memcpy(&pos, buf+column->length- portable_sizeof_char_ptr, sizeof(char*));
-=======
-      memcpy(&pos, buf+column->length- portable_sizeof_char_ptr,
+      memcpy(&pos, buf+column->length - portable_sizeof_char_ptr,
 	     sizeof(char*));
->>>>>>> 07345da9
       break;
     }
     case FIELD_VARCHAR:
