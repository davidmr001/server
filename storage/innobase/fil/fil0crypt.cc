/*****************************************************************************
Copyright (C) 2013, 2015, Google Inc. All Rights Reserved.
Copyright (c) 2014, 2017, MariaDB Corporation.

This program is free software; you can redistribute it and/or modify it under
the terms of the GNU General Public License as published by the Free Software
Foundation; version 2 of the License.

This program is distributed in the hope that it will be useful, but WITHOUT
ANY WARRANTY; without even the implied warranty of MERCHANTABILITY or FITNESS
FOR A PARTICULAR PURPOSE. See the GNU General Public License for more details.

You should have received a copy of the GNU General Public License along with
this program; if not, write to the Free Software Foundation, Inc.,
51 Franklin St, Fifth Floor, Boston, MA 02110-1301 USA

*****************************************************************************/
/**************************************************//**
@file fil0crypt.cc
Innodb file space encrypt/decrypt

Created            Jonas Oreland Google
Modified           Jan Lindström jan.lindstrom@mariadb.com
*******************************************************/

#include "fil0fil.h"
#include "mtr0types.h"
#include "mach0data.h"
#include "page0size.h"
#include "page0zip.h"
#ifndef UNIV_INNOCHECKSUM
#include "fil0crypt.h"
#include "srv0srv.h"
#include "srv0start.h"
#include "log0recv.h"
#include "mtr0mtr.h"
#include "mtr0log.h"
#include "ut0ut.h"
#include "btr0scrub.h"
#include "fsp0fsp.h"
#include "fil0pagecompress.h"
#include "ha_prototypes.h" // IB_LOG_
#include <my_crypt.h>

/** Mutex for keys */
static ib_mutex_t fil_crypt_key_mutex;

static bool fil_crypt_threads_inited = false;

/** Is encryption enabled/disabled */
UNIV_INTERN ulong srv_encrypt_tables = 0;

/** No of key rotation threads requested */
UNIV_INTERN uint srv_n_fil_crypt_threads = 0;

/** No of key rotation threads started */
UNIV_INTERN uint srv_n_fil_crypt_threads_started = 0;

/** At this age or older a space/page will be rotated */
UNIV_INTERN uint srv_fil_crypt_rotate_key_age;

/** Event to signal FROM the key rotation threads. */
static os_event_t fil_crypt_event;

/** Event to signal TO the key rotation threads. */
UNIV_INTERN os_event_t fil_crypt_threads_event;

/** Event for waking up threads throttle. */
static os_event_t fil_crypt_throttle_sleep_event;

/** Mutex for key rotation threads. */
UNIV_INTERN ib_mutex_t fil_crypt_threads_mutex;

/** Variable ensuring only 1 thread at time does initial conversion */
static bool fil_crypt_start_converting = false;

/** Variables for throttling */
UNIV_INTERN uint srv_n_fil_crypt_iops = 100;	 // 10ms per iop
static uint srv_alloc_time = 3;		    // allocate iops for 3s at a time
static uint n_fil_crypt_iops_allocated = 0;

/** Variables for scrubbing */
extern uint srv_background_scrub_data_interval;
extern uint srv_background_scrub_data_check_interval;

#define DEBUG_KEYROTATION_THROTTLING 0

/** Statistics variables */
static fil_crypt_stat_t crypt_stat;
static ib_mutex_t crypt_stat_mutex;

/** Is background scrubbing enabled, defined on btr0scrub.cc */
extern my_bool srv_background_scrub_data_uncompressed;
extern my_bool srv_background_scrub_data_compressed;

/***********************************************************************
Check if a key needs rotation given a key_state
@param[in]	encrypt_mode		Encryption mode
@param[in]	key_version		Current key version
@param[in]	latest_key_version	Latest key version
@param[in]	rotate_key_age		when to rotate
@return true if key needs rotation, false if not */
static bool
fil_crypt_needs_rotation(
	fil_encryption_t	encrypt_mode,
	uint			key_version,
	uint			latest_key_version,
	uint			rotate_key_age)
	MY_ATTRIBUTE((warn_unused_result));

/*********************************************************************
Init space crypt */
UNIV_INTERN
void
fil_space_crypt_init()
{
	mutex_create(LATCH_ID_FIL_CRYPT_MUTEX, &fil_crypt_key_mutex);

	fil_crypt_throttle_sleep_event = os_event_create(0);

	mutex_create(LATCH_ID_FIL_CRYPT_STAT_MUTEX, &crypt_stat_mutex);
	memset(&crypt_stat, 0, sizeof(crypt_stat));
}

/*********************************************************************
Cleanup space crypt */
UNIV_INTERN
void
fil_space_crypt_cleanup()
{
	os_event_destroy(fil_crypt_throttle_sleep_event);
	mutex_free(&fil_crypt_key_mutex);
	mutex_free(&crypt_stat_mutex);
}

/**
Get latest key version from encryption plugin.
@return key version or ENCRYPTION_KEY_VERSION_INVALID */
uint
fil_space_crypt_t::key_get_latest_version(void)
{
	uint key_version = key_found;

	if (is_key_found()) {
		key_version = encryption_key_get_latest_version(key_id);
		srv_stats.n_key_requests.inc();
		key_found = key_version;
	}

	return key_version;
}

/******************************************************************
Get the latest(key-version), waking the encrypt thread, if needed
@param[in,out]	crypt_data	Crypt data */
static inline
uint
fil_crypt_get_latest_key_version(
	fil_space_crypt_t* crypt_data)
{
	ut_ad(crypt_data != NULL);

	uint key_version = crypt_data->key_get_latest_version();

	if (crypt_data->is_key_found()) {

		if (fil_crypt_needs_rotation(crypt_data->encryption,
				crypt_data->min_key_version,
				key_version,
				srv_fil_crypt_rotate_key_age)) {
			/* Below event seen as NULL-pointer at startup
			when new database was created and we create a
			checkpoint. Only seen when debugging. */
			if (fil_crypt_threads_inited) {
				os_event_set(fil_crypt_threads_event);
			}
		}
	}

	return key_version;
}

/******************************************************************
Mutex helper for crypt_data->scheme */
void
crypt_data_scheme_locker(
/*=====================*/
	st_encryption_scheme*	scheme,
	int			exit)
{
	fil_space_crypt_t* crypt_data =
		static_cast<fil_space_crypt_t*>(scheme);

	if (exit) {
		mutex_exit(&crypt_data->mutex);
	} else {
		mutex_enter(&crypt_data->mutex);
	}
}

/******************************************************************
Create a fil_space_crypt_t object
@param[in]	type		CRYPT_SCHEME_UNENCRYPTE or
				CRYPT_SCHEME_1
@param[in]	encrypt_mode	FIL_ENCRYPTION_DEFAULT or
				FIL_ENCRYPTION_ON or
				FIL_ENCRYPTION_OFF
@param[in]	min_key_version key_version or 0
@param[in]	key_id		Used key id
@return crypt object */
static
fil_space_crypt_t*
fil_space_create_crypt_data(
	uint			type,
	fil_encryption_t	encrypt_mode,
	uint			min_key_version,
	uint			key_id)
{
	fil_space_crypt_t* crypt_data = NULL;
	if (void* buf = ut_zalloc_nokey(sizeof(fil_space_crypt_t))) {
		crypt_data = new(buf)
			fil_space_crypt_t(
				type,
				min_key_version,
				key_id,
				encrypt_mode);
	}

	return crypt_data;
}

/******************************************************************
Create a fil_space_crypt_t object
@param[in]	encrypt_mode	FIL_ENCRYPTION_DEFAULT or
				FIL_ENCRYPTION_ON or
				FIL_ENCRYPTION_OFF

@param[in]	key_id		Encryption key id
@return crypt object */
UNIV_INTERN
fil_space_crypt_t*
fil_space_create_crypt_data(
	fil_encryption_t	encrypt_mode,
	uint			key_id)
{
	return (fil_space_create_crypt_data(0, encrypt_mode, 0, key_id));
}

/******************************************************************
Merge fil_space_crypt_t object
@param[in,out]	dst		Destination cryp data
@param[in]	src		Source crypt data */
UNIV_INTERN
void
fil_space_merge_crypt_data(
	fil_space_crypt_t* dst,
	const fil_space_crypt_t* src)
{
	mutex_enter(&dst->mutex);

	/* validate that they are mergeable */
	ut_a(src->type == CRYPT_SCHEME_UNENCRYPTED ||
	     src->type == CRYPT_SCHEME_1);

	ut_a(dst->type == CRYPT_SCHEME_UNENCRYPTED ||
	     dst->type == CRYPT_SCHEME_1);

	dst->encryption = src->encryption;
	dst->type = src->type;
	dst->min_key_version = src->min_key_version;
	dst->keyserver_requests += src->keyserver_requests;

	mutex_exit(&dst->mutex);
}

/** Initialize encryption parameters from a tablespace header page.
@param[in]	page_size	page size of the tablespace
@param[in]	page		first page of the tablespace
@return crypt data from page 0
@retval	NULL	if not present or not valid */
UNIV_INTERN
fil_space_crypt_t*
fil_space_read_crypt_data(const page_size_t& page_size, const byte* page)
{
	const ulint offset = FSP_HEADER_OFFSET
		+ fsp_header_get_encryption_offset(page_size);

	if (memcmp(page + offset, CRYPT_MAGIC, MAGIC_SZ) != 0) {
		/* Crypt data is not stored. */
		return NULL;
	}

	uint8_t type = mach_read_from_1(page + offset + MAGIC_SZ + 0);
	uint8_t iv_length = mach_read_from_1(page + offset + MAGIC_SZ + 1);
	fil_space_crypt_t* crypt_data;

	if (!(type == CRYPT_SCHEME_UNENCRYPTED ||
	      type == CRYPT_SCHEME_1)
	    || iv_length != sizeof crypt_data->iv) {
		ib::error() << "Found non sensible crypt scheme: "
			    << type << "," << iv_length << " for space: "
			    << page_get_space_id(page) << " offset: "
			    << offset << " bytes: ["
			    << page[offset + 2 + MAGIC_SZ]
			    << page[offset + 3 + MAGIC_SZ]
			    << page[offset + 4 + MAGIC_SZ]
			    << page[offset + 5 + MAGIC_SZ]
			    << "].";
		return NULL;
	}

	uint min_key_version = mach_read_from_4
		(page + offset + MAGIC_SZ + 2 + iv_length);

	uint key_id = mach_read_from_4
		(page + offset + MAGIC_SZ + 2 + iv_length + 4);

	fil_encryption_t encryption = (fil_encryption_t)mach_read_from_1(
		page + offset + MAGIC_SZ + 2 + iv_length + 8);

	crypt_data = fil_space_create_crypt_data(encryption, key_id);
	/* We need to overwrite these as above function will initialize
	members */
	crypt_data->type = type;
	crypt_data->min_key_version = min_key_version;
	crypt_data->page0_offset = offset;
	memcpy(crypt_data->iv, page + offset + MAGIC_SZ + 2, iv_length);

	return crypt_data;
}

/******************************************************************
Free a crypt data object
@param[in,out] crypt_data	crypt data to be freed */
UNIV_INTERN
void
fil_space_destroy_crypt_data(
	fil_space_crypt_t **crypt_data)
{
	if (crypt_data != NULL && (*crypt_data) != NULL) {
		fil_space_crypt_t* c;
		if (UNIV_LIKELY(fil_crypt_threads_inited)) {
			mutex_enter(&fil_crypt_threads_mutex);
			c = *crypt_data;
			*crypt_data = NULL;
			mutex_exit(&fil_crypt_threads_mutex);
		} else {
			ut_ad(srv_read_only_mode || !srv_was_started);
			c = *crypt_data;
			*crypt_data = NULL;
		}
		if (c) {
			c->~fil_space_crypt_t();
			ut_free(c);
		}
	}
}

/******************************************************************
Write crypt data to a page (0)
@param[in]	space	tablespace
@param[in,out]	page0	first page of the tablespace
@param[in,out]	mtr	mini-transaction */
UNIV_INTERN
void
fil_space_crypt_t::write_page0(
	const fil_space_t*	space,
	byte* 			page,
	mtr_t*			mtr)
{
	ut_ad(this == space->crypt_data);
	const uint len = sizeof(iv);
	const ulint offset = FSP_HEADER_OFFSET
		+ fsp_header_get_encryption_offset(page_size_t(space->flags));
	page0_offset = offset;

	/*
	redo log this as bytewise updates to page 0
	followed by an MLOG_FILE_WRITE_CRYPT_DATA
	(that will during recovery update fil_space_t)
	*/
	mlog_write_string(page + offset, CRYPT_MAGIC, MAGIC_SZ, mtr);
	mlog_write_ulint(page + offset + MAGIC_SZ + 0, type, MLOG_1BYTE, mtr);
	mlog_write_ulint(page + offset + MAGIC_SZ + 1, len, MLOG_1BYTE, mtr);
	mlog_write_string(page + offset + MAGIC_SZ + 2, iv, len,
			  mtr);
	mlog_write_ulint(page + offset + MAGIC_SZ + 2 + len, min_key_version,
			 MLOG_4BYTES, mtr);
	mlog_write_ulint(page + offset + MAGIC_SZ + 2 + len + 4, key_id,
			 MLOG_4BYTES, mtr);
	mlog_write_ulint(page + offset + MAGIC_SZ + 2 + len + 8, encryption,
		MLOG_1BYTE, mtr);

	byte* log_ptr = mlog_open(mtr, 11 + 17 + len);

	if (log_ptr != NULL) {
		log_ptr = mlog_write_initial_log_record_fast(
			page,
			MLOG_FILE_WRITE_CRYPT_DATA,
			log_ptr, mtr);
		mach_write_to_4(log_ptr, space->id);
		log_ptr += 4;
		mach_write_to_2(log_ptr, offset);
		log_ptr += 2;
		mach_write_to_1(log_ptr, type);
		log_ptr += 1;
		mach_write_to_1(log_ptr, len);
		log_ptr += 1;
		mach_write_to_4(log_ptr, min_key_version);
		log_ptr += 4;
		mach_write_to_4(log_ptr, key_id);
		log_ptr += 4;
		mach_write_to_1(log_ptr, encryption);
		log_ptr += 1;
		mlog_close(mtr, log_ptr);

		mlog_catenate_string(mtr, iv, len);
	}
}

/******************************************************************
Set crypt data for a tablespace
@param[in,out]		space		Tablespace
@param[in,out]		crypt_data	Crypt data to be set
@return crypt_data in tablespace */
static
fil_space_crypt_t*
fil_space_set_crypt_data(
	fil_space_t*		space,
	fil_space_crypt_t*	crypt_data)
{
	fil_space_crypt_t* free_crypt_data = NULL;
	fil_space_crypt_t* ret_crypt_data = NULL;

	/* Provided space is protected using fil_space_acquire()
	from concurrent operations. */
	if (space->crypt_data != NULL) {
		/* There is already crypt data present,
		merge new crypt_data */
		fil_space_merge_crypt_data(space->crypt_data,
						   crypt_data);
		ret_crypt_data = space->crypt_data;
		free_crypt_data = crypt_data;
	} else {
		space->crypt_data = crypt_data;
		ret_crypt_data = space->crypt_data;
	}

	if (free_crypt_data != NULL) {
		/* there was already crypt data present and the new crypt
		* data provided as argument to this function has been merged
		* into that => free new crypt data
		*/
		fil_space_destroy_crypt_data(&free_crypt_data);
	}

	return ret_crypt_data;
}

/******************************************************************
Parse a MLOG_FILE_WRITE_CRYPT_DATA log entry
@param[in]	ptr		Log entry start
@param[in]	end_ptr		Log entry end
@param[in]	block		buffer block
@return position on log buffer */
UNIV_INTERN
byte*
fil_parse_write_crypt_data(
	byte*			ptr,
	const byte*		end_ptr,
	const buf_block_t*	block,
	dberr_t*		err)
{
	/* check that redo log entry is complete */
	uint entry_size =
		4 + // size of space_id
		2 + // size of offset
		1 + // size of type
		1 + // size of iv-len
		4 +  // size of min_key_version
		4 +  // size of key_id
		1; // fil_encryption_t

	*err = DB_SUCCESS;

	if (ptr + entry_size > end_ptr) {
		return NULL;
	}

	ulint space_id = mach_read_from_4(ptr);
	ptr += 4;
	uint offset = mach_read_from_2(ptr);
	ptr += 2;
	uint type = mach_read_from_1(ptr);
	ptr += 1;
	uint len = mach_read_from_1(ptr);
	ptr += 1;

	ut_a(type == CRYPT_SCHEME_UNENCRYPTED ||
	     type == CRYPT_SCHEME_1); // only supported

	ut_a(len == CRYPT_SCHEME_1_IV_LEN); // only supported
	uint min_key_version = mach_read_from_4(ptr);
	ptr += 4;

	uint key_id = mach_read_from_4(ptr);
	ptr += 4;

	fil_encryption_t encryption = (fil_encryption_t)mach_read_from_1(ptr);
	ptr +=1;

	if (ptr + len > end_ptr) {
		return NULL;
	}

	fil_space_crypt_t* crypt_data = fil_space_create_crypt_data(encryption, key_id);
	/* Need to overwrite these as above will initialize fields. */
	crypt_data->page0_offset = offset;
	crypt_data->min_key_version = min_key_version;
	crypt_data->encryption = encryption;
	memcpy(crypt_data->iv, ptr, len);
	ptr += len;

	/* update fil_space memory cache with crypt_data */
	if (fil_space_t* space = fil_space_acquire_silent(space_id)) {
		crypt_data = fil_space_set_crypt_data(space, crypt_data);
		fil_space_release(space);
		/* Check is used key found from encryption plugin */
		if (crypt_data->should_encrypt()
		    && !crypt_data->is_key_found()) {
			*err = DB_DECRYPTION_FAILED;
		}
	} else {
		fil_space_destroy_crypt_data(&crypt_data);
	}

	return ptr;
}

/** Encrypt a buffer.
@param[in,out]		crypt_data	Crypt data
@param[in]		space		space_id
@param[in]		offset		Page offset
@param[in]		lsn		Log sequence number
@param[in]		src_frame	Page to encrypt
@param[in]		page_size	Page size
@param[in,out]		dst_frame	Output buffer
@return encrypted buffer or NULL */
UNIV_INTERN
byte*
fil_encrypt_buf(
	fil_space_crypt_t*	crypt_data,
	ulint			space,
	ulint			offset,
	lsn_t			lsn,
	const byte*		src_frame,
	const page_size_t&	page_size,
	byte*			dst_frame)
{
	uint size = uint(page_size.physical());
	uint key_version = fil_crypt_get_latest_key_version(crypt_data);

	ut_a(key_version != ENCRYPTION_KEY_VERSION_INVALID);

	ulint orig_page_type = mach_read_from_2(src_frame+FIL_PAGE_TYPE);
	ibool page_compressed = (orig_page_type == FIL_PAGE_PAGE_COMPRESSED_ENCRYPTED);
	uint header_len = FIL_PAGE_DATA;

	if (page_compressed) {
		header_len += (FIL_PAGE_COMPRESSED_SIZE + FIL_PAGE_COMPRESSION_METHOD_SIZE);
	}

	/* FIL page header is not encrypted */
	memcpy(dst_frame, src_frame, header_len);

	/* Store key version */
	mach_write_to_4(dst_frame + FIL_PAGE_FILE_FLUSH_LSN_OR_KEY_VERSION, key_version);

	/* Calculate the start offset in a page */
	uint unencrypted_bytes = header_len + FIL_PAGE_DATA_END;
	uint srclen = size - unencrypted_bytes;
	const byte* src = src_frame + header_len;
	byte* dst = dst_frame + header_len;
	uint32 dstlen = 0;

	if (page_compressed) {
		srclen = mach_read_from_2(src_frame + FIL_PAGE_DATA);
	}

	int rc = encryption_scheme_encrypt(src, srclen, dst, &dstlen,
					   crypt_data, key_version,
					   space, offset, lsn);
	ut_a(rc == MY_AES_OK);
	ut_a(dstlen == srclen);

	/* For compressed tables we do not store the FIL header because
	the whole page is not stored to the disk. In compressed tables only
	the FIL header + compressed (and now encrypted) payload alligned
	to sector boundary is written. */
	if (!page_compressed) {
		/* FIL page trailer is also not encrypted */
		memcpy(dst_frame + page_size.physical() - FIL_PAGE_DATA_END,
			src_frame + page_size.physical() - FIL_PAGE_DATA_END,
			FIL_PAGE_DATA_END);
	} else {
		/* Clean up rest of buffer */
		memset(dst_frame+header_len+srclen, 0,
		       page_size.physical() - (header_len + srclen));
	}

	/* handle post encryption checksum */
	ib_uint32_t checksum = 0;

	checksum = fil_crypt_calculate_checksum(page_size, dst_frame);

	// store the post-encryption checksum after the key-version
	mach_write_to_4(dst_frame + FIL_PAGE_FILE_FLUSH_LSN_OR_KEY_VERSION + 4, checksum);

	ut_ad(fil_space_verify_crypt_checksum(dst_frame, page_size,
					      space, offset));

	srv_stats.pages_encrypted.inc();

	return dst_frame;
}

/******************************************************************
Encrypt a page

@param[in]		space		Tablespace
@param[in]		offset		Page offset
@param[in]		lsn		Log sequence number
@param[in]		src_frame	Page to encrypt
@param[in,out]		dst_frame	Output buffer
@return encrypted buffer or NULL */
UNIV_INTERN
byte*
fil_space_encrypt(
	const fil_space_t*	space,
	ulint			offset,
	lsn_t			lsn,
	byte*			src_frame,
	byte*			dst_frame)
{
	switch (mach_read_from_2(src_frame+FIL_PAGE_TYPE)) {
	case FIL_PAGE_TYPE_FSP_HDR:
	case FIL_PAGE_TYPE_XDES:
	case FIL_PAGE_RTREE:
		/* File space header, extent descriptor or spatial index
		are not encrypted. */
		return src_frame;
	}

	if (!space->crypt_data || !space->crypt_data->is_encrypted()) {
		return (src_frame);
	}

	fil_space_crypt_t* crypt_data = space->crypt_data;
	const page_size_t	page_size(space->flags);
	ut_ad(space->n_pending_ios > 0);
	byte* tmp = fil_encrypt_buf(crypt_data, space->id, offset, lsn,
				    src_frame, page_size, dst_frame);

#ifdef UNIV_DEBUG
	if (tmp) {
		/* Verify that encrypted buffer is not corrupted */
		byte* tmp_mem = (byte *)malloc(UNIV_PAGE_SIZE);
		dberr_t err = DB_SUCCESS;
		byte* src = src_frame;
		bool page_compressed_encrypted = (mach_read_from_2(tmp+FIL_PAGE_TYPE) == FIL_PAGE_PAGE_COMPRESSED_ENCRYPTED);
		byte* comp_mem = NULL;
		byte* uncomp_mem = NULL;

		if (page_compressed_encrypted) {
			comp_mem = (byte *)malloc(UNIV_PAGE_SIZE);
			uncomp_mem = (byte *)malloc(UNIV_PAGE_SIZE);
			memcpy(comp_mem, src_frame, UNIV_PAGE_SIZE);
			fil_decompress_page(uncomp_mem, comp_mem,
					    srv_page_size, NULL);
			src = uncomp_mem;
		}

		bool corrupted1 = buf_page_is_corrupted(true, src, page_size, space);
		bool ok = fil_space_decrypt(crypt_data, tmp_mem, page_size, tmp, &err);

		/* Need to decompress the page if it was also compressed */
		if (page_compressed_encrypted) {
			memcpy(comp_mem, tmp_mem, UNIV_PAGE_SIZE);
			fil_decompress_page(tmp_mem, comp_mem,
					    srv_page_size, NULL);
		}

		bool corrupted = buf_page_is_corrupted(true, tmp_mem, page_size, space);
		memcpy(tmp_mem+FIL_PAGE_FILE_FLUSH_LSN_OR_KEY_VERSION, src+FIL_PAGE_FILE_FLUSH_LSN_OR_KEY_VERSION, 8);
		bool different = memcmp(src, tmp_mem, page_size.physical());

		if (!ok || corrupted || corrupted1 || err != DB_SUCCESS || different) {
			fprintf(stderr, "ok %d corrupted %d corrupted1 %d err %d different %d\n",
				ok , corrupted, corrupted1, err, different);
			fprintf(stderr, "src_frame\n");
			buf_page_print(src_frame, page_size, BUF_PAGE_PRINT_NO_CRASH);
			fprintf(stderr, "encrypted_frame\n");
			buf_page_print(tmp, page_size, BUF_PAGE_PRINT_NO_CRASH);
			fprintf(stderr, "decrypted_frame\n");
			buf_page_print(tmp_mem, page_size, 0);
		}

		free(tmp_mem);

		if (comp_mem) {
			free(comp_mem);
		}

		if (uncomp_mem) {
			free(uncomp_mem);
		}
	}
#endif /* UNIV_DEBUG */

	return tmp;
}

/** Decrypt a page.
@param[in]	crypt_data		crypt_data
@param[in]	tmp_frame		Temporary buffer
@param[in]	page_size		Page size
@param[in,out]	src_frame		Page to decrypt
@param[out]	err			DB_SUCCESS or DB_DECRYPTION_FAILED
@return true if page decrypted, false if not.*/
UNIV_INTERN
bool
fil_space_decrypt(
	fil_space_crypt_t*	crypt_data,
	byte*			tmp_frame,
	const page_size_t&	page_size,
	byte*			src_frame,
	dberr_t*		err)
{
	ulint page_type = mach_read_from_2(src_frame+FIL_PAGE_TYPE);
	uint key_version = mach_read_from_4(src_frame + FIL_PAGE_FILE_FLUSH_LSN_OR_KEY_VERSION);
	bool page_compressed = (page_type == FIL_PAGE_PAGE_COMPRESSED_ENCRYPTED);
	uint offset = mach_read_from_4(src_frame + FIL_PAGE_OFFSET);
	uint space = mach_read_from_4(src_frame + FIL_PAGE_ARCH_LOG_NO_OR_SPACE_ID);
	ib_uint64_t lsn = mach_read_from_8(src_frame + FIL_PAGE_LSN);

	*err = DB_SUCCESS;

	if (key_version == ENCRYPTION_KEY_NOT_ENCRYPTED) {
		return false;
	}

	ut_a(crypt_data != NULL && crypt_data->is_encrypted());

	/* read space & lsn */
	uint header_len = FIL_PAGE_DATA;

	if (page_compressed) {
		header_len += (FIL_PAGE_COMPRESSED_SIZE + FIL_PAGE_COMPRESSION_METHOD_SIZE);
	}

	/* Copy FIL page header, it is not encrypted */
	memcpy(tmp_frame, src_frame, header_len);

	/* Calculate the offset where decryption starts */
	const byte* src = src_frame + header_len;
	byte* dst = tmp_frame + header_len;
	uint32 dstlen = 0;
	uint srclen = uint(page_size.physical())
		- header_len - FIL_PAGE_DATA_END;

	if (page_compressed) {
		srclen = mach_read_from_2(src_frame + FIL_PAGE_DATA);
	}

	int rc = encryption_scheme_decrypt(src, srclen, dst, &dstlen,
					   crypt_data, key_version,
					   space, offset, lsn);

	if (! ((rc == MY_AES_OK) && ((ulint) dstlen == srclen))) {

		if (rc == -1) {
			*err = DB_DECRYPTION_FAILED;
			return false;
		}

		ib::fatal() << "Unable to decrypt data-block "
			    << " src: " << src << "srclen: "
			    << srclen << " buf: " << dst << "buflen: "
			    << dstlen << " return-code: " << rc
			    << " Can't continue!";
	}

	/* For compressed tables we do not store the FIL header because
	the whole page is not stored to the disk. In compressed tables only
	the FIL header + compressed (and now encrypted) payload alligned
	to sector boundary is written. */
	if (!page_compressed) {
		/* Copy FIL trailer */
		memcpy(tmp_frame + page_size.physical() - FIL_PAGE_DATA_END,
		       src_frame + page_size.physical() - FIL_PAGE_DATA_END,
		       FIL_PAGE_DATA_END);
	}

	srv_stats.pages_decrypted.inc();

	return true; /* page was decrypted */
}

/**
Decrypt a page.
@param[in]	space			Tablespace
@param[in]	tmp_frame		Temporary buffer used for decrypting
@param[in,out]	src_frame		Page to decrypt
@param[out]	decrypted		true if page was decrypted
@return decrypted page, or original not encrypted page if decryption is
not needed.*/
UNIV_INTERN
byte*
fil_space_decrypt(
	const fil_space_t* space,
	byte*		tmp_frame,
	byte*		src_frame,
	bool*		decrypted)
{
	dberr_t err = DB_SUCCESS;
	byte* res = NULL;
	const page_size_t page_size(space->flags);
	*decrypted = false;

	ut_ad(space->crypt_data != NULL && space->crypt_data->is_encrypted());
	ut_ad(space->n_pending_ios > 0);

	bool encrypted = fil_space_decrypt(space->crypt_data, tmp_frame,
					   page_size, src_frame, &err);

	if (err == DB_SUCCESS) {
		if (encrypted) {
			*decrypted = true;
			/* Copy the decrypted page back to page buffer, not
			really any other options. */
			memcpy(src_frame, tmp_frame, page_size.physical());
		}

		res = src_frame;
	}

	return res;
}

/******************************************************************
Calculate post encryption checksum
@param[in]	page_size	page size
@param[in]	dst_frame	Block where checksum is calculated
@return page checksum
not needed. */
UNIV_INTERN
uint32_t
fil_crypt_calculate_checksum(
	const page_size_t&	page_size,
	const byte*		dst_frame)
{
	/* For encrypted tables we use only crc32 and strict_crc32 */
	return page_size.is_compressed()
		? page_zip_calc_checksum(dst_frame, page_size.physical(),
					 SRV_CHECKSUM_ALGORITHM_CRC32)
		: buf_calc_page_crc32(dst_frame);
}

/***********************************************************************/

/** A copy of global key state */
struct key_state_t {
	key_state_t() : key_id(0), key_version(0),
			rotate_key_age(srv_fil_crypt_rotate_key_age) {}
	bool operator==(const key_state_t& other) const {
		return key_version == other.key_version &&
			rotate_key_age == other.rotate_key_age;
	}
	uint key_id;
	uint key_version;
	uint rotate_key_age;
};

/***********************************************************************
Copy global key state
@param[in,out]	new_state	key state
@param[in]	crypt_data	crypt data */
static void
fil_crypt_get_key_state(
	key_state_t*			new_state,
	fil_space_crypt_t*		crypt_data)
{
	if (srv_encrypt_tables) {
		new_state->key_version = crypt_data->key_get_latest_version();
		new_state->rotate_key_age = srv_fil_crypt_rotate_key_age;

		ut_a(new_state->key_version != ENCRYPTION_KEY_NOT_ENCRYPTED);
	} else {
		new_state->key_version = 0;
		new_state->rotate_key_age = 0;
	}
}

/***********************************************************************
Check if a key needs rotation given a key_state
@param[in]	encrypt_mode		Encryption mode
@param[in]	key_version		Current key version
@param[in]	latest_key_version	Latest key version
@param[in]	rotate_key_age		when to rotate
@return true if key needs rotation, false if not */
static bool
fil_crypt_needs_rotation(
	fil_encryption_t	encrypt_mode,
	uint			key_version,
	uint			latest_key_version,
	uint			rotate_key_age)
{
	if (key_version == ENCRYPTION_KEY_VERSION_INVALID) {
		return false;
	}

	if (key_version == 0 && latest_key_version != 0) {
		/* this is rotation unencrypted => encrypted
		* ignore rotate_key_age */
		return true;
	}

	if (latest_key_version == 0 && key_version != 0) {
		if (encrypt_mode == FIL_ENCRYPTION_DEFAULT) {
			/* this is rotation encrypted => unencrypted */
			return true;
		}
		return false;
	}

	/* this is rotation encrypted => encrypted,
	* only reencrypt if key is sufficiently old */
	if (key_version + rotate_key_age < latest_key_version) {
		return true;
	}

	return false;
}

/** Read page 0 and possible crypt data from there.
@param[in,out]	space		Tablespace */
static inline
void
fil_crypt_read_crypt_data(fil_space_t* space)
{
	if (space->crypt_data || space->size) {
		/* The encryption metadata has already been read, or
		the tablespace is not encrypted and the file has been
		opened already. */
		return;
	}

	const page_size_t page_size(space->flags);
	mtr_t	mtr;
	mtr.start();
	if (buf_block_t* block = buf_page_get(page_id_t(space->id, 0),
					      page_size, RW_S_LATCH, &mtr)) {
		mutex_enter(&fil_system->mutex);
		if (!space->crypt_data) {
			space->crypt_data = fil_space_read_crypt_data(
				page_size, block->frame);
		}
		mutex_exit(&fil_system->mutex);
	}
	mtr.commit();
}

/***********************************************************************
Start encrypting a space
@param[in,out]		space		Tablespace
@return true if a recheck is needed */
static
bool
fil_crypt_start_encrypting_space(
	fil_space_t*	space)
{
	bool recheck = false;

	mutex_enter(&fil_crypt_threads_mutex);

	fil_space_crypt_t *crypt_data = space->crypt_data;

	/* If space is not encrypted and encryption is not enabled, then
	do not continue encrypting the space. */
	if (!crypt_data && !srv_encrypt_tables) {
		mutex_exit(&fil_crypt_threads_mutex);
		return false;
	}

	if (crypt_data != NULL || fil_crypt_start_converting) {
		/* someone beat us to it */
		if (fil_crypt_start_converting) {
			recheck = true;
		}

		mutex_exit(&fil_crypt_threads_mutex);
		return recheck;
	}

	/* NOTE: we need to write and flush page 0 before publishing
	* the crypt data. This so that after restart there is no
	* risk of finding encrypted pages without having
	* crypt data in page 0 */

	/* 1 - create crypt data */
	crypt_data = fil_space_create_crypt_data(FIL_ENCRYPTION_DEFAULT, FIL_DEFAULT_ENCRYPTION_KEY);

	if (crypt_data == NULL) {
		mutex_exit(&fil_crypt_threads_mutex);
		return false;
	}

	crypt_data->type = CRYPT_SCHEME_UNENCRYPTED;
	crypt_data->min_key_version = 0; // all pages are unencrypted
	crypt_data->rotate_state.start_time = time(0);
	crypt_data->rotate_state.starting = true;
	crypt_data->rotate_state.active_threads = 1;

	mutex_enter(&crypt_data->mutex);
	crypt_data = fil_space_set_crypt_data(space, crypt_data);
	mutex_exit(&crypt_data->mutex);

	fil_crypt_start_converting = true;
	mutex_exit(&fil_crypt_threads_mutex);

	do
	{
		mtr_t mtr;
		mtr.start();
		mtr.set_named_space(space);

		/* 2 - get page 0 */
		dberr_t err = DB_SUCCESS;
		buf_block_t* block = buf_page_get_gen(
			page_id_t(space->id, 0), page_size_t(space->flags),
			RW_X_LATCH, NULL, BUF_GET,
			__FILE__, __LINE__,
			&mtr, &err);


		/* 3 - write crypt data to page 0 */
		byte* frame = buf_block_get_frame(block);
		crypt_data->type = CRYPT_SCHEME_1;
		crypt_data->write_page0(space, frame, &mtr);

		mtr.commit();

		/* record lsn of update */
		lsn_t end_lsn = mtr.commit_lsn();

		/* 4 - sync tablespace before publishing crypt data */

		bool success = false;
		ulint sum_pages = 0;

		do {
			ulint n_pages = 0;
			success = buf_flush_lists(ULINT_MAX, end_lsn, &n_pages);
			buf_flush_wait_batch_end(NULL, BUF_FLUSH_LIST);
			sum_pages += n_pages;
		} while (!success);

		/* 5 - publish crypt data */
		mutex_enter(&fil_crypt_threads_mutex);
		mutex_enter(&crypt_data->mutex);
		crypt_data->type = CRYPT_SCHEME_1;
		ut_a(crypt_data->rotate_state.active_threads == 1);
		crypt_data->rotate_state.active_threads = 0;
		crypt_data->rotate_state.starting = false;

		fil_crypt_start_converting = false;
		mutex_exit(&crypt_data->mutex);
		mutex_exit(&fil_crypt_threads_mutex);

		return recheck;
	} while (0);

	mutex_enter(&crypt_data->mutex);
	ut_a(crypt_data->rotate_state.active_threads == 1);
	crypt_data->rotate_state.active_threads = 0;
	mutex_exit(&crypt_data->mutex);

	mutex_enter(&fil_crypt_threads_mutex);
	fil_crypt_start_converting = false;
	mutex_exit(&fil_crypt_threads_mutex);

	return recheck;
}

/** State of a rotation thread */
struct rotate_thread_t {
	explicit rotate_thread_t(uint no) {
		memset(this, 0, sizeof(* this));
		thread_no = no;
		first = true;
		estimated_max_iops = 20;
	}

	uint thread_no;
	bool first;		    /*!< is position before first space */
	fil_space_t* space;	    /*!< current space or NULL */
	ulint offset;		    /*!< current offset */
	ulint batch;		    /*!< #pages to rotate */
	uint  min_key_version_found;/*!< min key version found but not rotated */
	lsn_t end_lsn;		    /*!< max lsn when rotating this space */

	uint estimated_max_iops;   /*!< estimation of max iops */
	uint allocated_iops;	   /*!< allocated iops */
	ulint cnt_waited;	   /*!< #times waited during this slot */
	uintmax_t sum_waited_us;   /*!< wait time during this slot */

	fil_crypt_stat_t crypt_stat; // statistics

	btr_scrub_t scrub_data;      /* thread local data used by btr_scrub-functions
				     * when iterating pages of tablespace */

	/** @return whether this thread should terminate */
	bool should_shutdown() const {
		switch (srv_shutdown_state) {
		case SRV_SHUTDOWN_NONE:
			return thread_no >= srv_n_fil_crypt_threads;
		case SRV_SHUTDOWN_EXIT_THREADS:
			/* srv_init_abort() must have been invoked */
		case SRV_SHUTDOWN_CLEANUP:
			return true;
		case SRV_SHUTDOWN_FLUSH_PHASE:
		case SRV_SHUTDOWN_LAST_PHASE:
			break;
		}
		ut_ad(0);
		return true;
	}
};

/***********************************************************************
Check if space needs rotation given a key_state
@param[in,out]		state		Key rotation state
@param[in,out]		key_state	Key state
@param[in,out]		recheck		needs recheck ?
@return true if space needs key rotation */
static
bool
fil_crypt_space_needs_rotation(
	rotate_thread_t*	state,
	key_state_t*		key_state,
	bool*			recheck)
{
	fil_space_t* space = state->space;

	/* Make sure that tablespace is normal tablespace */
	if (space->purpose != FIL_TYPE_TABLESPACE) {
		return false;
	}

	ut_ad(space->n_pending_ops > 0);

	fil_space_crypt_t *crypt_data = space->crypt_data;

	if (crypt_data == NULL) {
		/**
		* space has no crypt data
		*   start encrypting it...
		*/
		*recheck = fil_crypt_start_encrypting_space(space);
		crypt_data = space->crypt_data;

		if (crypt_data == NULL) {
			return false;
		}

		crypt_data->key_get_latest_version();
	}

	/* If used key_id is not found from encryption plugin we can't
	continue to rotate the tablespace */
	if (!crypt_data->is_key_found()) {
		return false;
	}

	mutex_enter(&crypt_data->mutex);

	do {
		/* prevent threads from starting to rotate space */
		if (crypt_data->rotate_state.starting) {
			/* recheck this space later */
			*recheck = true;
			break;
		}

		/* prevent threads from starting to rotate space */
		if (space->is_stopping()) {
			break;
		}

		if (crypt_data->rotate_state.flushing) {
			break;
		}

		/* No need to rotate space if encryption is disabled */
		if (crypt_data->not_encrypted()) {
			break;
		}

		if (crypt_data->key_id != key_state->key_id) {
			key_state->key_id= crypt_data->key_id;
			fil_crypt_get_key_state(key_state, crypt_data);
		}

		bool need_key_rotation = fil_crypt_needs_rotation(
			crypt_data->encryption,
			crypt_data->min_key_version,
			key_state->key_version, key_state->rotate_key_age);

		crypt_data->rotate_state.scrubbing.is_active =
			btr_scrub_start_space(space->id, &state->scrub_data);

		time_t diff = time(0) - crypt_data->rotate_state.scrubbing.
			last_scrub_completed;

		bool need_scrubbing =
			(srv_background_scrub_data_uncompressed ||
			 srv_background_scrub_data_compressed) &&
			crypt_data->rotate_state.scrubbing.is_active
			&& diff >= 0
			&& ulint(diff) >= srv_background_scrub_data_interval;

		if (need_key_rotation == false && need_scrubbing == false) {
			break;
		}

		mutex_exit(&crypt_data->mutex);

		return true;
	} while (0);

	mutex_exit(&crypt_data->mutex);


	return false;
}

/***********************************************************************
Update global statistics with thread statistics
@param[in,out]	state		key rotation statistics */
static void
fil_crypt_update_total_stat(
	rotate_thread_t *state)
{
	mutex_enter(&crypt_stat_mutex);
	crypt_stat.pages_read_from_cache +=
		state->crypt_stat.pages_read_from_cache;
	crypt_stat.pages_read_from_disk +=
		state->crypt_stat.pages_read_from_disk;
	crypt_stat.pages_modified += state->crypt_stat.pages_modified;
	crypt_stat.pages_flushed += state->crypt_stat.pages_flushed;
	// remote old estimate
	crypt_stat.estimated_iops -= state->crypt_stat.estimated_iops;
	// add new estimate
	crypt_stat.estimated_iops += state->estimated_max_iops;
	mutex_exit(&crypt_stat_mutex);

	// make new estimate "current" estimate
	memset(&state->crypt_stat, 0, sizeof(state->crypt_stat));
	// record our old (current) estimate
	state->crypt_stat.estimated_iops = state->estimated_max_iops;
}

/***********************************************************************
Allocate iops to thread from global setting,
used before starting to rotate a space.
@param[in,out]		state		Rotation state
@return true if allocation succeeded, false if failed */
static
bool
fil_crypt_alloc_iops(
	rotate_thread_t *state)
{
	ut_ad(state->allocated_iops == 0);

	/* We have not yet selected the space to rotate, thus
	state might not contain space and we can't check
	its status yet. */

	uint max_iops = state->estimated_max_iops;
	mutex_enter(&fil_crypt_threads_mutex);

	if (n_fil_crypt_iops_allocated >= srv_n_fil_crypt_iops) {
		/* this can happen when user decreases srv_fil_crypt_iops */
		mutex_exit(&fil_crypt_threads_mutex);
		return false;
	}

	uint alloc = srv_n_fil_crypt_iops - n_fil_crypt_iops_allocated;

	if (alloc > max_iops) {
		alloc = max_iops;
	}

	n_fil_crypt_iops_allocated += alloc;
	mutex_exit(&fil_crypt_threads_mutex);

	state->allocated_iops = alloc;

	return alloc > 0;
}

/***********************************************************************
Reallocate iops to thread,
used when inside a space
@param[in,out]		state		Rotation state */
static
void
fil_crypt_realloc_iops(
	rotate_thread_t *state)
{
	ut_a(state->allocated_iops > 0);

	if (10 * state->cnt_waited > state->batch) {
		/* if we waited more than 10% re-estimate max_iops */
		ulint avg_wait_time_us =
			state->sum_waited_us / state->cnt_waited;

		if (avg_wait_time_us == 0) {
			avg_wait_time_us = 1; // prevent division by zero
		}

		DBUG_PRINT("ib_crypt",
			("thr_no: %u - update estimated_max_iops from %u to "
			 ULINTPF ".",
			state->thread_no,
			state->estimated_max_iops,
			1000000 / avg_wait_time_us));

		state->estimated_max_iops = uint(1000000 / avg_wait_time_us);
		state->cnt_waited = 0;
		state->sum_waited_us = 0;
	} else {
		DBUG_PRINT("ib_crypt",
<<<<<<< HEAD
			   ("thr_no: %u only waited " ULINTPF
			    "%% skip re-estimate.",
			    state->thread_no,
			    (100 * state->cnt_waited)
			    / (state->batch ? state->batch : 1)));
=======
			("thr_no: %u only waited %lu%% skip re-estimate.",
			state->thread_no,
			(100 * state->cnt_waited) / (state->batch ? state->batch : 1)));
>>>>>>> b29f26d7
	}

	if (state->estimated_max_iops <= state->allocated_iops) {
		/* return extra iops */
		uint extra = state->allocated_iops - state->estimated_max_iops;

		if (extra > 0) {
			mutex_enter(&fil_crypt_threads_mutex);
			if (n_fil_crypt_iops_allocated < extra) {
				/* unknown bug!
				* crash in debug
				* keep n_fil_crypt_iops_allocated unchanged
				* in release */
				ut_ad(0);
				extra = 0;
			}
			n_fil_crypt_iops_allocated -= extra;
			state->allocated_iops -= extra;

			if (state->allocated_iops == 0) {
				/* no matter how slow io system seems to be
				* never decrease allocated_iops to 0... */
				state->allocated_iops ++;
				n_fil_crypt_iops_allocated ++;
			}

			os_event_set(fil_crypt_threads_event);
			mutex_exit(&fil_crypt_threads_mutex);
		}
	} else {
		/* see if there are more to get */
		mutex_enter(&fil_crypt_threads_mutex);
		if (n_fil_crypt_iops_allocated < srv_n_fil_crypt_iops) {
			/* there are extra iops free */
			uint extra = srv_n_fil_crypt_iops -
				n_fil_crypt_iops_allocated;
			if (state->allocated_iops + extra >
			    state->estimated_max_iops) {
				/* but don't alloc more than our max */
				extra = state->estimated_max_iops -
					state->allocated_iops;
			}
			n_fil_crypt_iops_allocated += extra;
			state->allocated_iops += extra;

			DBUG_PRINT("ib_crypt",
				("thr_no: %u increased iops from %u to %u.",
				state->thread_no,
				state->allocated_iops - extra,
				state->allocated_iops));

		}
		mutex_exit(&fil_crypt_threads_mutex);
	}

	fil_crypt_update_total_stat(state);
}

/***********************************************************************
Return allocated iops to global
@param[in,out]		state		Rotation state */
static
void
fil_crypt_return_iops(
	rotate_thread_t *state)
{
	if (state->allocated_iops > 0) {
		uint iops = state->allocated_iops;
		mutex_enter(&fil_crypt_threads_mutex);
		if (n_fil_crypt_iops_allocated < iops) {
			/* unknown bug!
			* crash in debug
			* keep n_fil_crypt_iops_allocated unchanged
			* in release */
			ut_ad(0);
			iops = 0;
		}

		n_fil_crypt_iops_allocated -= iops;
		state->allocated_iops = 0;
		os_event_set(fil_crypt_threads_event);
		mutex_exit(&fil_crypt_threads_mutex);
	}

	fil_crypt_update_total_stat(state);
}

/***********************************************************************
Search for a space needing rotation
@param[in,out]		key_state		Key state
@param[in,out]		state			Rotation state
@param[in,out]		recheck			recheck ? */
static
bool
fil_crypt_find_space_to_rotate(
	key_state_t*		key_state,
	rotate_thread_t*	state,
	bool*			recheck)
{
	/* we need iops to start rotating */
	while (!state->should_shutdown() && !fil_crypt_alloc_iops(state)) {
		os_event_reset(fil_crypt_threads_event);
		os_event_wait_time(fil_crypt_threads_event, 100000);
	}

	if (state->should_shutdown()) {
		if (state->space) {
			fil_space_release(state->space);
			state->space = NULL;
		}
		return false;
	}

	if (state->first) {
		state->first = false;
		if (state->space) {
			fil_space_release(state->space);
		}
		state->space = NULL;
	}

	/* If key rotation is enabled (default) we iterate all tablespaces.
	If key rotation is not enabled we iterate only the tablespaces
	added to keyrotation list. */
	if (srv_fil_crypt_rotate_key_age) {
		state->space = fil_space_next(state->space);
	} else {
		state->space = fil_space_keyrotate_next(state->space);
	}

	while (!state->should_shutdown() && state->space) {
		/* If there is no crypt data and we have not yet read
		page 0 for this tablespace, we need to read it before
		we can continue. */
		if (!state->space->crypt_data) {
			fil_crypt_read_crypt_data(state->space);
		}

		if (fil_crypt_space_needs_rotation(state, key_state, recheck)) {
			ut_ad(key_state->key_id);
			/* init state->min_key_version_found before
			* starting on a space */
			state->min_key_version_found = key_state->key_version;
			return true;
		}

		if (srv_fil_crypt_rotate_key_age) {
			state->space = fil_space_next(state->space);
		} else {
			state->space = fil_space_keyrotate_next(state->space);
		}
	}

	/* if we didn't find any space return iops */
	fil_crypt_return_iops(state);

	return false;

}

/***********************************************************************
Start rotating a space
@param[in]	key_state		Key state
@param[in,out]	state			Rotation state */
static
void
fil_crypt_start_rotate_space(
	const key_state_t*	key_state,
	rotate_thread_t*	state)
{
	fil_space_crypt_t *crypt_data = state->space->crypt_data;

	ut_ad(crypt_data);
	mutex_enter(&crypt_data->mutex);
	ut_ad(key_state->key_id == crypt_data->key_id);

	if (crypt_data->rotate_state.active_threads == 0) {
		/* only first thread needs to init */
		crypt_data->rotate_state.next_offset = 1; // skip page 0
		/* no need to rotate beyond current max
		* if space extends, it will be encrypted with newer version */
		/* FIXME: max_offset could be removed and instead
		space->size consulted.*/
		crypt_data->rotate_state.max_offset = state->space->size;
		crypt_data->rotate_state.end_lsn = 0;
		crypt_data->rotate_state.min_key_version_found =
			key_state->key_version;

		crypt_data->rotate_state.start_time = time(0);

		if (crypt_data->type == CRYPT_SCHEME_UNENCRYPTED &&
			crypt_data->is_encrypted() &&
			key_state->key_version != 0) {
			/* this is rotation unencrypted => encrypted */
			crypt_data->type = CRYPT_SCHEME_1;
		}
	}

	/* count active threads in space */
	crypt_data->rotate_state.active_threads++;

	/* Initialize thread local state */
	state->end_lsn = crypt_data->rotate_state.end_lsn;
	state->min_key_version_found =
		crypt_data->rotate_state.min_key_version_found;

	mutex_exit(&crypt_data->mutex);
}

/***********************************************************************
Search for batch of pages needing rotation
@param[in]	key_state		Key state
@param[in,out]	state			Rotation state
@return true if page needing key rotation found, false if not found */
static
bool
fil_crypt_find_page_to_rotate(
	const key_state_t*	key_state,
	rotate_thread_t*	state)
{
	ulint batch = srv_alloc_time * state->allocated_iops;
	fil_space_t* space = state->space;

	ut_ad(!space || space->n_pending_ops > 0);

	/* If space is marked to be dropped stop rotation. */
	if (!space || space->is_stopping()) {
		return false;
	}

	fil_space_crypt_t *crypt_data = space->crypt_data;

	mutex_enter(&crypt_data->mutex);
	ut_ad(key_state->key_id == crypt_data->key_id);

	bool found = crypt_data->rotate_state.max_offset >=
		crypt_data->rotate_state.next_offset;

	if (found) {
		state->offset = crypt_data->rotate_state.next_offset;
		ulint remaining = crypt_data->rotate_state.max_offset -
			crypt_data->rotate_state.next_offset;

		if (batch <= remaining) {
			state->batch = batch;
		} else {
			state->batch = remaining;
		}
	}

	crypt_data->rotate_state.next_offset += batch;
	mutex_exit(&crypt_data->mutex);
	return found;
}

#define fil_crypt_get_page_throttle(state,offset,mtr,sleeptime_ms) \
	fil_crypt_get_page_throttle_func(state, offset, mtr, \
					 sleeptime_ms, __FILE__, __LINE__)

/***********************************************************************
Get a page and compute sleep time
@param[in,out]		state		Rotation state
@param[in]		offset		Page offset
@param[in,out]		mtr		Minitransaction
@param[out]		sleeptime_ms	Sleep time
@param[in]		file		File where called
@param[in]		line		Line where called
@return page or NULL*/
static
buf_block_t*
fil_crypt_get_page_throttle_func(
	rotate_thread_t*	state,
	ulint 			offset,
	mtr_t*			mtr,
	ulint*			sleeptime_ms,
	const char*		file,
	unsigned		line)
{
	fil_space_t* space = state->space;
	const page_size_t page_size = page_size_t(space->flags);
	const page_id_t page_id(space->id, offset);
	ut_ad(space->n_pending_ops > 0);

	/* Before reading from tablespace we need to make sure that
	the tablespace is not about to be dropped or truncated. */
	if (space->is_stopping()) {
		return NULL;
	}

	dberr_t err = DB_SUCCESS;
	buf_block_t* block = buf_page_get_gen(page_id, page_size, RW_X_LATCH,
					      NULL,
					      BUF_PEEK_IF_IN_POOL, file, line,
					      mtr, &err);
	if (block != NULL) {
		/* page was in buffer pool */
		state->crypt_stat.pages_read_from_cache++;
		return block;
	}

	if (space->is_stopping()) {
		return NULL;
	}

	state->crypt_stat.pages_read_from_disk++;

	uintmax_t start = ut_time_us(NULL);
	block = buf_page_get_gen(page_id, page_size,
				 RW_X_LATCH,
				 NULL, BUF_GET_POSSIBLY_FREED,
				file, line, mtr, &err);
	uintmax_t end = ut_time_us(NULL);

	if (end < start) {
		end = start; // safety...
	}

	state->cnt_waited++;
	state->sum_waited_us += (end - start);

	/* average page load */
	ulint add_sleeptime_ms = 0;
	ulint avg_wait_time_us = state->sum_waited_us / state->cnt_waited;
	ulint alloc_wait_us = 1000000 / state->allocated_iops;

	if (avg_wait_time_us < alloc_wait_us) {
		/* we reading faster than we allocated */
		add_sleeptime_ms = (alloc_wait_us - avg_wait_time_us) / 1000;
	} else {
		/* if page load time is longer than we want, skip sleeping */
	}

	*sleeptime_ms += add_sleeptime_ms;

	return block;
}


/***********************************************************************
Get block and allocation status

note: innodb locks fil_space_latch and then block when allocating page
but locks block and then fil_space_latch when freeing page.

@param[in,out]		state		Rotation state
@param[in]		offset		Page offset
@param[in,out]		mtr		Minitransaction
@param[out]		allocation_status Allocation status
@param[out]		sleeptime_ms	Sleep time
@return block or NULL
*/
static
buf_block_t*
btr_scrub_get_block_and_allocation_status(
	rotate_thread_t*	state,
	ulint 			offset,
	mtr_t*			mtr,
	btr_scrub_page_allocation_status_t *allocation_status,
	ulint*			sleeptime_ms)
{
	mtr_t local_mtr;
	buf_block_t *block = NULL;
	fil_space_t* space = state->space;

	ut_ad(space->n_pending_ops > 0);

	mtr_start(&local_mtr);

	*allocation_status = fseg_page_is_free(space, offset) ?
		BTR_SCRUB_PAGE_FREE :
		BTR_SCRUB_PAGE_ALLOCATED;

	if (*allocation_status == BTR_SCRUB_PAGE_FREE) {
		/* this is easy case, we lock fil_space_latch first and
		then block */
		block = fil_crypt_get_page_throttle(state,
						    offset, mtr,
						    sleeptime_ms);
		mtr_commit(&local_mtr);
	} else {
		/* page is allocated according to xdes */

		/* release fil_space_latch *before* fetching block */
		mtr_commit(&local_mtr);

		/* NOTE: when we have locked dict_index_get_lock(),
		* it's safe to release fil_space_latch and then fetch block
		* as dict_index_get_lock() is needed to make tree modifications
		* such as free-ing a page
		*/

		block = fil_crypt_get_page_throttle(state,
						    offset, mtr,
						    sleeptime_ms);
	}

	return block;
}


/***********************************************************************
Rotate one page
@param[in,out]		key_state		Key state
@param[in,out]		state			Rotation state */
static
void
fil_crypt_rotate_page(
	const key_state_t*	key_state,
	rotate_thread_t*	state)
{
	fil_space_t*space = state->space;
	ulint space_id = space->id;
	ulint offset = state->offset;
	ulint sleeptime_ms = 0;
	fil_space_crypt_t *crypt_data = space->crypt_data;

	ut_ad(space->n_pending_ops > 0);
	ut_ad(offset > 0);

	/* In fil_crypt_thread where key rotation is done we have
	acquired space and checked that this space is not yet
	marked to be dropped. Similarly, in fil_crypt_find_page_to_rotate().
	Check here also to give DROP TABLE or similar a change. */
	if (space->is_stopping()) {
		return;
	}

	if (space_id == TRX_SYS_SPACE && offset == TRX_SYS_PAGE_NO) {
		/* don't encrypt this as it contains address to dblwr buffer */
		return;
	}

	ut_d(const bool was_free = fseg_page_is_free(space, offset));

	mtr_t mtr;
	mtr.start();
	if (buf_block_t* block = fil_crypt_get_page_throttle(state,
							     offset, &mtr,
							     &sleeptime_ms)) {
		bool modified = false;
		int needs_scrubbing = BTR_SCRUB_SKIP_PAGE;
		lsn_t block_lsn = block->page.newest_modification;
		byte* frame = buf_block_get_frame(block);
		uint kv =  mach_read_from_4(frame+FIL_PAGE_FILE_FLUSH_LSN_OR_KEY_VERSION);

		if (space->is_stopping()) {
			/* The tablespace is closing (in DROP TABLE or
			TRUNCATE TABLE or similar): avoid further access */
		} else if (!*reinterpret_cast<uint32_t*>(FIL_PAGE_OFFSET
							 + frame)) {
			/* It looks like this page was never
			allocated. Because key rotation is accessing
			pages in a pattern that is unlike the normal
			B-tree and undo log access pattern, we cannot
			invoke fseg_page_is_free() here, because that
			could result in a deadlock. If we invoked
			fseg_page_is_free() and released the
			tablespace latch before acquiring block->lock,
			then the fseg_page_is_free() information
			could be stale already. */
			ut_ad(was_free);
			ut_ad(kv == 0);
			ut_ad(page_get_space_id(frame) == 0);
		} else if (fil_crypt_needs_rotation(
				   crypt_data->encryption,
				   kv, key_state->key_version,
				   key_state->rotate_key_age)) {

			mtr.set_named_space(space);
			modified = true;

			/* force rotation by dummy updating page */
			mlog_write_ulint(frame + FIL_PAGE_SPACE_ID,
					 space_id, MLOG_4BYTES, &mtr);

			/* statistics */
			state->crypt_stat.pages_modified++;
		} else {
			if (crypt_data->is_encrypted()) {
				if (kv < state->min_key_version_found) {
					state->min_key_version_found = kv;
				}
			}

			needs_scrubbing = btr_page_needs_scrubbing(
				&state->scrub_data, block,
				BTR_SCRUB_PAGE_ALLOCATION_UNKNOWN);
		}

		mtr.commit();
		lsn_t end_lsn = mtr.commit_lsn();

		if (needs_scrubbing == BTR_SCRUB_PAGE) {
			mtr.start();
			/*
			* refetch page and allocation status
			*/
			btr_scrub_page_allocation_status_t allocated;

			block = btr_scrub_get_block_and_allocation_status(
				state, offset, &mtr,
				&allocated,
				&sleeptime_ms);

			if (block) {
				mtr.set_named_space(space);

				/* get required table/index and index-locks */
				needs_scrubbing = btr_scrub_recheck_page(
					&state->scrub_data, block, allocated, &mtr);

				if (needs_scrubbing == BTR_SCRUB_PAGE) {
					/* we need to refetch it once more now that we have
					* index locked */
					block = btr_scrub_get_block_and_allocation_status(
						state, offset, &mtr,
						&allocated,
						&sleeptime_ms);

					needs_scrubbing = btr_scrub_page(&state->scrub_data,
						block, allocated,
						&mtr);
				}

				/* NOTE: mtr is committed inside btr_scrub_recheck_page()
				* and/or btr_scrub_page. This is to make sure that
				* locks & pages are latched in corrected order,
				* the mtr is in some circumstances restarted.
				* (mtr_commit() + mtr_start())
				*/
			}
		}

		if (needs_scrubbing != BTR_SCRUB_PAGE) {
			/* if page didn't need scrubbing it might be that cleanups
			are needed. do those outside of any mtr to prevent deadlocks.

			the information what kinds of cleanups that are needed are
			encoded inside the needs_scrubbing, but this is opaque to
			this function (except the value BTR_SCRUB_PAGE) */
			btr_scrub_skip_page(&state->scrub_data, needs_scrubbing);
		}

		if (needs_scrubbing == BTR_SCRUB_TURNED_OFF) {
			/* if we just detected that scrubbing was turned off
			* update global state to reflect this */
			ut_ad(crypt_data);
			mutex_enter(&crypt_data->mutex);
			crypt_data->rotate_state.scrubbing.is_active = false;
			mutex_exit(&crypt_data->mutex);
		}

		if (modified) {
			/* if we modified page, we take lsn from mtr */
			ut_a(end_lsn > state->end_lsn);
			ut_a(end_lsn > block_lsn);
			state->end_lsn = end_lsn;
		} else {
			/* if we did not modify page, check for max lsn */
			if (block_lsn > state->end_lsn) {
				state->end_lsn = block_lsn;
			}
		}
	} else {
		/* If block read failed mtr memo and log should be empty. */
		ut_ad(!mtr.has_modifications());
		ut_ad(!mtr.is_dirty());
		ut_ad(mtr.get_memo()->size() == 0);
		ut_ad(mtr.get_log()->size() == 0);
		mtr.commit();
	}

	if (sleeptime_ms) {
		os_event_reset(fil_crypt_throttle_sleep_event);
		os_event_wait_time(fil_crypt_throttle_sleep_event,
				   1000 * sleeptime_ms);
	}
}

/***********************************************************************
Rotate a batch of pages
@param[in,out]		key_state		Key state
@param[in,out]		state			Rotation state */
static
void
fil_crypt_rotate_pages(
	const key_state_t*	key_state,
	rotate_thread_t*	state)
{
	ulint space = state->space->id;
	ulint end = std::min(state->offset + state->batch,
			     state->space->free_limit);

	ut_ad(state->space->n_pending_ops > 0);

	for (; state->offset < end; state->offset++) {

		/* we can't rotate pages in dblwr buffer as
		* it's not possible to read those due to lots of asserts
		* in buffer pool.
		*
		* However since these are only (short-lived) copies of
		* real pages, they will be updated anyway when the
		* real page is updated
		*/
		if (space == TRX_SYS_SPACE &&
		    buf_dblwr_page_inside(state->offset)) {
			continue;
		}

		fil_crypt_rotate_page(key_state, state);
	}
}

/***********************************************************************
Flush rotated pages and then update page 0

@param[in,out]		state	rotation state */
static
void
fil_crypt_flush_space(
	rotate_thread_t*	state)
{
	fil_space_t* space = state->space;
	fil_space_crypt_t *crypt_data = space->crypt_data;

	ut_ad(space->n_pending_ops > 0);

	/* flush tablespace pages so that there are no pages left with old key */
	lsn_t end_lsn = crypt_data->rotate_state.end_lsn;

	if (end_lsn > 0 && !space->is_stopping()) {
		bool success = false;
		ulint n_pages = 0;
		ulint sum_pages = 0;
		uintmax_t start = ut_time_us(NULL);

		do {
			success = buf_flush_lists(ULINT_MAX, end_lsn, &n_pages);
			buf_flush_wait_batch_end(NULL, BUF_FLUSH_LIST);
			sum_pages += n_pages;
		} while (!success && !space->is_stopping());

		uintmax_t end = ut_time_us(NULL);

		if (sum_pages && end > start) {
			state->cnt_waited += sum_pages;
			state->sum_waited_us += (end - start);

			/* statistics */
			state->crypt_stat.pages_flushed += sum_pages;
		}
	}

	if (crypt_data->min_key_version == 0) {
		crypt_data->type = CRYPT_SCHEME_UNENCRYPTED;
	}

	/* update page 0 */
	mtr_t mtr;
	mtr.start();

	dberr_t err;

	if (buf_block_t* block = buf_page_get_gen(
		    page_id_t(space->id, 0), page_size_t(space->flags),
		    RW_X_LATCH, NULL, BUF_GET,
		    __FILE__, __LINE__, &mtr, &err)) {
		mtr.set_named_space(space);
		crypt_data->write_page0(space, block->frame, &mtr);
	}

	mtr.commit();
}

/***********************************************************************
Complete rotating a space
@param[in,out]		key_state		Key state
@param[in,out]		state			Rotation state */
static
void
fil_crypt_complete_rotate_space(
	const key_state_t*	key_state,
	rotate_thread_t*	state)
{
	fil_space_crypt_t *crypt_data = state->space->crypt_data;

	ut_ad(crypt_data);
	ut_ad(state->space->n_pending_ops > 0);

	/* Space might already be dropped */
	if (!state->space->is_stopping()) {
		mutex_enter(&crypt_data->mutex);

		/**
		* Update crypt data state with state from thread
		*/
		if (state->min_key_version_found <
			crypt_data->rotate_state.min_key_version_found) {
			crypt_data->rotate_state.min_key_version_found =
				state->min_key_version_found;
		}

		if (state->end_lsn > crypt_data->rotate_state.end_lsn) {
			crypt_data->rotate_state.end_lsn = state->end_lsn;
		}

		ut_a(crypt_data->rotate_state.active_threads > 0);
		crypt_data->rotate_state.active_threads--;
		bool last = crypt_data->rotate_state.active_threads == 0;

		/**
		* check if space is fully done
		* this as when threads shutdown, it could be that we "complete"
		* iterating before we have scanned the full space.
		*/
		bool done = crypt_data->rotate_state.next_offset >=
			crypt_data->rotate_state.max_offset;

		/**
		* we should flush space if we're last thread AND
		* the iteration is done
		*/
		bool should_flush = last && done;

		if (should_flush) {
			/* we're the last active thread */
			crypt_data->rotate_state.flushing = true;
			crypt_data->min_key_version =
				crypt_data->rotate_state.min_key_version_found;
		}

		/* inform scrubbing */
		crypt_data->rotate_state.scrubbing.is_active = false;
		mutex_exit(&crypt_data->mutex);

		/* all threads must call btr_scrub_complete_space wo/ mutex held */
		if (btr_scrub_complete_space(&state->scrub_data) == true) {
			if (should_flush) {
				/* only last thread updates last_scrub_completed */
				ut_ad(crypt_data);
				mutex_enter(&crypt_data->mutex);
				crypt_data->rotate_state.scrubbing.
					last_scrub_completed = time(0);
				mutex_exit(&crypt_data->mutex);
			}
		}

		if (should_flush) {
			fil_crypt_flush_space(state);

			mutex_enter(&crypt_data->mutex);
			crypt_data->rotate_state.flushing = false;
			mutex_exit(&crypt_data->mutex);
		}
	} else {
		mutex_enter(&crypt_data->mutex);
		ut_a(crypt_data->rotate_state.active_threads > 0);
		crypt_data->rotate_state.active_threads--;
		mutex_exit(&crypt_data->mutex);
	}
}

/*********************************************************************//**
A thread which monitors global key state and rotates tablespaces accordingly
@return a dummy parameter */
extern "C" UNIV_INTERN
os_thread_ret_t
DECLARE_THREAD(fil_crypt_thread)(
/*=============================*/
	void*	arg __attribute__((unused))) /*!< in: a dummy parameter required
					     * by os_thread_create */
{
	UT_NOT_USED(arg);

	mutex_enter(&fil_crypt_threads_mutex);
	uint thread_no = srv_n_fil_crypt_threads_started;
	srv_n_fil_crypt_threads_started++;
	os_event_set(fil_crypt_event); /* signal that we started */
	mutex_exit(&fil_crypt_threads_mutex);

	/* state of this thread */
	rotate_thread_t thr(thread_no);

	/* if we find a space that is starting, skip over it and recheck it later */
	bool recheck = false;

	while (!thr.should_shutdown()) {

		key_state_t new_state;

		time_t wait_start = time(0);

		while (!thr.should_shutdown()) {

			/* wait for key state changes
			* i.e either new key version of change or
			* new rotate_key_age */
			os_event_reset(fil_crypt_threads_event);

			if (os_event_wait_time(fil_crypt_threads_event, 1000000) == 0) {
				break;
			}

			if (recheck) {
				/* check recheck here, after sleep, so
				* that we don't busy loop while when one thread is starting
				* a space*/
				break;
			}

			time_t waited = time(0) - wait_start;

			/* Break if we have waited the background scrub
			internal and background scrubbing is enabled */
			if (waited >= 0
			    && ulint(waited) >= srv_background_scrub_data_check_interval
			    && (srv_background_scrub_data_uncompressed
			        || srv_background_scrub_data_compressed)) {
				break;
			}
		}

		recheck = false;
		thr.first = true;      // restart from first tablespace

		/* iterate all spaces searching for those needing rotation */
		while (!thr.should_shutdown() &&
		       fil_crypt_find_space_to_rotate(&new_state, &thr, &recheck)) {

			/* we found a space to rotate */
			fil_crypt_start_rotate_space(&new_state, &thr);

			/* iterate all pages (cooperativly with other threads) */
			while (!thr.should_shutdown() &&
			       fil_crypt_find_page_to_rotate(&new_state, &thr)) {

				if (!thr.space->is_stopping()) {
					/* rotate a (set) of pages */
					fil_crypt_rotate_pages(&new_state, &thr);
				}

				/* If space is marked as stopping, release
				space and stop rotation. */
				if (thr.space->is_stopping()) {
					fil_crypt_complete_rotate_space(
						&new_state, &thr);
					fil_space_release(thr.space);
					thr.space = NULL;
					break;
				}

				/* realloc iops */
				fil_crypt_realloc_iops(&thr);
			}

			/* complete rotation */
			if (thr.space) {
				fil_crypt_complete_rotate_space(&new_state, &thr);
			}

			/* force key state refresh */
			new_state.key_id = 0;

			/* return iops */
			fil_crypt_return_iops(&thr);
		}
	}

	/* return iops if shutting down */
	fil_crypt_return_iops(&thr);

	/* release current space if shutting down */
	if (thr.space) {
		fil_space_release(thr.space);
		thr.space = NULL;
	}

	mutex_enter(&fil_crypt_threads_mutex);
	srv_n_fil_crypt_threads_started--;
	os_event_set(fil_crypt_event); /* signal that we stopped */
	mutex_exit(&fil_crypt_threads_mutex);

	/* We count the number of threads in os_thread_exit(). A created
	thread should always use that to exit and not use return() to exit. */

	os_thread_exit();

	OS_THREAD_DUMMY_RETURN;
}

/*********************************************************************
Adjust thread count for key rotation
@param[in]	enw_cnt		Number of threads to be used */
UNIV_INTERN
void
fil_crypt_set_thread_cnt(
	const uint	new_cnt)
{
	if (!fil_crypt_threads_inited) {
		fil_crypt_threads_init();
	}

	mutex_enter(&fil_crypt_threads_mutex);

	if (new_cnt > srv_n_fil_crypt_threads) {
		uint add = new_cnt - srv_n_fil_crypt_threads;
		srv_n_fil_crypt_threads = new_cnt;
		for (uint i = 0; i < add; i++) {
			os_thread_id_t rotation_thread_id;
			os_thread_create(fil_crypt_thread, NULL, &rotation_thread_id);
<<<<<<< HEAD
			ib::info() << "Creating "
				   << i+1 << " encryption thread id "
				   << os_thread_pf(rotation_thread_id)
				   << " total threads " << new_cnt << ".";
=======

			ib_logf(IB_LOG_LEVEL_INFO,
				"Creating #%d encryption thread id %lu total threads %u.",
				i+1, os_thread_pf(rotation_thread_id), new_cnt);
>>>>>>> b29f26d7
		}
	} else if (new_cnt < srv_n_fil_crypt_threads) {
		srv_n_fil_crypt_threads = new_cnt;
		os_event_set(fil_crypt_threads_event);
	}

	mutex_exit(&fil_crypt_threads_mutex);

	while(srv_n_fil_crypt_threads_started != srv_n_fil_crypt_threads) {
		os_event_reset(fil_crypt_event);
		os_event_wait_time(fil_crypt_event, 100000);
	}

	/* Send a message to encryption threads that there could be
	something to do. */
	if (srv_n_fil_crypt_threads) {
		os_event_set(fil_crypt_threads_event);
	}
}

/*********************************************************************
Adjust max key age
@param[in]	val		New max key age */
UNIV_INTERN
void
fil_crypt_set_rotate_key_age(
	uint	val)
{
	srv_fil_crypt_rotate_key_age = val;
	os_event_set(fil_crypt_threads_event);
}

/*********************************************************************
Adjust rotation iops
@param[in]	val		New max roation iops */
UNIV_INTERN
void
fil_crypt_set_rotation_iops(
	uint val)
{
	srv_n_fil_crypt_iops = val;
	os_event_set(fil_crypt_threads_event);
}

/*********************************************************************
Adjust encrypt tables
@param[in]	val		New setting for innodb-encrypt-tables */
UNIV_INTERN
void
fil_crypt_set_encrypt_tables(
	uint val)
{
	srv_encrypt_tables = val;
	os_event_set(fil_crypt_threads_event);
}

/*********************************************************************
Init threads for key rotation */
UNIV_INTERN
void
fil_crypt_threads_init()
{
	if (!fil_crypt_threads_inited) {
		fil_crypt_event = os_event_create(0);
		fil_crypt_threads_event = os_event_create(0);
		mutex_create(LATCH_ID_FIL_CRYPT_THREADS_MUTEX,
		     &fil_crypt_threads_mutex);

		uint cnt = srv_n_fil_crypt_threads;
		srv_n_fil_crypt_threads = 0;
		fil_crypt_threads_inited = true;
		fil_crypt_set_thread_cnt(cnt);
	}
}

/*********************************************************************
Clean up key rotation threads resources */
UNIV_INTERN
void
fil_crypt_threads_cleanup()
{
	if (!fil_crypt_threads_inited) {
		return;
	}
	ut_a(!srv_n_fil_crypt_threads_started);
	os_event_destroy(fil_crypt_event);
	os_event_destroy(fil_crypt_threads_event);
	mutex_free(&fil_crypt_threads_mutex);
	fil_crypt_threads_inited = false;
}

/*********************************************************************
Wait for crypt threads to stop accessing space
@param[in]	space		Tablespace */
UNIV_INTERN
void
fil_space_crypt_close_tablespace(
	const fil_space_t*	space)
{
	fil_space_crypt_t* crypt_data = space->crypt_data;

	if (!crypt_data) {
		return;
	}

	mutex_enter(&fil_crypt_threads_mutex);

	time_t start = time(0);
	time_t last = start;

	mutex_enter(&crypt_data->mutex);
	mutex_exit(&fil_crypt_threads_mutex);

	ulint cnt = crypt_data->rotate_state.active_threads;
	bool flushing = crypt_data->rotate_state.flushing;

	while (cnt > 0 || flushing) {
		mutex_exit(&crypt_data->mutex);
		/* release dict mutex so that scrub threads can release their
		* table references */
		dict_mutex_exit_for_mysql();

		/* wakeup throttle (all) sleepers */
		os_event_set(fil_crypt_throttle_sleep_event);

		os_thread_sleep(20000);
		dict_mutex_enter_for_mysql();
		mutex_enter(&crypt_data->mutex);
		cnt = crypt_data->rotate_state.active_threads;
		flushing = crypt_data->rotate_state.flushing;

		time_t now = time(0);

		if (now >= last + 30) {
			ib::warn() << "Waited "
				   << now - start
				   << " seconds to drop space: "
				   << space->name << " ("
				   << space->id << ") active threads "
				   << cnt << "flushing="
				   << flushing << ".";
			last = now;
		}
	}

	mutex_exit(&crypt_data->mutex);
}

/*********************************************************************
Get crypt status for a space (used by information_schema)
@param[in]	space		Tablespace
@param[out]	status		Crypt status */
UNIV_INTERN
void
fil_space_crypt_get_status(
	const fil_space_t*			space,
	struct fil_space_crypt_status_t*	status)
{
	memset(status, 0, sizeof(*status));

	ut_ad(space->n_pending_ops > 0);
<<<<<<< HEAD

	/* If there is no crypt data and we have not yet read
	page 0 for this tablespace, we need to read it before
	we can continue. */
	if (!space->crypt_data) {
		fil_crypt_read_crypt_data(const_cast<fil_space_t*>(space));
	}

	status->space = ULINT_UNDEFINED;
	fil_space_crypt_t* crypt_data = space->crypt_data;

	if (crypt_data != NULL) {
=======
	fil_crypt_read_crypt_data(const_cast<fil_space_t*>(space));
	status->space = ULINT_UNDEFINED;

	if (fil_space_crypt_t* crypt_data = space->crypt_data) {
>>>>>>> b29f26d7
		status->space = space->id;
		mutex_enter(&crypt_data->mutex);
		status->scheme = crypt_data->type;
		status->keyserver_requests = crypt_data->keyserver_requests;
		status->min_key_version = crypt_data->min_key_version;
		status->key_id = crypt_data->key_id;

		if (crypt_data->rotate_state.active_threads > 0 ||
		    crypt_data->rotate_state.flushing) {
			status->rotating = true;
			status->flushing =
				crypt_data->rotate_state.flushing;
			status->rotate_next_page_number =
				crypt_data->rotate_state.next_offset;
			status->rotate_max_page_number =
				crypt_data->rotate_state.max_offset;
		}

		mutex_exit(&crypt_data->mutex);

		if (srv_encrypt_tables || crypt_data->min_key_version) {
			status->current_key_version =
				fil_crypt_get_latest_key_version(crypt_data);
		}
	}
}

/*********************************************************************
Return crypt statistics
@param[out]	stat		Crypt statistics */
UNIV_INTERN
void
fil_crypt_total_stat(
	fil_crypt_stat_t *stat)
{
	mutex_enter(&crypt_stat_mutex);
	*stat = crypt_stat;
	mutex_exit(&crypt_stat_mutex);
}

/*********************************************************************
Get scrub status for a space (used by information_schema)

@param[in]	space		Tablespace
@param[out]	status		Scrub status */
UNIV_INTERN
void
fil_space_get_scrub_status(
	const fil_space_t*			space,
	struct fil_space_scrub_status_t*	status)
{
	memset(status, 0, sizeof(*status));

	ut_ad(space->n_pending_ops > 0);
	fil_space_crypt_t* crypt_data = space->crypt_data;

	status->space = space->id;

	if (crypt_data != NULL) {
		status->compressed = FSP_FLAGS_GET_ZIP_SSIZE(space->flags) > 0;
		mutex_enter(&crypt_data->mutex);
		status->last_scrub_completed =
			crypt_data->rotate_state.scrubbing.last_scrub_completed;
		if (crypt_data->rotate_state.active_threads > 0 &&
		    crypt_data->rotate_state.scrubbing.is_active) {
			status->scrubbing = true;
			status->current_scrub_started =
				crypt_data->rotate_state.start_time;
			status->current_scrub_active_threads =
				crypt_data->rotate_state.active_threads;
			status->current_scrub_page_number =
				crypt_data->rotate_state.next_offset;
			status->current_scrub_max_page_number =
				crypt_data->rotate_state.max_offset;
		}

		mutex_exit(&crypt_data->mutex);
	}
}
#endif /* UNIV_INNOCHECKSUM */

/**
Verify that post encryption checksum match calculated checksum.
This function should be called only if tablespace contains crypt_data
metadata (this is strong indication that tablespace is encrypted).
Function also verifies that traditional checksum does not match
calculated checksum as if it does page could be valid unencrypted,
encrypted, or corrupted.

@param[in,out]	page		page frame (checksum is temporarily modified)
@param[in]	page_size	page size
@param[in]	space		tablespace identifier
@param[in]	offset		page number
@return true if page is encrypted AND OK, false otherwise */
UNIV_INTERN
bool
fil_space_verify_crypt_checksum(
	byte* 			page,
	const page_size_t&	page_size,
	ulint			space,
	ulint			offset)
{
	uint key_version = mach_read_from_4(page+ FIL_PAGE_FILE_FLUSH_LSN_OR_KEY_VERSION);

	/* If page is not encrypted, return false */
	if (key_version == 0) {
		return false;
	}

	/* Read stored post encryption checksum. */
	uint32_t checksum = mach_read_from_4(
		page + FIL_PAGE_FILE_FLUSH_LSN_OR_KEY_VERSION + 4);

	/* Declare empty pages non-corrupted */
	if (checksum == 0
	    && *reinterpret_cast<const ib_uint64_t*>(page + FIL_PAGE_LSN) == 0
	    && buf_page_is_zeroes(page, page_size)) {
		return(true);
	}

	/* Compressed and encrypted pages do not have checksum. Assume not
	corrupted. Page verification happens after decompression in
	buf_page_io_complete() using buf_page_is_corrupted(). */
	if (mach_read_from_2(page+FIL_PAGE_TYPE) == FIL_PAGE_PAGE_COMPRESSED_ENCRYPTED) {
		return (true);
	}

	uint32 cchecksum1, cchecksum2;

	/* Calculate checksums */
	if (page_size.is_compressed()) {
		cchecksum1 = page_zip_calc_checksum(
			page, page_size.physical(),
			SRV_CHECKSUM_ALGORITHM_CRC32);

		cchecksum2 = (cchecksum1 == checksum)
			? 0
			: page_zip_calc_checksum(
				page, page_size.physical(),
				SRV_CHECKSUM_ALGORITHM_INNODB);
	} else {
		cchecksum1 = buf_calc_page_crc32(page);
		cchecksum2 = (cchecksum1 == checksum)
			? 0
			: buf_calc_page_new_checksum(page);
	}

	/* If stored checksum matches one of the calculated checksums
	page is not corrupted. */

	bool encrypted = (checksum == cchecksum1 || checksum == cchecksum2
		|| checksum == BUF_NO_CHECKSUM_MAGIC);

	/* MySQL 5.6 and MariaDB 10.0 and 10.1 will write an LSN to the
	first page of each system tablespace file at
	FIL_PAGE_FILE_FLUSH_LSN offset. On other pages and in other files,
	the field might have been uninitialized until MySQL 5.5. In MySQL 5.7
	(and MariaDB Server 10.2.2) WL#7990 stopped writing the field for other
	than page 0 of the system tablespace.

	Starting from MariaDB 10.1 the field has been repurposed for
	encryption key_version.

	Starting with MySQL 5.7 (and MariaDB Server 10.2), the
	field has been repurposed for SPATIAL INDEX pages for
	FIL_RTREE_SPLIT_SEQ_NUM.

	Note that FIL_PAGE_FILE_FLUSH_LSN is not included in the InnoDB page
	checksum.

	Thus, FIL_PAGE_FILE_FLUSH_LSN could contain any value. While the
	field would usually be 0 for pages that are not encrypted, we cannot
	assume that a nonzero value means that the page is encrypted.
	Therefore we must validate the page both as encrypted and unencrypted
	when FIL_PAGE_FILE_FLUSH_LSN does not contain 0.
	*/

	uint32_t checksum1 = mach_read_from_4(page + FIL_PAGE_SPACE_OR_CHKSUM);
	uint32_t checksum2;

	bool valid;

	if (page_size.is_compressed()) {
		valid = checksum1 == cchecksum1;
		checksum2 = checksum1;
	} else {
		checksum2 = mach_read_from_4(
			page + UNIV_PAGE_SIZE - FIL_PAGE_END_LSN_OLD_CHKSUM);
		valid = buf_page_is_checksum_valid_crc32(
			page, checksum1, checksum2, false
			/* FIXME: also try the original crc32 that was
			buggy on big-endian architectures? */)
			|| buf_page_is_checksum_valid_innodb(
				page, checksum1, checksum2);
	}

	if (encrypted && valid) {
		/* If page is encrypted and traditional checksums match,
		page could be still encrypted, or not encrypted and valid or
		corrupted. */
#ifdef UNIV_INNOCHECKSUM
		fprintf(log_file ? log_file : stderr,
			"Page " ULINTPF ":" ULINTPF " may be corrupted."
			" Post encryption checksum %u"
			" stored [%u:%u] key_version %u\n",
			space, offset, checksum, checksum1, checksum2,
			key_version);
#else /* UNIV_INNOCHECKSUM */
		ib::error()
			<< " Page " << space << ":" << offset
			<< " may be corrupted."
			" Post encryption checksum " << checksum
			<< " stored [" << checksum1 << ":" << checksum2
			<< "] key_version " << key_version;
#endif
		encrypted = false;
	}

	return(encrypted);
}<|MERGE_RESOLUTION|>--- conflicted
+++ resolved
@@ -1341,17 +1341,11 @@
 		state->sum_waited_us = 0;
 	} else {
 		DBUG_PRINT("ib_crypt",
-<<<<<<< HEAD
 			   ("thr_no: %u only waited " ULINTPF
 			    "%% skip re-estimate.",
 			    state->thread_no,
 			    (100 * state->cnt_waited)
 			    / (state->batch ? state->batch : 1)));
-=======
-			("thr_no: %u only waited %lu%% skip re-estimate.",
-			state->thread_no,
-			(100 * state->cnt_waited) / (state->batch ? state->batch : 1)));
->>>>>>> b29f26d7
 	}
 
 	if (state->estimated_max_iops <= state->allocated_iops) {
@@ -2263,17 +2257,10 @@
 		for (uint i = 0; i < add; i++) {
 			os_thread_id_t rotation_thread_id;
 			os_thread_create(fil_crypt_thread, NULL, &rotation_thread_id);
-<<<<<<< HEAD
-			ib::info() << "Creating "
+			ib::info() << "Creating #"
 				   << i+1 << " encryption thread id "
 				   << os_thread_pf(rotation_thread_id)
 				   << " total threads " << new_cnt << ".";
-=======
-
-			ib_logf(IB_LOG_LEVEL_INFO,
-				"Creating #%d encryption thread id %lu total threads %u.",
-				i+1, os_thread_pf(rotation_thread_id), new_cnt);
->>>>>>> b29f26d7
 		}
 	} else if (new_cnt < srv_n_fil_crypt_threads) {
 		srv_n_fil_crypt_threads = new_cnt;
@@ -2435,7 +2422,6 @@
 	memset(status, 0, sizeof(*status));
 
 	ut_ad(space->n_pending_ops > 0);
-<<<<<<< HEAD
 
 	/* If there is no crypt data and we have not yet read
 	page 0 for this tablespace, we need to read it before
@@ -2445,15 +2431,8 @@
 	}
 
 	status->space = ULINT_UNDEFINED;
-	fil_space_crypt_t* crypt_data = space->crypt_data;
-
-	if (crypt_data != NULL) {
-=======
-	fil_crypt_read_crypt_data(const_cast<fil_space_t*>(space));
-	status->space = ULINT_UNDEFINED;
 
 	if (fil_space_crypt_t* crypt_data = space->crypt_data) {
->>>>>>> b29f26d7
 		status->space = space->id;
 		mutex_enter(&crypt_data->mutex);
 		status->scheme = crypt_data->type;
