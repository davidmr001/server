/*****************************************************************************

Copyright (c) 1995, 2017, Oracle and/or its affiliates. All Rights Reserved.
Copyright (c) 2014, 2017, MariaDB Corporation.

This program is free software; you can redistribute it and/or modify it under
the terms of the GNU General Public License as published by the Free Software
Foundation; version 2 of the License.

This program is distributed in the hope that it will be useful, but WITHOUT
ANY WARRANTY; without even the implied warranty of MERCHANTABILITY or FITNESS
FOR A PARTICULAR PURPOSE. See the GNU General Public License for more details.

You should have received a copy of the GNU General Public License along with
this program; if not, write to the Free Software Foundation, Inc.,
51 Franklin Street, Suite 500, Boston, MA 02110-1335 USA

*****************************************************************************/

/**************************************************//**
@file fil/fil0fil.cc
The tablespace memory cache

Created 10/25/1995 Heikki Tuuri
*******************************************************/

#include "ha_prototypes.h"
#include "fil0pagecompress.h"
#include "fsp0pagecompress.h"
#include "fil0crypt.h"

#include "btr0btr.h"
#include "btr0sea.h"
#include "buf0buf.h"
#include "dict0boot.h"
#include "dict0dict.h"
#include "fsp0file.h"
#include "fsp0file.h"
#include "fsp0fsp.h"
#include "fsp0space.h"
#include "fsp0sysspace.h"
#include "hash0hash.h"
#include "log0log.h"
#include "log0recv.h"
#include "mach0data.h"
#include "mem0mem.h"
#include "mtr0log.h"
#include "os0file.h"
#include "page0zip.h"
#include "row0mysql.h"
#include "row0trunc.h"
#include "srv0start.h"
#include "trx0purge.h"
#include "ut0new.h"
#include "buf0lru.h"
#include "ibuf0ibuf.h"
#include "os0event.h"
#include "sync0sync.h"
#include "buf0flu.h"
#include "os0api.h"

/** Tries to close a file in the LRU list. The caller must hold the fil_sys
mutex.
@return true if success, false if should retry later; since i/o's
generally complete in < 100 ms, and as InnoDB writes at most 128 pages
from the buffer pool in a batch, and then immediately flushes the
files, there is a good chance that the next time we find a suitable
node from the LRU list.
@param[in] print_info	if true, prints information why it
                        cannot close a file */
static
bool
fil_try_to_close_file_in_LRU(bool print_info);

/*
		IMPLEMENTATION OF THE TABLESPACE MEMORY CACHE
		=============================================

The tablespace cache is responsible for providing fast read/write access to
tablespaces and logs of the database. File creation and deletion is done
in other modules which know more of the logic of the operation, however.

A tablespace consists of a chain of files. The size of the files does not
have to be divisible by the database block size, because we may just leave
the last incomplete block unused. When a new file is appended to the
tablespace, the maximum size of the file is also specified. At the moment,
we think that it is best to extend the file to its maximum size already at
the creation of the file, because then we can avoid dynamically extending
the file when more space is needed for the tablespace.

A block's position in the tablespace is specified with a 32-bit unsigned
integer. The files in the chain are thought to be catenated, and the block
corresponding to an address n is the nth block in the catenated file (where
the first block is named the 0th block, and the incomplete block fragments
at the end of files are not taken into account). A tablespace can be extended
by appending a new file at the end of the chain.

Our tablespace concept is similar to the one of Oracle.

To acquire more speed in disk transfers, a technique called disk striping is
sometimes used. This means that logical block addresses are divided in a
round-robin fashion across several disks. Windows NT supports disk striping,
so there we do not need to support it in the database. Disk striping is
implemented in hardware in RAID disks. We conclude that it is not necessary
to implement it in the database. Oracle 7 does not support disk striping,
either.

Another trick used at some database sites is replacing tablespace files by
raw disks, that is, the whole physical disk drive, or a partition of it, is
opened as a single file, and it is accessed through byte offsets calculated
from the start of the disk or the partition. This is recommended in some
books on database tuning to achieve more speed in i/o. Using raw disk
certainly prevents the OS from fragmenting disk space, but it is not clear
if it really adds speed. We measured on the Pentium 100 MHz + NT + NTFS file
system + EIDE Conner disk only a negligible difference in speed when reading
from a file, versus reading from a raw disk.

To have fast access to a tablespace or a log file, we put the data structures
to a hash table. Each tablespace and log file is given an unique 32-bit
identifier.

Some operating systems do not support many open files at the same time,
though NT seems to tolerate at least 900 open files. Therefore, we put the
open files in an LRU-list. If we need to open another file, we may close the
file at the end of the LRU-list. When an i/o-operation is pending on a file,
the file cannot be closed. We take the file nodes with pending i/o-operations
out of the LRU-list and keep a count of pending operations. When an operation
completes, we decrement the count and return the file node to the LRU-list if
the count drops to zero. */

/** Reference to the server data directory. Usually it is the
current working directory ".", but in the MySQL Embedded Server Library
it is an absolute path. */
const char*	fil_path_to_mysql_datadir;

/** Common InnoDB file extentions */
const char* dot_ext[] = { "", ".ibd", ".isl", ".cfg" };

/** The number of fsyncs done to the log */
ulint	fil_n_log_flushes			= 0;

/** Number of pending redo log flushes */
ulint	fil_n_pending_log_flushes		= 0;
/** Number of pending tablespace flushes */
ulint	fil_n_pending_tablespace_flushes	= 0;

/** Number of files currently open */
ulint	fil_n_file_opened			= 0;

/** The null file address */
fil_addr_t	fil_addr_null = {FIL_NULL, 0};

/** The tablespace memory cache. This variable is NULL before the module is
initialized. */
UNIV_INTERN fil_system_t*	fil_system	= NULL;

/** At this age or older a space/page will be rotated */
UNIV_INTERN extern uint srv_fil_crypt_rotate_key_age;
UNIV_INTERN extern ib_mutex_t fil_crypt_threads_mutex;

/** Determine if user has explicitly disabled fsync(). */
# define fil_buffering_disabled(s)	\
	((s)->purpose == FIL_TYPE_TABLESPACE	\
	 && srv_file_flush_method	\
	 == SRV_O_DIRECT_NO_FSYNC)

/** Determine if the space id is a user tablespace id or not.
@param[in]	space_id	Space ID to check
@return true if it is a user tablespace ID */
UNIV_INLINE
bool
fil_is_user_tablespace_id(
	ulint	space_id)
{
	return(space_id > srv_undo_tablespaces_open
	       && space_id != SRV_TMP_SPACE_ID);
}

#ifdef UNIV_DEBUG
/** Try fil_validate() every this many times */
# define FIL_VALIDATE_SKIP	17

/******************************************************************//**
Checks the consistency of the tablespace cache some of the time.
@return true if ok or the check was skipped */
static
bool
fil_validate_skip(void)
/*===================*/
{
	/** The fil_validate() call skip counter. Use a signed type
	because of the race condition below. */
	static int fil_validate_count = FIL_VALIDATE_SKIP;

	/* There is a race condition below, but it does not matter,
	because this call is only for heuristic purposes. We want to
	reduce the call frequency of the costly fil_validate() check
	in debug builds. */
	if (--fil_validate_count > 0) {
		return(true);
	}

	fil_validate_count = FIL_VALIDATE_SKIP;
	return(fil_validate());
}
#endif /* UNIV_DEBUG */

/********************************************************************//**
Determines if a file node belongs to the least-recently-used list.
@return true if the file belongs to fil_system->LRU mutex. */
UNIV_INLINE
bool
fil_space_belongs_in_lru(
/*=====================*/
	const fil_space_t*	space)	/*!< in: file space */
{
	switch (space->purpose) {
	case FIL_TYPE_TEMPORARY:
	case FIL_TYPE_LOG:
		return(false);
	case FIL_TYPE_TABLESPACE:
		return(fil_is_user_tablespace_id(space->id));
	case FIL_TYPE_IMPORT:
		return(true);
	}

	ut_ad(0);
	return(false);
}

/********************************************************************//**
NOTE: you must call fil_mutex_enter_and_prepare_for_io() first!

Prepares a file node for i/o. Opens the file if it is closed. Updates the
pending i/o's field in the node and the system appropriately. Takes the node
off the LRU list if it is in the LRU list. The caller must hold the fil_sys
mutex.
@return false if the file can't be opened, otherwise true */
static
bool
fil_node_prepare_for_io(
/*====================*/
	fil_node_t*	node,	/*!< in: file node */
	fil_system_t*	system,	/*!< in: tablespace memory cache */
	fil_space_t*	space);	/*!< in: space */

/** Update the data structures when an i/o operation finishes.
@param[in,out] node		file node
@param[in] type			IO context */
static
void
fil_node_complete_io(fil_node_t* node, const IORequest& type);

/** Reads data from a space to a buffer. Remember that the possible incomplete
blocks at the end of file are ignored: they are not taken into account when
calculating the byte offset within a space.
@param[in]	page_id		page id
@param[in]	page_size	page size
@param[in]	byte_offset	remainder of offset in bytes; in aio this
must be divisible by the OS block size
@param[in]	len		how many bytes to read; this must not cross a
file boundary; in aio this must be a block size multiple
@param[in,out]	buf		buffer where to store data read; in aio this
must be appropriately aligned
@return DB_SUCCESS, or DB_TABLESPACE_DELETED if we are trying to do
i/o on a tablespace which does not exist */
UNIV_INLINE
dberr_t
fil_read(
	const page_id_t&	page_id,
	const page_size_t&	page_size,
	ulint			byte_offset,
	ulint			len,
	void*			buf)
{
	return(fil_io(IORequestRead, true, page_id, page_size,
			byte_offset, len, buf, NULL));
}

/** Writes data to a space from a buffer. Remember that the possible incomplete
blocks at the end of file are ignored: they are not taken into account when
calculating the byte offset within a space.
@param[in]	page_id		page id
@param[in]	page_size	page size
@param[in]	byte_offset	remainder of offset in bytes; in aio this
must be divisible by the OS block size
@param[in]	len		how many bytes to write; this must not cross
a file boundary; in aio this must be a block size multiple
@param[in]	buf		buffer from which to write; in aio this must
be appropriately aligned
@return DB_SUCCESS, or DB_TABLESPACE_DELETED if we are trying to do
i/o on a tablespace which does not exist */
UNIV_INLINE
dberr_t
fil_write(
	const page_id_t&	page_id,
	const page_size_t&	page_size,
	ulint			byte_offset,
	ulint			len,
	void*			buf)
{
	ut_ad(!srv_read_only_mode);

	return(fil_io(IORequestWrite, true, page_id, page_size,
		      byte_offset, len, buf, NULL));
}

/*******************************************************************//**
Returns the table space by a given id, NULL if not found.
It is unsafe to dereference the returned pointer. It is fine to check
for NULL. */
fil_space_t*
fil_space_get_by_id(
/*================*/
	ulint	id)	/*!< in: space id */
{
	fil_space_t*	space;

	ut_ad(mutex_own(&fil_system->mutex));

	HASH_SEARCH(hash, fil_system->spaces, id,
		    fil_space_t*, space,
		    ut_ad(space->magic_n == FIL_SPACE_MAGIC_N),
		    space->id == id);

	return(space);
}

<<<<<<< HEAD
=======
/****************************************************************//**
Get space id from fil node */
ulint
fil_node_get_space_id(
/*==================*/
        fil_node_t*     node)           /*!< in: Compressed node*/
{
	ut_ad(node);
	ut_ad(node->space);

	return (node->space->id);
}

>>>>>>> 765a4360
/*******************************************************************//**
Returns the table space by a given name, NULL if not found. */
UNIV_INLINE
fil_space_t*
fil_space_get_by_name(
/*==================*/
	const char*	name)	/*!< in: space name */
{
	fil_space_t*	space;
	ulint		fold;

	ut_ad(mutex_own(&fil_system->mutex));

	fold = ut_fold_string(name);

	HASH_SEARCH(name_hash, fil_system->name_hash, fold,
		    fil_space_t*, space,
		    ut_ad(space->magic_n == FIL_SPACE_MAGIC_N),
		    !strcmp(name, space->name));

	return(space);
}

/** Look up a tablespace.
The caller should hold an InnoDB table lock or a MDL that prevents
the tablespace from being dropped during the operation,
or the caller should be in single-threaded crash recovery mode
(no user connections that could drop tablespaces).
If this is not the case, fil_space_acquire() and fil_space_release()
should be used instead.
@param[in]	id	tablespace ID
@return tablespace, or NULL if not found */
fil_space_t*
fil_space_get(
	ulint	id)
{
	mutex_enter(&fil_system->mutex);
	fil_space_t*	space = fil_space_get_by_id(id);
	mutex_exit(&fil_system->mutex);
	ut_ad(space == NULL || space->purpose != FIL_TYPE_LOG);
	return(space);
}

/** Returns the latch of a file space.
@param[in]	id	space id
@param[out]	flags	tablespace flags
@return latch protecting storage allocation */
rw_lock_t*
fil_space_get_latch(
	ulint	id,
	ulint*	flags)
{
	fil_space_t*	space;

	ut_ad(fil_system);

	mutex_enter(&fil_system->mutex);

	space = fil_space_get_by_id(id);

	ut_a(space);

	if (flags) {
		*flags = space->flags;
	}

	mutex_exit(&fil_system->mutex);

	return(&(space->latch));
}

/** Gets the type of a file space.
@param[in]	id	tablespace identifier
@return file type */
fil_type_t
fil_space_get_type(
	ulint	id)
{
	fil_space_t*	space;

	ut_ad(fil_system);

	mutex_enter(&fil_system->mutex);

	space = fil_space_get_by_id(id);

	ut_a(space);

	mutex_exit(&fil_system->mutex);

	return(space->purpose);
}

/** Note that a tablespace has been imported.
It is initially marked as FIL_TYPE_IMPORT so that no logging is
done during the import process when the space ID is stamped to each page.
Now we change it to FIL_SPACE_TABLESPACE to start redo and undo logging.
NOTE: temporary tablespaces are never imported.
@param[in]	id	tablespace identifier */
void
fil_space_set_imported(
	ulint	id)
{
	ut_ad(fil_system != NULL);

	mutex_enter(&fil_system->mutex);

	fil_space_t*	space = fil_space_get_by_id(id);

	ut_ad(space->purpose == FIL_TYPE_IMPORT);
	space->purpose = FIL_TYPE_TABLESPACE;

	mutex_exit(&fil_system->mutex);
}

/**********************************************************************//**
Checks if all the file nodes in a space are flushed. The caller must hold
the fil_system mutex.
@return true if all are flushed */
static
bool
fil_space_is_flushed(
/*=================*/
	fil_space_t*	space)	/*!< in: space */
{
	ut_ad(mutex_own(&fil_system->mutex));

	for (const fil_node_t* node = UT_LIST_GET_FIRST(space->chain);
	     node != NULL;
	     node = UT_LIST_GET_NEXT(chain, node)) {

		if (node->modification_counter > node->flush_counter) {

			ut_ad(!fil_buffering_disabled(space));
			return(false);
		}
	}

	return(true);
}


/** Append a file to the chain of files of a space.
@param[in]	name		file name of a file that is not open
@param[in]	size		file size in entire database blocks
@param[in,out]	space		tablespace from fil_space_create()
@param[in]	is_raw		whether this is a raw device or partition
@param[in]	atomic_write	true if the file could use atomic write
@param[in]	max_pages	maximum number of pages in file,
ULINT_MAX means the file size is unlimited.
@return pointer to the file name
@retval NULL if error */
static
fil_node_t*
fil_node_create_low(
	const char*	name,
	ulint		size,
	fil_space_t*	space,
	bool		is_raw,
	bool		atomic_write,
	ulint		max_pages = ULINT_MAX)
{
	fil_node_t*	node;

	ut_ad(name != NULL);
	ut_ad(fil_system != NULL);

	if (space == NULL) {
		return(NULL);
	}

	node = reinterpret_cast<fil_node_t*>(ut_zalloc_nokey(sizeof(*node)));

	node->handle = OS_FILE_CLOSED;

	node->name = mem_strdup(name);

	ut_a(!is_raw || srv_start_raw_disk_in_use);

	node->sync_event = os_event_create("fsync_event");

	node->is_raw_disk = is_raw;

	node->size = size;

	node->magic_n = FIL_NODE_MAGIC_N;

	node->init_size = size;
	node->max_size = max_pages;

	mutex_enter(&fil_system->mutex);

	space->size += size;

	node->space = space;

	node->atomic_write = atomic_write;

	UT_LIST_ADD_LAST(space->chain, node);
	mutex_exit(&fil_system->mutex);

	return(node);
}

/** Appends a new file to the chain of files of a space. File must be closed.
@param[in]	name		file name (file must be closed)
@param[in]	size		file size in database blocks, rounded downwards to
				an integer
@param[in,out]	space		space where to append
@param[in]	is_raw		true if a raw device or a raw disk partition
@param[in]	atomic_write	true if the file could use atomic write
@param[in]	max_pages	maximum number of pages in file,
ULINT_MAX means the file size is unlimited.
@return pointer to the file name
@retval NULL if error */
char*
fil_node_create(
	const char*	name,
	ulint		size,
	fil_space_t*	space,
	bool		is_raw,
	bool		atomic_write,
	ulint		max_pages)
{
	fil_node_t*	node;

	node = fil_node_create_low(
		name, size, space, is_raw, atomic_write, max_pages);

	return(node == NULL ? NULL : node->name);
}

/** Open a file node of a tablespace.
The caller must own the fil_system mutex.
@param[in,out]	node	File node
@return false if the file can't be opened, otherwise true */
static
bool
fil_node_open_file(
	fil_node_t*	node)
{
	os_offset_t	size_bytes;
	bool		success;
	bool		read_only_mode;
	fil_space_t*	space = node->space;

	ut_ad(mutex_own(&fil_system->mutex));
	ut_a(node->n_pending == 0);
	ut_a(!node->is_open());

	read_only_mode = !fsp_is_system_temporary(space->id)
		&& srv_read_only_mode;

	const bool first_time_open = node->size == 0;

	if (first_time_open
	    || (space->purpose == FIL_TYPE_TABLESPACE
		&& node == UT_LIST_GET_FIRST(space->chain)
		&& !undo::Truncate::was_tablespace_truncated(space->id)
		&& srv_startup_is_before_trx_rollback_phase)) {
		/* We do not know the size of the file yet. First we
		open the file in the normal mode, no async I/O here,
		for simplicity. Then do some checks, and close the
		file again.  NOTE that we could not use the simple
		file read function os_file_read() in Windows to read
		from a file opened for async I/O! */

retry:
		node->handle = os_file_create_simple_no_error_handling(
			innodb_data_file_key, node->name, OS_FILE_OPEN,
			OS_FILE_READ_ONLY, read_only_mode, &success);

		if (!success) {
			/* The following call prints an error message */
			ulint err = os_file_get_last_error(true);
			if (err == EMFILE + 100) {
				if (fil_try_to_close_file_in_LRU(true))
					goto retry;
			}

			ib::warn() << "Cannot open '" << node->name << "'."
				" Have you deleted .ibd files under a"
				" running mysqld server?";
			return(false);
		}

		size_bytes = os_file_get_size(node->handle);
		ut_a(size_bytes != (os_offset_t) -1);

		ut_a(space->purpose != FIL_TYPE_LOG);
		const page_size_t	page_size(space->flags);
		const ulint		psize = page_size.physical();
		const ulint		min_size = FIL_IBD_FILE_INITIAL_SIZE
			* psize;

		if (size_bytes < min_size) {
			ib::error() << "The size of the file " << node->name
				<< " is only " << size_bytes
				<< " bytes, should be at least " << min_size;
			os_file_close(node->handle);
			return(false);
		}

		/* Read the first page of the tablespace */

		byte* buf2 = static_cast<byte*>(ut_malloc_nokey(2 * psize));

		/* Align the memory for file i/o if we might have O_DIRECT
		set */
		byte* page = static_cast<byte*>(ut_align(buf2, psize));

		IORequest	request(IORequest::READ);

		success = os_file_read(
			request,
			node->handle, page, 0, psize);
		srv_stats.page0_read.add(1);

		const ulint	space_id
			= fsp_header_get_space_id(page);
		ulint		flags		= fsp_header_get_flags(page);
		const ulint	size		= fsp_header_get_field(
			page, FSP_SIZE);
		const ulint	free_limit	= fsp_header_get_field(
			page, FSP_FREE_LIMIT);
		const ulint	free_len	= flst_get_len(
			FSP_HEADER_OFFSET + FSP_FREE + page);

		/* Try to read crypt_data from page 0 if it is not yet
		read. FIXME: Remove page_0_crypt_read, and simply ensure in
		fil_space_t object creation that node->size==0 if and only
		if the crypt_data is not known and must be read. */
		if (!space->page_0_crypt_read) {
			space->page_0_crypt_read = true;
			ut_ad(space->crypt_data == NULL);
			space->crypt_data = fil_space_read_crypt_data(
				page_size_t(space->flags), page);
		}

		ut_free(buf2);
		os_file_close(node->handle);

		if (!fsp_flags_is_valid(flags)) {
			ulint cflags = fsp_flags_convert_from_101(flags);
			if (cflags == ULINT_UNDEFINED) {
				ib::error()
					<< "Expected tablespace flags "
					<< ib::hex(flags)
					<< " but found " << ib::hex(flags)
					<< " in the file " << node->name;
				return(false);
			}

			flags = cflags;
		}

		if (UNIV_UNLIKELY(space_id != space->id)) {
			ib::error()
				<< "Expected tablespace id " << space->id
				<< " but found " << space_id
				<< "in the file" << node->name;
			return(false);
		}

		ut_ad(space->free_limit == 0
		      || space->free_limit == free_limit);
		ut_ad(space->free_len == 0
		      || space->free_len == free_len);
		space->size_in_header = size;
		space->free_limit = free_limit;
		space->free_len = free_len;

		if (first_time_open) {
			ulint	extent_size;

			extent_size = psize * FSP_EXTENT_SIZE;

			/* After apply-incremental, tablespaces are not extended
			to a whole megabyte. Do not cut off valid data. */

			/* Truncate the size to a multiple of extent size. */
			if (size_bytes >= extent_size) {
				size_bytes = ut_2pow_round(size_bytes,
							   extent_size);
			}

			node->size = static_cast<ulint>(size_bytes / psize);
			space->size += node->size;
		}
	}

	/* printf("Opening file %s\n", node->name); */

	/* Open the file for reading and writing, in Windows normally in the
	unbuffered async I/O mode, though global variables may make
	os_file_create() to fall back to the normal file I/O mode. */

	if (space->purpose == FIL_TYPE_LOG) {
		node->handle = os_file_create(
			innodb_log_file_key, node->name, OS_FILE_OPEN,
			OS_FILE_AIO, OS_LOG_FILE, read_only_mode, &success);
	} else if (node->is_raw_disk) {
		node->handle = os_file_create(
			innodb_data_file_key, node->name, OS_FILE_OPEN_RAW,
			OS_FILE_AIO, OS_DATA_FILE, read_only_mode, &success);
	} else {
		node->handle = os_file_create(
			innodb_data_file_key, node->name, OS_FILE_OPEN,
			OS_FILE_AIO, OS_DATA_FILE, read_only_mode, &success);

                if (first_time_open) {
			/*
			Atomic writes is supported if the file can be used
			with atomic_writes (not log file), O_DIRECT is
			used (tested in ha_innodb.cc) and the file is
			device and file system that supports atomic writes
			for the given block size
			*/
			space->atomic_write_supported
				= srv_use_atomic_writes
				&& node->atomic_write
				&& my_test_if_atomic_write(
					node->handle,
					int(page_size_t(space->flags)
					    .physical()));
                }
        }

	ut_a(success);
	ut_a(node->is_open());

	fil_system->n_open++;
	fil_n_file_opened++;

	if (fil_space_belongs_in_lru(space)) {

		/* Put the node to the LRU list */
		UT_LIST_ADD_FIRST(fil_system->LRU, node);
	}

	return(true);
}

/** Close a file node.
@param[in,out]	node	File node */
static
void
fil_node_close_file(
	fil_node_t*	node)
{
	bool	ret;

	ut_ad(mutex_own(&(fil_system->mutex)));
	ut_a(node->is_open());
	ut_a(node->n_pending == 0);
	ut_a(node->n_pending_flushes == 0);
	ut_a(!node->being_extended);
	ut_a(node->modification_counter == node->flush_counter
	     || node->space->purpose == FIL_TYPE_TEMPORARY
	     || srv_fast_shutdown == 2
	     || !srv_was_started);

	ret = os_file_close(node->handle);
	ut_a(ret);

	/* printf("Closing file %s\n", node->name); */

	node->handle = OS_FILE_CLOSED;
	ut_ad(!node->is_open());
	ut_a(fil_system->n_open > 0);
	fil_system->n_open--;
	fil_n_file_opened--;

	if (fil_space_belongs_in_lru(node->space)) {

		ut_a(UT_LIST_GET_LEN(fil_system->LRU) > 0);

		/* The node is in the LRU list, remove it */
		UT_LIST_REMOVE(fil_system->LRU, node);
	}
}

/** Tries to close a file in the LRU list. The caller must hold the fil_sys
mutex.
@return true if success, false if should retry later; since i/o's
generally complete in < 100 ms, and as InnoDB writes at most 128 pages
from the buffer pool in a batch, and then immediately flushes the
files, there is a good chance that the next time we find a suitable
node from the LRU list.
@param[in] print_info	if true, prints information why it
			cannot close a file*/
static
bool
fil_try_to_close_file_in_LRU(

	bool	print_info)
{
	fil_node_t*	node;

	ut_ad(mutex_own(&fil_system->mutex));

	if (print_info) {
		ib::info() << "fil_sys open file LRU len "
			<< UT_LIST_GET_LEN(fil_system->LRU);
	}

	for (node = UT_LIST_GET_LAST(fil_system->LRU);
	     node != NULL;
	     node = UT_LIST_GET_PREV(LRU, node)) {

		if (node->modification_counter == node->flush_counter
		    && node->n_pending_flushes == 0
		    && !node->being_extended) {

			fil_node_close_file(node);

			return(true);
		}

		if (!print_info) {
			continue;
		}

		if (node->n_pending_flushes > 0) {

			ib::info() << "Cannot close file " << node->name
				<< ", because n_pending_flushes "
				<< node->n_pending_flushes;
		}

		if (node->modification_counter != node->flush_counter) {
			ib::warn() << "Cannot close file " << node->name
				<< ", because modification count "
				<< node->modification_counter <<
				" != flush count " << node->flush_counter;
		}

		if (node->being_extended) {
			ib::info() << "Cannot close file " << node->name
				<< ", because it is being extended";
		}
	}

	return(false);
}

/** Flush any writes cached by the file system.
@param[in,out]	space	tablespace */
static
void
fil_flush_low(fil_space_t* space)
{
	ut_ad(mutex_own(&fil_system->mutex));
	ut_ad(space);
	ut_ad(!space->stop_new_ops);

	if (fil_buffering_disabled(space)) {

		/* No need to flush. User has explicitly disabled
		buffering. */
		ut_ad(!space->is_in_unflushed_spaces);
		ut_ad(fil_space_is_flushed(space));
		ut_ad(space->n_pending_flushes == 0);

#ifdef UNIV_DEBUG
		for (fil_node_t* node = UT_LIST_GET_FIRST(space->chain);
		     node != NULL;
		     node = UT_LIST_GET_NEXT(chain, node)) {
			ut_ad(node->modification_counter
			      == node->flush_counter);
			ut_ad(node->n_pending_flushes == 0);
		}
#endif /* UNIV_DEBUG */

		return;
	}

	/* Prevent dropping of the space while we are flushing */
	space->n_pending_flushes++;

	for (fil_node_t* node = UT_LIST_GET_FIRST(space->chain);
	     node != NULL;
	     node = UT_LIST_GET_NEXT(chain, node)) {

		int64_t	old_mod_counter = node->modification_counter;

		if (old_mod_counter <= node->flush_counter) {
			continue;
		}

		ut_a(node->is_open());

		switch (space->purpose) {
		case FIL_TYPE_TEMPORARY:
			ut_ad(0); // we already checked for this
		case FIL_TYPE_TABLESPACE:
		case FIL_TYPE_IMPORT:
			fil_n_pending_tablespace_flushes++;
			break;
		case FIL_TYPE_LOG:
			fil_n_pending_log_flushes++;
			fil_n_log_flushes++;
			break;
		}
#ifdef _WIN32
		if (node->is_raw_disk) {

			goto skip_flush;
		}
#endif /* _WIN32 */
retry:
		if (node->n_pending_flushes > 0) {
			/* We want to avoid calling os_file_flush() on
			the file twice at the same time, because we do
			not know what bugs OS's may contain in file
			i/o */

			int64_t	sig_count = os_event_reset(node->sync_event);

			mutex_exit(&fil_system->mutex);

			os_event_wait_low(node->sync_event, sig_count);

			mutex_enter(&fil_system->mutex);

			if (node->flush_counter >= old_mod_counter) {

				goto skip_flush;
			}

			goto retry;
		}

		ut_a(node->is_open());
		node->n_pending_flushes++;

		mutex_exit(&fil_system->mutex);

		os_file_flush(node->handle);

		mutex_enter(&fil_system->mutex);

		os_event_set(node->sync_event);

		node->n_pending_flushes--;
skip_flush:
		if (node->flush_counter < old_mod_counter) {
			node->flush_counter = old_mod_counter;

			if (space->is_in_unflushed_spaces
			    && fil_space_is_flushed(space)) {

				space->is_in_unflushed_spaces = false;

				UT_LIST_REMOVE(
					fil_system->unflushed_spaces,
					space);
			}
		}

		switch (space->purpose) {
		case FIL_TYPE_TEMPORARY:
			break;
		case FIL_TYPE_TABLESPACE:
		case FIL_TYPE_IMPORT:
			fil_n_pending_tablespace_flushes--;
			continue;
		case FIL_TYPE_LOG:
			fil_n_pending_log_flushes--;
			continue;
		}

		ut_ad(0);
	}

	space->n_pending_flushes--;
}

/** Try to extend a tablespace.
@param[in,out]	space	tablespace to be extended
@param[in,out]	node	last file of the tablespace
@param[in]	size	desired size in number of pages
@param[out]	success	whether the operation succeeded
@return	whether the operation should be retried */
static UNIV_COLD __attribute__((warn_unused_result, nonnull))
bool
fil_space_extend_must_retry(
	fil_space_t*	space,
	fil_node_t*	node,
	ulint		size,
	bool*		success)
{
	ut_ad(mutex_own(&fil_system->mutex));
	ut_ad(UT_LIST_GET_LAST(space->chain) == node);
	ut_ad(size >= FIL_IBD_FILE_INITIAL_SIZE);

	*success = space->size >= size;

	if (*success) {
		/* Space already big enough */
		return(false);
	}

	if (node->being_extended) {
		/* Another thread is currently extending the file. Wait
		for it to finish.
		It'd have been better to use event driven mechanism but
		the entire module is peppered with polling stuff. */
		mutex_exit(&fil_system->mutex);
		os_thread_sleep(100000);
		return(true);
	}

	node->being_extended = true;

	if (!fil_node_prepare_for_io(node, fil_system, space)) {
		/* The tablespace data file, such as .ibd file, is missing */
		node->being_extended = false;
		return(false);
	}

	/* At this point it is safe to release fil_system mutex. No
	other thread can rename, delete, close or extend the file because
	we have set the node->being_extended flag. */
	mutex_exit(&fil_system->mutex);

	ut_ad(size > space->size);

	ulint		last_page_no		= space->size;
	const ulint	file_start_page_no	= last_page_no - node->size;

	/* Determine correct file block size */
	if (node->block_size == 0) {
		node->block_size = os_file_get_block_size(
			node->handle, node->name);
	}

	const page_size_t	pageSize(space->flags);
	const ulint		page_size = pageSize.physical();

#ifdef _WIN32
	/* Logically or physically extend the file with zero bytes,
	depending on whether it is sparse. */

	/* FIXME: Call DeviceIoControl(node->handle, FSCTL_SET_SPARSE, ...)
	when opening a file when FSP_FLAGS_HAS_PAGE_COMPRESSION(). */
	{
		FILE_END_OF_FILE_INFO feof;
		/* fil_read_first_page() expects UNIV_PAGE_SIZE bytes.
		fil_node_open_file() expects at least 4 * UNIV_PAGE_SIZE bytes.
		Do not shrink short ROW_FORMAT=COMPRESSED files. */
		feof.EndOfFile.QuadPart = std::max(
			os_offset_t(size - file_start_page_no) * page_size,
			os_offset_t(FIL_IBD_FILE_INITIAL_SIZE
				    * UNIV_PAGE_SIZE));
		*success = SetFileInformationByHandle(node->handle,
						      FileEndOfFileInfo,
						      &feof, sizeof feof);
		if (!*success) {
			ib::error() << "extending file '" << node->name
				<< "' from "
				<< os_offset_t(node->size) * page_size
				<< " to " << feof.EndOfFile.QuadPart
				<< " bytes failed with " << GetLastError();
		} else {
			last_page_no = size;
		}
	}
#else
	/* We will logically extend the file with ftruncate() if
	page_compression is enabled, because the file is expected to
	be sparse in that case. Make sure that ftruncate() can deal
	with large files. */
	const bool is_sparse	= sizeof(off_t) >= 8
		&& FSP_FLAGS_HAS_PAGE_COMPRESSION(space->flags);

	if (is_sparse) {
		/* fil_read_first_page() expects UNIV_PAGE_SIZE bytes.
		fil_node_open_file() expects at least 4 * UNIV_PAGE_SIZE bytes.
		Do not shrink short ROW_FORMAT=COMPRESSED files. */
		off_t	s = std::max(off_t(size - file_start_page_no)
				     * off_t(page_size),
				     off_t(FIL_IBD_FILE_INITIAL_SIZE
					   * UNIV_PAGE_SIZE));
		*success = !ftruncate(node->handle, s);
		if (!*success) {
			ib::error() << "ftruncate of file '" << node->name
				<< "' from "
				<< os_offset_t(last_page_no
					       - file_start_page_no)
				* page_size << " to " << os_offset_t(s)
				<< " bytes failed with " << errno;
		} else {
			last_page_no = size;
		}
	} else {
		const os_offset_t	start_offset
			= os_offset_t(last_page_no - file_start_page_no)
			* page_size;
		const ulint		n_pages = size - last_page_no;
		const os_offset_t	len = os_offset_t(n_pages) * page_size;
# ifdef HAVE_POSIX_FALLOCATE
		int err;
		do {
			err = posix_fallocate(node->handle, start_offset, len);
		} while (err == EINTR
			 && srv_shutdown_state == SRV_SHUTDOWN_NONE);

		if (err != EINVAL) {

			*success = !err;
			if (!*success) {
				ib::error() << "extending file '" << node->name
					<< "' from "
					<< start_offset
					<< " to " << len + start_offset
					<< " bytes failed with: " << err;
			}
		} else
# endif /* HAVE_POSIX_FALLOCATE */
		{
			/* Extend at most 1 megabyte pages at a time */
			ulint	n_bytes = std::min(ulint(1) << 20, n_pages)
				* page_size;
			byte*	buf2 = static_cast<byte*>(
				calloc(1, n_bytes + page_size));
			*success = buf2 != NULL;
			if (!buf2) {
				ib::error() << "Cannot allocate "
					<< n_bytes + page_size
					<< " bytes to extend file";
			}
			byte* const	buf = static_cast<byte*>(
				ut_align(buf2, page_size));
			IORequest	request(IORequest::WRITE);


			os_offset_t		offset = start_offset;
			const os_offset_t	end = start_offset + len;
			const bool		read_only_mode = space->purpose
				== FIL_TYPE_TEMPORARY && srv_read_only_mode;

			while (*success && offset < end) {
				dberr_t	err = os_aio(
					request, OS_AIO_SYNC, node->name,
					node->handle, buf, offset, n_bytes,
					read_only_mode, NULL, NULL);

				if (err != DB_SUCCESS) {
					*success = false;
					ib::error() << "writing zeroes to file '"
						<< node->name << "' from "
						<< offset << " to " << offset + n_bytes
						<< " bytes failed with: "
						<< ut_strerr(err);
					break;
				}

				offset += n_bytes;

				n_bytes = std::min(n_bytes,
						   static_cast<ulint>(end - offset));
			}

			free(buf2);
		}

		os_has_said_disk_full = *success;
		if (*success) {
			last_page_no = size;
		} else {
			/* Let us measure the size of the file
			to determine how much we were able to
			extend it */
			os_offset_t	fsize = os_file_get_size(node->handle);
			ut_a(fsize != os_offset_t(-1));

			last_page_no = ulint(fsize / page_size)
				+ file_start_page_no;
		}
	}
#endif
	mutex_enter(&fil_system->mutex);

	ut_a(node->being_extended);
	node->being_extended = false;
	ut_a(last_page_no - file_start_page_no >= node->size);

	ulint file_size = last_page_no - file_start_page_no;
	space->size += file_size - node->size;
	node->size = file_size;
	const ulint pages_in_MiB = node->size
		& ~((1 << (20 - UNIV_PAGE_SIZE_SHIFT)) - 1);

	fil_node_complete_io(node,
#ifndef _WIN32
			     !is_sparse ? IORequestWrite :
#endif /* _WIN32 */
			     IORequestRead);

	/* Keep the last data file size info up to date, rounded to
	full megabytes */

	switch (space->id) {
	case TRX_SYS_SPACE:
		srv_sys_space.set_last_file_size(pages_in_MiB);
		fil_flush_low(space);
		return(false);
	default:
		ut_ad(space->purpose == FIL_TYPE_TABLESPACE
		      || space->purpose == FIL_TYPE_IMPORT);
		if (space->purpose == FIL_TYPE_TABLESPACE) {
			fil_flush_low(space);
		}
		return(false);
	case SRV_TMP_SPACE_ID:
		ut_ad(space->purpose == FIL_TYPE_TEMPORARY);
		srv_tmp_space.set_last_file_size(pages_in_MiB);
		return(false);
	}

}

/*******************************************************************//**
Reserves the fil_system mutex and tries to make sure we can open at least one
file while holding it. This should be called before calling
fil_node_prepare_for_io(), because that function may need to open a file. */
static
void
fil_mutex_enter_and_prepare_for_io(
/*===============================*/
	ulint	space_id)	/*!< in: space id */
{
	for (ulint count = 0, count2 = 0;;) {
		mutex_enter(&fil_system->mutex);

		if (space_id >= SRV_LOG_SPACE_FIRST_ID) {
			/* We keep log files always open. */
			break;
		}

		fil_space_t*	space = fil_space_get_by_id(space_id);

		if (space == NULL) {
			break;
		}

		if (space->stop_ios) {
			ut_ad(space->id != 0);
			/* We are going to do a rename file and want to stop
			new i/o's for a while. */

			if (count2 > 20000) {
				ib::warn() << "Tablespace " << space->name
					<< " has i/o ops stopped for a long"
					" time " << count2;
			}

			mutex_exit(&fil_system->mutex);

			/* Wake the i/o-handler threads to make sure pending
			i/o's are performed */
			os_aio_simulated_wake_handler_threads();

			/* The sleep here is just to give IO helper threads a
			bit of time to do some work. It is not required that
			all IO related to the tablespace being renamed must
			be flushed here as we do fil_flush() in
			fil_rename_tablespace() as well. */
			os_thread_sleep(20000);

			/* Flush tablespaces so that we can close modified
			files in the LRU list */
			fil_flush_file_spaces(FIL_TYPE_TABLESPACE);

			os_thread_sleep(20000);

			count2++;

			continue;
		}

		fil_node_t*	node = UT_LIST_GET_LAST(space->chain);
		ut_ad(space->id == 0
		      || node == UT_LIST_GET_FIRST(space->chain));

		if (space->id == 0) {
			/* We keep the system tablespace files always
			open; this is important in preventing
			deadlocks in this module, as a page read
			completion often performs another read from
			the insert buffer. The insert buffer is in
			tablespace 0, and we cannot end up waiting in
			this function. */
		} else if (!node || node->is_open()) {
			/* If the file is already open, no need to do
			anything; if the space does not exist, we handle the
			situation in the function which called this
			function */
		} else {
			while (fil_system->n_open >= fil_system->max_n_open) {
				/* Too many files are open */
				if (fil_try_to_close_file_in_LRU(count > 1)) {
					/* No problem */
				} else if (count >= 2) {
					ib::warn() << "innodb_open_files="
						<< fil_system->max_n_open
						<< " is exceeded ("
						<< fil_system->n_open
						<< ") files stay open)";
					break;
				} else {
					mutex_exit(&fil_system->mutex);
					os_aio_simulated_wake_handler_threads();
					os_thread_sleep(20000);
					/* Flush tablespaces so that we can
					close modified files in the LRU list */
					fil_flush_file_spaces(FIL_TYPE_TABLESPACE);

					count++;
					continue;
				}
			}
		}

		if (ulint size = ulint(UNIV_UNLIKELY(space->recv_size))) {
			ut_ad(node);
			bool	success;
			if (fil_space_extend_must_retry(space, node, size,
							&success)) {
				continue;
			}

			ut_ad(mutex_own(&fil_system->mutex));
			/* Crash recovery requires the file extension
			to succeed. */
			ut_a(success);
			/* InnoDB data files cannot shrink. */
			ut_a(space->size >= size);

			/* There could be multiple concurrent I/O requests for
			this tablespace (multiple threads trying to extend
			this tablespace).

			Also, fil_space_set_recv_size() may have been invoked
			again during the file extension while fil_system->mutex
			was not being held by us.

			Only if space->recv_size matches what we read
			originally, reset the field. In this way, a
			subsequent I/O request will handle any pending
			fil_space_set_recv_size(). */

			if (size == space->recv_size) {
				space->recv_size = 0;
			}
		}

		break;
	}
}

/** Try to extend a tablespace if it is smaller than the specified size.
@param[in,out]	space	tablespace
@param[in]	size	desired size in pages
@return whether the tablespace is at least as big as requested */
bool
fil_space_extend(
	fil_space_t*	space,
	ulint		size)
{
	ut_ad(!srv_read_only_mode || space->purpose == FIL_TYPE_TEMPORARY);

	bool	success;

	do {
		fil_mutex_enter_and_prepare_for_io(space->id);
	} while (fil_space_extend_must_retry(
			 space, UT_LIST_GET_LAST(space->chain), size,
			 &success));

	mutex_exit(&fil_system->mutex);
	return(success);
}

/** Prepare to free a file node object from a tablespace memory cache.
@param[in,out]	node	file node
@param[in]	space	tablespace */
static
void
fil_node_close_to_free(
	fil_node_t*	node,
	fil_space_t*	space)
{
	ut_ad(mutex_own(&fil_system->mutex));
	ut_a(node->magic_n == FIL_NODE_MAGIC_N);
	ut_a(node->n_pending == 0);
	ut_a(!node->being_extended);

	if (node->is_open()) {
		/* We fool the assertion in fil_node_close_file() to think
		there are no unflushed modifications in the file */

		node->modification_counter = node->flush_counter;
		os_event_set(node->sync_event);

		if (fil_buffering_disabled(space)) {

			ut_ad(!space->is_in_unflushed_spaces);
			ut_ad(fil_space_is_flushed(space));

		} else if (space->is_in_unflushed_spaces
			   && fil_space_is_flushed(space)) {

			space->is_in_unflushed_spaces = false;

			UT_LIST_REMOVE(fil_system->unflushed_spaces, space);
		}

		fil_node_close_file(node);
	}
}

/** Detach a space object from the tablespace memory cache.
Closes the files in the chain but does not delete them.
There must not be any pending i/o's or flushes on the files.
@param[in,out]	space		tablespace */
static
void
fil_space_detach(
	fil_space_t*	space)
{
	ut_ad(mutex_own(&fil_system->mutex));

	HASH_DELETE(fil_space_t, hash, fil_system->spaces, space->id, space);

	fil_space_t*	fnamespace = fil_space_get_by_name(space->name);

	ut_a(space == fnamespace);

	HASH_DELETE(fil_space_t, name_hash, fil_system->name_hash,
		    ut_fold_string(space->name), space);

	if (space->is_in_unflushed_spaces) {

		ut_ad(!fil_buffering_disabled(space));
		space->is_in_unflushed_spaces = false;

		UT_LIST_REMOVE(fil_system->unflushed_spaces, space);
	}

	if (space->is_in_rotation_list) {
		space->is_in_rotation_list = false;

		UT_LIST_REMOVE(fil_system->rotation_list, space);
	}

	UT_LIST_REMOVE(fil_system->space_list, space);

	ut_a(space->magic_n == FIL_SPACE_MAGIC_N);
	ut_a(space->n_pending_flushes == 0);

	for (fil_node_t* fil_node = UT_LIST_GET_FIRST(space->chain);
	     fil_node != NULL;
	     fil_node = UT_LIST_GET_NEXT(chain, fil_node)) {

		fil_node_close_to_free(fil_node, space);
	}
}

/** Free a tablespace object on which fil_space_detach() was invoked.
There must not be any pending i/o's or flushes on the files.
@param[in,out]	space		tablespace */
static
void
fil_space_free_low(
	fil_space_t*	space)
{
	/* The tablespace must not be in fil_system->named_spaces. */
	ut_ad(srv_fast_shutdown == 2 || !srv_was_started
	      || space->max_lsn == 0);

	/* Wait for fil_space_release_for_io(); after
	fil_space_detach(), the tablespace cannot be found, so
	fil_space_acquire_for_io() would return NULL */
	while (space->n_pending_ios) {
		os_thread_sleep(100);
	}

	for (fil_node_t* node = UT_LIST_GET_FIRST(space->chain);
	     node != NULL; ) {
		ut_d(space->size -= node->size);
		os_event_destroy(node->sync_event);
		ut_free(node->name);
		fil_node_t* old_node = node;
		node = UT_LIST_GET_NEXT(chain, node);
		ut_free(old_node);
	}

	ut_ad(space->size == 0);

	rw_lock_free(&space->latch);
	fil_space_destroy_crypt_data(&space->crypt_data);

	ut_free(space->name);
	ut_free(space);
}

/** Frees a space object from the tablespace memory cache.
Closes the files in the chain but does not delete them.
There must not be any pending i/o's or flushes on the files.
@param[in]	id		tablespace identifier
@param[in]	x_latched	whether the caller holds X-mode space->latch
@return true if success */
bool
fil_space_free(
	ulint		id,
	bool		x_latched)
{
	ut_ad(id != TRX_SYS_SPACE);

	mutex_enter(&fil_system->mutex);
	fil_space_t*	space = fil_space_get_by_id(id);

	if (space != NULL) {
		fil_space_detach(space);
	}

	mutex_exit(&fil_system->mutex);

	if (space != NULL) {
		if (x_latched) {
			rw_lock_x_unlock(&space->latch);
		}

		bool	need_mutex = !recv_recovery_on;

		if (need_mutex) {
			log_mutex_enter();
		}

		ut_ad(log_mutex_own());

		if (space->max_lsn != 0) {
			ut_d(space->max_lsn = 0);
			UT_LIST_REMOVE(fil_system->named_spaces, space);
		}

		if (need_mutex) {
			log_mutex_exit();
		}

		fil_space_free_low(space);
	}

	return(space != NULL);
}

/** Create a space memory object and put it to the fil_system hash table.
Error messages are issued to the server log.
@param[in]	name		tablespace name
@param[in]	id		tablespace identifier
@param[in]	flags		tablespace flags
@param[in]	purpose		tablespace purpose
@param[in,out]	crypt_data	encryption information
@param[in]	create_table	whether this is CREATE TABLE
@param[in]	mode		encryption mode
@return pointer to created tablespace, to be filled in with fil_node_create()
@retval NULL on failure (such as when the same tablespace exists) */
fil_space_t*
fil_space_create(
	const char*		name,
	ulint			id,
	ulint			flags,
	fil_type_t		purpose,
	fil_space_crypt_t*	crypt_data,
	bool			create_table,
	fil_encryption_t	mode)
{
	fil_space_t*	space;

	ut_ad(fil_system);
	ut_ad(fsp_flags_is_valid(flags & ~FSP_FLAGS_MEM_MASK));
	ut_ad(purpose == FIL_TYPE_LOG
	      || srv_page_size == UNIV_PAGE_SIZE_ORIG || flags != 0);

	DBUG_EXECUTE_IF("fil_space_create_failure", return(NULL););

	mutex_enter(&fil_system->mutex);

	/* Look for a matching tablespace. */
	space = fil_space_get_by_name(name);

	if (space != NULL) {
		mutex_exit(&fil_system->mutex);

		ib::warn() << "Tablespace '" << name << "' exists in the"
			" cache with id " << space->id << " != " << id;

		return(NULL);
	}

	space = fil_space_get_by_id(id);

	if (space != NULL) {
		ib::error() << "Trying to add tablespace '" << name
			<< "' with id " << id
			<< " to the tablespace memory cache, but tablespace '"
			<< space->name << "' already exists in the cache!";
		mutex_exit(&fil_system->mutex);
		return(NULL);
	}

	space = static_cast<fil_space_t*>(ut_zalloc_nokey(sizeof(*space)));

	space->id = id;
	space->name = mem_strdup(name);

	UT_LIST_INIT(space->chain, &fil_node_t::chain);

	if ((purpose == FIL_TYPE_TABLESPACE || purpose == FIL_TYPE_IMPORT)
	    && !recv_recovery_on
	    && id > fil_system->max_assigned_id) {

		if (!fil_system->space_id_reuse_warned) {
			fil_system->space_id_reuse_warned = true;

			ib::warn() << "Allocated tablespace ID " << id
				<< " for " << name << ", old maximum was "
				<< fil_system->max_assigned_id;
		}

		fil_system->max_assigned_id = id;
	}

	space->purpose = purpose;
	space->flags = flags;

	space->magic_n = FIL_SPACE_MAGIC_N;
	space->crypt_data = crypt_data;

	/* In create table we write page 0 so we have already
	"read" it and for system tablespaces we have read
	crypt data at startup. */
	if (create_table || crypt_data != NULL) {
		space->page_0_crypt_read = true;
	}

	DBUG_LOG("tablespace",
		 "Tablespace for space " << id << " name " << name
		 << (create_table ? " created" : " opened"));
	if (crypt_data) {
		DBUG_LOG("crypt",
			 "Tablespace " << id << " name " << name
			 << " encryption " << crypt_data->encryption
			 << " key id " << crypt_data->key_id
			 << ":" << fil_crypt_get_mode(crypt_data)
			 << " " << fil_crypt_get_type(crypt_data));
	}

	rw_lock_create(fil_space_latch_key, &space->latch, SYNC_FSP);

	if (space->purpose == FIL_TYPE_TEMPORARY) {
		ut_d(space->latch.set_temp_fsp());
	}

	HASH_INSERT(fil_space_t, hash, fil_system->spaces, id, space);

	HASH_INSERT(fil_space_t, name_hash, fil_system->name_hash,
		    ut_fold_string(name), space);

	UT_LIST_ADD_LAST(fil_system->space_list, space);

	if (id < SRV_LOG_SPACE_FIRST_ID && id > fil_system->max_assigned_id) {

		fil_system->max_assigned_id = id;
	}

	/* Inform key rotation that there could be something
	to do */
	if (purpose == FIL_TYPE_TABLESPACE
	    && !srv_fil_crypt_rotate_key_age && fil_crypt_threads_event &&
	    (mode == FIL_ENCRYPTION_ON || mode == FIL_ENCRYPTION_OFF ||
		    srv_encrypt_tables)) {
		/* Key rotation is not enabled, need to inform background
		encryption threads. */
		UT_LIST_ADD_LAST(fil_system->rotation_list, space);
		space->is_in_rotation_list = true;
		mutex_exit(&fil_system->mutex);
		mutex_enter(&fil_crypt_threads_mutex);
		os_event_set(fil_crypt_threads_event);
		mutex_exit(&fil_crypt_threads_mutex);
	} else {
		mutex_exit(&fil_system->mutex);
	}

	return(space);
}

/*******************************************************************//**
Assigns a new space id for a new single-table tablespace. This works simply by
incrementing the global counter. If 4 billion id's is not enough, we may need
to recycle id's.
@return true if assigned, false if not */
bool
fil_assign_new_space_id(
/*====================*/
	ulint*	space_id)	/*!< in/out: space id */
{
	ulint	id;
	bool	success;

	mutex_enter(&fil_system->mutex);

	id = *space_id;

	if (id < fil_system->max_assigned_id) {
		id = fil_system->max_assigned_id;
	}

	id++;

	if (id > (SRV_LOG_SPACE_FIRST_ID / 2) && (id % 1000000UL == 0)) {
		ib::warn() << "You are running out of new single-table"
			" tablespace id's. Current counter is " << id
			<< " and it must not exceed" << SRV_LOG_SPACE_FIRST_ID
			<< "! To reset the counter to zero you have to dump"
			" all your tables and recreate the whole InnoDB"
			" installation.";
	}

	success = (id < SRV_LOG_SPACE_FIRST_ID);

	if (success) {
		*space_id = fil_system->max_assigned_id = id;
	} else {
		ib::warn() << "You have run out of single-table tablespace"
			" id's! Current counter is " << id
			<< ". To reset the counter to zero"
			" you have to dump all your tables and"
			" recreate the whole InnoDB installation.";
		*space_id = ULINT_UNDEFINED;
	}

	mutex_exit(&fil_system->mutex);

	return(success);
}

/*******************************************************************//**
Returns a pointer to the fil_space_t that is in the memory cache
associated with a space id. The caller must lock fil_system->mutex.
@return file_space_t pointer, NULL if space not found */
UNIV_INLINE
fil_space_t*
fil_space_get_space(
/*================*/
	ulint	id)	/*!< in: space id */
{
	fil_space_t*	space;
	fil_node_t*	node;

	ut_ad(fil_system);

	space = fil_space_get_by_id(id);
	if (space == NULL || space->size != 0) {
		return(space);
	}

	switch (space->purpose) {
	case FIL_TYPE_LOG:
		break;
	case FIL_TYPE_TEMPORARY:
	case FIL_TYPE_TABLESPACE:
	case FIL_TYPE_IMPORT:
		ut_a(id != 0);

		mutex_exit(&fil_system->mutex);

		/* It is possible that the space gets evicted at this point
		before the fil_mutex_enter_and_prepare_for_io() acquires
		the fil_system->mutex. Check for this after completing the
		call to fil_mutex_enter_and_prepare_for_io(). */
		fil_mutex_enter_and_prepare_for_io(id);

		/* We are still holding the fil_system->mutex. Check if
		the space is still in memory cache. */
		space = fil_space_get_by_id(id);

		if (space == NULL || UT_LIST_GET_LEN(space->chain) == 0) {
			return(NULL);
		}

		/* The following code must change when InnoDB supports
		multiple datafiles per tablespace. */
		ut_a(1 == UT_LIST_GET_LEN(space->chain));

		node = UT_LIST_GET_FIRST(space->chain);

		/* It must be a single-table tablespace and we have not opened
		the file yet; the following calls will open it and update the
		size fields */

		if (!fil_node_prepare_for_io(node, fil_system, space)) {
			/* The single-table tablespace can't be opened,
			because the ibd file is missing. */
			return(NULL);
		}

		fil_node_complete_io(node, IORequestRead);
	}

	return(space);
}

/** Returns the path from the first fil_node_t found with this space ID.
The caller is responsible for freeing the memory allocated here for the
value returned.
@param[in]	id	Tablespace ID
@return own: A copy of fil_node_t::path, NULL if space ID is zero
or not found. */
char*
fil_space_get_first_path(
	ulint		id)
{
	fil_space_t*	space;
	fil_node_t*	node;
	char*		path;

	ut_ad(fil_system);
	ut_a(id);

	fil_mutex_enter_and_prepare_for_io(id);

	space = fil_space_get_space(id);

	if (space == NULL) {
		mutex_exit(&fil_system->mutex);

		return(NULL);
	}

	ut_ad(mutex_own(&fil_system->mutex));

	node = UT_LIST_GET_FIRST(space->chain);

	path = mem_strdup(node->name);

	mutex_exit(&fil_system->mutex);

	return(path);
}

/** Set the recovered size of a tablespace in pages.
@param id	tablespace ID
@param size	recovered size in pages */
UNIV_INTERN
void
fil_space_set_recv_size(ulint id, ulint size)
{
	mutex_enter(&fil_system->mutex);
	ut_ad(size);
	ut_ad(id < SRV_LOG_SPACE_FIRST_ID);

	if (fil_space_t* space = fil_space_get_space(id)) {
		space->recv_size = size;
	}

	mutex_exit(&fil_system->mutex);
}

/*******************************************************************//**
Returns the size of the space in pages. The tablespace must be cached in the
memory cache.
@return space size, 0 if space not found */
ulint
fil_space_get_size(
/*===============*/
	ulint	id)	/*!< in: space id */
{
	fil_space_t*	space;
	ulint		size;

	ut_ad(fil_system);
	mutex_enter(&fil_system->mutex);

	space = fil_space_get_space(id);

	size = space ? space->size : 0;

	mutex_exit(&fil_system->mutex);

	return(size);
}

/*******************************************************************//**
Returns the flags of the space. The tablespace must be cached
in the memory cache.
@return flags, ULINT_UNDEFINED if space not found */
ulint
fil_space_get_flags(
/*================*/
	ulint	id)	/*!< in: space id */
{
	fil_space_t*	space;
	ulint		flags;

	ut_ad(fil_system);

	mutex_enter(&fil_system->mutex);

	space = fil_space_get_space(id);

	if (space == NULL) {
		mutex_exit(&fil_system->mutex);

		return(ULINT_UNDEFINED);
	}

	flags = space->flags;

	mutex_exit(&fil_system->mutex);

	return(flags);
}

/** Open each fil_node_t of a named fil_space_t if not already open.
@param[in]	name	Tablespace name
@return true if all nodes are open  */
bool
fil_space_open(
	const char*	name)
{
	ut_ad(fil_system != NULL);

	mutex_enter(&fil_system->mutex);

	fil_space_t*	space = fil_space_get_by_name(name);
	fil_node_t*	node;

	for (node = UT_LIST_GET_FIRST(space->chain);
	     node != NULL;
	     node = UT_LIST_GET_NEXT(chain, node)) {

		if (!node->is_open()
		    && !fil_node_open_file(node)) {
			mutex_exit(&fil_system->mutex);
			return(false);
		}
	}

	mutex_exit(&fil_system->mutex);

	return(true);
}

/** Close each fil_node_t of a named fil_space_t if open.
@param[in]	name	Tablespace name */
void
fil_space_close(
	const char*	name)
{
	if (fil_system == NULL) {
		return;
	}

	mutex_enter(&fil_system->mutex);

	fil_space_t*	space = fil_space_get_by_name(name);
	if (space == NULL) {
		mutex_exit(&fil_system->mutex);
		return;
	}

	for (fil_node_t* node = UT_LIST_GET_FIRST(space->chain);
	     node != NULL;
	     node = UT_LIST_GET_NEXT(chain, node)) {

		if (node->is_open()) {
			fil_node_close_file(node);
		}
	}

	mutex_exit(&fil_system->mutex);
}

/** Returns the page size of the space and whether it is compressed or not.
The tablespace must be cached in the memory cache.
@param[in]	id	space id
@param[out]	found	true if tablespace was found
@return page size */
const page_size_t
fil_space_get_page_size(
	ulint	id,
	bool*	found)
{
	const ulint	flags = fil_space_get_flags(id);

	if (flags == ULINT_UNDEFINED) {
		*found = false;
		return(univ_page_size);
	}

	*found = true;

	return(page_size_t(flags));
}

/****************************************************************//**
Initializes the tablespace memory cache. */
void
fil_init(
/*=====*/
	ulint	hash_size,	/*!< in: hash table size */
	ulint	max_n_open)	/*!< in: max number of open files */
{
	ut_a(fil_system == NULL);

	ut_a(hash_size > 0);
	ut_a(max_n_open > 0);

	fil_system = static_cast<fil_system_t*>(
		ut_zalloc_nokey(sizeof(*fil_system)));

	mutex_create(LATCH_ID_FIL_SYSTEM, &fil_system->mutex);

	fil_system->spaces = hash_create(hash_size);
	fil_system->name_hash = hash_create(hash_size);

	UT_LIST_INIT(fil_system->LRU, &fil_node_t::LRU);
	UT_LIST_INIT(fil_system->space_list, &fil_space_t::space_list);
	UT_LIST_INIT(fil_system->rotation_list, &fil_space_t::rotation_list);
	UT_LIST_INIT(fil_system->unflushed_spaces,
		     &fil_space_t::unflushed_spaces);
	UT_LIST_INIT(fil_system->named_spaces, &fil_space_t::named_spaces);

	fil_system->max_n_open = max_n_open;

	fil_space_crypt_init();
}

/*******************************************************************//**
Opens all log files and system tablespace data files. They stay open until the
database server shutdown. This should be called at a server startup after the
space objects for the log and the system tablespace have been created. The
purpose of this operation is to make sure we never run out of file descriptors
if we need to read from the insert buffer or to write to the log. */
void
fil_open_log_and_system_tablespace_files(void)
/*==========================================*/
{
	fil_space_t*	space;

	mutex_enter(&fil_system->mutex);

	for (space = UT_LIST_GET_FIRST(fil_system->space_list);
	     space != NULL;
	     space = UT_LIST_GET_NEXT(space_list, space)) {

		fil_node_t*	node;

		if (fil_space_belongs_in_lru(space)) {

			continue;
		}

		for (node = UT_LIST_GET_FIRST(space->chain);
		     node != NULL;
		     node = UT_LIST_GET_NEXT(chain, node)) {

			if (!node->is_open()) {
				if (!fil_node_open_file(node)) {
					/* This func is called during server's
					startup. If some file of log or system
					tablespace is missing, the server
					can't start successfully. So we should
					assert for it. */
					ut_a(0);
				}
			}

			if (fil_system->max_n_open < 10 + fil_system->n_open) {

				ib::warn() << "You must raise the value of"
					" innodb_open_files in my.cnf!"
					" Remember that InnoDB keeps all"
					" log files and all system"
					" tablespace files open"
					" for the whole time mysqld is"
					" running, and needs to open also"
					" some .ibd files if the"
					" file-per-table storage model is used."
					" Current open files "
					<< fil_system->n_open
					<< ", max allowed open files "
					<< fil_system->max_n_open
					<< ".";
			}
		}
	}

	mutex_exit(&fil_system->mutex);
}

/*******************************************************************//**
Closes all open files. There must not be any pending i/o's or not flushed
modifications in the files. */
void
fil_close_all_files(void)
/*=====================*/
{
	fil_space_t*	space;

	/* At shutdown, we should not have any files in this list. */
	ut_ad(srv_fast_shutdown == 2
	      || !srv_was_started
	      || UT_LIST_GET_LEN(fil_system->named_spaces) == 0);

	mutex_enter(&fil_system->mutex);

	for (space = UT_LIST_GET_FIRST(fil_system->space_list);
	     space != NULL; ) {
		fil_node_t*	node;
		fil_space_t*	prev_space = space;

		for (node = UT_LIST_GET_FIRST(space->chain);
		     node != NULL;
		     node = UT_LIST_GET_NEXT(chain, node)) {

			if (node->is_open()) {
				fil_node_close_file(node);
			}
		}

		space = UT_LIST_GET_NEXT(space_list, space);
		fil_space_detach(prev_space);
		fil_space_free_low(prev_space);
	}

	mutex_exit(&fil_system->mutex);

	ut_ad(srv_fast_shutdown == 2
	      || !srv_was_started
	      || UT_LIST_GET_LEN(fil_system->named_spaces) == 0);
}

/*******************************************************************//**
Closes the redo log files. There must not be any pending i/o's or not
flushed modifications in the files. */
void
fil_close_log_files(
/*================*/
	bool	free)	/*!< in: whether to free the memory object */
{
	fil_space_t*	space;

	mutex_enter(&fil_system->mutex);

	space = UT_LIST_GET_FIRST(fil_system->space_list);

	while (space != NULL) {
		fil_node_t*	node;
		fil_space_t*	prev_space = space;

		if (space->purpose != FIL_TYPE_LOG) {
			space = UT_LIST_GET_NEXT(space_list, space);
			continue;
		}

		/* Log files are not in the fil_system->named_spaces list. */
		ut_ad(space->max_lsn == 0);

		for (node = UT_LIST_GET_FIRST(space->chain);
		     node != NULL;
		     node = UT_LIST_GET_NEXT(chain, node)) {

			if (node->is_open()) {
				fil_node_close_file(node);
			}
		}

		space = UT_LIST_GET_NEXT(space_list, space);

		if (free) {
			fil_space_detach(prev_space);
			fil_space_free_low(prev_space);
		}
	}

	mutex_exit(&fil_system->mutex);
}

/*******************************************************************//**
Sets the max tablespace id counter if the given number is bigger than the
previous value. */
void
fil_set_max_space_id_if_bigger(
/*===========================*/
	ulint	max_id)	/*!< in: maximum known id */
{
	if (max_id >= SRV_LOG_SPACE_FIRST_ID) {
		ib::fatal() << "Max tablespace id is too high, " << max_id;
	}

	mutex_enter(&fil_system->mutex);

	if (fil_system->max_assigned_id < max_id) {

		fil_system->max_assigned_id = max_id;
	}

	mutex_exit(&fil_system->mutex);
}

/** Write the flushed LSN to the page header of the first page in the
system tablespace.
@param[in]	lsn	flushed LSN
@return DB_SUCCESS or error number */
dberr_t
fil_write_flushed_lsn(
	lsn_t	lsn)
{
	byte*	buf1;
	byte*	buf;
	dberr_t	err;

	buf1 = static_cast<byte*>(ut_malloc_nokey(2 * UNIV_PAGE_SIZE));
	buf = static_cast<byte*>(ut_align(buf1, UNIV_PAGE_SIZE));

	const page_id_t	page_id(TRX_SYS_SPACE, 0);

	err = fil_read(page_id, univ_page_size, 0, univ_page_size.physical(),
		       buf);

	if (err == DB_SUCCESS) {
		mach_write_to_8(buf + FIL_PAGE_FILE_FLUSH_LSN_OR_KEY_VERSION, lsn);
		err = fil_write(page_id, univ_page_size, 0,
				univ_page_size.physical(), buf);
		fil_flush_file_spaces(FIL_TYPE_TABLESPACE);
	}

	ut_free(buf1);
	return(err);
}

/** Acquire a tablespace when it could be dropped concurrently.
Used by background threads that do not necessarily hold proper locks
for concurrency control.
@param[in]	id	tablespace ID
@param[in]	silent	whether to silently ignore missing tablespaces
@return	the tablespace
@retval	NULL if missing or being deleted or truncated */
inline
fil_space_t*
fil_space_acquire_low(ulint id, bool silent)
{
	fil_space_t*	space;

	mutex_enter(&fil_system->mutex);

	space = fil_space_get_by_id(id);

	if (space == NULL) {
		if (!silent) {
			ib::warn() << "Trying to access missing"
				" tablespace " << id;
		}
	} else if (space->is_stopping()) {
		space = NULL;
	} else {
		space->n_pending_ops++;
	}

	mutex_exit(&fil_system->mutex);

	return(space);
}

/** Acquire a tablespace when it could be dropped concurrently.
Used by background threads that do not necessarily hold proper locks
for concurrency control.
@param[in]	id	tablespace ID
@return	the tablespace
@retval	NULL	if missing or being deleted or truncated */
fil_space_t*
fil_space_acquire(ulint id)
{
	return(fil_space_acquire_low(id, false));
}

/** Acquire a tablespace that may not exist.
Used by background threads that do not necessarily hold proper locks
for concurrency control.
@param[in]	id	tablespace ID
@return	the tablespace
@retval	NULL if missing or being deleted */
fil_space_t*
fil_space_acquire_silent(ulint id)
{
	return(fil_space_acquire_low(id, true));
}

/** Release a tablespace acquired with fil_space_acquire().
@param[in,out]	space	tablespace to release  */
void
fil_space_release(fil_space_t* space)
{
	mutex_enter(&fil_system->mutex);
	ut_ad(space->magic_n == FIL_SPACE_MAGIC_N);
	ut_ad(space->n_pending_ops > 0);
	space->n_pending_ops--;
	mutex_exit(&fil_system->mutex);
}

/** Acquire a tablespace for reading or writing a block,
when it could be dropped concurrently.
@param[in]	id	tablespace ID
@return	the tablespace
@retval	NULL if missing */
fil_space_t*
fil_space_acquire_for_io(ulint id)
{
	mutex_enter(&fil_system->mutex);

	fil_space_t* space = fil_space_get_by_id(id);

	if (space) {
		space->n_pending_ios++;
	}

	mutex_exit(&fil_system->mutex);

	return(space);
}

/** Release a tablespace acquired with fil_space_acquire_for_io().
@param[in,out]	space	tablespace to release  */
void
fil_space_release_for_io(fil_space_t* space)
{
	mutex_enter(&fil_system->mutex);
	ut_ad(space->magic_n == FIL_SPACE_MAGIC_N);
	ut_ad(space->n_pending_ios > 0);
	space->n_pending_ios--;
	mutex_exit(&fil_system->mutex);
}

/********************************************************//**
Creates the database directory for a table if it does not exist yet. */
void
fil_create_directory_for_tablename(
/*===============================*/
	const char*	name)	/*!< in: name in the standard
				'databasename/tablename' format */
{
	const char*	namend;
	char*		path;
	ulint		len;

	len = strlen(fil_path_to_mysql_datadir);
	namend = strchr(name, '/');
	ut_a(namend);
	path = static_cast<char*>(ut_malloc_nokey(len + (namend - name) + 2));

	memcpy(path, fil_path_to_mysql_datadir, len);
	path[len] = '/';
	memcpy(path + len + 1, name, namend - name);
	path[len + (namend - name) + 1] = 0;

	os_normalize_path(path);

	bool	success = os_file_create_directory(path, false);
	ut_a(success);

	ut_free(path);
}

/** Write a log record about an operation on a tablespace file.
@param[in]	type		MLOG_FILE_NAME or MLOG_FILE_DELETE
or MLOG_FILE_CREATE2 or MLOG_FILE_RENAME2
@param[in]	space_id	tablespace identifier
@param[in]	first_page_no	first page number in the file
@param[in]	path		file path
@param[in]	new_path	if type is MLOG_FILE_RENAME2, the new name
@param[in]	flags		if type is MLOG_FILE_CREATE2, the space flags
@param[in,out]	mtr		mini-transaction */
static
void
fil_op_write_log(
	mlog_id_t	type,
	ulint		space_id,
	ulint		first_page_no,
	const char*	path,
	const char*	new_path,
	ulint		flags,
	mtr_t*		mtr)
{
	byte*		log_ptr;
	ulint		len;

	ut_ad(first_page_no == 0);
	ut_ad(fsp_flags_is_valid(flags));

	/* fil_name_parse() requires that there be at least one path
	separator and that the file path end with ".ibd". */
	ut_ad(strchr(path, OS_PATH_SEPARATOR) != NULL);
	ut_ad(strcmp(&path[strlen(path) - strlen(DOT_IBD)], DOT_IBD) == 0);

	log_ptr = mlog_open(mtr, 11 + 4 + 2 + 1);

	if (log_ptr == NULL) {
		/* Logging in mtr is switched off during crash recovery:
		in that case mlog_open returns NULL */
		return;
	}

	log_ptr = mlog_write_initial_log_record_low(
		type, space_id, first_page_no, log_ptr, mtr);

	if (type == MLOG_FILE_CREATE2) {
		mach_write_to_4(log_ptr, flags);
		log_ptr += 4;
	}

	/* Let us store the strings as null-terminated for easier readability
	and handling */

	len = strlen(path) + 1;

	mach_write_to_2(log_ptr, len);
	log_ptr += 2;
	mlog_close(mtr, log_ptr);

	mlog_catenate_string(
		mtr, reinterpret_cast<const byte*>(path), len);

	switch (type) {
	case MLOG_FILE_RENAME2:
		ut_ad(strchr(new_path, OS_PATH_SEPARATOR) != NULL);
		len = strlen(new_path) + 1;
		log_ptr = mlog_open(mtr, 2 + len);
		ut_a(log_ptr);
		mach_write_to_2(log_ptr, len);
		log_ptr += 2;
		mlog_close(mtr, log_ptr);

		mlog_catenate_string(
			mtr, reinterpret_cast<const byte*>(new_path), len);
		break;
	case MLOG_FILE_NAME:
	case MLOG_FILE_DELETE:
	case MLOG_FILE_CREATE2:
		break;
	default:
		ut_ad(0);
	}
}

/** Write redo log for renaming a file.
@param[in]	space_id	tablespace id
@param[in]	first_page_no	first page number in the file
@param[in]	old_name	tablespace file name
@param[in]	new_name	tablespace file name after renaming
@param[in,out]	mtr		mini-transaction */
static
void
fil_name_write_rename(
	ulint		space_id,
	ulint		first_page_no,
	const char*	old_name,
	const char*	new_name,
	mtr_t*		mtr)
{
	ut_ad(!is_predefined_tablespace(space_id));

	fil_op_write_log(
		MLOG_FILE_RENAME2,
		space_id, first_page_no, old_name, new_name, 0, mtr);
}

/** Write MLOG_FILE_NAME for a file.
@param[in]	space_id	tablespace id
@param[in]	first_page_no	first page number in the file
@param[in]	name		tablespace file name
@param[in,out]	mtr		mini-transaction */
static
void
fil_name_write(
	ulint		space_id,
	ulint		first_page_no,
	const char*	name,
	mtr_t*		mtr)
{
	fil_op_write_log(
		MLOG_FILE_NAME, space_id, first_page_no, name, NULL, 0, mtr);
}
/** Write MLOG_FILE_NAME for a file.
@param[in]	space		tablespace
@param[in]	first_page_no	first page number in the file
@param[in]	file		tablespace file
@param[in,out]	mtr		mini-transaction */
static
void
fil_name_write(
	const fil_space_t*	space,
	ulint			first_page_no,
	const fil_node_t*	file,
	mtr_t*			mtr)
{
	fil_name_write(space->id, first_page_no, file->name, mtr);
}

/********************************************************//**
<<<<<<< HEAD
Recreates table indexes by applying
TRUNCATE log record during recovery.
@return DB_SUCCESS or error code */
dberr_t
fil_recreate_table(
/*===============*/
	ulint		space_id,	/*!< in: space id */
	ulint		format_flags,	/*!< in: page format */
	ulint		flags,		/*!< in: tablespace flags */
	const char*	name,		/*!< in: table name */
	truncate_t&	truncate)	/*!< in: The information of
					TRUNCATE log record */
{
	dberr_t			err = DB_SUCCESS;
	bool			found;
	const page_size_t	page_size(fil_space_get_page_size(space_id,
								  &found));

	if (!found) {
		ib::info() << "Missing .ibd file for table '" << name
			<< "' with tablespace " << space_id;
		return(DB_ERROR);
	}

	ut_ad(!truncate_t::s_fix_up_active);
	truncate_t::s_fix_up_active = true;

	/* Step-1: Scan for active indexes from REDO logs and drop
	all the indexes using low level function that take root_page_no
	and space-id. */
	truncate.drop_indexes(space_id);

	/* Step-2: Scan for active indexes and re-create them. */
	err = truncate.create_indexes(
		name, space_id, page_size, flags, format_flags);
	if (err != DB_SUCCESS) {
		ib::info() << "Failed to create indexes for the table '"
			<< name << "' with tablespace " << space_id
			<< " while fixing up truncate action";
		return(err);
	}

	truncate_t::s_fix_up_active = false;

	return(err);
}

/********************************************************//**
Recreates the tablespace and table indexes by applying
TRUNCATE log record during recovery.
@return DB_SUCCESS or error code */
dberr_t
fil_recreate_tablespace(
/*====================*/
	ulint		space_id,	/*!< in: space id */
	ulint		format_flags,	/*!< in: page format */
	ulint		flags,		/*!< in: tablespace flags */
	const char*	name,		/*!< in: table name */
	truncate_t&	truncate,	/*!< in: The information of
					TRUNCATE log record */
	lsn_t		recv_lsn)	/*!< in: the end LSN of
						the log record */
{
	dberr_t		err = DB_SUCCESS;
	mtr_t		mtr;

	ut_ad(!truncate_t::s_fix_up_active);
	truncate_t::s_fix_up_active = true;

	/* Step-1: Invalidate buffer pool pages belonging to the tablespace
	to re-create. */
	buf_LRU_flush_or_remove_pages(space_id, BUF_REMOVE_ALL_NO_WRITE, 0);

	/* Remove all insert buffer entries for the tablespace */
	ibuf_delete_for_discarded_space(space_id);

	/* Step-2: truncate tablespace (reset the size back to original or
	default size) of tablespace. */
	err = truncate.truncate(
		space_id, truncate.get_dir_path(), name, flags, true);

	if (err != DB_SUCCESS) {

		ib::info() << "Cannot access .ibd file for table '"
			<< name << "' with tablespace " << space_id
			<< " while truncating";
		return(DB_ERROR);
	}

	bool			found;
	const page_size_t&	page_size =
		fil_space_get_page_size(space_id, &found);

	if (!found) {
		ib::info() << "Missing .ibd file for table '" << name
			<< "' with tablespace " << space_id;
		return(DB_ERROR);
	}

	/* Step-3: Initialize Header. */
	if (page_size.is_compressed()) {
		byte*	buf;
		page_t*	page;

		buf = static_cast<byte*>(ut_zalloc_nokey(3 * UNIV_PAGE_SIZE));
=======
Creates the database directory for a table if it does not exist yet. */
static
void
fil_create_directory_for_tablename(
/*===============================*/
	const char*	name)	/*!< in: name in the standard
				'databasename/tablename' format */
{
	const char*	namend;
	char*		path;
	ulint		len;
>>>>>>> 765a4360

		/* Align the memory for file i/o */
		page = static_cast<byte*>(ut_align(buf, UNIV_PAGE_SIZE));

		flags |= FSP_FLAGS_PAGE_SSIZE();

		fsp_header_init_fields(page, space_id, flags);

		mach_write_to_4(
			page + FIL_PAGE_ARCH_LOG_NO_OR_SPACE_ID, space_id);

		page_zip_des_t  page_zip;
		page_zip_set_size(&page_zip, page_size.physical());
		page_zip.data = page + UNIV_PAGE_SIZE;

#ifdef UNIV_DEBUG
		page_zip.m_start =
#endif /* UNIV_DEBUG */
		page_zip.m_end = page_zip.m_nonempty = page_zip.n_blobs = 0;
		buf_flush_init_for_writing(NULL, page, &page_zip, 0);

		err = fil_write(page_id_t(space_id, 0), page_size, 0,
				page_size.physical(), page_zip.data);

		ut_free(buf);

		if (err != DB_SUCCESS) {
			ib::info() << "Failed to clean header of the"
				" table '" << name << "' with tablespace "
				<< space_id;
			return(err);
		}
	}

	mtr_start(&mtr);
	/* Don't log the operation while fixing up table truncate operation
	as crash at this level can still be sustained with recovery restarting
	from last checkpoint. */
	mtr_set_log_mode(&mtr, MTR_LOG_NO_REDO);

	/* Initialize the first extent descriptor page and
	the second bitmap page for the new tablespace. */
	fsp_header_init(space_id, FIL_IBD_FILE_INITIAL_SIZE, &mtr);
	mtr_commit(&mtr);

	/* Step-4: Re-Create Indexes to newly re-created tablespace.
	This operation will restore tablespace back to what it was
	when it was created during CREATE TABLE. */
	err = truncate.create_indexes(
		name, space_id, page_size, flags, format_flags);
	if (err != DB_SUCCESS) {
		return(err);
	}

	/* Step-5: Write new created pages into ibd file handle and
	flush it to disk for the tablespace, in case i/o-handler thread
	deletes the bitmap page from buffer. */
	mtr_start(&mtr);

	mtr_set_log_mode(&mtr, MTR_LOG_NO_REDO);

	mutex_enter(&fil_system->mutex);

	fil_space_t*	space = fil_space_get_by_id(space_id);

	mutex_exit(&fil_system->mutex);

	fil_node_t*	node = UT_LIST_GET_FIRST(space->chain);

	for (ulint page_no = 0; page_no < node->size; ++page_no) {

		const page_id_t	cur_page_id(space_id, page_no);

		buf_block_t*	block = buf_page_get(cur_page_id, page_size,
						     RW_X_LATCH, &mtr);

		byte*	page = buf_block_get_frame(block);

		if (!FSP_FLAGS_GET_ZIP_SSIZE(flags)) {
			ut_ad(!page_size.is_compressed());

			buf_flush_init_for_writing(
				block, page, NULL, recv_lsn);

			err = fil_write(cur_page_id, page_size, 0,
					page_size.physical(), page);
		} else {
			ut_ad(page_size.is_compressed());

			/* We don't want to rewrite empty pages. */

			if (fil_page_get_type(page) != 0) {
				page_zip_des_t*  page_zip =
					buf_block_get_page_zip(block);

				buf_flush_init_for_writing(
					block, page, page_zip, recv_lsn);

				err = fil_write(cur_page_id, page_size, 0,
						page_size.physical(),
						page_zip->data);
			} else {
#ifdef UNIV_DEBUG
				const byte*	data = block->page.zip.data;

				/* Make sure that the page is really empty */
				for (ulint i = 0;
				     i < page_size.physical();
				     ++i) {

					ut_a(data[i] == 0);
				}
#endif /* UNIV_DEBUG */
			}
		}

		if (err != DB_SUCCESS) {
			ib::info() << "Cannot write page " << page_no
				<< " into a .ibd file for table '"
				<< name << "' with tablespace " << space_id;
		}
	}

	mtr_commit(&mtr);

	truncate_t::s_fix_up_active = false;

	return(err);
}

/** Replay a file rename operation if possible.
@param[in]	space_id	tablespace identifier
@param[in]	first_page_no	first page number in the file
@param[in]	name		old file name
@param[in]	new_name	new file name
@return	whether the operation was successfully applied
(the name did not exist, or new_name did not exist and
name was successfully renamed to new_name)  */
bool
fil_op_replay_rename(
	ulint		space_id,
	ulint		first_page_no,
	const char*	name,
	const char*	new_name)
{
	ut_ad(first_page_no == 0);

	/* In order to replay the rename, the following must hold:
	* The new name is not already used.
	* A tablespace exists with the old name.
	* The space ID for that tablepace matches this log entry.
	This will prevent unintended renames during recovery. */
	fil_space_t*	space = fil_space_get(space_id);

	if (space == NULL) {
		return(true);
	}

	const bool name_match
		= strcmp(name, UT_LIST_GET_FIRST(space->chain)->name) == 0;

	if (!name_match) {
		return(true);
	}

	/* Create the database directory for the new name, if
	it does not exist yet */

	const char*	namend = strrchr(new_name, OS_PATH_SEPARATOR);
	ut_a(namend != NULL);

	char*		dir = static_cast<char*>(
		ut_malloc_nokey(namend - new_name + 1));

	memcpy(dir, new_name, namend - new_name);
	dir[namend - new_name] = '\0';

	bool		success = os_file_create_directory(dir, false);
	ut_a(success);

	ulint		dirlen = 0;

	if (const char* dirend = strrchr(dir, OS_PATH_SEPARATOR)) {
		dirlen = dirend - dir + 1;
	}

	ut_free(dir);

	/* New path must not exist. */
	dberr_t		err = fil_rename_tablespace_check(
		space_id, name, new_name, false);
	if (err != DB_SUCCESS) {
		ib::error() << " Cannot replay file rename."
			" Remove either file and try again.";
		return(false);
	}

	char*		new_table = mem_strdupl(
		new_name + dirlen,
		strlen(new_name + dirlen)
		- 4 /* remove ".ibd" */);

	ut_ad(new_table[namend - new_name - dirlen]
	      == OS_PATH_SEPARATOR);
#if OS_PATH_SEPARATOR != '/'
	new_table[namend - new_name - dirlen] = '/';
#endif

	if (!fil_rename_tablespace(
		    space_id, name, new_table, new_name)) {
		ut_error;
	}

	ut_free(new_table);
	return(true);
}

/** File operations for tablespace */
enum fil_operation_t {
	FIL_OPERATION_DELETE,	/*!< delete a single-table tablespace */
	FIL_OPERATION_CLOSE,	/*!< close a single-table tablespace */
	FIL_OPERATION_TRUNCATE	/*!< truncate a single-table tablespace */
};

/** Check for pending operations.
@param[in]	space	tablespace
@param[in]	count	number of attempts so far
@return 0 if no operations else count + 1. */
static
ulint
fil_check_pending_ops(const fil_space_t* space, ulint count)
{
	ut_ad(mutex_own(&fil_system->mutex));

	if (space == NULL) {
		return 0;
	}

	if (ulint n_pending_ops = space->n_pending_ops) {

		if (count > 5000) {
			ib::warn() << "Trying to close/delete/truncate"
				" tablespace '" << space->name
				<< "' but there are " << n_pending_ops
				<< " pending operations on it.";
		}

		return(count + 1);
	}

	return(0);
}

/*******************************************************************//**
Check for pending IO.
@return 0 if no pending else count + 1. */
static
ulint
fil_check_pending_io(
/*=================*/
	fil_operation_t	operation,	/*!< in: File operation */
	fil_space_t*	space,		/*!< in/out: Tablespace to check */
	fil_node_t**	node,		/*!< out: Node in space list */
	ulint		count)		/*!< in: number of attempts so far */
{
	ut_ad(mutex_own(&fil_system->mutex));
	ut_a(space->n_pending_ops == 0);

	switch (operation) {
	case FIL_OPERATION_DELETE:
	case FIL_OPERATION_CLOSE:
		break;
	case FIL_OPERATION_TRUNCATE:
		space->is_being_truncated = true;
		break;
	}

	/* The following code must change when InnoDB supports
	multiple datafiles per tablespace. */
	ut_a(UT_LIST_GET_LEN(space->chain) == 1);

	*node = UT_LIST_GET_FIRST(space->chain);

	if (space->n_pending_flushes > 0 || (*node)->n_pending > 0) {

		ut_a(!(*node)->being_extended);

		if (count > 1000) {
			ib::warn() << "Trying to delete/close/truncate"
				" tablespace '" << space->name
				<< "' but there are "
				<< space->n_pending_flushes
				<< " flushes and " << (*node)->n_pending
				<< " pending i/o's on it.";
		}

		return(count + 1);
	}

	return(0);
}

/*******************************************************************//**
Check pending operations on a tablespace.
@return DB_SUCCESS or error failure. */
static
dberr_t
fil_check_pending_operations(
/*=========================*/
	ulint		id,		/*!< in: space id */
	fil_operation_t	operation,	/*!< in: File operation */
	fil_space_t**	space,		/*!< out: tablespace instance
					in memory */
	char**		path)		/*!< out/own: tablespace path */
{
	ulint		count = 0;

	ut_a(!is_system_tablespace(id));
	ut_ad(space);

	*space = 0;

	mutex_enter(&fil_system->mutex);
	fil_space_t* sp = fil_space_get_by_id(id);

	if (sp) {
		sp->stop_new_ops = true;
<<<<<<< HEAD
		if (sp->crypt_data) {
			sp->n_pending_ops++;
			mutex_exit(&fil_system->mutex);
			fil_space_crypt_close_tablespace(sp);
			mutex_enter(&fil_system->mutex);
			ut_ad(sp->n_pending_ops > 0);
			sp->n_pending_ops--;
		}
=======
		/* space could be freed by other threads as soon
		as n_pending_ops reaches 0, thus increment pending
		ops here. */
		sp->n_pending_ops++;
	}

	mutex_exit(&fil_system->mutex);

	/* Wait for crypt threads to stop accessing space */
	if (sp) {
		fil_space_crypt_close_tablespace(sp);
		/* We have "acquired" this space and must
		free it now as below we compare n_pending_ops. */
		fil_space_release(sp);
>>>>>>> 765a4360
	}

	/* Check for pending operations. */

	do {
		sp = fil_space_get_by_id(id);

		count = fil_check_pending_ops(sp, count);

		mutex_exit(&fil_system->mutex);

		if (count > 0) {
			os_thread_sleep(20000);
		}

		mutex_enter(&fil_system->mutex);
	} while (count > 0);

	/* Check for pending IO. */

	*path = 0;

	for (;;) {
		sp = fil_space_get_by_id(id);

		if (sp == NULL) {
			mutex_exit(&fil_system->mutex);
			return(DB_TABLESPACE_NOT_FOUND);
		}

		fil_node_t*	node;

		count = fil_check_pending_io(operation, sp, &node, count);

		if (count == 0) {
			*path = mem_strdup(node->name);
		}

		mutex_exit(&fil_system->mutex);

		if (count == 0) {
			break;
		}

		os_thread_sleep(20000);
		mutex_enter(&fil_system->mutex);
	}

	ut_ad(sp);

	*space = sp;
	return(DB_SUCCESS);
}

/*******************************************************************//**
Closes a single-table tablespace. The tablespace must be cached in the
memory cache. Free all pages used by the tablespace.
@return DB_SUCCESS or error */
dberr_t
fil_close_tablespace(
/*=================*/
	trx_t*		trx,	/*!< in/out: Transaction covering the close */
	ulint		id)	/*!< in: space id */
{
	char*		path = 0;
	fil_space_t*	space = 0;
	dberr_t		err;

	ut_a(!is_system_tablespace(id));

	err = fil_check_pending_operations(id, FIL_OPERATION_CLOSE,
					   &space, &path);

	if (err != DB_SUCCESS) {
		return(err);
	}

	ut_a(space);
	ut_a(path != 0);

	rw_lock_x_lock(&space->latch);

	/* Invalidate in the buffer pool all pages belonging to the
	tablespace. Since we have set space->stop_new_ops = true, readahead
	or ibuf merge can no longer read more pages of this tablespace to the
	buffer pool. Thus we can clean the tablespace out of the buffer pool
	completely and permanently. The flag stop_new_ops also prevents
	fil_flush() from being applied to this tablespace. */

	buf_LRU_flush_or_remove_pages(id, BUF_REMOVE_FLUSH_WRITE, trx);

	/* If the free is successful, the X lock will be released before
	the space memory data structure is freed. */

	if (!fil_space_free(id, true)) {
		rw_lock_x_unlock(&space->latch);
		err = DB_TABLESPACE_NOT_FOUND;
	} else {
		err = DB_SUCCESS;
	}

	/* If it is a delete then also delete any generated files, otherwise
	when we drop the database the remove directory will fail. */

	char*	cfg_name = fil_make_filepath(path, NULL, CFG, false);
	if (cfg_name != NULL) {
		os_file_delete_if_exists(innodb_data_file_key, cfg_name, NULL);
		ut_free(cfg_name);
	}

	ut_free(path);

	return(err);
}

/** Determine whether a table can be accessed in operations that are
not (necessarily) protected by meta-data locks.
(Rollback would generally be protected, but rollback of
FOREIGN KEY CASCADE/SET NULL is not protected by meta-data locks
but only by InnoDB table locks, which may be broken by TRUNCATE TABLE.)
@param[in]	table	persistent table
checked @return whether the table is accessible */
bool
fil_table_accessible(const dict_table_t* table)
{
	if (UNIV_UNLIKELY(table->ibd_file_missing || table->corrupted)) {
		return(false);
	}

	if (fil_space_t* space = fil_space_acquire(table->space)) {
		bool accessible = !space->is_stopping();
		fil_space_release(space);
		ut_ad(accessible || dict_table_is_file_per_table(table));
		return(accessible);
	} else {
		/* The tablespace may momentarily be missing during
		TRUNCATE TABLE. */
		return(false);
	}
}

/** Deletes an IBD tablespace, either general or single-table.
The tablespace must be cached in the memory cache. This will delete the
datafile, fil_space_t & fil_node_t entries from the file_system_t cache.
@param[in]	space_id	Tablespace id
@param[in]	buf_remove	Specify the action to take on the pages
for this table in the buffer pool.
@return DB_SUCCESS or error */
dberr_t
fil_delete_tablespace(
	ulint		id,
	buf_remove_t	buf_remove)
{
	char*		path = 0;
	fil_space_t*	space = 0;

	ut_a(!is_system_tablespace(id));

	dberr_t err = fil_check_pending_operations(
		id, FIL_OPERATION_DELETE, &space, &path);

	if (err != DB_SUCCESS) {

		ib::error() << "Cannot delete tablespace " << id
			<< " because it is not found in the tablespace"
			" memory cache.";

		return(err);
	}

	ut_a(space);
	ut_a(path != 0);

	/* IMPORTANT: Because we have set space::stop_new_ops there
	can't be any new ibuf merges, reads or flushes. We are here
	because node::n_pending was zero above. However, it is still
	possible to have pending read and write requests:

	A read request can happen because the reader thread has
	gone through the ::stop_new_ops check in buf_page_init_for_read()
	before the flag was set and has not yet incremented ::n_pending
	when we checked it above.

	A write request can be issued any time because we don't check
	the ::stop_new_ops flag when queueing a block for write.

	We deal with pending write requests in the following function
	where we'd minimally evict all dirty pages belonging to this
	space from the flush_list. Note that if a block is IO-fixed
	we'll wait for IO to complete.

	To deal with potential read requests, we will check the
	::stop_new_ops flag in fil_io(). */

	buf_LRU_flush_or_remove_pages(id, buf_remove, 0);

	/* If it is a delete then also delete any generated files, otherwise
	when we drop the database the remove directory will fail. */
	{
		/* Before deleting the file, write a log record about
		it, so that InnoDB crash recovery will expect the file
		to be gone. */
		mtr_t		mtr;

		mtr_start(&mtr);
		fil_op_write_log(MLOG_FILE_DELETE, id, 0, path, NULL, 0, &mtr);
		mtr_commit(&mtr);
		/* Even if we got killed shortly after deleting the
		tablespace file, the record must have already been
		written to the redo log. */
		log_write_up_to(mtr.commit_lsn(), true);

		char*	cfg_name = fil_make_filepath(path, NULL, CFG, false);
		if (cfg_name != NULL) {
			os_file_delete_if_exists(innodb_data_file_key, cfg_name, NULL);
			ut_free(cfg_name);
		}
	}

	/* Delete the link file pointing to the ibd file we are deleting. */
	if (FSP_FLAGS_HAS_DATA_DIR(space->flags)) {
		RemoteDatafile::delete_link_file(space->name);
	}

	mutex_enter(&fil_system->mutex);

	/* Double check the sanity of pending ops after reacquiring
	the fil_system::mutex. */
	if (const fil_space_t* s = fil_space_get_by_id(id)) {
		ut_a(s == space);
		ut_a(space->n_pending_ops == 0);
		ut_a(UT_LIST_GET_LEN(space->chain) == 1);
		fil_node_t* node = UT_LIST_GET_FIRST(space->chain);
		ut_a(node->n_pending == 0);

		fil_space_detach(space);
		mutex_exit(&fil_system->mutex);

		log_mutex_enter();

		if (space->max_lsn != 0) {
			ut_d(space->max_lsn = 0);
			UT_LIST_REMOVE(fil_system->named_spaces, space);
		}

		log_mutex_exit();
		fil_space_free_low(space);

		if (!os_file_delete(innodb_data_file_key, path)
		    && !os_file_delete_if_exists(
			    innodb_data_file_key, path, NULL)) {

			/* Note: This is because we have removed the
			tablespace instance from the cache. */

			err = DB_IO_ERROR;
		}
	} else {
		mutex_exit(&fil_system->mutex);
		err = DB_TABLESPACE_NOT_FOUND;
	}

	ut_free(path);

	return(err);
}

/** Truncate the tablespace to needed size.
@param[in]	space_id	id of tablespace to truncate
@param[in]	size_in_pages	truncate size.
@return true if truncate was successful. */
bool
fil_truncate_tablespace(
	ulint		space_id,
	ulint		size_in_pages)
{
	/* Step-1: Prepare tablespace for truncate. This involves
	stopping all the new operations + IO on that tablespace
	and ensuring that related pages are flushed to disk. */
	if (fil_prepare_for_truncate(space_id) != DB_SUCCESS) {
		return(false);
	}

	/* Step-2: Invalidate buffer pool pages belonging to the tablespace
	to re-create. Remove all insert buffer entries for the tablespace */
	buf_LRU_flush_or_remove_pages(space_id, BUF_REMOVE_ALL_NO_WRITE, 0);

	/* Step-3: Truncate the tablespace and accordingly update
	the fil_space_t handler that is used to access this tablespace. */
	mutex_enter(&fil_system->mutex);
	fil_space_t*	space = fil_space_get_by_id(space_id);

	/* The following code must change when InnoDB supports
	multiple datafiles per tablespace. */
	ut_a(UT_LIST_GET_LEN(space->chain) == 1);

	fil_node_t*	node = UT_LIST_GET_FIRST(space->chain);

	ut_ad(node->is_open());

	space->size = node->size = size_in_pages;

	bool success = os_file_truncate(node->name, node->handle, 0);
	if (success) {

		os_offset_t	size = size_in_pages * UNIV_PAGE_SIZE;

		success = os_file_set_size(
			node->name, node->handle, size, srv_read_only_mode);

		if (success) {
			space->stop_new_ops = false;
			space->is_being_truncated = false;
		}
	}

	mutex_exit(&fil_system->mutex);

	return(success);
}

/*******************************************************************//**
Prepare for truncating a single-table tablespace.
1) Check pending operations on a tablespace;
2) Remove all insert buffer entries for the tablespace;
@return DB_SUCCESS or error */
dberr_t
fil_prepare_for_truncate(
/*=====================*/
	ulint	id)		/*!< in: space id */
{
	char*		path = 0;
	fil_space_t*	space = 0;

	ut_a(!is_system_tablespace(id));

	dberr_t	err = fil_check_pending_operations(
		id, FIL_OPERATION_TRUNCATE, &space, &path);

	ut_free(path);

	if (err == DB_TABLESPACE_NOT_FOUND) {
		ib::error() << "Cannot truncate tablespace " << id
			<< " because it is not found in the tablespace"
			" memory cache.";
	}

	return(err);
}

/** Reinitialize the original tablespace header with the same space id
for single tablespace
@param[in]      id              space id of the tablespace
@param[in]      size            size in blocks
@param[in]      trx             Transaction covering truncate */
void
fil_reinit_space_header(
	ulint		id,
	ulint		size,
	trx_t*		trx)
{
	ut_a(!is_system_tablespace(id));

	/* Invalidate in the buffer pool all pages belonging
	to the tablespace. The buffer pool scan may take long
	time to complete, therefore we release dict_sys->mutex
	and the dict operation lock during the scan and aquire
	it again after the buffer pool scan.*/

	row_mysql_unlock_data_dictionary(trx);

	/* Lock the search latch in shared mode to prevent user
	from disabling AHI during the scan */
	btr_search_s_lock_all();
	DEBUG_SYNC_C("buffer_pool_scan");
	buf_LRU_flush_or_remove_pages(id, BUF_REMOVE_ALL_NO_WRITE, 0);
	btr_search_s_unlock_all();
	row_mysql_lock_data_dictionary(trx);

	/* Remove all insert buffer entries for the tablespace */
	ibuf_delete_for_discarded_space(id);

	mutex_enter(&fil_system->mutex);

	fil_space_t*	space = fil_space_get_by_id(id);

	/* The following code must change when InnoDB supports
	multiple datafiles per tablespace. */
	ut_a(UT_LIST_GET_LEN(space->chain) == 1);

	fil_node_t*	node = UT_LIST_GET_FIRST(space->chain);

	space->size = node->size = size;

	mutex_exit(&fil_system->mutex);

	mtr_t	mtr;

	mtr_start(&mtr);
	mtr.set_named_space(id);

	fsp_header_init(id, size, &mtr);

	mtr_commit(&mtr);
}

#ifdef UNIV_DEBUG
/** Increase redo skipped count for a tablespace.
@param[in]	id	space id */
void
fil_space_inc_redo_skipped_count(
	ulint		id)
{
	fil_space_t*	space;

	mutex_enter(&fil_system->mutex);

	space = fil_space_get_by_id(id);

	ut_a(space != NULL);

	space->redo_skipped_count++;

	mutex_exit(&fil_system->mutex);
}

/** Decrease redo skipped count for a tablespace.
@param[in]	id	space id */
void
fil_space_dec_redo_skipped_count(
	ulint		id)
{
	fil_space_t*	space;

	mutex_enter(&fil_system->mutex);

	space = fil_space_get_by_id(id);

	ut_a(space != NULL);
	ut_a(space->redo_skipped_count > 0);

	space->redo_skipped_count--;

	mutex_exit(&fil_system->mutex);
}
#endif /* UNIV_DEBUG */

/*******************************************************************//**
Discards a single-table tablespace. The tablespace must be cached in the
memory cache. Discarding is like deleting a tablespace, but

 1. We do not drop the table from the data dictionary;

 2. We remove all insert buffer entries for the tablespace immediately;
    in DROP TABLE they are only removed gradually in the background;

 3. Free all the pages in use by the tablespace.
@return DB_SUCCESS or error */
dberr_t
fil_discard_tablespace(
/*===================*/
	ulint	id)	/*!< in: space id */
{
	dberr_t	err;

	switch (err = fil_delete_tablespace(id, BUF_REMOVE_ALL_NO_WRITE)) {
	case DB_SUCCESS:
		break;

	case DB_IO_ERROR:
		ib::warn() << "While deleting tablespace " << id
			<< " in DISCARD TABLESPACE. File rename/delete"
			" failed: " << ut_strerr(err);
		break;

	case DB_TABLESPACE_NOT_FOUND:
		ib::warn() << "Cannot delete tablespace " << id
			<< " in DISCARD TABLESPACE: " << ut_strerr(err);
		break;

	default:
		ut_error;
	}

	/* Remove all insert buffer entries for the tablespace */

	ibuf_delete_for_discarded_space(id);

	return(err);
}

/*******************************************************************//**
Allocates and builds a file name from a path, a table or tablespace name
and a suffix. The string must be freed by caller with ut_free().
@param[in] path NULL or the direcory path or the full path and filename.
@param[in] name NULL if path is full, or Table/Tablespace name
@param[in] suffix NULL or the file extention to use.
@param[in] trim_name true if the last name on the path should be trimmed.
@return own: file name */
char*
fil_make_filepath(
	const char*	path,
	const char*	name,
	ib_extention	ext,
	bool		trim_name)
{
	/* The path may contain the basename of the file, if so we do not
	need the name.  If the path is NULL, we can use the default path,
	but there needs to be a name. */
	ut_ad(path != NULL || name != NULL);

	/* If we are going to strip a name off the path, there better be a
	path and a new name to put back on. */
	ut_ad(!trim_name || (path != NULL && name != NULL));

	if (path == NULL) {
		path = fil_path_to_mysql_datadir;
	}

	ulint	len		= 0;	/* current length */
	ulint	path_len	= strlen(path);
	ulint	name_len	= (name ? strlen(name) : 0);
	const char* suffix	= dot_ext[ext];
	ulint	suffix_len	= strlen(suffix);
	ulint	full_len	= path_len + 1 + name_len + suffix_len + 1;

	char*	full_name = static_cast<char*>(ut_malloc_nokey(full_len));
	if (full_name == NULL) {
		return NULL;
	}

	/* If the name is a relative path, do not prepend "./". */
	if (path[0] == '.'
	    && (path[1] == '\0' || path[1] == OS_PATH_SEPARATOR)
	    && name != NULL && name[0] == '.') {
		path = NULL;
		path_len = 0;
	}

	if (path != NULL) {
		memcpy(full_name, path, path_len);
		len = path_len;
		full_name[len] = '\0';
		os_normalize_path(full_name);
	}

	if (trim_name) {
		/* Find the offset of the last DIR separator and set it to
		null in order to strip off the old basename from this path. */
		char* last_dir_sep = strrchr(full_name, OS_PATH_SEPARATOR);
		if (last_dir_sep) {
			last_dir_sep[0] = '\0';
			len = strlen(full_name);
		}
	}

	if (name != NULL) {
		if (len && full_name[len - 1] != OS_PATH_SEPARATOR) {
			/* Add a DIR separator */
			full_name[len] = OS_PATH_SEPARATOR;
			full_name[++len] = '\0';
		}

		char*	ptr = &full_name[len];
		memcpy(ptr, name, name_len);
		len += name_len;
		full_name[len] = '\0';
		os_normalize_path(ptr);
	}

	/* Make sure that the specified suffix is at the end of the filepath
	string provided. This assumes that the suffix starts with '.'.
	If the first char of the suffix is found in the filepath at the same
	length as the suffix from the end, then we will assume that there is
	a previous suffix that needs to be replaced. */
	if (suffix != NULL) {
		/* Need room for the trailing null byte. */
		ut_ad(len < full_len);

		if ((len > suffix_len)
		   && (full_name[len - suffix_len] == suffix[0])) {
			/* Another suffix exists, make it the one requested. */
			memcpy(&full_name[len - suffix_len], suffix, suffix_len);

		} else {
			/* No previous suffix, add it. */
			ut_ad(len + suffix_len < full_len);
			memcpy(&full_name[len], suffix, suffix_len);
			full_name[len + suffix_len] = '\0';
		}
	}

	return(full_name);
}

/** Test if a tablespace file can be renamed to a new filepath by checking
if that the old filepath exists and the new filepath does not exist.
@param[in]	space_id	tablespace id
@param[in]	old_path	old filepath
@param[in]	new_path	new filepath
@param[in]	is_discarded	whether the tablespace is discarded
@return innodb error code */
dberr_t
fil_rename_tablespace_check(
	ulint		space_id,
	const char*	old_path,
	const char*	new_path,
	bool		is_discarded)
{
	bool	exists = false;
	os_file_type_t	ftype;

	if (!is_discarded
	    && os_file_status(old_path, &exists, &ftype)
	    && !exists) {
		ib::error() << "Cannot rename '" << old_path
			<< "' to '" << new_path
			<< "' for space ID " << space_id
			<< " because the source file"
			<< " does not exist.";
		return(DB_TABLESPACE_NOT_FOUND);
	}

	exists = false;
	if (!os_file_status(new_path, &exists, &ftype) || exists) {
		ib::error() << "Cannot rename '" << old_path
			<< "' to '" << new_path
			<< "' for space ID " << space_id
			<< " because the target file exists."
			" Remove the target file and try again.";
		return(DB_TABLESPACE_EXISTS);
	}

	return(DB_SUCCESS);
}

/** Rename a single-table tablespace.
The tablespace must exist in the memory cache.
@param[in]	id		tablespace identifier
@param[in]	old_path	old file name
@param[in]	new_name	new table name in the
databasename/tablename format
@param[in]	new_path_in	new file name,
or NULL if it is located in the normal data directory
@return true if success */
bool
fil_rename_tablespace(
	ulint		id,
	const char*	old_path,
	const char*	new_name,
	const char*	new_path_in)
{
	bool		sleep		= false;
	bool		flush		= false;
	fil_space_t*	space;
	fil_node_t*	node;
	ulint		count		= 0;
	ut_a(id != 0);

	ut_ad(strchr(new_name, '/') != NULL);
retry:
	count++;

	if (!(count % 1000)) {
		ib::warn() << "Cannot rename file " << old_path
			<< " (space id " << id << "), retried " << count
			<< " times."
			" There are either pending IOs or flushes or"
			" the file is being extended.";
	}

	mutex_enter(&fil_system->mutex);

	space = fil_space_get_by_id(id);

	DBUG_EXECUTE_IF("fil_rename_tablespace_failure_1", space = NULL; );

	if (space == NULL) {
		ib::error() << "Cannot find space id " << id
			<< " in the tablespace memory cache, though the file '"
			<< old_path
			<< "' in a rename operation should have that id.";
func_exit:
		mutex_exit(&fil_system->mutex);
		return(false);
	}

	if (count > 25000) {
		space->stop_ios = false;
		goto func_exit;
	}
	if (space != fil_space_get_by_name(space->name)) {
		ib::error() << "Cannot find " << space->name
			<< " in tablespace memory cache";
		space->stop_ios = false;
		goto func_exit;
	}

	if (fil_space_get_by_name(new_name)) {
		ib::error() << new_name
			<< " is already in tablespace memory cache";
		space->stop_ios = false;
		goto func_exit;
	}

	/* We temporarily close the .ibd file because we do not trust that
	operating systems can rename an open file. For the closing we have to
	wait until there are no pending i/o's or flushes on the file. */

	space->stop_ios = true;

	/* The following code must change when InnoDB supports
	multiple datafiles per tablespace. */
	ut_a(UT_LIST_GET_LEN(space->chain) == 1);
	node = UT_LIST_GET_FIRST(space->chain);

	if (node->n_pending > 0
	    || node->n_pending_flushes > 0
	    || node->being_extended) {
		/* There are pending i/o's or flushes or the file is
		currently being extended, sleep for a while and
		retry */
		sleep = true;
	} else if (node->modification_counter > node->flush_counter) {
		/* Flush the space */
		sleep = flush = true;
	} else if (node->is_open()) {
		/* Close the file */

		fil_node_close_file(node);
	}

	mutex_exit(&fil_system->mutex);

	if (sleep) {
		os_thread_sleep(20000);

		if (flush) {
			fil_flush(id);
		}

		sleep = flush = false;
		goto retry;
	}
	ut_ad(space->stop_ios);
	char*	new_file_name = new_path_in == NULL
		? fil_make_filepath(NULL, new_name, IBD, false)
		: mem_strdup(new_path_in);
	char*	old_file_name = node->name;
	char*	new_space_name = mem_strdup(new_name);
	char*	old_space_name = space->name;
	ulint	old_fold = ut_fold_string(old_space_name);
	ulint	new_fold = ut_fold_string(new_space_name);

	ut_ad(strchr(old_file_name, OS_PATH_SEPARATOR) != NULL);
	ut_ad(strchr(new_file_name, OS_PATH_SEPARATOR) != NULL);

	if (!recv_recovery_on) {
		mtr_t		mtr;

		mtr.start();
		fil_name_write_rename(
			id, 0, old_file_name, new_file_name, &mtr);
		mtr.commit();
		log_mutex_enter();
	}

	/* log_sys->mutex is above fil_system->mutex in the latching order */
	ut_ad(log_mutex_own());
	mutex_enter(&fil_system->mutex);
	ut_ad(space->name == old_space_name);
	/* We already checked these. */
	ut_ad(space == fil_space_get_by_name(old_space_name));
	ut_ad(!fil_space_get_by_name(new_space_name));
	ut_ad(node->name == old_file_name);

	bool	success;

	DBUG_EXECUTE_IF("fil_rename_tablespace_failure_2",
			goto skip_rename; );

	success = os_file_rename(
		innodb_data_file_key, old_file_name, new_file_name);

	DBUG_EXECUTE_IF("fil_rename_tablespace_failure_2",
			skip_rename: success = false; );

	ut_ad(node->name == old_file_name);

	if (success) {
		node->name = new_file_name;
	}

	if (!recv_recovery_on) {
		log_mutex_exit();
	}

	ut_ad(space->name == old_space_name);
	if (success) {
		HASH_DELETE(fil_space_t, name_hash, fil_system->name_hash,
			    old_fold, space);
		space->name = new_space_name;
		HASH_INSERT(fil_space_t, name_hash, fil_system->name_hash,
			    new_fold, space);
	} else {
		/* Because nothing was renamed, we must free the new
		names, not the old ones. */
		old_file_name = new_file_name;
		old_space_name = new_space_name;
	}

	ut_ad(space->stop_ios);
	space->stop_ios = false;
	mutex_exit(&fil_system->mutex);

	ut_free(old_file_name);
	ut_free(old_space_name);

	return(success);
}

/** Create a tablespace file.
@param[in]	space_id	Tablespace ID
@param[in]	name		Tablespace name in dbname/tablename format.
@param[in]	path		Path and filename of the datafile to create.
@param[in]	flags		Tablespace flags
@param[in]	size		Initial size of the tablespace file in
                                pages, must be >= FIL_IBD_FILE_INITIAL_SIZE
@param[in]	mode		MariaDB encryption mode
@param[in]	key_id		MariaDB encryption key_id
@return DB_SUCCESS or error code */
dberr_t
fil_ibd_create(
	ulint		space_id,
	const char*	name,
	const char*	path,
	ulint		flags,
	ulint		size,
	fil_encryption_t mode,
	ulint		key_id)
{
	os_file_t	file;
	dberr_t		err;
	byte*		buf2;
	byte*		page;
	bool		success;
	bool		has_data_dir = FSP_FLAGS_HAS_DATA_DIR(flags) != 0;
	fil_space_t*	space = NULL;
	fil_space_crypt_t *crypt_data = NULL;

	ut_ad(!is_system_tablespace(space_id));
	ut_ad(!srv_read_only_mode);
	ut_a(space_id < SRV_LOG_SPACE_FIRST_ID);
	ut_a(size >= FIL_IBD_FILE_INITIAL_SIZE);
	ut_a(fsp_flags_is_valid(flags & ~FSP_FLAGS_MEM_MASK));

	/* Create the subdirectories in the path, if they are
	not there already. */
	err = os_file_create_subdirs_if_needed(path);
	if (err != DB_SUCCESS) {
		return(err);
	}

	file = os_file_create(
		innodb_data_file_key, path,
		OS_FILE_CREATE | OS_FILE_ON_ERROR_NO_EXIT,
		OS_FILE_NORMAL,
		OS_DATA_FILE,
		srv_read_only_mode,
		&success);

	if (!success) {
		/* The following call will print an error message */
		ulint	error = os_file_get_last_error(true);

		ib::error() << "Cannot create file '" << path << "'";

		if (error == OS_FILE_ALREADY_EXISTS) {
			ib::error() << "The file '" << path << "'"
				" already exists though the"
				" corresponding table did not exist"
				" in the InnoDB data dictionary."
				" Have you moved InnoDB .ibd files"
				" around without using the SQL commands"
				" DISCARD TABLESPACE and IMPORT TABLESPACE,"
				" or did mysqld crash in the middle of"
				" CREATE TABLE?"
				" You can resolve the problem by removing"
				" the file '" << path
				<< "' under the 'datadir' of MySQL.";

			return(DB_TABLESPACE_EXISTS);
		}

		if (error == OS_FILE_DISK_FULL) {
			return(DB_OUT_OF_FILE_SPACE);
		}

		return(DB_ERROR);
	}

        success= false;
#ifdef HAVE_POSIX_FALLOCATE
        /*
          Extend the file using posix_fallocate(). This is required by
          FusionIO HW/Firmware but should also be the prefered way to extend
          a file.
        */
        int	ret = posix_fallocate(file, 0, size * UNIV_PAGE_SIZE);

        if (ret == 0) {
		success = true;
	} else if (ret != EINVAL) {
          	ib::error() <<
			"posix_fallocate(): Failed to preallocate"
			" data for file " << path
			<< ", desired size "
			<< size * UNIV_PAGE_SIZE
			<< " Operating system error number " << ret
			<< ". Check"
			" that the disk is not full or a disk quota"
			" exceeded. Some operating system error"
			" numbers are described at " REFMAN
			"operating-system-error-codes.html";
	}
#endif /* HAVE_POSIX_FALLOCATE */

	if (!success) {
		success = os_file_set_size(
			path, file, size * UNIV_PAGE_SIZE, srv_read_only_mode);
	}

	/* Note: We are actually punching a hole, previous contents will
	be lost after this call, if it succeeds. In this case the file
	should be full of NULs. */

	bool	punch_hole = os_is_sparse_file_supported(path, file);

	if (punch_hole) {

		dberr_t	punch_err;

		punch_err = os_file_punch_hole(file, 0, size * UNIV_PAGE_SIZE);

		if (punch_err != DB_SUCCESS) {
			punch_hole = false;
		}
	}

	ulint block_size = os_file_get_block_size(file, path);

	if (!success) {
		os_file_close(file);
		os_file_delete(innodb_data_file_key, path);
		return(DB_OUT_OF_FILE_SPACE);
	}

	/* We have to write the space id to the file immediately and flush the
	file to disk. This is because in crash recovery we must be aware what
	tablespaces exist and what are their space id's, so that we can apply
	the log records to the right file. It may take quite a while until
	buffer pool flush algorithms write anything to the file and flush it to
	disk. If we would not write here anything, the file would be filled
	with zeros from the call of os_file_set_size(), until a buffer pool
	flush would write to it. */

	buf2 = static_cast<byte*>(ut_malloc_nokey(3 * UNIV_PAGE_SIZE));
	/* Align the memory for file i/o if we might have O_DIRECT set */
	page = static_cast<byte*>(ut_align(buf2, UNIV_PAGE_SIZE));

	memset(page, '\0', UNIV_PAGE_SIZE);

	flags |= FSP_FLAGS_PAGE_SSIZE();
	fsp_header_init_fields(page, space_id, flags);
	mach_write_to_4(page + FIL_PAGE_ARCH_LOG_NO_OR_SPACE_ID, space_id);

	const page_size_t	page_size(flags);
	IORequest		request(IORequest::WRITE);

	if (!page_size.is_compressed()) {

		buf_flush_init_for_writing(NULL, page, NULL, 0);

		err = os_file_write(
			request, path, file, page, 0, page_size.physical());
	} else {
		page_zip_des_t	page_zip;
		page_zip_set_size(&page_zip, page_size.physical());
		page_zip.data = page + UNIV_PAGE_SIZE;
#ifdef UNIV_DEBUG
		page_zip.m_start =
#endif /* UNIV_DEBUG */
			page_zip.m_end = page_zip.m_nonempty =
			page_zip.n_blobs = 0;

		buf_flush_init_for_writing(NULL, page, &page_zip, 0);

		err = os_file_write(
			request, path, file, page_zip.data, 0,
			page_size.physical());
	}

	ut_free(buf2);

	if (err != DB_SUCCESS) {

		ib::error()
			<< "Could not write the first page to"
			<< " tablespace '" << path << "'";

		os_file_close(file);
		os_file_delete(innodb_data_file_key, path);

		return(DB_ERROR);
	}

	success = os_file_flush(file);

	if (!success) {
		ib::error() << "File flush of tablespace '"
			<< path << "' failed";
		os_file_close(file);
		os_file_delete(innodb_data_file_key, path);
		return(DB_ERROR);
	}

	if (has_data_dir) {
		/* Make the ISL file if the IBD file is not
		in the default location. */
		err = RemoteDatafile::create_link_file(name, path);
		if (err != DB_SUCCESS) {
			os_file_close(file);
			os_file_delete(innodb_data_file_key, path);
			return(err);
		}
	}

	/* Create crypt data if the tablespace is either encrypted or user has
	requested it to remain unencrypted. */
	if (mode == FIL_ENCRYPTION_ON || mode == FIL_ENCRYPTION_OFF ||
		srv_encrypt_tables) {
		crypt_data = fil_space_create_crypt_data(mode, key_id);
	}

	space = fil_space_create(name, space_id, flags, FIL_TYPE_TABLESPACE,
				 crypt_data, true, mode);

	fil_node_t* node = NULL;

	if (space) {
		node = fil_node_create_low(path, size, space, false, true);
	}

	if (!space || !node) {
		if (crypt_data) {
			free(crypt_data);
		}

		err = DB_ERROR;
	} else {
		mtr_t			mtr;
		const fil_node_t*	file = UT_LIST_GET_FIRST(space->chain);

		mtr.start();
		fil_op_write_log(
			MLOG_FILE_CREATE2, space_id, 0, file->name,
			NULL, space->flags & ~FSP_FLAGS_MEM_MASK, &mtr);
		fil_name_write(space, 0, file, &mtr);
		mtr.commit();

		node->block_size = block_size;
		space->punch_hole = punch_hole;

		err = DB_SUCCESS;
	}

	os_file_close(file);

	if (err != DB_SUCCESS) {
		if (has_data_dir) {
			RemoteDatafile::delete_link_file(name);
		}

		os_file_delete(innodb_data_file_key, path);
	}

	return(err);
}

/** Try to open a single-table tablespace and optionally check that the
space id in it is correct. If this does not succeed, print an error message
to the .err log. This function is used to open a tablespace when we start
mysqld after the dictionary has been booted, and also in IMPORT TABLESPACE.

NOTE that we assume this operation is used either at the database startup
or under the protection of the dictionary mutex, so that two users cannot
race here. This operation does not leave the file associated with the
tablespace open, but closes it after we have looked at the space id in it.

If the validate boolean is set, we read the first page of the file and
check that the space id in the file is what we expect. We assume that
this function runs much faster if no check is made, since accessing the
file inode probably is much faster (the OS caches them) than accessing
the first page of the file.  This boolean may be initially false, but if
a remote tablespace is found it will be changed to true.

If the fix_dict boolean is set, then it is safe to use an internal SQL
statement to update the dictionary tables if they are incorrect.

@param[in]	validate	true if we should validate the tablespace
@param[in]	fix_dict	true if the dictionary is available to be fixed
@param[in]	purpose		FIL_TYPE_TABLESPACE or FIL_TYPE_TEMPORARY
@param[in]	id		tablespace ID
@param[in]	flags		expected FSP_SPACE_FLAGS
@param[in]	space_name	tablespace name of the datafile
If file-per-table, it is the table name in the databasename/tablename format
@param[in]	path_in		expected filepath, usually read from dictionary
@return DB_SUCCESS or error code */
dberr_t
fil_ibd_open(
	bool		validate,
	bool		fix_dict,
	fil_type_t	purpose,
	ulint		id,
	ulint		flags,
	const char*	space_name,
	const char*	path_in,
	dict_table_t*	table)
{
	dberr_t		err = DB_SUCCESS;
	bool		dict_filepath_same_as_default = false;
	bool		link_file_found = false;
	bool		link_file_is_bad = false;
	Datafile	df_default;	/* default location */
	Datafile	df_dict;	/* dictionary location */
	RemoteDatafile	df_remote;	/* remote location */
	ulint		tablespaces_found = 0;
	ulint		valid_tablespaces_found = 0;

	ut_ad(!fix_dict || rw_lock_own(dict_operation_lock, RW_LOCK_X));

	ut_ad(!fix_dict || mutex_own(&dict_sys->mutex));
	ut_ad(!fix_dict || !srv_read_only_mode);
	ut_ad(!fix_dict || srv_log_file_size != 0);
	ut_ad(fil_type_is_data(purpose));

	/* Table flags can be ULINT_UNDEFINED if
	dict_tf_to_fsp_flags_failure is set. */
	if (flags == ULINT_UNDEFINED) {
		return(DB_CORRUPTION);
	}

	ut_ad(fsp_flags_is_valid(flags & ~FSP_FLAGS_MEM_MASK));
	df_default.init(space_name, flags);
	df_dict.init(space_name, flags);
	df_remote.init(space_name, flags);

	/* Discover the correct file by looking in three possible locations
	while avoiding unecessary effort. */

	/* We will always look for an ibd in the default location. */
	df_default.make_filepath(NULL, space_name, IBD);

	/* Look for a filepath embedded in an ISL where the default file
	would be. */
	if (df_remote.open_read_only(true) == DB_SUCCESS) {
		ut_ad(df_remote.is_open());

		/* Always validate a file opened from an ISL pointer */
		validate = true;
		++tablespaces_found;
		link_file_found = true;
		if (table) {
			table->crypt_data = df_remote.get_crypt_info();
			table->page_0_read = true;
		}
	} else if (df_remote.filepath() != NULL) {
		/* An ISL file was found but contained a bad filepath in it.
		Better validate anything we do find. */
		validate = true;
	}

	/* Attempt to open the tablespace at the dictionary filepath. */
	if (path_in) {
		if (df_default.same_filepath_as(path_in)) {
			dict_filepath_same_as_default = true;
		} else {
			/* Dict path is not the default path. Always validate
			remote files. If default is opened, it was moved. */
			validate = true;
			df_dict.set_filepath(path_in);
			if (df_dict.open_read_only(true) == DB_SUCCESS) {
				ut_ad(df_dict.is_open());
				++tablespaces_found;

				if (table) {
					table->crypt_data = df_dict.get_crypt_info();
					table->page_0_read = true;
				}
			}
		}
	}

	/* Always look for a file at the default location. But don't log
	an error if the tablespace is already open in remote or dict. */
	ut_a(df_default.filepath());
	const bool	strict = (tablespaces_found == 0);
	if (df_default.open_read_only(strict) == DB_SUCCESS) {
		ut_ad(df_default.is_open());
		++tablespaces_found;
		if (table) {
			table->crypt_data = df_default.get_crypt_info();
			table->page_0_read = true;
		}
	}

	/* Check if multiple locations point to the same file. */
	if (tablespaces_found > 1 && df_default.same_as(df_remote)) {
		/* A link file was found with the default path in it.
		Use the default path and delete the link file. */
		--tablespaces_found;
		df_remote.delete_link_file();
		df_remote.close();
	}
	if (tablespaces_found > 1 && df_default.same_as(df_dict)) {
		--tablespaces_found;
		df_dict.close();
	}
	if (tablespaces_found > 1 && df_remote.same_as(df_dict)) {
		--tablespaces_found;
		df_dict.close();
	}

	/*  We have now checked all possible tablespace locations and
	have a count of how many unique files we found.  If things are
	normal, we only found 1. */
	/* For encrypted tablespace, we need to check the
	encryption in header of first page. */
	if (!validate && tablespaces_found == 1) {
		goto skip_validate;
	}

	/* Read and validate the first page of these three tablespace
	locations, if found. */
	valid_tablespaces_found +=
		(df_remote.validate_to_dd(id, flags) == DB_SUCCESS);

	valid_tablespaces_found +=
		(df_default.validate_to_dd(id, flags) == DB_SUCCESS);

	valid_tablespaces_found +=
		(df_dict.validate_to_dd(id, flags) == DB_SUCCESS);

	/* Make sense of these three possible locations.
	First, bail out if no tablespace files were found. */
	if (valid_tablespaces_found == 0) {
		os_file_get_last_error(true);
		ib::error() << "Could not find a valid tablespace file for `"
			<< space_name << "`. " << TROUBLESHOOT_DATADICT_MSG;
		return(DB_CORRUPTION);
	}
	if (!validate) {
		goto skip_validate;
	}

	/* Do not open any tablespaces if more than one tablespace with
	the correct space ID and flags were found. */
	if (tablespaces_found > 1) {
		ib::error() << "A tablespace for `" << space_name
			<< "` has been found in multiple places;";

		if (df_default.is_open()) {
			ib::error() << "Default location: "
				<< df_default.filepath()
				<< ", Space ID=" << df_default.space_id()
				<< ", Flags=" << df_default.flags();
		}
		if (df_remote.is_open()) {
			ib::error() << "Remote location: "
				<< df_remote.filepath()
				<< ", Space ID=" << df_remote.space_id()
				<< ", Flags=" << df_remote.flags();
		}
		if (df_dict.is_open()) {
			ib::error() << "Dictionary location: "
				<< df_dict.filepath()
				<< ", Space ID=" << df_dict.space_id()
				<< ", Flags=" << df_dict.flags();
		}

		/* Force-recovery will allow some tablespaces to be
		skipped by REDO if there was more than one file found.
		Unlike during the REDO phase of recovery, we now know
		if the tablespace is valid according to the dictionary,
		which was not available then. So if we did not force
		recovery and there is only one good tablespace, ignore
		any bad tablespaces. */
		if (valid_tablespaces_found > 1 || srv_force_recovery > 0) {
			ib::error() << "Will not open tablespace `"
				<< space_name << "`";

			/* If the file is not open it cannot be valid. */
			ut_ad(df_default.is_open() || !df_default.is_valid());
			ut_ad(df_dict.is_open()    || !df_dict.is_valid());
			ut_ad(df_remote.is_open()  || !df_remote.is_valid());

			/* Having established that, this is an easy way to
			look for corrupted data files. */
			if (df_default.is_open() != df_default.is_valid()
			    || df_dict.is_open() != df_dict.is_valid()
			    || df_remote.is_open() != df_remote.is_valid()) {
				return(DB_CORRUPTION);
			}
			return(DB_ERROR);
		}

		/* There is only one valid tablespace found and we did
		not use srv_force_recovery during REDO.  Use this one
		tablespace and clean up invalid tablespace pointers */
		if (df_default.is_open() && !df_default.is_valid()) {
			df_default.close();
			tablespaces_found--;
		}
		if (df_dict.is_open() && !df_dict.is_valid()) {
			df_dict.close();
			/* Leave dict.filepath so that SYS_DATAFILES
			can be corrected below. */
			tablespaces_found--;
		}
		if (df_remote.is_open() && !df_remote.is_valid()) {
			df_remote.close();
			tablespaces_found--;
			link_file_is_bad = true;
		}
	}

	/* At this point, there should be only one filepath. */
	ut_a(tablespaces_found == 1);
	ut_a(valid_tablespaces_found == 1);

	/* Only fix the dictionary at startup when there is only one thread.
	Calls to dict_load_table() can be done while holding other latches. */
	if (!fix_dict) {
		goto skip_validate;
	}

	/* We may need to update what is stored in SYS_DATAFILES or
	SYS_TABLESPACES or adjust the link file.  Since a failure to
	update SYS_TABLESPACES or SYS_DATAFILES does not prevent opening
	and using the tablespace either this time or the next, we do not
	check the return code or fail to open the tablespace. But if it
	fails, dict_update_filepath() will issue a warning to the log. */
	if (df_dict.filepath()) {
		ut_ad(path_in != NULL);
		ut_ad(df_dict.same_filepath_as(path_in));

		if (df_remote.is_open()) {
			if (!df_remote.same_filepath_as(path_in)) {
				dict_update_filepath(id, df_remote.filepath());
			}

		} else if (df_default.is_open()) {
			ut_ad(!dict_filepath_same_as_default);
			dict_update_filepath(id, df_default.filepath());
			if (link_file_is_bad) {
				RemoteDatafile::delete_link_file(space_name);
			}

		} else if (!link_file_found || link_file_is_bad) {
			ut_ad(df_dict.is_open());
			/* Fix the link file if we got our filepath
			from the dictionary but a link file did not
			exist or it did not point to a valid file. */
			RemoteDatafile::delete_link_file(space_name);
			RemoteDatafile::create_link_file(
				space_name, df_dict.filepath());
		}

	} else if (df_remote.is_open()) {
		if (dict_filepath_same_as_default) {
			dict_update_filepath(id, df_remote.filepath());

		} else if (path_in == NULL) {
			/* SYS_DATAFILES record for this space ID
			was not found. */
			dict_replace_tablespace_and_filepath(
				id, space_name, df_remote.filepath(), flags);
		}

	} else if (df_default.is_open()) {
		/* We opened the tablespace in the default location.
		SYS_DATAFILES.PATH needs to be updated if it is different
		from this default path or if the SYS_DATAFILES.PATH was not
		supplied and it should have been. Also update the dictionary
		if we found an ISL file (since !df_remote.is_open).  Since
		path_in is not suppled for file-per-table, we must assume
		that it matched the ISL. */
		if ((path_in != NULL && !dict_filepath_same_as_default)
		    || (path_in == NULL && DICT_TF_HAS_DATA_DIR(flags))
		    || df_remote.filepath() != NULL) {
			dict_replace_tablespace_and_filepath(
				id, space_name, df_default.filepath(), flags);
		}
	}

skip_validate:
	if (err == DB_SUCCESS) {
		fil_space_t*	space = fil_space_create(
			space_name, id, flags, purpose,
			df_remote.is_open() ? df_remote.get_crypt_info() :
			df_dict.is_open() ? df_dict.get_crypt_info() :
			df_default.get_crypt_info(), false);

		/* We do not measure the size of the file, that is why
		we pass the 0 below */

		if (fil_node_create_low(
			    df_remote.is_open() ? df_remote.filepath() :
			    df_dict.is_open() ? df_dict.filepath() :
			    df_default.filepath(), 0, space, false,
			    true) == NULL) {
			err = DB_ERROR;
		}

		if (purpose != FIL_TYPE_IMPORT && !srv_read_only_mode) {
			df_remote.close();
			df_dict.close();
			df_default.close();
			fsp_flags_try_adjust(id, flags & ~FSP_FLAGS_MEM_MASK);
		}
	}

	return(err);
}

/** Looks for a pre-existing fil_space_t with the given tablespace ID
and, if found, returns the name and filepath in newly allocated buffers
that the caller must free.
@param[in]	space_id	The tablespace ID to search for.
@param[out]	name		Name of the tablespace found.
@param[out]	filepath	The filepath of the first datafile for the
tablespace.
@return true if tablespace is found, false if not. */
bool
fil_space_read_name_and_filepath(
	ulint	space_id,
	char**	name,
	char**	filepath)
{
	bool	success = false;
	*name = NULL;
	*filepath = NULL;

	mutex_enter(&fil_system->mutex);

	fil_space_t*	space = fil_space_get_by_id(space_id);

	if (space != NULL) {
		*name = mem_strdup(space->name);

		fil_node_t* node = UT_LIST_GET_FIRST(space->chain);
		*filepath = mem_strdup(node->name);

		success = true;
	}

	mutex_exit(&fil_system->mutex);

	return(success);
}

/** Convert a file name to a tablespace name.
@param[in]	filename	directory/databasename/tablename.ibd
@return database/tablename string, to be freed with ut_free() */
char*
fil_path_to_space_name(
	const char*	filename)
{
	/* Strip the file name prefix and suffix, leaving
	only databasename/tablename. */
	ulint		filename_len	= strlen(filename);
	const char*	end		= filename + filename_len;
#ifdef HAVE_MEMRCHR
	const char*	tablename	= 1 + static_cast<const char*>(
		memrchr(filename, OS_PATH_SEPARATOR,
			filename_len));
	const char*	dbname		= 1 + static_cast<const char*>(
		memrchr(filename, OS_PATH_SEPARATOR,
			tablename - filename - 1));
#else /* HAVE_MEMRCHR */
	const char*	tablename	= filename;
	const char*	dbname		= NULL;

	while (const char* t = static_cast<const char*>(
		       memchr(tablename, OS_PATH_SEPARATOR,
			      end - tablename))) {
		dbname = tablename;
		tablename = t + 1;
	}
#endif /* HAVE_MEMRCHR */

	ut_ad(dbname != NULL);
	ut_ad(tablename > dbname);
	ut_ad(tablename < end);
	ut_ad(end - tablename > 4);
	ut_ad(memcmp(end - 4, DOT_IBD, 4) == 0);

	char*	name = mem_strdupl(dbname, end - dbname - 4);

	ut_ad(name[tablename - dbname - 1] == OS_PATH_SEPARATOR);
#if OS_PATH_SEPARATOR != '/'
	/* space->name uses '/', not OS_PATH_SEPARATOR. */
	name[tablename - dbname - 1] = '/';
#endif

	return(name);
}

/** Discover the correct IBD file to open given a remote or missing
filepath from the REDO log. Administrators can move a crashed
database to another location on the same machine and try to recover it.
Remote IBD files might be moved as well to the new location.
    The problem with this is that the REDO log contains the old location
which may be still accessible.  During recovery, if files are found in
both locations, we can chose on based on these priorities;
1. Default location
2. ISL location
3. REDO location
@param[in]	space_id	tablespace ID
@param[in]	df		Datafile object with path from redo
@return true if a valid datafile was found, false if not */
static
bool
fil_ibd_discover(
	ulint		space_id,
	Datafile&	df)
{
	Datafile	df_def_per;	/* default file-per-table datafile */
	RemoteDatafile	df_rem_per;	/* remote file-per-table datafile */

	/* Look for the datafile in the default location. */
	const char*	filename = df.filepath();
	const char*	basename = base_name(filename);

	/* If this datafile is file-per-table it will have a schema dir. */
	ulint		sep_found = 0;
	const char*	db = basename;
	for (; db > filename && sep_found < 2; db--) {
		if (db[0] == OS_PATH_SEPARATOR) {
			sep_found++;
		}
	}
	if (sep_found == 2) {
		db += 2;
		df_def_per.init(db, 0);
		df_def_per.make_filepath(NULL, db, IBD);
		if (df_def_per.open_read_only(false) == DB_SUCCESS
		    && df_def_per.validate_for_recovery() == DB_SUCCESS
		    && df_def_per.space_id() == space_id) {
			df.set_filepath(df_def_per.filepath());
			df.open_read_only(false);
			return(true);
		}

		/* Look for a remote file-per-table tablespace. */

		df_rem_per.set_name(db);
		if (df_rem_per.open_link_file() == DB_SUCCESS) {

			/* An ISL file was found with contents. */
			if (df_rem_per.open_read_only(false) != DB_SUCCESS
				|| df_rem_per.validate_for_recovery()
				   != DB_SUCCESS) {

				/* Assume that this ISL file is intended to
				be used. Do not continue looking for another
				if this file cannot be opened or is not
				a valid IBD file. */
				ib::error() << "ISL file '"
					<< df_rem_per.link_filepath()
					<< "' was found but the linked file '"
					<< df_rem_per.filepath()
					<< "' could not be opened or is"
					" not correct.";
				return(false);
			}

			/* Use this file if it has the space_id from the
			MLOG record. */
			if (df_rem_per.space_id() == space_id) {
				df.set_filepath(df_rem_per.filepath());
				df.open_read_only(false);
				return(true);
			}

			/* Since old MLOG records can use the same basename
			in multiple CREATE/DROP TABLE sequences, this ISL
			file could be pointing to a later version of this
			basename.ibd file which has a different space_id.
			Keep looking. */
		}
	}

	/* No ISL files were found in the default location. Use the location
	given in the redo log. */
	if (df.open_read_only(false) == DB_SUCCESS
	    && df.validate_for_recovery() == DB_SUCCESS
	    && df.space_id() == space_id) {
		return(true);
	}

	/* A datafile was not discovered for the filename given. */
	return(false);
}
/** Open an ibd tablespace and add it to the InnoDB data structures.
This is similar to fil_ibd_open() except that it is used while processing
the REDO log, so the data dictionary is not available and very little
validation is done. The tablespace name is extracred from the
dbname/tablename.ibd portion of the filename, which assumes that the file
is a file-per-table tablespace.  Any name will do for now.  General
tablespace names will be read from the dictionary after it has been
recovered.  The tablespace flags are read at this time from the first page
of the file in validate_for_recovery().
@param[in]	space_id	tablespace ID
@param[in]	filename	path/to/databasename/tablename.ibd
@param[out]	space		the tablespace, or NULL on error
@return status of the operation */
enum fil_load_status
fil_ibd_load(
	ulint		space_id,
	const char*	filename,
	fil_space_t*&	space)
{
	/* If the a space is already in the file system cache with this
	space ID, then there is nothing to do. */
	mutex_enter(&fil_system->mutex);
	space = fil_space_get_by_id(space_id);
	mutex_exit(&fil_system->mutex);

	if (space != NULL) {
		/* Compare the filename we are trying to open with the
		filename from the first node of the tablespace we opened
		previously. Fail if it is different. */
		fil_node_t* node = UT_LIST_GET_FIRST(space->chain);
		if (0 != strcmp(innobase_basename(filename),
				innobase_basename(node->name))) {
			ib::info()
				<< "Ignoring data file '" << filename
				<< "' with space ID " << space->id
				<< ". Another data file called " << node->name
				<< " exists with the same space ID.";
				space = NULL;
				return(FIL_LOAD_ID_CHANGED);
		}
		return(FIL_LOAD_OK);
	}

	Datafile	file;
	file.set_filepath(filename);
	file.open_read_only(false);

	if (!file.is_open()) {
		/* The file has been moved or it is a remote datafile. */
		if (!fil_ibd_discover(space_id, file)
		    || !file.is_open()) {
			return(FIL_LOAD_NOT_FOUND);
		}
	}

	os_offset_t	size;

	/* Read and validate the first page of the tablespace.
	Assign a tablespace name based on the tablespace type. */
	switch (file.validate_for_recovery()) {
		os_offset_t	minimum_size;
	case DB_SUCCESS:
		if (file.space_id() != space_id) {
			ib::info()
				<< "Ignoring data file '"
				<< file.filepath()
				<< "' with space ID " << file.space_id()
				<< ", since the redo log references "
				<< file.filepath() << " with space ID "
				<< space_id << ".";
			return(FIL_LOAD_ID_CHANGED);
		}
		/* Get and test the file size. */
		size = os_file_get_size(file.handle());

		/* Every .ibd file is created >= 4 pages in size.
		Smaller files cannot be OK. */
		minimum_size = FIL_IBD_FILE_INITIAL_SIZE * UNIV_PAGE_SIZE;

		if (size == static_cast<os_offset_t>(-1)) {
			/* The following call prints an error message */
			os_file_get_last_error(true);

			ib::error() << "Could not measure the size of"
				" single-table tablespace file '"
				<< file.filepath() << "'";
		} else if (size < minimum_size) {
			ib::error() << "The size of tablespace file '"
				<< file.filepath() << "' is only " << size
				<< ", should be at least " << minimum_size
				<< "!";
		} else {
			/* Everything is fine so far. */
			break;
		}

		/* Fall through to error handling */

	case DB_TABLESPACE_EXISTS:
		return(FIL_LOAD_INVALID);

	default:
		return(FIL_LOAD_NOT_FOUND);
	}

	ut_ad(space == NULL);

	/* Adjust the memory-based flags that would normally be set by
	dict_tf_to_fsp_flags(). In recovery, we have no data dictionary. */
	ulint flags = file.flags();
	if (FSP_FLAGS_HAS_PAGE_COMPRESSION(flags)) {
		flags |= page_zip_level
			<< FSP_FLAGS_MEM_COMPRESSION_LEVEL;
	}

	space = fil_space_create(
		file.name(), space_id, flags, FIL_TYPE_TABLESPACE,
		file.get_crypt_info(), false);

	if (space == NULL) {
		return(FIL_LOAD_INVALID);
	}

	ut_ad(space->id == file.space_id());
	ut_ad(space->id == space_id);

	/* We do not use the size information we have about the file, because
	the rounding formula for extents and pages is somewhat complex; we
	let fil_node_open() do that task. */

	if (!fil_node_create_low(file.filepath(), 0, space, false, false)) {
		ut_error;
	}

	return(FIL_LOAD_OK);
}

/***********************************************************************//**
A fault-tolerant function that tries to read the next file name in the
directory. We retry 100 times if os_file_readdir_next_file() returns -1. The
idea is to read as much good data as we can and jump over bad data.
@return 0 if ok, -1 if error even after the retries, 1 if at the end
of the directory */
int
fil_file_readdir_next_file(
/*=======================*/
	dberr_t*	err,	/*!< out: this is set to DB_ERROR if an error
				was encountered, otherwise not changed */
	const char*	dirname,/*!< in: directory name or path */
	os_file_dir_t	dir,	/*!< in: directory stream */
	os_file_stat_t*	info)	/*!< in/out: buffer where the
				info is returned */
{
	for (ulint i = 0; i < 100; i++) {
		int	ret = os_file_readdir_next_file(dirname, dir, info);

		if (ret != -1) {

			return(ret);
		}

		ib::error() << "os_file_readdir_next_file() returned -1 in"
			" directory " << dirname
			<< ", crash recovery may have failed"
			" for some .ibd files!";

		*err = DB_ERROR;
	}

	return(-1);
}

<<<<<<< HEAD
=======
/********************************************************************//**
At the server startup, if we need crash recovery, scans the database
directories under the MySQL datadir, looking for .ibd files. Those files are
single-table tablespaces. We need to know the space id in each of them so that
we know into which file we should look to check the contents of a page stored
in the doublewrite buffer, also to know where to apply log records where the
space id is != 0.
@return	DB_SUCCESS or error number */
UNIV_INTERN
dberr_t
fil_load_single_table_tablespaces(void)
/*===================================*/
{
	int		ret;
	char*		dbpath		= NULL;
	ulint		dbpath_len	= 100;
	os_file_dir_t	dir;
	os_file_dir_t	dbdir;
	os_file_stat_t	dbinfo;
	os_file_stat_t	fileinfo;
	dberr_t		err		= DB_SUCCESS;

	/* The datadir of MySQL is always the default directory of mysqld */

	dir = os_file_opendir(fil_path_to_mysql_datadir, TRUE);

	if (dir == NULL) {

		return(DB_ERROR);
	}

	dbpath = static_cast<char*>(mem_alloc(dbpath_len));

	/* Scan all directories under the datadir. They are the database
	directories of MySQL. */

	ret = fil_file_readdir_next_file(&err, fil_path_to_mysql_datadir, dir,
					 &dbinfo);
	while (ret == 0) {
		ulint len;
		/* printf("Looking at %s in datadir\n", dbinfo.name); */

		if (dbinfo.type == OS_FILE_TYPE_FILE
		    || dbinfo.type == OS_FILE_TYPE_UNKNOWN) {

			goto next_datadir_item;
		}

		/* We found a symlink or a directory; try opening it to see
		if a symlink is a directory */

		len = strlen(fil_path_to_mysql_datadir)
			+ strlen (dbinfo.name) + 2;
		if (len > dbpath_len) {
			dbpath_len = len;

			if (dbpath) {
				mem_free(dbpath);
			}

			dbpath = static_cast<char*>(mem_alloc(dbpath_len));
		}
		ut_snprintf(dbpath, dbpath_len,
			    "%s/%s", fil_path_to_mysql_datadir, dbinfo.name);
		srv_normalize_path_for_win(dbpath);

		dbdir = os_file_opendir(dbpath, FALSE);

		if (dbdir != NULL) {

			/* We found a database directory; loop through it,
			looking for possible .ibd files in it */

			ret = fil_file_readdir_next_file(&err, dbpath, dbdir,
							 &fileinfo);
			while (ret == 0) {

				if (fileinfo.type == OS_FILE_TYPE_DIR) {

					goto next_file_item;
				}

				/* We found a symlink or a file */
				if (strlen(fileinfo.name) > 4
				    && (0 == strcmp(fileinfo.name
						   + strlen(fileinfo.name) - 4,
						   ".ibd")
					|| 0 == strcmp(fileinfo.name
						   + strlen(fileinfo.name) - 4,
						   ".isl"))) {
					/* The name ends in .ibd or .isl;
					try opening the file */
					fil_load_single_table_tablespace(
						dbinfo.name, fileinfo.name);
				}
next_file_item:
				ret = fil_file_readdir_next_file(&err,
								 dbpath, dbdir,
								 &fileinfo);
			}

			if (0 != os_file_closedir(dbdir)) {
				fputs("InnoDB: Warning: could not"
				      " close database directory ", stderr);
				ut_print_filename(stderr, dbpath);
				putc('\n', stderr);

				err = DB_ERROR;
			}
		}

next_datadir_item:
		ret = fil_file_readdir_next_file(&err,
						 fil_path_to_mysql_datadir,
						 dir, &dbinfo);
	}

	mem_free(dbpath);

	if (0 != os_file_closedir(dir)) {
		fprintf(stderr,
			"InnoDB: Error: could not close MySQL datadir\n");

		return(DB_ERROR);
	}

	return(err);
}

/*******************************************************************//**
Returns TRUE if a single-table tablespace does not exist in the memory cache,
or is being deleted there.
@return	TRUE if does not exist or is being deleted */
UNIV_INTERN
ibool
fil_tablespace_deleted_or_being_deleted_in_mem(
/*===========================================*/
	ulint		id,	/*!< in: space id */
	ib_int64_t	version)/*!< in: tablespace_version should be this; if
				you pass -1 as the value of this, then this
				parameter is ignored */
{
	fil_space_t*	space;

	ut_ad(fil_system);

	mutex_enter(&fil_system->mutex);

	space = fil_space_get_by_id(id);

	if (space == NULL || space->is_stopping()) {
		mutex_exit(&fil_system->mutex);

		return(TRUE);
	}

	if (version != ((ib_int64_t)-1)
	    && space->tablespace_version != version) {
		mutex_exit(&fil_system->mutex);

		return(TRUE);
	}

	mutex_exit(&fil_system->mutex);

	return(FALSE);
}

/*******************************************************************//**
Returns TRUE if a single-table tablespace exists in the memory cache.
@return	TRUE if exists */
UNIV_INTERN
ibool
fil_tablespace_exists_in_mem(
/*=========================*/
	ulint	id)	/*!< in: space id */
{
	fil_space_t*	space;

	ut_ad(fil_system);

	mutex_enter(&fil_system->mutex);

	space = fil_space_get_by_id(id);

	mutex_exit(&fil_system->mutex);

	return(space != NULL);
}

>>>>>>> 765a4360
/*******************************************************************//**
Report that a tablespace for a table was not found. */
static
void
fil_report_missing_tablespace(
/*===========================*/
	const char*	name,			/*!< in: table name */
	ulint		space_id)		/*!< in: table's space id */
{
	ib::error() << "Table " << name
		<< " in the InnoDB data dictionary has tablespace id "
		<< space_id << ","
		" but tablespace with that id or name does not exist. Have"
		" you deleted or moved .ibd files?";
}

/** Try to adjust FSP_SPACE_FLAGS if they differ from the expectations.
(Typically when upgrading from MariaDB 10.1.0..10.1.20.)
@param[in]	space_id	tablespace ID
@param[in]	flags		desired tablespace flags */
UNIV_INTERN
void
fsp_flags_try_adjust(ulint space_id, ulint flags)
{
	ut_ad(!srv_read_only_mode);
	ut_ad(fsp_flags_is_valid(flags));

	mtr_t	mtr;
	mtr_start(&mtr);
	if (buf_block_t* b = buf_page_get(
		    page_id_t(space_id, 0), page_size_t(flags),
		    RW_X_LATCH, &mtr)) {
		ulint f = fsp_header_get_flags(b->frame);
		/* Suppress the message if only the DATA_DIR flag to differs. */
		if ((f ^ flags) & ~(1U << FSP_FLAGS_POS_RESERVED)) {
			ib::warn()
				<< "adjusting FSP_SPACE_FLAGS of tablespace "
				<< space_id
				<< " from " << ib::hex(f)
				<< " to " << ib::hex(flags);
		}
		if (f != flags) {
			mlog_write_ulint(FSP_HEADER_OFFSET
					 + FSP_SPACE_FLAGS + b->frame,
					 flags, MLOG_4BYTES, &mtr);
		}
	}
	mtr_commit(&mtr);
}

/** Determine if a matching tablespace exists in the InnoDB tablespace
memory cache. Note that if we have not done a crash recovery at the database
startup, there may be many tablespaces which are not yet in the memory cache.
@param[in]	id		Tablespace ID
@param[in]	name		Tablespace name used in fil_space_create().
@param[in]	print_error_if_does_not_exist
				Print detailed error information to the
error log if a matching tablespace is not found from memory.
@param[in]	adjust_space	Whether to adjust space id on mismatch
@param[in]	heap		Heap memory
@param[in]	table_id	table id
@param[in]	table		table
@param[in]	table_flags	table flags
@return true if a matching tablespace exists in the memory cache */
bool
fil_space_for_table_exists_in_mem(
	ulint		id,
	const char*	name,
	bool		print_error_if_does_not_exist,
	bool		adjust_space,
	mem_heap_t*	heap,
	table_id_t	table_id,
	dict_table_t*	table,
	ulint		table_flags)
{
	fil_space_t*	fnamespace;
	fil_space_t*	space;

	const ulint	expected_flags = dict_tf_to_fsp_flags(table_flags);

	mutex_enter(&fil_system->mutex);

	/* Look if there is a space with the same id */

	space = fil_space_get_by_id(id);

	/* Look if there is a space with the same name; the name is the
	directory path from the datadir to the file */

	fnamespace = fil_space_get_by_name(name);
	bool valid = space && !((space->flags ^ expected_flags)
				& ~FSP_FLAGS_MEM_MASK);

	if (valid && table && !table->crypt_data) {
		table->crypt_data = space->crypt_data;
	}

	if (!space) {
	} else if (!valid || space == fnamespace) {
		/* Found with the same file name, or got a flag mismatch. */
		goto func_exit;
	} else if (adjust_space
		   && row_is_mysql_tmp_table_name(space->name)
		   && !row_is_mysql_tmp_table_name(name)) {
		/* Info from fnamespace comes from the ibd file
		itself, it can be different from data obtained from
		System tables since renaming files is not
		transactional. We shall adjust the ibd file name
		according to system table info. */
		mutex_exit(&fil_system->mutex);

		DBUG_EXECUTE_IF("ib_crash_before_adjust_fil_space",
				DBUG_SUICIDE(););

		const char*	tmp_name = dict_mem_create_temporary_tablename(
			heap, name, table_id);

		fil_rename_tablespace(
			fnamespace->id,
			UT_LIST_GET_FIRST(fnamespace->chain)->name,
			tmp_name, NULL);

		DBUG_EXECUTE_IF("ib_crash_after_adjust_one_fil_space",
				DBUG_SUICIDE(););

		fil_rename_tablespace(
			id, UT_LIST_GET_FIRST(space->chain)->name,
			name, NULL);

		DBUG_EXECUTE_IF("ib_crash_after_adjust_fil_space",
				DBUG_SUICIDE(););

		mutex_enter(&fil_system->mutex);
		fnamespace = fil_space_get_by_name(name);
		ut_ad(space == fnamespace);
		goto func_exit;
	}

	if (!print_error_if_does_not_exist) {
		valid = false;
		goto func_exit;
	}

	if (space == NULL) {
		if (fnamespace == NULL) {
			if (print_error_if_does_not_exist) {
				fil_report_missing_tablespace(name, id);
			}
		} else {
			ib::error() << "Table " << name << " in InnoDB data"
				" dictionary has tablespace id " << id
				<< ", but a tablespace with that id does not"
				" exist. There is a tablespace of name "
				<< fnamespace->name << " and id "
				<< fnamespace->id << ", though. Have you"
				" deleted or moved .ibd files?";
		}
error_exit:
		ib::warn() << TROUBLESHOOT_DATADICT_MSG;
		valid = false;
		goto func_exit;
	}

	if (0 != strcmp(space->name, name)) {

		ib::error() << "Table " << name << " in InnoDB data dictionary"
			" has tablespace id " << id << ", but the tablespace"
			" with that id has name " << space->name << "."
			" Have you deleted or moved .ibd files?";

		if (fnamespace != NULL) {
			ib::error() << "There is a tablespace with the right"
				" name: " << fnamespace->name << ", but its id"
				" is " << fnamespace->id << ".";
		}

		goto error_exit;
	}

func_exit:
	if (valid) {
		/* Adjust the flags that are in FSP_FLAGS_MEM_MASK.
		FSP_SPACE_FLAGS will not be written back here. */
		space->flags = expected_flags;
	}
	mutex_exit(&fil_system->mutex);

	if (valid && !srv_read_only_mode) {
		fsp_flags_try_adjust(id, expected_flags & ~FSP_FLAGS_MEM_MASK);
	}

	return(valid);
}

/** Return the space ID based on the tablespace name.
The tablespace must be found in the tablespace memory cache.
This call is made from external to this module, so the mutex is not owned.
@param[in]	tablespace	Tablespace name
@return space ID if tablespace found, ULINT_UNDEFINED if space not. */
ulint
fil_space_get_id_by_name(
	const char*	tablespace)
{
	mutex_enter(&fil_system->mutex);

	/* Search for a space with the same name. */
	fil_space_t*	space = fil_space_get_by_name(tablespace);
	ulint		id = (space == NULL) ? ULINT_UNDEFINED : space->id;

	mutex_exit(&fil_system->mutex);

	return(id);
}

/*========== RESERVE FREE EXTENTS (for a B-tree split, for example) ===*/

/*******************************************************************//**
Tries to reserve free extents in a file space.
@return true if succeed */
bool
fil_space_reserve_free_extents(
/*===========================*/
	ulint	id,		/*!< in: space id */
	ulint	n_free_now,	/*!< in: number of free extents now */
	ulint	n_to_reserve)	/*!< in: how many one wants to reserve */
{
	fil_space_t*	space;
	bool		success;

	ut_ad(fil_system);

	mutex_enter(&fil_system->mutex);

	space = fil_space_get_by_id(id);

	ut_a(space);

	if (space->n_reserved_extents + n_to_reserve > n_free_now) {
		success = false;
	} else {
		space->n_reserved_extents += n_to_reserve;
		success = true;
	}

	mutex_exit(&fil_system->mutex);

	return(success);
}

/*******************************************************************//**
Releases free extents in a file space. */
void
fil_space_release_free_extents(
/*===========================*/
	ulint	id,		/*!< in: space id */
	ulint	n_reserved)	/*!< in: how many one reserved */
{
	fil_space_t*	space;

	ut_ad(fil_system);

	mutex_enter(&fil_system->mutex);

	space = fil_space_get_by_id(id);

	ut_a(space);
	ut_a(space->n_reserved_extents >= n_reserved);

	space->n_reserved_extents -= n_reserved;

	mutex_exit(&fil_system->mutex);
}

/*******************************************************************//**
Gets the number of reserved extents. If the database is silent, this number
should be zero. */
ulint
fil_space_get_n_reserved_extents(
/*=============================*/
	ulint	id)		/*!< in: space id */
{
	fil_space_t*	space;
	ulint		n;

	ut_ad(fil_system);

	mutex_enter(&fil_system->mutex);

	space = fil_space_get_by_id(id);

	ut_a(space);

	n = space->n_reserved_extents;

	mutex_exit(&fil_system->mutex);

	return(n);
}

/*============================ FILE I/O ================================*/

/********************************************************************//**
NOTE: you must call fil_mutex_enter_and_prepare_for_io() first!

Prepares a file node for i/o. Opens the file if it is closed. Updates the
pending i/o's field in the node and the system appropriately. Takes the node
off the LRU list if it is in the LRU list. The caller must hold the fil_sys
mutex.
@return false if the file can't be opened, otherwise true */
static
bool
fil_node_prepare_for_io(
/*====================*/
	fil_node_t*	node,	/*!< in: file node */
	fil_system_t*	system,	/*!< in: tablespace memory cache */
	fil_space_t*	space)	/*!< in: space */
{
	ut_ad(node && system && space);
	ut_ad(mutex_own(&(system->mutex)));

	if (system->n_open > system->max_n_open + 5) {
		ib::warn() << "Open files " << system->n_open
			<< " exceeds the limit " << system->max_n_open;
	}

	if (!node->is_open()) {
		/* File is closed: open it */
		ut_a(node->n_pending == 0);

		if (!fil_node_open_file(node)) {
			return(false);
		}
	}

	if (node->n_pending == 0 && fil_space_belongs_in_lru(space)) {
		/* The node is in the LRU list, remove it */

		ut_a(UT_LIST_GET_LEN(system->LRU) > 0);

		UT_LIST_REMOVE(system->LRU, node);
	}

	node->n_pending++;

	return(true);
}

/** Update the data structures when an i/o operation finishes.
@param[in,out] node		file node
@param[in] type			IO context */
static
void
fil_node_complete_io(fil_node_t* node, const IORequest& type)
{
	ut_ad(mutex_own(&fil_system->mutex));
	ut_a(node->n_pending > 0);

	--node->n_pending;

	ut_ad(type.validate());

	if (type.is_write()) {

		ut_ad(!srv_read_only_mode
		      || fsp_is_system_temporary(node->space->id));

		++fil_system->modification_counter;

		node->modification_counter = fil_system->modification_counter;

		if (fil_buffering_disabled(node->space)) {

			/* We don't need to keep track of unflushed
			changes as user has explicitly disabled
			buffering. */
			ut_ad(!node->space->is_in_unflushed_spaces);
			node->flush_counter = node->modification_counter;

		} else if (!node->space->is_in_unflushed_spaces) {

			node->space->is_in_unflushed_spaces = true;

			UT_LIST_ADD_FIRST(
				fil_system->unflushed_spaces, node->space);
		}
	}

	if (node->n_pending == 0 && fil_space_belongs_in_lru(node->space)) {

		/* The node must be put back to the LRU list */
		UT_LIST_ADD_FIRST(fil_system->LRU, node);
	}
}

/** Report information about an invalid page access. */
static
void
fil_report_invalid_page_access(
	ulint		block_offset,	/*!< in: block offset */
	ulint		space_id,	/*!< in: space id */
	const char*	space_name,	/*!< in: space name */
	ulint		byte_offset,	/*!< in: byte offset */
	ulint		len,		/*!< in: I/O length */
	bool		is_read)	/*!< in: I/O type */
{
	ib::error()
		<< "Trying to access page number " << block_offset << " in"
		" space " << space_id << ", space name " << space_name << ","
		" which is outside the tablespace bounds. Byte offset "
		<< byte_offset << ", len " << len << ", i/o type " <<
		(is_read ? "read" : "write")
		<< ". If you get this error at mysqld startup, please check"
		" that your my.cnf matches the ibdata files that you have in"
		" the MySQL server.";

	ib::error() << "Server exits"
#ifdef UNIV_DEBUG
		<< " at " << __FILE__ << "[" << __LINE__ << "]"
#endif
		<< ".";

	_exit(1);
}

/** Reads or writes data. This operation could be asynchronous (aio).

@param[in,out] type	IO context
@param[in] sync		true if synchronous aio is desired
@param[in] page_id	page id
@param[in] page_size	page size
@param[in] byte_offset	remainder of offset in bytes; in aio this
			must be divisible by the OS block size
@param[in] len		how many bytes to read or write; this must
			not cross a file boundary; in aio this must
			be a block size multiple
@param[in,out] buf	buffer where to store read data or from where
			to write; in aio this must be appropriately
			aligned
@param[in] message	message for aio handler if non-sync aio
			used, else ignored
@return DB_SUCCESS, DB_TABLESPACE_DELETED or DB_TABLESPACE_TRUNCATED
	if we are trying to do i/o on a tablespace which does not exist */
dberr_t
fil_io(
	const IORequest&	type,
	bool			sync,
	const page_id_t&	page_id,
	const page_size_t&	page_size,
	ulint			byte_offset,
	ulint			len,
	void*			buf,
	void*			message)
{
	os_offset_t		offset;
	IORequest		req_type(type);

	ut_ad(req_type.validate());

	ut_ad(len > 0);
	ut_ad(byte_offset < UNIV_PAGE_SIZE);
	ut_ad(!page_size.is_compressed() || byte_offset == 0);
	ut_ad(UNIV_PAGE_SIZE == (ulong)(1 << UNIV_PAGE_SIZE_SHIFT));
#if (1 << UNIV_PAGE_SIZE_SHIFT_MAX) != UNIV_PAGE_SIZE_MAX
# error "(1 << UNIV_PAGE_SIZE_SHIFT_MAX) != UNIV_PAGE_SIZE_MAX"
#endif
#if (1 << UNIV_PAGE_SIZE_SHIFT_MIN) != UNIV_PAGE_SIZE_MIN
# error "(1 << UNIV_PAGE_SIZE_SHIFT_MIN) != UNIV_PAGE_SIZE_MIN"
#endif
	ut_ad(fil_validate_skip());

	/* ibuf bitmap pages must be read in the sync AIO mode: */
	ut_ad(recv_no_ibuf_operations
	      || req_type.is_write()
	      || !ibuf_bitmap_page(page_id, page_size)
	      || sync
	      || req_type.is_log());

	ulint	mode;

	if (sync) {

		mode = OS_AIO_SYNC;

	} else if (req_type.is_log()) {

		mode = OS_AIO_LOG;

	} else if (req_type.is_read()
		   && !recv_no_ibuf_operations
		   && ibuf_page(page_id, page_size, NULL)) {

		mode = OS_AIO_IBUF;

		/* Reduce probability of deadlock bugs in connection with ibuf:
		do not let the ibuf i/o handler sleep */

		req_type.clear_do_not_wake();
	} else {
		mode = OS_AIO_NORMAL;
	}

	if (req_type.is_read()) {

		srv_stats.data_read.add(len);

	} else if (req_type.is_write()) {

		ut_ad(!srv_read_only_mode
		      || fsp_is_system_temporary(page_id.space()));

		srv_stats.data_written.add(len);
	}

	/* Reserve the fil_system mutex and make sure that we can open at
	least one file while holding it, if the file is not already open */

	fil_mutex_enter_and_prepare_for_io(page_id.space());

	fil_space_t*	space = fil_space_get_by_id(page_id.space());

	/* If we are deleting a tablespace we don't allow async read operations
<<<<<<< HEAD
	on that. However, we do allow write operations and sync read operations. */
	if (space == NULL
	    || (req_type.is_read()
		&& !sync
		&& space->stop_new_ops
		&& !space->is_being_truncated)) {

		mutex_exit(&fil_system->mutex);

		if (!req_type.ignore_missing()) {
			ib::error()
				<< "Trying to do I/O to a tablespace which"
				" does not exist. I/O type: "
				<< (req_type.is_read() ? "read" : "write")
				<< ", page: " << page_id
				<< ", I/O length: " << len << " bytes";
		}
=======
	on that. However, we do allow write and sync read operations */
	if (space == 0
	    || (type == OS_FILE_READ
		&& !sync
		&& space->stop_new_ops)) {
		mutex_exit(&fil_system->mutex);

		ib_logf(IB_LOG_LEVEL_ERROR,
			"Trying to do i/o to a tablespace which does "
			"not exist. i/o type " ULINTPF
			", space id " ULINTPF " , "
			"page no. " ULINTPF
			", i/o length " ULINTPF " bytes",
			type, space_id, block_offset,
			len);
>>>>>>> 765a4360

		return(DB_TABLESPACE_DELETED);
	}

	ut_ad(mode != OS_AIO_IBUF || fil_type_is_data(space->purpose));

	ulint		cur_page_no = page_id.page_no();
	fil_node_t*	node = UT_LIST_GET_FIRST(space->chain);

	for (;;) {

		if (node == NULL) {

			if (req_type.ignore_missing()) {
				mutex_exit(&fil_system->mutex);
				return(DB_ERROR);
			}

			fil_report_invalid_page_access(
				page_id.page_no(), page_id.space(),
				space->name, byte_offset, len,
				req_type.is_read());

		} else if (fil_is_user_tablespace_id(space->id)
			   && node->size == 0) {

			/* We do not know the size of a single-table tablespace
			before we open the file */
			break;

		} else if (node->size > cur_page_no) {
			/* Found! */
			break;

		} else {
			if (space->id != srv_sys_space.space_id()
			    && UT_LIST_GET_LEN(space->chain) == 1
			    && (srv_is_tablespace_truncated(space->id)
				|| space->is_being_truncated
				|| srv_was_tablespace_truncated(space))
			    && req_type.is_read()) {

				/* Handle page which is outside the truncated
				tablespace bounds when recovering from a crash
				happened during a truncation */
				mutex_exit(&fil_system->mutex);
				return(DB_TABLESPACE_TRUNCATED);
			}

			cur_page_no -= node->size;

			node = UT_LIST_GET_NEXT(chain, node);
		}
	}

	/* Open file if closed */
	if (!fil_node_prepare_for_io(node, fil_system, space)) {
		if (fil_type_is_data(space->purpose)
		    && fil_is_user_tablespace_id(space->id)) {
			mutex_exit(&fil_system->mutex);

			if (!req_type.ignore_missing()) {
				ib::error()
					<< "Trying to do I/O to a tablespace"
					" which exists without .ibd data file."
					" I/O type: "
					<< (req_type.is_read()
					    ? "read" : "write")
					<< ", page: "
					<< page_id_t(page_id.space(),
						     cur_page_no)
					<< ", I/O length: " << len << " bytes";
			}

			return(DB_TABLESPACE_DELETED);
		}

		/* The tablespace is for log. Currently, we just assert here
		to prevent handling errors along the way fil_io returns.
		Also, if the log files are missing, it would be hard to
		promise the server can continue running. */
		ut_a(0);
	}

	/* Check that at least the start offset is within the bounds of a
	single-table tablespace, including rollback tablespaces. */
	if (node->size <= cur_page_no
	    && space->id != srv_sys_space.space_id()
	    && fil_type_is_data(space->purpose)) {

		if (req_type.ignore_missing()) {
			/* If we can tolerate the non-existent pages, we
			should return with DB_ERROR and let caller decide
			what to do. */
			fil_node_complete_io(node, req_type);
			mutex_exit(&fil_system->mutex);
			return(DB_ERROR);
		}

		fil_report_invalid_page_access(
			page_id.page_no(), page_id.space(),
			space->name, byte_offset, len, req_type.is_read());
	}

	/* Now we have made the changes in the data structures of fil_system */
	mutex_exit(&fil_system->mutex);

	/* Calculate the low 32 bits and the high 32 bits of the file offset */

	if (!page_size.is_compressed()) {

		offset = ((os_offset_t) cur_page_no
			  << UNIV_PAGE_SIZE_SHIFT) + byte_offset;

		ut_a(node->size - cur_page_no
		     >= ((byte_offset + len + (UNIV_PAGE_SIZE - 1))
			 / UNIV_PAGE_SIZE));
	} else {
		ulint	size_shift;

		switch (page_size.physical()) {
		case 1024: size_shift = 10; break;
		case 2048: size_shift = 11; break;
		case 4096: size_shift = 12; break;
		case 8192: size_shift = 13; break;
		case 16384: size_shift = 14; break;
		case 32768: size_shift = 15; break;
		case 65536: size_shift = 16; break;
		default: ut_error;
		}

		offset = ((os_offset_t) cur_page_no << size_shift)
			+ byte_offset;

		ut_a(node->size - cur_page_no
		     >= (len + (page_size.physical() - 1))
		     / page_size.physical());
	}

	/* Do AIO */

	ut_a(byte_offset % OS_FILE_LOG_BLOCK_SIZE == 0);
	ut_a((len % OS_FILE_LOG_BLOCK_SIZE) == 0);

	const char* name = node->name == NULL ? space->name : node->name;

	req_type.set_fil_node(node);

	/* Queue the aio request */
	dberr_t err = os_aio(
		req_type,
		mode, name, node->handle, buf, offset, len,
		space->purpose != FIL_TYPE_TEMPORARY
		&& srv_read_only_mode,
		node, message);

	/* We an try to recover the page from the double write buffer if
	the decompression fails or the page is corrupt. */

	ut_a(req_type.is_dblwr_recover() || err == DB_SUCCESS);

	if (sync) {
		/* The i/o operation is already completed when we return from
		os_aio: */

		mutex_enter(&fil_system->mutex);

		fil_node_complete_io(node, req_type);

		mutex_exit(&fil_system->mutex);

		ut_ad(fil_validate_skip());
	}

	return(err);
}

/**********************************************************************//**
Waits for an aio operation to complete. This function is used to write the
handler for completed requests. The aio array of pending requests is divided
into segments (see os0file.cc for more info). The thread specifies which
segment it wants to wait for. */
void
fil_aio_wait(
/*=========*/
	ulint	segment)	/*!< in: the number of the segment in the aio
				array to wait for */
{
	fil_node_t*	node;
	IORequest	type;
	void*		message;

	ut_ad(fil_validate_skip());

	dberr_t	err = os_aio_handler(segment, &node, &message, &type);

	ut_a(err == DB_SUCCESS);

	if (node == NULL) {
		ut_ad(srv_shutdown_state == SRV_SHUTDOWN_EXIT_THREADS);
		return;
	}

	srv_set_io_thread_op_info(segment, "complete io for fil node");

	mutex_enter(&fil_system->mutex);

<<<<<<< HEAD
	fil_node_complete_io(node, type);
=======
	fil_node_complete_io(fil_node, fil_system, type);
	ulint purpose = fil_node->space->purpose;
>>>>>>> 765a4360

	mutex_exit(&fil_system->mutex);

	ut_ad(fil_validate_skip());

	/* Do the i/o handling */
	/* IMPORTANT: since i/o handling for reads will read also the insert
	buffer in tablespace 0, you have to be very careful not to introduce
	deadlocks in the i/o system. We keep tablespace 0 data files always
	open, and use a special i/o thread to serve insert buffer requests. */

<<<<<<< HEAD
	switch (node->space->purpose) {
	case FIL_TYPE_TABLESPACE:
	case FIL_TYPE_TEMPORARY:
	case FIL_TYPE_IMPORT:
		srv_set_io_thread_op_info(segment, "complete io for buf page");

		/* async single page writes from the dblwr buffer don't have
		access to the page */
		if (message != NULL) {
			buf_page_io_complete(static_cast<buf_page_t*>(message));
		}
		return;
	case FIL_TYPE_LOG:
=======
	if (purpose == FIL_TABLESPACE) {
		srv_set_io_thread_op_info(segment, "complete io for buf page");
		buf_page_t* bpage = static_cast<buf_page_t*>(message);
		ulint offset = bpage->offset;
		dberr_t err = buf_page_io_complete(bpage);

		if (err != DB_SUCCESS) {
			ut_ad(type == OS_FILE_READ);
			/* In crash recovery set log corruption on
			and produce only an error to fail InnoDB startup. */
			if (recv_recovery_is_on() && !srv_force_recovery) {
				recv_sys->found_corrupt_log = true;
			}

			ib_logf(IB_LOG_LEVEL_ERROR,
				"Read operation failed for tablespace %s"
				" offset " ULINTPF " with error %s",
				fil_node->name,
				offset,
				ut_strerr(err));
		}
	} else {
>>>>>>> 765a4360
		srv_set_io_thread_op_info(segment, "complete io for log");
		log_io_complete(static_cast<log_group_t*>(message));
		return;
	}

	ut_ad(0);
}

/**********************************************************************//**
Flushes to disk possible writes cached by the OS. If the space does not exist
or is being dropped, does not do anything. */
void
fil_flush(
/*======*/
	ulint	space_id)	/*!< in: file space id (this can be a group of
				log files or a tablespace of the database) */
{
	mutex_enter(&fil_system->mutex);

	if (fil_space_t* space = fil_space_get_by_id(space_id)) {
<<<<<<< HEAD
		if (space->purpose != FIL_TYPE_TEMPORARY
		    && !space->is_stopping()) {
=======
		if (!space->stop_new_ops) {
>>>>>>> 765a4360
			fil_flush_low(space);
		}
	}

	mutex_exit(&fil_system->mutex);
}

/** Flush a tablespace.
@param[in,out]	space	tablespace to flush */
void
fil_flush(fil_space_t* space)
{
	ut_ad(space->n_pending_ios > 0);
	ut_ad(space->purpose == FIL_TYPE_TABLESPACE
	      || space->purpose == FIL_TYPE_IMPORT);

	if (!space->is_stopping()) {
		mutex_enter(&fil_system->mutex);
		if (!space->is_stopping()) {
			fil_flush_low(space);
		}
		mutex_exit(&fil_system->mutex);
	}
}

/** Flush to disk the writes in file spaces of the given type
possibly cached by the OS.
@param[in]	purpose	FIL_TYPE_TABLESPACE or FIL_TYPE_LOG */
void
fil_flush_file_spaces(
	fil_type_t	purpose)
{
	fil_space_t*	space;
	ulint*		space_ids;
	ulint		n_space_ids;

	ut_ad(purpose == FIL_TYPE_TABLESPACE || purpose == FIL_TYPE_LOG);

	mutex_enter(&fil_system->mutex);

	n_space_ids = UT_LIST_GET_LEN(fil_system->unflushed_spaces);
	if (n_space_ids == 0) {

		mutex_exit(&fil_system->mutex);
		return;
	}

	/* Assemble a list of space ids to flush.  Previously, we
	traversed fil_system->unflushed_spaces and called UT_LIST_GET_NEXT()
	on a space that was just removed from the list by fil_flush().
	Thus, the space could be dropped and the memory overwritten. */
	space_ids = static_cast<ulint*>(
		ut_malloc_nokey(n_space_ids * sizeof(*space_ids)));

	n_space_ids = 0;

	for (space = UT_LIST_GET_FIRST(fil_system->unflushed_spaces);
	     space;
	     space = UT_LIST_GET_NEXT(unflushed_spaces, space)) {

		if (space->purpose == purpose
		    && !space->is_stopping()) {

			space_ids[n_space_ids++] = space->id;
		}
	}

	mutex_exit(&fil_system->mutex);

	/* Flush the spaces.  It will not hurt to call fil_flush() on
	a non-existing space id. */
	for (ulint i = 0; i < n_space_ids; i++) {

		fil_flush(space_ids[i]);
	}

	ut_free(space_ids);
}

/** Functor to validate the file node list of a tablespace. */
struct	Check {
	/** Total size of file nodes visited so far */
	ulint	size;
	/** Total number of open files visited so far */
	ulint	n_open;

	/** Constructor */
	Check() : size(0), n_open(0) {}

	/** Visit a file node
	@param[in]	elem	file node to visit */
	void	operator()(const fil_node_t* elem)
	{
		ut_a(elem->is_open() || !elem->n_pending);
		n_open += elem->is_open();
		size += elem->size;
	}

	/** Validate a tablespace.
	@param[in]	space	tablespace to validate
	@return		number of open file nodes */
	static ulint validate(const fil_space_t* space)
	{
		ut_ad(mutex_own(&fil_system->mutex));
		Check	check;
		ut_list_validate(space->chain, check);
		ut_a(space->size == check.size);
		return(check.n_open);
	}
};

/******************************************************************//**
Checks the consistency of the tablespace cache.
@return true if ok */
bool
fil_validate(void)
/*==============*/
{
	fil_space_t*	space;
	fil_node_t*	fil_node;
	ulint		n_open		= 0;

	mutex_enter(&fil_system->mutex);

	/* Look for spaces in the hash table */

	for (ulint i = 0; i < hash_get_n_cells(fil_system->spaces); i++) {

		for (space = static_cast<fil_space_t*>(
				HASH_GET_FIRST(fil_system->spaces, i));
		     space != 0;
		     space = static_cast<fil_space_t*>(
				HASH_GET_NEXT(hash, space))) {

			n_open += Check::validate(space);
		}
	}

	ut_a(fil_system->n_open == n_open);

	UT_LIST_CHECK(fil_system->LRU);

	for (fil_node = UT_LIST_GET_FIRST(fil_system->LRU);
	     fil_node != 0;
	     fil_node = UT_LIST_GET_NEXT(LRU, fil_node)) {

		ut_a(fil_node->n_pending == 0);
		ut_a(!fil_node->being_extended);
		ut_a(fil_node->is_open());
		ut_a(fil_space_belongs_in_lru(fil_node->space));
	}

	mutex_exit(&fil_system->mutex);

	return(true);
}

/********************************************************************//**
Returns true if file address is undefined.
@return true if undefined */
bool
fil_addr_is_null(
/*=============*/
	fil_addr_t	addr)	/*!< in: address */
{
	return(addr.page == FIL_NULL);
}

/********************************************************************//**
Get the predecessor of a file page.
@return FIL_PAGE_PREV */
ulint
fil_page_get_prev(
/*==============*/
	const byte*	page)	/*!< in: file page */
{
	return(mach_read_from_4(page + FIL_PAGE_PREV));
}

/********************************************************************//**
Get the successor of a file page.
@return FIL_PAGE_NEXT */
ulint
fil_page_get_next(
/*==============*/
	const byte*	page)	/*!< in: file page */
{
	return(mach_read_from_4(page + FIL_PAGE_NEXT));
}

/*********************************************************************//**
Sets the file page type. */
void
fil_page_set_type(
/*==============*/
	byte*	page,	/*!< in/out: file page */
	ulint	type)	/*!< in: type */
{
	ut_ad(page);

	mach_write_to_2(page + FIL_PAGE_TYPE, type);
}

/** Reset the page type.
Data files created before MySQL 5.1 may contain garbage in FIL_PAGE_TYPE.
In MySQL 3.23.53, only undo log pages and index pages were tagged.
Any other pages were written with uninitialized bytes in FIL_PAGE_TYPE.
@param[in]	page_id	page number
@param[in,out]	page	page with invalid FIL_PAGE_TYPE
@param[in]	type	expected page type
@param[in,out]	mtr	mini-transaction */
void
fil_page_reset_type(
	const page_id_t&	page_id,
	byte*			page,
	ulint			type,
	mtr_t*			mtr)
{
	ib::info()
		<< "Resetting invalid page " << page_id << " type "
		<< fil_page_get_type(page) << " to " << type << ".";
	mlog_write_ulint(page + FIL_PAGE_TYPE, type, MLOG_2BYTES, mtr);
}

/****************************************************************//**
Closes the tablespace memory cache. */
void
fil_close(void)
/*===========*/
{
	if (fil_system) {
		hash_table_free(fil_system->spaces);

		hash_table_free(fil_system->name_hash);

		ut_a(UT_LIST_GET_LEN(fil_system->LRU) == 0);
		ut_a(UT_LIST_GET_LEN(fil_system->unflushed_spaces) == 0);
		ut_a(UT_LIST_GET_LEN(fil_system->space_list) == 0);

		mutex_free(&fil_system->mutex);

		ut_free(fil_system);
		fil_system = NULL;

		fil_space_crypt_cleanup();
	}
}

/********************************************************************//**
Initializes a buffer control block when the buf_pool is created. */
static
void
fil_buf_block_init(
/*===============*/
	buf_block_t*	block,		/*!< in: pointer to control block */
	byte*		frame)		/*!< in: pointer to buffer frame */
{
	UNIV_MEM_DESC(frame, UNIV_PAGE_SIZE);

	block->frame = frame;

	block->page.io_fix = BUF_IO_NONE;
	/* There are assertions that check for this. */
	block->page.buf_fix_count = 1;
	block->page.state = BUF_BLOCK_READY_FOR_USE;

	page_zip_des_init(&block->page.zip);
}

struct fil_iterator_t {
	os_file_t	file;			/*!< File handle */
	const char*	filepath;		/*!< File path name */
	os_offset_t	start;			/*!< From where to start */
	os_offset_t	end;			/*!< Where to stop */
	os_offset_t	file_size;		/*!< File size in bytes */
	ulint		page_size;		/*!< Page size */
	ulint		n_io_buffers;		/*!< Number of pages to use
						for IO */
	byte*		io_buffer;		/*!< Buffer to use for IO */
	fil_space_crypt_t *crypt_data;		/*!< MariaDB Crypt data (if encrypted) */
	byte*           crypt_io_buffer;        /*!< MariaDB IO buffer when
						encrypted */
	dict_table_t*	table;			/*!< Imported table */
};

/********************************************************************//**
TODO: This can be made parallel trivially by chunking up the file and creating
a callback per thread. Main benefit will be to use multiple CPUs for
checksums and compressed tables. We have to do compressed tables block by
block right now. Secondly we need to decompress/compress and copy too much
of data. These are CPU intensive.

Iterate over all the pages in the tablespace.
@param iter Tablespace iterator
@param block block to use for IO
@param callback Callback to inspect and update page contents
@retval DB_SUCCESS or error code */
static
dberr_t
fil_iterate(
/*========*/
	const fil_iterator_t&	iter,
	buf_block_t*		block,
	PageCallback&		callback)
{
	os_offset_t		offset;
	ulint			page_no = 0;
	ulint			space_id = callback.get_space_id();
	ulint			n_bytes = iter.n_io_buffers * iter.page_size;

	ut_ad(!srv_read_only_mode);

	/* For old style compressed tables we do a lot of useless copying
	for non-index pages. Unfortunately, it is required by
	buf_zip_decompress() */

	ulint	read_type = IORequest::READ;
	ulint	write_type = IORequest::WRITE;

	for (offset = iter.start; offset < iter.end; offset += n_bytes) {

		byte*		io_buffer = iter.io_buffer;
		const bool	row_compressed
			= callback.get_page_size().is_compressed();

		block->frame = io_buffer;

		if (row_compressed) {
			page_zip_des_init(&block->page.zip);
			page_zip_set_size(&block->page.zip, iter.page_size);

			block->page.size.copy_from(
				page_size_t(iter.page_size,
					    univ_page_size.logical(),
					    true));

			block->page.zip.data = block->frame + UNIV_PAGE_SIZE;
			ut_d(block->page.zip.m_external = true);
			ut_ad(iter.page_size
			      == callback.get_page_size().physical());

			/* Zip IO is done in the compressed page buffer. */
			io_buffer = block->page.zip.data;
		} else {
			io_buffer = iter.io_buffer;
		}

		/* We have to read the exact number of bytes. Otherwise the
		InnoDB IO functions croak on failed reads. */

		n_bytes = static_cast<ulint>(
			ut_min(static_cast<os_offset_t>(n_bytes),
			       iter.end - offset));

		ut_ad(n_bytes > 0);
		ut_ad(!(n_bytes % iter.page_size));

		dberr_t		err = DB_SUCCESS;
		IORequest	read_request(read_type);

		byte* readptr = io_buffer;
		byte* writeptr = io_buffer;
		bool encrypted = false;

		/* Use additional crypt io buffer if tablespace is encrypted */
		if (iter.crypt_data != NULL && iter.crypt_data->should_encrypt()) {

			encrypted = true;
			readptr = iter.crypt_io_buffer;
			writeptr = iter.crypt_io_buffer;
		}

		err = os_file_read(
			read_request, iter.file, readptr, offset,
			(ulint) n_bytes);

		if (err != DB_SUCCESS) {

			ib::error() << "os_file_read() failed";

			return(err);
		}

		bool		updated = false;
		os_offset_t	page_off = offset;
		ulint		n_pages_read = (ulint) n_bytes / iter.page_size;
		bool		decrypted = false;

		for (ulint i = 0; i < n_pages_read; ++i) {
			ulint 	size	= iter.page_size;
			dberr_t	err	= DB_SUCCESS;
			byte*	src	= readptr + (i * size);
			byte*	dst	= io_buffer + (i * size);
			bool	frame_changed = false;

			ulint page_type = mach_read_from_2(src+FIL_PAGE_TYPE);

			bool page_compressed =
				(page_type == FIL_PAGE_PAGE_COMPRESSED_ENCRYPTED
				 || page_type == FIL_PAGE_PAGE_COMPRESSED);

			/* If tablespace is encrypted, we need to decrypt
			the page. Note that tablespaces are not in
			fil_system during import. */
			if (encrypted) {
				decrypted = fil_space_decrypt(
							iter.crypt_data,
							dst, //dst
							callback.get_page_size(),
							src, // src
							&err); // src

				if (err != DB_SUCCESS) {
					return(err);
				}

				if (decrypted) {
					updated = true;
				} else if (!page_compressed
					   && !row_compressed) {
					block->frame = src;
					frame_changed = true;
				} else {
					memcpy(dst, src, size);
				}
			}

			/* If the original page is page_compressed, we need
			to decompress page before we can update it. */
			if (page_compressed) {
				fil_decompress_page(NULL, dst, ulong(size),
						    NULL);
				updated = true;
			}

			buf_block_set_file_page(
				block, page_id_t(space_id, page_no++));

			if ((err = callback(page_off, block)) != DB_SUCCESS) {

				return(err);

			} else if (!updated) {
				updated = buf_block_get_state(block)
					== BUF_BLOCK_FILE_PAGE;
			}

			buf_block_set_state(block, BUF_BLOCK_NOT_USED);
			buf_block_set_state(block, BUF_BLOCK_READY_FOR_USE);

			/* If tablespace is encrypted we use additional
			temporary scratch area where pages are read
			for decrypting readptr == crypt_io_buffer != io_buffer.

			Destination for decryption is a buffer pool block
			block->frame == dst == io_buffer that is updated.
			Pages that did not require decryption even when
			tablespace is marked as encrypted are not copied
			instead block->frame is set to src == readptr.

			For encryption we again use temporary scratch area
			writeptr != io_buffer == dst
			that is then written to the tablespace

			(1) For normal tables io_buffer == dst == writeptr
			(2) For only page compressed tables
			io_buffer == dst == writeptr
			(3) For encrypted (and page compressed)
			readptr != io_buffer == dst != writeptr
			*/

			ut_ad(!encrypted && !page_compressed ?
			      src == dst && dst == writeptr + (i * size):1);
			ut_ad(page_compressed && !encrypted ?
			      src == dst && dst == writeptr + (i * size):1);
			ut_ad(encrypted ?
			      src != dst && dst != writeptr + (i * size):1);

			if (encrypted) {
				memcpy(writeptr + (i * size),
					row_compressed ? block->page.zip.data :
					block->frame, size);
			}

			if (frame_changed) {
				block->frame = dst;
			}

			src =  io_buffer + (i * size);

			if (page_compressed) {
				ulint len = 0;

				byte * res = fil_compress_page(
					NULL,
					src,
					NULL,
					size,
					dict_table_page_compression_level(iter.table),
					512,/* FIXME: use proper block size */
					encrypted,
					&len,
					NULL);

				if (len != size) {
					memset(res+len, 0, size-len);
				}

				updated = true;
			}

			/* If tablespace is encrypted, encrypt page before we
			write it back. Note that we should not encrypt the
			buffer that is in buffer pool. */
			/* NOTE: At this stage of IMPORT the
			buffer pool is not being used at all! */
			if (decrypted && encrypted) {
				byte *dest = writeptr + (i * size);
				ulint space = mach_read_from_4(
					src + FIL_PAGE_ARCH_LOG_NO_OR_SPACE_ID);
				ulint offset = mach_read_from_4(src + FIL_PAGE_OFFSET);
				ib_uint64_t lsn = mach_read_from_8(src + FIL_PAGE_LSN);

				byte* tmp = fil_encrypt_buf(
							iter.crypt_data,
							space,
							offset,
							lsn,
							src,
							callback.get_page_size(),
							dest);

				if (tmp == src) {
					/* TODO: remove unnecessary memcpy's */
					memcpy(dest, src, iter.page_size);
				}

				updated = true;
			}

			page_off += iter.page_size;
			block->frame += iter.page_size;
		}

		IORequest	write_request(write_type);

		/* A page was updated in the set, write back to disk.
		Note: We don't have the compression algorithm, we write
		out the imported file as uncompressed. */

		if (updated
		    && (err = os_file_write(
				write_request,
				iter.filepath, iter.file, writeptr,
				offset, (ulint) n_bytes)) != DB_SUCCESS) {

			ib::error() << "os_file_write() failed";
			return(err);
		}

		/* Clean up the temporal buffer. */
		memset(writeptr, 0, n_bytes);
	}

	return(DB_SUCCESS);
}

/********************************************************************//**
Iterate over all the pages in the tablespace.
@param table the table definiton in the server
@param n_io_buffers number of blocks to read and write together
@param callback functor that will do the page updates
@return DB_SUCCESS or error code */
dberr_t
fil_tablespace_iterate(
/*===================*/
	dict_table_t*	table,
	ulint		n_io_buffers,
	PageCallback&	callback)
{
	dberr_t		err;
	os_file_t	file;
	char*		filepath;
	bool		success;

	ut_a(n_io_buffers > 0);
	ut_ad(!srv_read_only_mode);

	DBUG_EXECUTE_IF("ib_import_trigger_corruption_1",
			return(DB_CORRUPTION););

	/* Make sure the data_dir_path is set. */
	dict_get_and_save_data_dir_path(table, false);

	if (DICT_TF_HAS_DATA_DIR(table->flags)) {
		ut_a(table->data_dir_path);

		filepath = fil_make_filepath(
			table->data_dir_path, table->name.m_name, IBD, true);
	} else {
		filepath = fil_make_filepath(
			NULL, table->name.m_name, IBD, false);
	}

	if (filepath == NULL) {
		return(DB_OUT_OF_MEMORY);
	}

	file = os_file_create_simple_no_error_handling(
		innodb_data_file_key, filepath,
		OS_FILE_OPEN, OS_FILE_READ_WRITE, srv_read_only_mode, &success);

	DBUG_EXECUTE_IF("fil_tablespace_iterate_failure",
	{
		static bool once;

		if (!once || ut_rnd_interval(0, 10) == 5) {
			once = true;
			success = false;
			os_file_close(file);
		}
	});

	if (!success) {
		/* The following call prints an error message */
		os_file_get_last_error(true);

		ib::error() << "Trying to import a tablespace, but could not"
			" open the tablespace file " << filepath;

		ut_free(filepath);

		return(DB_TABLESPACE_NOT_FOUND);

	} else {
		err = DB_SUCCESS;
	}

	callback.set_file(filepath, file);

	os_offset_t	file_size = os_file_get_size(file);
	ut_a(file_size != (os_offset_t) -1);

	/* The block we will use for every physical page */
	buf_block_t*	block;

	block = reinterpret_cast<buf_block_t*>(ut_zalloc_nokey(sizeof(*block)));

	mutex_create(LATCH_ID_BUF_BLOCK_MUTEX, &block->mutex);

	/* Allocate a page to read in the tablespace header, so that we
	can determine the page size and zip size (if it is compressed).
	We allocate an extra page in case it is a compressed table. One
	page is to ensure alignement. */

	void*	page_ptr = ut_malloc_nokey(3 * UNIV_PAGE_SIZE);
	byte*	page = static_cast<byte*>(ut_align(page_ptr, UNIV_PAGE_SIZE));

	fil_buf_block_init(block, page);

	/* Read the first page and determine the page and zip size. */

	IORequest	request(IORequest::READ);

	err = os_file_read(request, file, page, 0, UNIV_PAGE_SIZE);

	if (err != DB_SUCCESS) {

		err = DB_IO_ERROR;

	} else if ((err = callback.init(file_size, block)) == DB_SUCCESS) {
		fil_iterator_t	iter;

		iter.file = file;
		iter.start = 0;
		iter.end = file_size;
		iter.filepath = filepath;
		iter.file_size = file_size;
		iter.n_io_buffers = n_io_buffers;
		iter.page_size = callback.get_page_size().physical();
		iter.table = table;

		/* read (optional) crypt data */
		iter.crypt_data = fil_space_read_crypt_data(
			callback.get_page_size(), page);

		if (err == DB_SUCCESS) {

			/* Compressed pages can't be optimised for block IO
			for now.  We do the IMPORT page by page. */

			if (callback.get_page_size().is_compressed()) {
				iter.n_io_buffers = 1;
				ut_a(iter.page_size
				     == callback.get_page_size().physical());
			}

			/** Add an extra page for compressed page scratch
			area. */
			void*	io_buffer = ut_malloc_nokey(
				(2 + iter.n_io_buffers) * UNIV_PAGE_SIZE);

			iter.io_buffer = static_cast<byte*>(
				ut_align(io_buffer, UNIV_PAGE_SIZE));

			void*	crypt_io_buffer;
			if (iter.crypt_data) {
				crypt_io_buffer = static_cast<byte*>(
					ut_malloc_nokey((2 + iter.n_io_buffers)
							* UNIV_PAGE_SIZE));
				iter.crypt_io_buffer = static_cast<byte*>(
					ut_align(crypt_io_buffer,
						 UNIV_PAGE_SIZE));
			} else {
				crypt_io_buffer = NULL;
			}

			err = fil_iterate(iter, block, callback);

			if (iter.crypt_data) {
				fil_space_destroy_crypt_data(&iter.crypt_data);
			}

			ut_free(io_buffer);
			ut_free(crypt_io_buffer);
		}
	}

	if (err == DB_SUCCESS) {

		ib::info() << "Sync to disk";

		if (!os_file_flush(file)) {
			ib::info() << "os_file_flush() failed!";
			err = DB_IO_ERROR;
		} else {
			ib::info() << "Sync to disk - done!";
		}
	}

	os_file_close(file);

	ut_free(page_ptr);
	ut_free(filepath);

	mutex_free(&block->mutex);

	ut_free(block);

	return(err);
}

/********************************************************************//**
Delete the tablespace file and any related files like .cfg.
This should not be called for temporary tables.
@param[in] ibd_filepath File path of the IBD tablespace */
void
fil_delete_file(
/*============*/
	const char*	ibd_filepath)
{
	/* Force a delete of any stale .ibd files that are lying around. */

	ib::info() << "Deleting " << ibd_filepath;
	os_file_delete_if_exists(innodb_data_file_key, ibd_filepath, NULL);

	char*	cfg_filepath = fil_make_filepath(
		ibd_filepath, NULL, CFG, false);
	if (cfg_filepath != NULL) {
		os_file_delete_if_exists(
			innodb_data_file_key, cfg_filepath, NULL);
		ut_free(cfg_filepath);
	}
}

/**
Iterate over all the spaces in the space list and fetch the
tablespace names. It will return a copy of the name that must be
freed by the caller using: delete[].
@return DB_SUCCESS if all OK. */
dberr_t
fil_get_space_names(
/*================*/
	space_name_list_t&	space_name_list)
				/*!< in/out: List to append to */
{
	fil_space_t*	space;
	dberr_t		err = DB_SUCCESS;

	mutex_enter(&fil_system->mutex);

	for (space = UT_LIST_GET_FIRST(fil_system->space_list);
	     space != NULL;
	     space = UT_LIST_GET_NEXT(space_list, space)) {

		if (space->purpose == FIL_TYPE_TABLESPACE) {
			ulint	len;
			char*	name;

			len = ::strlen(space->name);
			name = UT_NEW_ARRAY_NOKEY(char, len + 1);

			if (name == 0) {
				/* Caller to free elements allocated so far. */
				err = DB_OUT_OF_MEMORY;
				break;
			}

			memcpy(name, space->name, len);
			name[len] = 0;

			space_name_list.push_back(name);
		}
	}

	mutex_exit(&fil_system->mutex);

	return(err);
}

/** Generate redo log for swapping two .ibd files
@param[in]	old_table	old table
@param[in]	new_table	new table
@param[in]	tmp_name	temporary table name
@param[in,out]	mtr		mini-transaction
@return innodb error code */
dberr_t
fil_mtr_rename_log(
	const dict_table_t*	old_table,
	const dict_table_t*	new_table,
	const char*		tmp_name,
	mtr_t*			mtr)
{
	dberr_t	err;

	bool	old_is_file_per_table =
		!is_system_tablespace(old_table->space);

	bool	new_is_file_per_table =
		!is_system_tablespace(new_table->space);

	/* If neither table is file-per-table,
	there will be no renaming of files. */
	if (!old_is_file_per_table && !new_is_file_per_table) {
		return(DB_SUCCESS);
	}

	const char*	old_dir = DICT_TF_HAS_DATA_DIR(old_table->flags)
		? old_table->data_dir_path
		: NULL;

	char*	old_path = fil_make_filepath(
		old_dir, old_table->name.m_name, IBD, (old_dir != NULL));
	if (old_path == NULL) {
		return(DB_OUT_OF_MEMORY);
	}

	if (old_is_file_per_table) {
		char*	tmp_path = fil_make_filepath(
			old_dir, tmp_name, IBD, (old_dir != NULL));
		if (tmp_path == NULL) {
			ut_free(old_path);
			return(DB_OUT_OF_MEMORY);
		}

		/* Temp filepath must not exist. */
		err = fil_rename_tablespace_check(
			old_table->space, old_path, tmp_path,
			dict_table_is_discarded(old_table));
		if (err != DB_SUCCESS) {
			ut_free(old_path);
			ut_free(tmp_path);
			return(err);
		}

		fil_name_write_rename(
			old_table->space, 0, old_path, tmp_path, mtr);

		ut_free(tmp_path);
	}

	if (new_is_file_per_table) {
		const char*	new_dir = DICT_TF_HAS_DATA_DIR(new_table->flags)
			? new_table->data_dir_path
			: NULL;
		char*	new_path = fil_make_filepath(
				new_dir, new_table->name.m_name,
				IBD, (new_dir != NULL));
		if (new_path == NULL) {
			ut_free(old_path);
			return(DB_OUT_OF_MEMORY);
		}

		/* Destination filepath must not exist unless this ALTER
		TABLE starts and ends with a file_per-table tablespace. */
		if (!old_is_file_per_table) {
			err = fil_rename_tablespace_check(
				new_table->space, new_path, old_path,
				dict_table_is_discarded(new_table));
			if (err != DB_SUCCESS) {
				ut_free(old_path);
				ut_free(new_path);
				return(err);
			}
		}

		fil_name_write_rename(
			new_table->space, 0, new_path, old_path, mtr);

		ut_free(new_path);
	}

	ut_free(old_path);

	return(DB_SUCCESS);
}

<<<<<<< HEAD
#ifdef UNIV_DEBUG
/** Check that a tablespace is valid for mtr_commit().
@param[in]	space	persistent tablespace that has been changed */
static
void
fil_space_validate_for_mtr_commit(
	const fil_space_t*	space)
{
	ut_ad(!mutex_own(&fil_system->mutex));
	ut_ad(space != NULL);
	ut_ad(space->purpose == FIL_TYPE_TABLESPACE);
	ut_ad(!is_predefined_tablespace(space->id));

	/* We are serving mtr_commit(). While there is an active
	mini-transaction, we should have !space->stop_new_ops. This is
	guaranteed by meta-data locks or transactional locks, or
	dict_operation_lock (X-lock in DROP, S-lock in purge).

	However, a file I/O thread can invoke change buffer merge
	while fil_check_pending_operations() is waiting for operations
	to quiesce. This is not a problem, because
	ibuf_merge_or_delete_for_page() would call
	fil_space_acquire() before mtr_start() and
	fil_space_release() after mtr_commit(). This is why
	n_pending_ops should not be zero if stop_new_ops is set. */
	ut_ad(!space->stop_new_ops
	      || space->is_being_truncated /* TRUNCATE sets stop_new_ops */
	      || space->n_pending_ops > 0);
}
#endif /* UNIV_DEBUG */

/** Write a MLOG_FILE_NAME record for a persistent tablespace.
@param[in]	space	tablespace
@param[in,out]	mtr	mini-transaction */
static
void
fil_names_write(
	const fil_space_t*	space,
	mtr_t*			mtr)
{
	ut_ad(UT_LIST_GET_LEN(space->chain) == 1);
	fil_name_write(space, 0, UT_LIST_GET_FIRST(space->chain), mtr);
}

/** Note that a non-predefined persistent tablespace has been modified
by redo log.
@param[in,out]	space	tablespace */
void
fil_names_dirty(
	fil_space_t*	space)
{
	ut_ad(log_mutex_own());
	ut_ad(recv_recovery_is_on());
	ut_ad(log_sys->lsn != 0);
	ut_ad(space->max_lsn == 0);
	ut_d(fil_space_validate_for_mtr_commit(space));

	UT_LIST_ADD_LAST(fil_system->named_spaces, space);
	space->max_lsn = log_sys->lsn;
}

/** Write MLOG_FILE_NAME records when a non-predefined persistent
tablespace was modified for the first time since the latest
fil_names_clear().
@param[in,out]	space	tablespace
@param[in,out]	mtr	mini-transaction */
void
fil_names_dirty_and_write(
	fil_space_t*	space,
	mtr_t*		mtr)
{
	ut_ad(log_mutex_own());
	ut_d(fil_space_validate_for_mtr_commit(space));
	ut_ad(space->max_lsn == log_sys->lsn);

	UT_LIST_ADD_LAST(fil_system->named_spaces, space);
	fil_names_write(space, mtr);

	DBUG_EXECUTE_IF("fil_names_write_bogus",
			{
				char bogus_name[] = "./test/bogus file.ibd";
				os_normalize_path(bogus_name);
				fil_name_write(
					SRV_LOG_SPACE_FIRST_ID, 0,
					bogus_name, mtr);
			});
}

/** On a log checkpoint, reset fil_names_dirty_and_write() flags
and write out MLOG_FILE_NAME and MLOG_CHECKPOINT if needed.
@param[in]	lsn		checkpoint LSN
@param[in]	do_write	whether to always write MLOG_CHECKPOINT
@return whether anything was written to the redo log
@retval false	if no flags were set and nothing written
@retval true	if anything was written to the redo log */
bool
fil_names_clear(
	lsn_t	lsn,
	bool	do_write)
{
	mtr_t	mtr;
	ulint	mtr_checkpoint_size = LOG_CHECKPOINT_FREE_PER_THREAD;

	DBUG_EXECUTE_IF(
		"increase_mtr_checkpoint_size",
		mtr_checkpoint_size = 75 * 1024;
		);

	ut_ad(log_mutex_own());

	if (log_sys->append_on_checkpoint) {
		mtr_write_log(log_sys->append_on_checkpoint);
		do_write = true;
	}

	mtr.start();

	for (fil_space_t* space = UT_LIST_GET_FIRST(fil_system->named_spaces);
	     space != NULL; ) {
		fil_space_t*	next = UT_LIST_GET_NEXT(named_spaces, space);

		ut_ad(space->max_lsn > 0);
		if (space->max_lsn < lsn) {
			/* The tablespace was last dirtied before the
			checkpoint LSN. Remove it from the list, so
			that if the tablespace is not going to be
			modified any more, subsequent checkpoints will
			avoid calling fil_names_write() on it. */
			space->max_lsn = 0;
			UT_LIST_REMOVE(fil_system->named_spaces, space);
		}

		/* max_lsn is the last LSN where fil_names_dirty_and_write()
		was called. If we kept track of "min_lsn" (the first LSN
		where max_lsn turned nonzero), we could avoid the
		fil_names_write() call if min_lsn > lsn. */

		fil_names_write(space, &mtr);
		do_write = true;

		const mtr_buf_t* mtr_log = mtr_get_log(&mtr);

		/** If the mtr buffer size exceeds the size of
		LOG_CHECKPOINT_FREE_PER_THREAD then commit the multi record
		mini-transaction, start the new mini-transaction to
		avoid the parsing buffer overflow error during recovery. */

		if (mtr_log->size() > mtr_checkpoint_size) {
			ut_ad(mtr_log->size() < (RECV_PARSING_BUF_SIZE / 2));
			mtr.commit_checkpoint(lsn, false);
			mtr.start();
		}

		space = next;
	}

	if (do_write) {
		mtr.commit_checkpoint(lsn, true);
	} else {
		ut_ad(!mtr.has_modifications());
	}

	return(do_write);
}

/** Truncate a single-table tablespace. The tablespace must be cached
in the memory cache.
@param space_id			space id
@param dir_path			directory path
@param tablename		the table name in the usual
				databasename/tablename format of InnoDB
@param flags			tablespace flags
@param trunc_to_default		truncate to default size if tablespace
				is being newly re-initialized.
@return DB_SUCCESS or error */
dberr_t
truncate_t::truncate(
/*=================*/
	ulint		space_id,
	const char*	dir_path,
	const char*	tablename,
	ulint		flags,
	bool		trunc_to_default)
=======
/** Acquire a tablespace when it could be dropped concurrently.
Used by background threads that do not necessarily hold proper locks
for concurrency control.
@param[in]	id	tablespace ID
@param[in]	silent	whether to silently ignore missing tablespaces
@param[in]	for_io	whether to look up the tablespace while performing I/O
			(possibly executing TRUNCATE)
@return	the tablespace
@retval	NULL if missing or being deleted or truncated */
UNIV_INTERN
fil_space_t*
fil_space_acquire_low(ulint id, bool silent, bool for_io)
>>>>>>> 765a4360
{
	dberr_t		err = DB_SUCCESS;
	char*		path;

	ut_a(!is_system_tablespace(space_id));

	if (FSP_FLAGS_HAS_DATA_DIR(flags)) {
		ut_ad(dir_path != NULL);
		path = fil_make_filepath(dir_path, tablename, IBD, true);
	} else {
		path = fil_make_filepath(NULL, tablename, IBD, false);
	}

	if (path == NULL) {
		return(DB_OUT_OF_MEMORY);
	}

	mutex_enter(&fil_system->mutex);

	fil_space_t*	space = fil_space_get_by_id(space_id);

	/* The following code must change when InnoDB supports
	multiple datafiles per tablespace. */
	ut_a(UT_LIST_GET_LEN(space->chain) == 1);

	fil_node_t*	node = UT_LIST_GET_FIRST(space->chain);

	if (trunc_to_default) {
		space->size = node->size = FIL_IBD_FILE_INITIAL_SIZE;
	}

	const bool already_open = node->is_open();

	if (!already_open) {

		bool	ret;

		node->handle = os_file_create_simple_no_error_handling(
			innodb_data_file_key, path, OS_FILE_OPEN,
			OS_FILE_READ_WRITE,
			fsp_is_system_temporary(space_id)
			? false : srv_read_only_mode, &ret);

		if (!ret) {
			ib::error() << "Failed to open tablespace file "
				<< path << ".";

			ut_free(path);

			return(DB_ERROR);
		}

		ut_a(node->is_open());
	}

	os_offset_t	trunc_size = trunc_to_default
		? FIL_IBD_FILE_INITIAL_SIZE
		: space->size;

	const bool success = os_file_truncate(
		path, node->handle, trunc_size * UNIV_PAGE_SIZE);

	if (!success) {
		ib::error() << "Cannot truncate file " << path
			<< " in TRUNCATE TABLESPACE.";
		err = DB_ERROR;
	}

	space->stop_new_ops = false;
	space->is_being_truncated = false;

	/* If we opened the file in this function, close it. */
	if (!already_open) {
		bool	closed = os_file_close(node->handle);

		if (!closed) {

			ib::error() << "Failed to close tablespace file "
				<< path << ".";

			err = DB_ERROR;
		} else {
			node->handle = OS_FILE_CLOSED;
		}
	}

	mutex_exit(&fil_system->mutex);

	ut_free(path);

<<<<<<< HEAD
	return(err);
}

/* Unit Tests */
#ifdef UNIV_ENABLE_UNIT_TEST_MAKE_FILEPATH
#define MF  fil_make_filepath
#define DISPLAY ib::info() << path
void
test_make_filepath()
{
	char* path;
	const char* long_path =
		"this/is/a/very/long/path/including/a/very/"
		"looooooooooooooooooooooooooooooooooooooooooooooooo"
		"oooooooooooooooooooooooooooooooooooooooooooooooooo"
		"oooooooooooooooooooooooooooooooooooooooooooooooooo"
		"oooooooooooooooooooooooooooooooooooooooooooooooooo"
		"oooooooooooooooooooooooooooooooooooooooooooooooooo"
		"oooooooooooooooooooooooooooooooooooooooooooooooooo"
		"oooooooooooooooooooooooooooooooooooooooooooooooooo"
		"oooooooooooooooooooooooooooooooooooooooooooooooooo"
		"oooooooooooooooooooooooooooooooooooooooooooooooooo"
		"oooooooooooooooooooooooooooooooooooooooooooooooong"
		"/folder/name";
	path = MF("/this/is/a/path/with/a/filename", NULL, IBD, false); DISPLAY;
	path = MF("/this/is/a/path/with/a/filename", NULL, ISL, false); DISPLAY;
	path = MF("/this/is/a/path/with/a/filename", NULL, CFG, false); DISPLAY;
	path = MF("/this/is/a/path/with/a/filename.ibd", NULL, IBD, false); DISPLAY;
	path = MF("/this/is/a/path/with/a/filename.ibd", NULL, IBD, false); DISPLAY;
	path = MF("/this/is/a/path/with/a/filename.dat", NULL, IBD, false); DISPLAY;
	path = MF(NULL, "tablespacename", NO_EXT, false); DISPLAY;
	path = MF(NULL, "tablespacename", IBD, false); DISPLAY;
	path = MF(NULL, "dbname/tablespacename", NO_EXT, false); DISPLAY;
	path = MF(NULL, "dbname/tablespacename", IBD, false); DISPLAY;
	path = MF(NULL, "dbname/tablespacename", ISL, false); DISPLAY;
	path = MF(NULL, "dbname/tablespacename", CFG, false); DISPLAY;
	path = MF(NULL, "dbname\\tablespacename", NO_EXT, false); DISPLAY;
	path = MF(NULL, "dbname\\tablespacename", IBD, false); DISPLAY;
	path = MF("/this/is/a/path", "dbname/tablespacename", IBD, false); DISPLAY;
	path = MF("/this/is/a/path", "dbname/tablespacename", IBD, true); DISPLAY;
	path = MF("./this/is/a/path", "dbname/tablespacename.ibd", IBD, true); DISPLAY;
	path = MF("this\\is\\a\\path", "dbname/tablespacename", IBD, true); DISPLAY;
	path = MF("/this/is/a/path", "dbname\\tablespacename", IBD, true); DISPLAY;
	path = MF(long_path, NULL, IBD, false); DISPLAY;
	path = MF(long_path, "tablespacename", IBD, false); DISPLAY;
	path = MF(long_path, "tablespacename", IBD, true); DISPLAY;
}
#endif /* UNIV_ENABLE_UNIT_TEST_MAKE_FILEPATH */
/* @} */

/** Release the reserved free extents.
@param[in]	n_reserved	number of reserved extents */
=======
/** Release a tablespace acquired with fil_space_acquire().
@param[in,out]	space	tablespace to release  */
>>>>>>> 765a4360
void
fil_space_t::release_free_extents(ulint	n_reserved)
{
	ut_ad(rw_lock_own(&latch, RW_LOCK_X));

	ut_a(n_reserved_extents >= n_reserved);
	n_reserved_extents -= n_reserved;
}

/** Return the next fil_space_t.
Once started, the caller must keep calling this until it returns NULL.
fil_space_acquire() and fil_space_release() are invoked here which
blocks a concurrent operation from dropping the tablespace.
@param[in]	prev_space	Pointer to the previous fil_space_t.
If NULL, use the first fil_space_t on fil_system->space_list.
@return pointer to the next fil_space_t.
@retval NULL if this was the last*/
fil_space_t*
fil_space_next(fil_space_t* prev_space)
{
	fil_space_t*		space=prev_space;

	mutex_enter(&fil_system->mutex);

	if (prev_space == NULL) {
		space = UT_LIST_GET_FIRST(fil_system->space_list);

		/* We can trust that space is not NULL because at least the
		system tablespace is always present and loaded first. */
		space->n_pending_ops++;
	} else {
		ut_ad(space->n_pending_ops > 0);

		/* Move on to the next fil_space_t */
		space->n_pending_ops--;
		space = UT_LIST_GET_NEXT(space_list, space);

		/* Skip spaces that are being created by
		fil_ibd_create(), or dropped, or !tablespace. */
		while (space != NULL
			&& (UT_LIST_GET_LEN(space->chain) == 0
			    || space->is_stopping()
			    || space->purpose != FIL_TYPE_TABLESPACE)) {
			space = UT_LIST_GET_NEXT(space_list, space);
		}

		if (space != NULL) {
			space->n_pending_ops++;
		}
	}

	mutex_exit(&fil_system->mutex);

	return(space);
}

/**
Remove space from key rotation list if there are no more
pending operations.
@param[in,out]	space		Tablespace */
static
void
fil_space_remove_from_keyrotation(fil_space_t* space)
{
	ut_ad(mutex_own(&fil_system->mutex));
	ut_ad(space);

	if (space->n_pending_ops == 0 && space->is_in_rotation_list) {
		space->is_in_rotation_list = false;
		ut_a(UT_LIST_GET_LEN(fil_system->rotation_list) > 0);
		UT_LIST_REMOVE(fil_system->rotation_list, space);
	}
}


/** Return the next fil_space_t from key rotation list.
Once started, the caller must keep calling this until it returns NULL.
fil_space_acquire() and fil_space_release() are invoked here which
blocks a concurrent operation from dropping the tablespace.
@param[in]	prev_space	Pointer to the previous fil_space_t.
If NULL, use the first fil_space_t on fil_system->space_list.
@return pointer to the next fil_space_t.
@retval NULL if this was the last*/
fil_space_t*
fil_space_keyrotate_next(
	fil_space_t*	prev_space)
{
	fil_space_t* space = prev_space;
	fil_space_t* old   = NULL;

	mutex_enter(&fil_system->mutex);

	if (UT_LIST_GET_LEN(fil_system->rotation_list) == 0) {
		if (space) {
			ut_ad(space->n_pending_ops > 0);
			space->n_pending_ops--;
			fil_space_remove_from_keyrotation(space);
		}
		mutex_exit(&fil_system->mutex);
		return(NULL);
	}

	if (prev_space == NULL) {
		space = UT_LIST_GET_FIRST(fil_system->rotation_list);

		/* We can trust that space is not NULL because we
		checked list length above */
	} else {
		ut_ad(space->n_pending_ops > 0);

		/* Move on to the next fil_space_t */
		space->n_pending_ops--;

		old = space;
		space = UT_LIST_GET_NEXT(rotation_list, space);

		fil_space_remove_from_keyrotation(old);
	}

	/* Skip spaces that are being created by fil_ibd_create(),
	or dropped or truncated. Note that rotation_list contains only
	space->purpose == FIL_TYPE_TABLESPACE. */
	while (space != NULL
		&& (UT_LIST_GET_LEN(space->chain) == 0
<<<<<<< HEAD
		    || space->is_stopping())) {
=======
			|| space->is_stopping())) {
>>>>>>> 765a4360

		old = space;
		space = UT_LIST_GET_NEXT(rotation_list, space);
		fil_space_remove_from_keyrotation(old);
	}

	if (space != NULL) {
		space->n_pending_ops++;
	}

	mutex_exit(&fil_system->mutex);

	return(space);
}

/** Determine the block size of the data file.
@param[in]	space		tablespace
@param[in]	offset		page number
@return	block size */
UNIV_INTERN
ulint
fil_space_get_block_size(const fil_space_t* space, unsigned offset)
{
	ulint block_size = 512;

	for (fil_node_t* node = UT_LIST_GET_FIRST(space->chain);
	     node != NULL;
	     node = UT_LIST_GET_NEXT(chain, node)) {
		block_size = node->block_size;
		if (node->size > offset) {
			break;
		}
		offset -= node->size;
	}

	/* Currently supporting block size up to 4K,
	fall back to default if bigger requested. */
	if (block_size > 4096) {
		block_size = 512;
	}

	return block_size;
}

/*******************************************************************//**
Returns the table space by a given id, NULL if not found. */
fil_space_t*
fil_space_found_by_id(
/*==================*/
	ulint	id)	/*!< in: space id */
{
	fil_space_t* space = NULL;
	mutex_enter(&fil_system->mutex);
	space = fil_space_get_by_id(id);

	/* Not found if space is being deleted */
	if (space && space->stop_new_ops) {
		space = NULL;
	}

	mutex_exit(&fil_system->mutex);
	return space;
}

/**
Get should we punch hole to tablespace.
@param[in]	node		File node
@return true, if punch hole should be tried, false if not. */
bool
fil_node_should_punch_hole(
	const fil_node_t*	node)
{
	return (node->space->punch_hole);
}

/**
Set punch hole to tablespace to given value.
@param[in]	node		File node
@param[in]	val		value to be set. */
void
fil_space_set_punch_hole(
	fil_node_t*		node,
	bool			val)
{
	node->space->punch_hole = val;
}<|MERGE_RESOLUTION|>--- conflicted
+++ resolved
@@ -326,22 +326,6 @@
 	return(space);
 }
 
-<<<<<<< HEAD
-=======
-/****************************************************************//**
-Get space id from fil node */
-ulint
-fil_node_get_space_id(
-/*==================*/
-        fil_node_t*     node)           /*!< in: Compressed node*/
-{
-	ut_ad(node);
-	ut_ad(node->space);
-
-	return (node->space->id);
-}
-
->>>>>>> 765a4360
 /*******************************************************************//**
 Returns the table space by a given name, NULL if not found. */
 UNIV_INLINE
@@ -2294,7 +2278,7 @@
 @param[in]	silent	whether to silently ignore missing tablespaces
 @return	the tablespace
 @retval	NULL if missing or being deleted or truncated */
-inline
+UNIV_INTERN
 fil_space_t*
 fil_space_acquire_low(ulint id, bool silent)
 {
@@ -2318,30 +2302,6 @@
 	mutex_exit(&fil_system->mutex);
 
 	return(space);
-}
-
-/** Acquire a tablespace when it could be dropped concurrently.
-Used by background threads that do not necessarily hold proper locks
-for concurrency control.
-@param[in]	id	tablespace ID
-@return	the tablespace
-@retval	NULL	if missing or being deleted or truncated */
-fil_space_t*
-fil_space_acquire(ulint id)
-{
-	return(fil_space_acquire_low(id, false));
-}
-
-/** Acquire a tablespace that may not exist.
-Used by background threads that do not necessarily hold proper locks
-for concurrency control.
-@param[in]	id	tablespace ID
-@return	the tablespace
-@retval	NULL if missing or being deleted */
-fil_space_t*
-fil_space_acquire_silent(ulint id)
-{
-	return(fil_space_acquire_low(id, true));
 }
 
 /** Release a tablespace acquired with fil_space_acquire().
@@ -2555,7 +2515,6 @@
 }
 
 /********************************************************//**
-<<<<<<< HEAD
 Recreates table indexes by applying
 TRUNCATE log record during recovery.
 @return DB_SUCCESS or error code */
@@ -2661,19 +2620,6 @@
 		page_t*	page;
 
 		buf = static_cast<byte*>(ut_zalloc_nokey(3 * UNIV_PAGE_SIZE));
-=======
-Creates the database directory for a table if it does not exist yet. */
-static
-void
-fil_create_directory_for_tablename(
-/*===============================*/
-	const char*	name)	/*!< in: name in the standard
-				'databasename/tablename' format */
-{
-	const char*	namend;
-	char*		path;
-	ulint		len;
->>>>>>> 765a4360
 
 		/* Align the memory for file i/o */
 		page = static_cast<byte*>(ut_align(buf, UNIV_PAGE_SIZE));
@@ -3001,7 +2947,6 @@
 
 	if (sp) {
 		sp->stop_new_ops = true;
-<<<<<<< HEAD
 		if (sp->crypt_data) {
 			sp->n_pending_ops++;
 			mutex_exit(&fil_system->mutex);
@@ -3010,22 +2955,6 @@
 			ut_ad(sp->n_pending_ops > 0);
 			sp->n_pending_ops--;
 		}
-=======
-		/* space could be freed by other threads as soon
-		as n_pending_ops reaches 0, thus increment pending
-		ops here. */
-		sp->n_pending_ops++;
-	}
-
-	mutex_exit(&fil_system->mutex);
-
-	/* Wait for crypt threads to stop accessing space */
-	if (sp) {
-		fil_space_crypt_close_tablespace(sp);
-		/* We have "acquired" this space and must
-		free it now as below we compare n_pending_ops. */
-		fil_space_release(sp);
->>>>>>> 765a4360
 	}
 
 	/* Check for pending operations. */
@@ -3151,7 +3080,7 @@
 bool
 fil_table_accessible(const dict_table_t* table)
 {
-	if (UNIV_UNLIKELY(table->ibd_file_missing || table->corrupted)) {
+	if (UNIV_UNLIKELY(!table->is_readable() || table->corrupted)) {
 		return(false);
 	}
 
@@ -4812,199 +4741,6 @@
 	return(-1);
 }
 
-<<<<<<< HEAD
-=======
-/********************************************************************//**
-At the server startup, if we need crash recovery, scans the database
-directories under the MySQL datadir, looking for .ibd files. Those files are
-single-table tablespaces. We need to know the space id in each of them so that
-we know into which file we should look to check the contents of a page stored
-in the doublewrite buffer, also to know where to apply log records where the
-space id is != 0.
-@return	DB_SUCCESS or error number */
-UNIV_INTERN
-dberr_t
-fil_load_single_table_tablespaces(void)
-/*===================================*/
-{
-	int		ret;
-	char*		dbpath		= NULL;
-	ulint		dbpath_len	= 100;
-	os_file_dir_t	dir;
-	os_file_dir_t	dbdir;
-	os_file_stat_t	dbinfo;
-	os_file_stat_t	fileinfo;
-	dberr_t		err		= DB_SUCCESS;
-
-	/* The datadir of MySQL is always the default directory of mysqld */
-
-	dir = os_file_opendir(fil_path_to_mysql_datadir, TRUE);
-
-	if (dir == NULL) {
-
-		return(DB_ERROR);
-	}
-
-	dbpath = static_cast<char*>(mem_alloc(dbpath_len));
-
-	/* Scan all directories under the datadir. They are the database
-	directories of MySQL. */
-
-	ret = fil_file_readdir_next_file(&err, fil_path_to_mysql_datadir, dir,
-					 &dbinfo);
-	while (ret == 0) {
-		ulint len;
-		/* printf("Looking at %s in datadir\n", dbinfo.name); */
-
-		if (dbinfo.type == OS_FILE_TYPE_FILE
-		    || dbinfo.type == OS_FILE_TYPE_UNKNOWN) {
-
-			goto next_datadir_item;
-		}
-
-		/* We found a symlink or a directory; try opening it to see
-		if a symlink is a directory */
-
-		len = strlen(fil_path_to_mysql_datadir)
-			+ strlen (dbinfo.name) + 2;
-		if (len > dbpath_len) {
-			dbpath_len = len;
-
-			if (dbpath) {
-				mem_free(dbpath);
-			}
-
-			dbpath = static_cast<char*>(mem_alloc(dbpath_len));
-		}
-		ut_snprintf(dbpath, dbpath_len,
-			    "%s/%s", fil_path_to_mysql_datadir, dbinfo.name);
-		srv_normalize_path_for_win(dbpath);
-
-		dbdir = os_file_opendir(dbpath, FALSE);
-
-		if (dbdir != NULL) {
-
-			/* We found a database directory; loop through it,
-			looking for possible .ibd files in it */
-
-			ret = fil_file_readdir_next_file(&err, dbpath, dbdir,
-							 &fileinfo);
-			while (ret == 0) {
-
-				if (fileinfo.type == OS_FILE_TYPE_DIR) {
-
-					goto next_file_item;
-				}
-
-				/* We found a symlink or a file */
-				if (strlen(fileinfo.name) > 4
-				    && (0 == strcmp(fileinfo.name
-						   + strlen(fileinfo.name) - 4,
-						   ".ibd")
-					|| 0 == strcmp(fileinfo.name
-						   + strlen(fileinfo.name) - 4,
-						   ".isl"))) {
-					/* The name ends in .ibd or .isl;
-					try opening the file */
-					fil_load_single_table_tablespace(
-						dbinfo.name, fileinfo.name);
-				}
-next_file_item:
-				ret = fil_file_readdir_next_file(&err,
-								 dbpath, dbdir,
-								 &fileinfo);
-			}
-
-			if (0 != os_file_closedir(dbdir)) {
-				fputs("InnoDB: Warning: could not"
-				      " close database directory ", stderr);
-				ut_print_filename(stderr, dbpath);
-				putc('\n', stderr);
-
-				err = DB_ERROR;
-			}
-		}
-
-next_datadir_item:
-		ret = fil_file_readdir_next_file(&err,
-						 fil_path_to_mysql_datadir,
-						 dir, &dbinfo);
-	}
-
-	mem_free(dbpath);
-
-	if (0 != os_file_closedir(dir)) {
-		fprintf(stderr,
-			"InnoDB: Error: could not close MySQL datadir\n");
-
-		return(DB_ERROR);
-	}
-
-	return(err);
-}
-
-/*******************************************************************//**
-Returns TRUE if a single-table tablespace does not exist in the memory cache,
-or is being deleted there.
-@return	TRUE if does not exist or is being deleted */
-UNIV_INTERN
-ibool
-fil_tablespace_deleted_or_being_deleted_in_mem(
-/*===========================================*/
-	ulint		id,	/*!< in: space id */
-	ib_int64_t	version)/*!< in: tablespace_version should be this; if
-				you pass -1 as the value of this, then this
-				parameter is ignored */
-{
-	fil_space_t*	space;
-
-	ut_ad(fil_system);
-
-	mutex_enter(&fil_system->mutex);
-
-	space = fil_space_get_by_id(id);
-
-	if (space == NULL || space->is_stopping()) {
-		mutex_exit(&fil_system->mutex);
-
-		return(TRUE);
-	}
-
-	if (version != ((ib_int64_t)-1)
-	    && space->tablespace_version != version) {
-		mutex_exit(&fil_system->mutex);
-
-		return(TRUE);
-	}
-
-	mutex_exit(&fil_system->mutex);
-
-	return(FALSE);
-}
-
-/*******************************************************************//**
-Returns TRUE if a single-table tablespace exists in the memory cache.
-@return	TRUE if exists */
-UNIV_INTERN
-ibool
-fil_tablespace_exists_in_mem(
-/*=========================*/
-	ulint	id)	/*!< in: space id */
-{
-	fil_space_t*	space;
-
-	ut_ad(fil_system);
-
-	mutex_enter(&fil_system->mutex);
-
-	space = fil_space_get_by_id(id);
-
-	mutex_exit(&fil_system->mutex);
-
-	return(space != NULL);
-}
-
->>>>>>> 765a4360
 /*******************************************************************//**
 Report that a tablespace for a table was not found. */
 static
@@ -5163,7 +4899,7 @@
 				" deleted or moved .ibd files?";
 		}
 error_exit:
-		ib::warn() << TROUBLESHOOT_DATADICT_MSG;
+		ib::info() << TROUBLESHOOT_DATADICT_MSG;
 		valid = false;
 		goto func_exit;
 	}
@@ -5526,7 +5262,6 @@
 	fil_space_t*	space = fil_space_get_by_id(page_id.space());
 
 	/* If we are deleting a tablespace we don't allow async read operations
-<<<<<<< HEAD
 	on that. However, we do allow write operations and sync read operations. */
 	if (space == NULL
 	    || (req_type.is_read()
@@ -5544,23 +5279,6 @@
 				<< ", page: " << page_id
 				<< ", I/O length: " << len << " bytes";
 		}
-=======
-	on that. However, we do allow write and sync read operations */
-	if (space == 0
-	    || (type == OS_FILE_READ
-		&& !sync
-		&& space->stop_new_ops)) {
-		mutex_exit(&fil_system->mutex);
-
-		ib_logf(IB_LOG_LEVEL_ERROR,
-			"Trying to do i/o to a tablespace which does "
-			"not exist. i/o type " ULINTPF
-			", space id " ULINTPF " , "
-			"page no. " ULINTPF
-			", i/o length " ULINTPF " bytes",
-			type, space_id, block_offset,
-			len);
->>>>>>> 765a4360
 
 		return(DB_TABLESPACE_DELETED);
 	}
@@ -5768,12 +5486,9 @@
 
 	mutex_enter(&fil_system->mutex);
 
-<<<<<<< HEAD
 	fil_node_complete_io(node, type);
-=======
-	fil_node_complete_io(fil_node, fil_system, type);
-	ulint purpose = fil_node->space->purpose;
->>>>>>> 765a4360
+	const fil_type_t	purpose		= node->space->purpose;
+	const ulint		space_id	= node->space->id;
 
 	mutex_exit(&fil_system->mutex);
 
@@ -5785,8 +5500,11 @@
 	deadlocks in the i/o system. We keep tablespace 0 data files always
 	open, and use a special i/o thread to serve insert buffer requests. */
 
-<<<<<<< HEAD
-	switch (node->space->purpose) {
+	switch (purpose) {
+	case FIL_TYPE_LOG:
+		srv_set_io_thread_op_info(segment, "complete io for log");
+		log_io_complete(static_cast<log_group_t*>(message));
+		return;
 	case FIL_TYPE_TABLESPACE:
 	case FIL_TYPE_TEMPORARY:
 	case FIL_TYPE_IMPORT:
@@ -5794,37 +5512,32 @@
 
 		/* async single page writes from the dblwr buffer don't have
 		access to the page */
-		if (message != NULL) {
-			buf_page_io_complete(static_cast<buf_page_t*>(message));
-		}
-		return;
-	case FIL_TYPE_LOG:
-=======
-	if (purpose == FIL_TABLESPACE) {
-		srv_set_io_thread_op_info(segment, "complete io for buf page");
 		buf_page_t* bpage = static_cast<buf_page_t*>(message);
-		ulint offset = bpage->offset;
+		if (!bpage) {
+			return;
+		}
+
+		ulint offset = bpage->id.page_no();
 		dberr_t err = buf_page_io_complete(bpage);
-
-		if (err != DB_SUCCESS) {
-			ut_ad(type == OS_FILE_READ);
-			/* In crash recovery set log corruption on
-			and produce only an error to fail InnoDB startup. */
-			if (recv_recovery_is_on() && !srv_force_recovery) {
-				recv_sys->found_corrupt_log = true;
+		if (err == DB_SUCCESS) {
+			return;
+		}
+
+		ut_ad(type.is_read());
+		if (recv_recovery_is_on() && !srv_force_recovery) {
+			recv_sys->found_corrupt_fs = true;
+		}
+
+		if (fil_space_t* space = fil_space_acquire_for_io(space_id)) {
+			if (space == node->space) {
+				ib::error() << "Failed to read file '"
+					    << node->name
+					    << "' at offset " << offset
+					    << ": " << ut_strerr(err);
 			}
 
-			ib_logf(IB_LOG_LEVEL_ERROR,
-				"Read operation failed for tablespace %s"
-				" offset " ULINTPF " with error %s",
-				fil_node->name,
-				offset,
-				ut_strerr(err));
-		}
-	} else {
->>>>>>> 765a4360
-		srv_set_io_thread_op_info(segment, "complete io for log");
-		log_io_complete(static_cast<log_group_t*>(message));
+			fil_space_release_for_io(space);
+		}
 		return;
 	}
 
@@ -5843,12 +5556,8 @@
 	mutex_enter(&fil_system->mutex);
 
 	if (fil_space_t* space = fil_space_get_by_id(space_id)) {
-<<<<<<< HEAD
 		if (space->purpose != FIL_TYPE_TEMPORARY
 		    && !space->is_stopping()) {
-=======
-		if (!space->stop_new_ops) {
->>>>>>> 765a4360
 			fil_flush_low(space);
 		}
 	}
@@ -6766,7 +6475,6 @@
 	return(DB_SUCCESS);
 }
 
-<<<<<<< HEAD
 #ifdef UNIV_DEBUG
 /** Check that a tablespace is valid for mtr_commit().
 @param[in]	space	persistent tablespace that has been changed */
@@ -6950,20 +6658,6 @@
 	const char*	tablename,
 	ulint		flags,
 	bool		trunc_to_default)
-=======
-/** Acquire a tablespace when it could be dropped concurrently.
-Used by background threads that do not necessarily hold proper locks
-for concurrency control.
-@param[in]	id	tablespace ID
-@param[in]	silent	whether to silently ignore missing tablespaces
-@param[in]	for_io	whether to look up the tablespace while performing I/O
-			(possibly executing TRUNCATE)
-@return	the tablespace
-@retval	NULL if missing or being deleted or truncated */
-UNIV_INTERN
-fil_space_t*
-fil_space_acquire_low(ulint id, bool silent, bool for_io)
->>>>>>> 765a4360
 {
 	dberr_t		err = DB_SUCCESS;
 	char*		path;
@@ -7054,7 +6748,6 @@
 
 	ut_free(path);
 
-<<<<<<< HEAD
 	return(err);
 }
 
@@ -7107,10 +6800,6 @@
 
 /** Release the reserved free extents.
 @param[in]	n_reserved	number of reserved extents */
-=======
-/** Release a tablespace acquired with fil_space_acquire().
-@param[in,out]	space	tablespace to release  */
->>>>>>> 765a4360
 void
 fil_space_t::release_free_extents(ulint	n_reserved)
 {
@@ -7234,12 +6923,8 @@
 	or dropped or truncated. Note that rotation_list contains only
 	space->purpose == FIL_TYPE_TABLESPACE. */
 	while (space != NULL
-		&& (UT_LIST_GET_LEN(space->chain) == 0
-<<<<<<< HEAD
-		    || space->is_stopping())) {
-=======
-			|| space->is_stopping())) {
->>>>>>> 765a4360
+	       && (UT_LIST_GET_LEN(space->chain) == 0
+		   || space->is_stopping())) {
 
 		old = space;
 		space = UT_LIST_GET_NEXT(rotation_list, space);
