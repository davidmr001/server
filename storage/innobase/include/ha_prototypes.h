--- conflicted
+++ resolved
@@ -1,6 +1,6 @@
 /*****************************************************************************
 
-Copyright (c) 2006, 2010, Innobase Oy. All Rights Reserved.
+Copyright (c) 2000, 2013, Oracle and/or its affiliates. All Rights Reserved.
 
 This program is free software; you can redistribute it and/or modify it under
 the terms of the GNU General Public License as published by the Free Software
@@ -307,28 +307,24 @@
 	const char*	id);	/* in: identifier to check.  it must belong
 				to charset my_charset_filename */
 
-<<<<<<< HEAD
-=======
 /**********************************************************************
 Converts an identifier from my_charset_filename to UTF-8 charset. */
-
 uint
 innobase_convert_to_system_charset(
 /*===============================*/
-	char*		to,		/* out: converted identifier */
-	const char*	from,		/* in: identifier to convert */
-	ulint		len,		/* in: length of 'to', in bytes */
-        uint*		errors);	/* out: error return */
+	char*           to,		/* out: converted identifier */
+	const char*     from,		/* in: identifier to convert */
+	ulint           len,		/* in: length of 'to', in bytes */
+	uint*		errors);	/* out: error return */
 
 /**********************************************************************
 Converts an identifier from my_charset_filename to UTF-8 charset. */
 uint
 innobase_convert_to_filename_charset(
 /*=================================*/
-        char*           to,     /* out: converted identifier */
-        const char*     from,   /* in: identifier to convert */
-        ulint           len);   /* in: length of 'to', in bytes */
-
-#endif
->>>>>>> bf7325bb
+	char*           to,     /* out: converted identifier */
+	const char*     from,   /* in: identifier to convert */
+	ulint           len);   /* in: length of 'to', in bytes */
+
+
 #endif