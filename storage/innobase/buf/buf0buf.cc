/*****************************************************************************

Copyright (c) 1995, 2012, Oracle and/or its affiliates. All Rights Reserved.
Copyright (c) 2008, Google Inc.

Portions of this file contain modifications contributed and copyrighted by
Google, Inc. Those modifications are gratefully acknowledged and are described
briefly in the InnoDB documentation. The contributions by Google are
incorporated with their permission, and subject to the conditions contained in
the file COPYING.Google.

This program is free software; you can redistribute it and/or modify it under
the terms of the GNU General Public License as published by the Free Software
Foundation; version 2 of the License.

This program is distributed in the hope that it will be useful, but WITHOUT
ANY WARRANTY; without even the implied warranty of MERCHANTABILITY or FITNESS
FOR A PARTICULAR PURPOSE. See the GNU General Public License for more details.

You should have received a copy of the GNU General Public License along with
this program; if not, write to the Free Software Foundation, Inc.,
51 Franklin Street, Suite 500, Boston, MA 02110-1335 USA

*****************************************************************************/

/**************************************************//**
@file buf/buf0buf.cc
The database buffer buf_pool

Created 11/5/1995 Heikki Tuuri
*******************************************************/

#include "buf0buf.h"

#ifdef UNIV_NONINL
#include "buf0buf.ic"
#endif

#include "mem0mem.h"
#include "btr0btr.h"
#include "fil0fil.h"
#ifndef UNIV_HOTBACKUP
#include "buf0buddy.h"
#include "lock0lock.h"
#include "btr0sea.h"
#include "ibuf0ibuf.h"
#include "trx0undo.h"
#include "log0log.h"
#endif /* !UNIV_HOTBACKUP */
#include "srv0srv.h"
#include "dict0dict.h"
#include "log0recv.h"
#include "page0zip.h"
#include "srv0mon.h"
#include "buf0checksum.h"

/*
		IMPLEMENTATION OF THE BUFFER POOL
		=================================

Performance improvement:
------------------------
Thread scheduling in NT may be so slow that the OS wait mechanism should
not be used even in waiting for disk reads to complete.
Rather, we should put waiting query threads to the queue of
waiting jobs, and let the OS thread do something useful while the i/o
is processed. In this way we could remove most OS thread switches in
an i/o-intensive benchmark like TPC-C.

A possibility is to put a user space thread library between the database
and NT. User space thread libraries might be very fast.

SQL Server 7.0 can be configured to use 'fibers' which are lightweight
threads in NT. These should be studied.

		Buffer frames and blocks
		------------------------
Following the terminology of Gray and Reuter, we call the memory
blocks where file pages are loaded buffer frames. For each buffer
frame there is a control block, or shortly, a block, in the buffer
control array. The control info which does not need to be stored
in the file along with the file page, resides in the control block.

		Buffer pool struct
		------------------
The buffer buf_pool contains a single mutex which protects all the
control data structures of the buf_pool. The content of a buffer frame is
protected by a separate read-write lock in its control block, though.
These locks can be locked and unlocked without owning the buf_pool->mutex.
The OS events in the buf_pool struct can be waited for without owning the
buf_pool->mutex.

The buf_pool->mutex is a hot-spot in main memory, causing a lot of
memory bus traffic on multiprocessor systems when processors
alternately access the mutex. On our Pentium, the mutex is accessed
maybe every 10 microseconds. We gave up the solution to have mutexes
for each control block, for instance, because it seemed to be
complicated.

A solution to reduce mutex contention of the buf_pool->mutex is to
create a separate mutex for the page hash table. On Pentium,
accessing the hash table takes 2 microseconds, about half
of the total buf_pool->mutex hold time.

		Control blocks
		--------------

The control block contains, for instance, the bufferfix count
which is incremented when a thread wants a file page to be fixed
in a buffer frame. The bufferfix operation does not lock the
contents of the frame, however. For this purpose, the control
block contains a read-write lock.

The buffer frames have to be aligned so that the start memory
address of a frame is divisible by the universal page size, which
is a power of two.

We intend to make the buffer buf_pool size on-line reconfigurable,
that is, the buf_pool size can be changed without closing the database.
Then the database administarator may adjust it to be bigger
at night, for example. The control block array must
contain enough control blocks for the maximum buffer buf_pool size
which is used in the particular database.
If the buf_pool size is cut, we exploit the virtual memory mechanism of
the OS, and just refrain from using frames at high addresses. Then the OS
can swap them to disk.

The control blocks containing file pages are put to a hash table
according to the file address of the page.
We could speed up the access to an individual page by using
"pointer swizzling": we could replace the page references on
non-leaf index pages by direct pointers to the page, if it exists
in the buf_pool. We could make a separate hash table where we could
chain all the page references in non-leaf pages residing in the buf_pool,
using the page reference as the hash key,
and at the time of reading of a page update the pointers accordingly.
Drawbacks of this solution are added complexity and,
possibly, extra space required on non-leaf pages for memory pointers.
A simpler solution is just to speed up the hash table mechanism
in the database, using tables whose size is a power of 2.

		Lists of blocks
		---------------

There are several lists of control blocks.

The free list (buf_pool->free) contains blocks which are currently not
used.

The common LRU list contains all the blocks holding a file page
except those for which the bufferfix count is non-zero.
The pages are in the LRU list roughly in the order of the last
access to the page, so that the oldest pages are at the end of the
list. We also keep a pointer to near the end of the LRU list,
which we can use when we want to artificially age a page in the
buf_pool. This is used if we know that some page is not needed
again for some time: we insert the block right after the pointer,
causing it to be replaced sooner than would normally be the case.
Currently this aging mechanism is used for read-ahead mechanism
of pages, and it can also be used when there is a scan of a full
table which cannot fit in the memory. Putting the pages near the
end of the LRU list, we make sure that most of the buf_pool stays
in the main memory, undisturbed.

The unzip_LRU list contains a subset of the common LRU list.  The
blocks on the unzip_LRU list hold a compressed file page and the
corresponding uncompressed page frame.  A block is in unzip_LRU if and
only if the predicate buf_page_belongs_to_unzip_LRU(&block->page)
holds.  The blocks in unzip_LRU will be in same order as they are in
the common LRU list.  That is, each manipulation of the common LRU
list will result in the same manipulation of the unzip_LRU list.

The chain of modified blocks (buf_pool->flush_list) contains the blocks
holding file pages that have been modified in the memory
but not written to disk yet. The block with the oldest modification
which has not yet been written to disk is at the end of the chain.
The access to this list is protected by buf_pool->flush_list_mutex.

The chain of unmodified compressed blocks (buf_pool->zip_clean)
contains the control blocks (buf_page_t) of those compressed pages
that are not in buf_pool->flush_list and for which no uncompressed
page has been allocated in the buffer pool.  The control blocks for
uncompressed pages are accessible via buf_block_t objects that are
reachable via buf_pool->chunks[].

The chains of free memory blocks (buf_pool->zip_free[]) are used by
the buddy allocator (buf0buddy.cc) to keep track of currently unused
memory blocks of size sizeof(buf_page_t)..UNIV_PAGE_SIZE / 2.  These
blocks are inside the UNIV_PAGE_SIZE-sized memory blocks of type
BUF_BLOCK_MEMORY that the buddy allocator requests from the buffer
pool.  The buddy allocator is solely used for allocating control
blocks for compressed pages (buf_page_t) and compressed page frames.

		Loading a file page
		-------------------

First, a victim block for replacement has to be found in the
buf_pool. It is taken from the free list or searched for from the
end of the LRU-list. An exclusive lock is reserved for the frame,
the io_fix field is set in the block fixing the block in buf_pool,
and the io-operation for loading the page is queued. The io-handler thread
releases the X-lock on the frame and resets the io_fix field
when the io operation completes.

A thread may request the above operation using the function
buf_page_get(). It may then continue to request a lock on the frame.
The lock is granted when the io-handler releases the x-lock.

		Read-ahead
		----------

The read-ahead mechanism is intended to be intelligent and
isolated from the semantically higher levels of the database
index management. From the higher level we only need the
information if a file page has a natural successor or
predecessor page. On the leaf level of a B-tree index,
these are the next and previous pages in the natural
order of the pages.

Let us first explain the read-ahead mechanism when the leafs
of a B-tree are scanned in an ascending or descending order.
When a read page is the first time referenced in the buf_pool,
the buffer manager checks if it is at the border of a so-called
linear read-ahead area. The tablespace is divided into these
areas of size 64 blocks, for example. So if the page is at the
border of such an area, the read-ahead mechanism checks if
all the other blocks in the area have been accessed in an
ascending or descending order. If this is the case, the system
looks at the natural successor or predecessor of the page,
checks if that is at the border of another area, and in this case
issues read-requests for all the pages in that area. Maybe
we could relax the condition that all the pages in the area
have to be accessed: if data is deleted from a table, there may
appear holes of unused pages in the area.

A different read-ahead mechanism is used when there appears
to be a random access pattern to a file.
If a new page is referenced in the buf_pool, and several pages
of its random access area (for instance, 32 consecutive pages
in a tablespace) have recently been referenced, we may predict
that the whole area may be needed in the near future, and issue
the read requests for the whole area.
*/

#ifndef UNIV_HOTBACKUP
/** Value in microseconds */
static const int WAIT_FOR_READ	= 100;
/** Number of attemtps made to read in a page in the buffer pool */
static const ulint BUF_PAGE_READ_MAX_RETRIES = 100;

/** The buffer pools of the database */
UNIV_INTERN buf_pool_t*	buf_pool_ptr;

#if defined UNIV_DEBUG || defined UNIV_BUF_DEBUG
static ulint	buf_dbg_counter	= 0; /*!< This is used to insert validation
					operations in execution in the
					debug version */
#endif /* UNIV_DEBUG || UNIV_BUF_DEBUG */
#ifdef UNIV_DEBUG
/** If this is set TRUE, the program prints info whenever
read-ahead or flush occurs */
UNIV_INTERN ibool		buf_debug_prints = FALSE;
#endif /* UNIV_DEBUG */

#ifdef UNIV_PFS_RWLOCK
/* Keys to register buffer block related rwlocks and mutexes with
performance schema */
UNIV_INTERN mysql_pfs_key_t	buf_block_lock_key;
# ifdef UNIV_SYNC_DEBUG
UNIV_INTERN mysql_pfs_key_t	buf_block_debug_latch_key;
# endif /* UNIV_SYNC_DEBUG */
#endif /* UNIV_PFS_RWLOCK */

#ifdef UNIV_PFS_MUTEX
UNIV_INTERN mysql_pfs_key_t	buffer_block_mutex_key;
UNIV_INTERN mysql_pfs_key_t	buf_pool_mutex_key;
UNIV_INTERN mysql_pfs_key_t	buf_pool_zip_mutex_key;
UNIV_INTERN mysql_pfs_key_t	flush_list_mutex_key;
#endif /* UNIV_PFS_MUTEX */

#if defined UNIV_PFS_MUTEX || defined UNIV_PFS_RWLOCK
# ifndef PFS_SKIP_BUFFER_MUTEX_RWLOCK

/* Buffer block mutexes and rwlocks can be registered
in one group rather than individually. If PFS_GROUP_BUFFER_SYNC
is defined, register buffer block mutex and rwlock
in one group after their initialization. */
#  define PFS_GROUP_BUFFER_SYNC

/* This define caps the number of mutexes/rwlocks can
be registered with performance schema. Developers can
modify this define if necessary. Please note, this would
be effective only if PFS_GROUP_BUFFER_SYNC is defined. */
#  define PFS_MAX_BUFFER_MUTEX_LOCK_REGISTER	ULINT_MAX

# endif /* !PFS_SKIP_BUFFER_MUTEX_RWLOCK */
#endif /* UNIV_PFS_MUTEX || UNIV_PFS_RWLOCK */

/** Macro to determine whether the read of write counter is used depending
on the io_type */
#define MONITOR_RW_COUNTER(io_type, counter)		\
	((io_type == BUF_IO_READ)			\
	 ? (counter##_READ)				\
	 : (counter##_WRITTEN))

/********************************************************************//**
Gets the smallest oldest_modification lsn for any page in the pool. Returns
zero if all modified pages have been flushed to disk.
@return oldest modification in pool, zero if none */
UNIV_INTERN
lsn_t
buf_pool_get_oldest_modification(void)
/*==================================*/
{
	ulint		i;
	buf_page_t*	bpage;
	lsn_t		lsn = 0;
	lsn_t		oldest_lsn = 0;

	/* When we traverse all the flush lists we don't want another
	thread to add a dirty page to any flush list. */
	log_flush_order_mutex_enter();

	for (i = 0; i < srv_buf_pool_instances; i++) {
		buf_pool_t*	buf_pool;

		buf_pool = buf_pool_from_array(i);

		buf_flush_list_mutex_enter(buf_pool);

		bpage = UT_LIST_GET_LAST(buf_pool->flush_list);

		if (bpage != NULL) {
			ut_ad(bpage->in_flush_list);
			lsn = bpage->oldest_modification;
		}

		buf_flush_list_mutex_exit(buf_pool);

		if (!oldest_lsn || oldest_lsn > lsn) {
			oldest_lsn = lsn;
		}
	}

	log_flush_order_mutex_exit();

	/* The returned answer may be out of date: the flush_list can
	change after the mutex has been released. */

	return(oldest_lsn);
}

/********************************************************************//**
Get total buffer pool statistics. */
UNIV_INTERN
void
buf_get_total_list_len(
/*===================*/
	ulint*		LRU_len,	/*!< out: length of all LRU lists */
	ulint*		free_len,	/*!< out: length of all free lists */
	ulint*		flush_list_len)	/*!< out: length of all flush lists */
{
	ulint		i;

	*LRU_len = 0;
	*free_len = 0;
	*flush_list_len = 0;

	for (i = 0; i < srv_buf_pool_instances; i++) {
		buf_pool_t*	buf_pool;

		buf_pool = buf_pool_from_array(i);

		*LRU_len += UT_LIST_GET_LEN(buf_pool->LRU);
		*free_len += UT_LIST_GET_LEN(buf_pool->free);
		*flush_list_len += UT_LIST_GET_LEN(buf_pool->flush_list);
	}
}

/********************************************************************//**
Get total list size in bytes from all buffer pools. */
UNIV_INTERN
void
buf_get_total_list_size_in_bytes(
/*=============================*/
	buf_pools_list_size_t*	buf_pools_list_size)	/*!< out: list sizes
							in all buffer pools */
{
<<<<<<< HEAD
	ulint			i;
	ut_ad(buf_pools_list_size);
	memset(buf_pools_list_size, 0, sizeof(*buf_pools_list_size));

	for (i = 0; i < srv_buf_pool_instances; i++) {
=======
	ut_ad(buf_pools_list_size);
	memset(buf_pools_list_size, 0, sizeof(*buf_pools_list_size));

	for (ulint i = 0; i < srv_buf_pool_instances; i++) {
>>>>>>> c1d6a2d7
		buf_pool_t*	buf_pool;

		buf_pool = buf_pool_from_array(i);
		/* We don't need mutex protection since this is
		for statistics purpose */
		buf_pools_list_size->LRU_bytes += buf_pool->stat.LRU_bytes;
		buf_pools_list_size->unzip_LRU_bytes +=
			UT_LIST_GET_LEN(buf_pool->unzip_LRU) * UNIV_PAGE_SIZE;
		buf_pools_list_size->flush_list_bytes +=
			buf_pool->stat.flush_list_bytes;
	}
}

/********************************************************************//**
Get total buffer pool statistics. */
UNIV_INTERN
void
buf_get_total_stat(
/*===============*/
	buf_pool_stat_t*	tot_stat)	/*!< out: buffer pool stats */
{
	ulint			i;

	memset(tot_stat, 0, sizeof(*tot_stat));

	for (i = 0; i < srv_buf_pool_instances; i++) {
		buf_pool_stat_t*buf_stat;
		buf_pool_t*	buf_pool;

		buf_pool = buf_pool_from_array(i);

		buf_stat = &buf_pool->stat;
		tot_stat->n_page_gets += buf_stat->n_page_gets;
		tot_stat->n_pages_read += buf_stat->n_pages_read;
		tot_stat->n_pages_written += buf_stat->n_pages_written;
		tot_stat->n_pages_created += buf_stat->n_pages_created;
		tot_stat->n_ra_pages_read_rnd += buf_stat->n_ra_pages_read_rnd;
		tot_stat->n_ra_pages_read += buf_stat->n_ra_pages_read;
		tot_stat->n_ra_pages_evicted += buf_stat->n_ra_pages_evicted;
		tot_stat->n_pages_made_young += buf_stat->n_pages_made_young;

		tot_stat->n_pages_not_made_young +=
			buf_stat->n_pages_not_made_young;
	}
}

/********************************************************************//**
Allocates a buffer block.
@return own: the allocated block, in state BUF_BLOCK_MEMORY */
UNIV_INTERN
buf_block_t*
buf_block_alloc(
/*============*/
	buf_pool_t*	buf_pool)	/*!< in/out: buffer pool instance,
					or NULL for round-robin selection
					of the buffer pool */
{
	buf_block_t*	block;
	ulint		index;
	static ulint	buf_pool_index;

	if (buf_pool == NULL) {
		/* We are allocating memory from any buffer pool, ensure
		we spread the grace on all buffer pool instances. */
		index = buf_pool_index++ % srv_buf_pool_instances;
		buf_pool = buf_pool_from_array(index);
	}

	block = buf_LRU_get_free_block(buf_pool);

	buf_block_set_state(block, BUF_BLOCK_MEMORY);

	return(block);
}
#endif /* !UNIV_HOTBACKUP */

/********************************************************************//**
Checks if a page is corrupt.
@return	TRUE if corrupted */
UNIV_INTERN
ibool
buf_page_is_corrupted(
/*==================*/
	bool		check_lsn,	/*!< in: true if we need to check
					and complain about the LSN */
	const byte*	read_buf,	/*!< in: a database page */
	ulint		zip_size)	/*!< in: size of compressed page;
					0 for uncompressed pages */
{
	ulint		checksum_field1;
	ulint		checksum_field2;
	ibool		crc32_inited = FALSE;
	ib_uint32_t	crc32 = ULINT32_UNDEFINED;

	if (!zip_size
	    && memcmp(read_buf + FIL_PAGE_LSN + 4,
		      read_buf + UNIV_PAGE_SIZE
		      - FIL_PAGE_END_LSN_OLD_CHKSUM + 4, 4)) {

		/* Stored log sequence numbers at the start and the end
		of page do not match */

		return(TRUE);
	}

#ifndef UNIV_HOTBACKUP
	if (recv_lsn_checks_on) {
		lsn_t	current_lsn;

		/* Since we are going to reset the page LSN during the import
		phase it makes no sense to spam the log with error messages. */

		if (check_lsn
		    && log_peek_lsn(&current_lsn)
		    && current_lsn
		    < mach_read_from_8(read_buf + FIL_PAGE_LSN)) {
			ut_print_timestamp(stderr);

			fprintf(stderr,
				" InnoDB: Error: page %lu log sequence number"
				" " LSN_PF "\n"
				"InnoDB: is in the future! Current system "
				"log sequence number " LSN_PF ".\n"
				"InnoDB: Your database may be corrupt or "
				"you may have copied the InnoDB\n"
				"InnoDB: tablespace but not the InnoDB "
				"log files. See\n"
				"InnoDB: " REFMAN
				"forcing-innodb-recovery.html\n"
				"InnoDB: for more information.\n",
				(ulong) mach_read_from_4(
					read_buf + FIL_PAGE_OFFSET),
				(lsn_t) mach_read_from_8(
					read_buf + FIL_PAGE_LSN),
				current_lsn);
		}
	}
#endif

	/* Check whether the checksum fields have correct values */

	if (srv_checksum_algorithm == SRV_CHECKSUM_ALGORITHM_NONE) {
		return(FALSE);
	}

	if (zip_size) {
		return(!page_zip_verify_checksum(read_buf, zip_size));
	}

	checksum_field1 = mach_read_from_4(
		read_buf + FIL_PAGE_SPACE_OR_CHKSUM);

	checksum_field2 = mach_read_from_4(
		read_buf + UNIV_PAGE_SIZE - FIL_PAGE_END_LSN_OLD_CHKSUM);

	/* declare empty pages non-corrupted */
	if (checksum_field1 == 0 && checksum_field2 == 0
	    && mach_read_from_4(read_buf + FIL_PAGE_LSN) == 0) {
		/* make sure that the page is really empty */
		ut_d(for (ulint i = 0; i < UNIV_PAGE_SIZE; i++) {
		     ut_a(read_buf[i] == 0); });

		return(FALSE);
	}

	switch ((srv_checksum_algorithm_t) srv_checksum_algorithm) {
	case SRV_CHECKSUM_ALGORITHM_STRICT_CRC32:

		crc32 = buf_calc_page_crc32(read_buf);

		return(checksum_field1 != crc32 || checksum_field2 != crc32);

	case SRV_CHECKSUM_ALGORITHM_STRICT_INNODB:

		return(checksum_field1
		       != buf_calc_page_new_checksum(read_buf)
		       || checksum_field2
		       != buf_calc_page_old_checksum(read_buf));

	case SRV_CHECKSUM_ALGORITHM_STRICT_NONE:

		return(checksum_field1 != BUF_NO_CHECKSUM_MAGIC
		       || checksum_field2 != BUF_NO_CHECKSUM_MAGIC);

	case SRV_CHECKSUM_ALGORITHM_CRC32:
	case SRV_CHECKSUM_ALGORITHM_INNODB:
		/* There are 3 valid formulas for
		checksum_field2 (old checksum field):

		1. Very old versions of InnoDB only stored 8 byte lsn to the
		start and the end of the page.

		2. InnoDB versions before MySQL 5.6.3 store the old formula
		checksum (buf_calc_page_old_checksum()).

		3. InnoDB versions 5.6.3 and newer with
		innodb_checksum_algorithm=strict_crc32|crc32 store CRC32. */

		/* since innodb_checksum_algorithm is not strict_* allow
		any of the algos to match for the old field */

		if (checksum_field2
		    != mach_read_from_4(read_buf + FIL_PAGE_LSN)
		    && checksum_field2 != BUF_NO_CHECKSUM_MAGIC) {

			/* The checksum does not match any of the
			fast to check. First check the selected algorithm
			for writing checksums because we assume that the
			chance of it matching is higher. */

			if (srv_checksum_algorithm
			    == SRV_CHECKSUM_ALGORITHM_CRC32) {

				crc32 = buf_calc_page_crc32(read_buf);
				crc32_inited = TRUE;

				if (checksum_field2 != crc32
				    && checksum_field2
				    != buf_calc_page_old_checksum(read_buf)) {

					return(TRUE);
				}
			} else {
				ut_ad(srv_checksum_algorithm
				     == SRV_CHECKSUM_ALGORITHM_INNODB);

				if (checksum_field2
				    != buf_calc_page_old_checksum(read_buf)) {

					crc32 = buf_calc_page_crc32(read_buf);
					crc32_inited = TRUE;

					if (checksum_field2 != crc32) {
						return(TRUE);
					}
				}
			}
		}

		/* old field is fine, check the new field */

		/* InnoDB versions < 4.0.14 and < 4.1.1 stored the space id
		(always equal to 0), to FIL_PAGE_SPACE_OR_CHKSUM */

		if (checksum_field1 != 0
		    && checksum_field1 != BUF_NO_CHECKSUM_MAGIC) {

			/* The checksum does not match any of the
			fast to check. First check the selected algorithm
			for writing checksums because we assume that the
			chance of it matching is higher. */

			if (srv_checksum_algorithm
			    == SRV_CHECKSUM_ALGORITHM_CRC32) {

				if (!crc32_inited) {
					crc32 = buf_calc_page_crc32(read_buf);
					crc32_inited = TRUE;
				}

				if (checksum_field1 != crc32
				    && checksum_field1
				    != buf_calc_page_new_checksum(read_buf)) {

					return(TRUE);
				}
			} else {
				ut_ad(srv_checksum_algorithm
				     == SRV_CHECKSUM_ALGORITHM_INNODB);

				if (checksum_field1
				    != buf_calc_page_new_checksum(read_buf)) {

					if (!crc32_inited) {
						crc32 = buf_calc_page_crc32(
							read_buf);
						crc32_inited = TRUE;
					}

					if (checksum_field1 != crc32) {
						return(TRUE);
					}
				}
			}
		}

		/* If CRC32 is stored in at least one of the fields, then the
		other field must also be CRC32 */
		if (crc32_inited
		    && ((checksum_field1 == crc32
			 && checksum_field2 != crc32)
			|| (checksum_field1 != crc32
			    && checksum_field2 == crc32))) {

			return(TRUE);
		}

		break;
	case SRV_CHECKSUM_ALGORITHM_NONE:
		/* should have returned FALSE earlier */
		ut_error;
	/* no default so the compiler will emit a warning if new enum
	is added and not handled here */
	}

	DBUG_EXECUTE_IF("buf_page_is_corrupt_failure", return(TRUE); );

	return(FALSE);
}

/********************************************************************//**
Prints a page to stderr. */
UNIV_INTERN
void
buf_page_print(
/*===========*/
	const byte*	read_buf,	/*!< in: a database page */
	ulint		zip_size,	/*!< in: compressed page size, or
					0 for uncompressed pages */
	ulint		flags)		/*!< in: 0 or
					BUF_PAGE_PRINT_NO_CRASH or
					BUF_PAGE_PRINT_NO_FULL */

{
#ifndef UNIV_HOTBACKUP
	dict_index_t*	index;
#endif /* !UNIV_HOTBACKUP */
	ulint		size = zip_size;

	if (!size) {
		size = UNIV_PAGE_SIZE;
	}

	if (!(flags & BUF_PAGE_PRINT_NO_FULL)) {
		ut_print_timestamp(stderr);
		fprintf(stderr,
			" InnoDB: Page dump in ascii and hex (%lu bytes):\n",
			(ulong) size);
		ut_print_buf(stderr, read_buf, size);
		fputs("\nInnoDB: End of page dump\n", stderr);
	}

	if (zip_size) {
		/* Print compressed page. */
		ut_print_timestamp(stderr);
		fprintf(stderr,
			" InnoDB: Compressed page type (" ULINTPF "); "
			"stored checksum in field1 " ULINTPF "; "
			"calculated checksums for field1: "
			"%s " ULINTPF ", "
			"%s " ULINTPF ", "
			"%s " ULINTPF "; "
			"page LSN " LSN_PF "; "
			"page number (if stored to page already) " ULINTPF "; "
			"space id (if stored to page already) " ULINTPF "\n",
			fil_page_get_type(read_buf),
			mach_read_from_4(read_buf + FIL_PAGE_SPACE_OR_CHKSUM),
			buf_checksum_algorithm_name(
				SRV_CHECKSUM_ALGORITHM_CRC32),
			page_zip_calc_checksum(read_buf, zip_size,
				SRV_CHECKSUM_ALGORITHM_CRC32),
			buf_checksum_algorithm_name(
				SRV_CHECKSUM_ALGORITHM_INNODB),
			page_zip_calc_checksum(read_buf, zip_size,
				SRV_CHECKSUM_ALGORITHM_INNODB),
			buf_checksum_algorithm_name(
				SRV_CHECKSUM_ALGORITHM_NONE),
			page_zip_calc_checksum(read_buf, zip_size,
				SRV_CHECKSUM_ALGORITHM_NONE),
			mach_read_from_8(read_buf + FIL_PAGE_LSN),
			mach_read_from_4(read_buf + FIL_PAGE_OFFSET),
			mach_read_from_4(read_buf
					 + FIL_PAGE_ARCH_LOG_NO_OR_SPACE_ID));
	} else {
		ut_print_timestamp(stderr);
		fprintf(stderr, " InnoDB: uncompressed page, "
			"stored checksum in field1 " ULINTPF ", "
			"calculated checksums for field1: "
			"%s " UINT32PF ", "
			"%s " ULINTPF ", "
			"%s " ULINTPF ", "

			"stored checksum in field2 " ULINTPF ", "
			"calculated checksums for field2: "
			"%s " UINT32PF ", "
			"%s " ULINTPF ", "
			"%s " ULINTPF ", "

			"page LSN " ULINTPF " " ULINTPF ", "
			"low 4 bytes of LSN at page end " ULINTPF ", "
			"page number (if stored to page already) " ULINTPF ", "
			"space id (if created with >= MySQL-4.1.1 "
			"and stored already) %lu\n",
			mach_read_from_4(read_buf + FIL_PAGE_SPACE_OR_CHKSUM),
			buf_checksum_algorithm_name(SRV_CHECKSUM_ALGORITHM_CRC32),
			buf_calc_page_crc32(read_buf),
			buf_checksum_algorithm_name(SRV_CHECKSUM_ALGORITHM_INNODB),
			buf_calc_page_new_checksum(read_buf),
			buf_checksum_algorithm_name(SRV_CHECKSUM_ALGORITHM_NONE),
			BUF_NO_CHECKSUM_MAGIC,

			mach_read_from_4(read_buf + UNIV_PAGE_SIZE
					 - FIL_PAGE_END_LSN_OLD_CHKSUM),
			buf_checksum_algorithm_name(SRV_CHECKSUM_ALGORITHM_CRC32),
			buf_calc_page_crc32(read_buf),
			buf_checksum_algorithm_name(SRV_CHECKSUM_ALGORITHM_INNODB),
			buf_calc_page_old_checksum(read_buf),
			buf_checksum_algorithm_name(SRV_CHECKSUM_ALGORITHM_NONE),
			BUF_NO_CHECKSUM_MAGIC,

			mach_read_from_4(read_buf + FIL_PAGE_LSN),
			mach_read_from_4(read_buf + FIL_PAGE_LSN + 4),
			mach_read_from_4(read_buf + UNIV_PAGE_SIZE
					 - FIL_PAGE_END_LSN_OLD_CHKSUM + 4),
			mach_read_from_4(read_buf + FIL_PAGE_OFFSET),
			mach_read_from_4(read_buf
					 + FIL_PAGE_ARCH_LOG_NO_OR_SPACE_ID));
	}

#ifndef UNIV_HOTBACKUP
	if (mach_read_from_2(read_buf + TRX_UNDO_PAGE_HDR + TRX_UNDO_PAGE_TYPE)
	    == TRX_UNDO_INSERT) {
		fprintf(stderr,
			"InnoDB: Page may be an insert undo log page\n");
	} else if (mach_read_from_2(read_buf + TRX_UNDO_PAGE_HDR
				    + TRX_UNDO_PAGE_TYPE)
		   == TRX_UNDO_UPDATE) {
		fprintf(stderr,
			"InnoDB: Page may be an update undo log page\n");
	}
#endif /* !UNIV_HOTBACKUP */

	switch (fil_page_get_type(read_buf)) {
		index_id_t	index_id;
	case FIL_PAGE_INDEX:
		index_id = btr_page_get_index_id(read_buf);
		fprintf(stderr,
			"InnoDB: Page may be an index page where"
			" index id is %llu\n",
			(ullint) index_id);
#ifndef UNIV_HOTBACKUP
		index = dict_index_find_on_id_low(index_id);
		if (index) {
			fputs("InnoDB: (", stderr);
			dict_index_name_print(stderr, NULL, index);
			fputs(")\n", stderr);
		}
#endif /* !UNIV_HOTBACKUP */
		break;
	case FIL_PAGE_INODE:
		fputs("InnoDB: Page may be an 'inode' page\n", stderr);
		break;
	case FIL_PAGE_IBUF_FREE_LIST:
		fputs("InnoDB: Page may be an insert buffer free list page\n",
		      stderr);
		break;
	case FIL_PAGE_TYPE_ALLOCATED:
		fputs("InnoDB: Page may be a freshly allocated page\n",
		      stderr);
		break;
	case FIL_PAGE_IBUF_BITMAP:
		fputs("InnoDB: Page may be an insert buffer bitmap page\n",
		      stderr);
		break;
	case FIL_PAGE_TYPE_SYS:
		fputs("InnoDB: Page may be a system page\n",
		      stderr);
		break;
	case FIL_PAGE_TYPE_TRX_SYS:
		fputs("InnoDB: Page may be a transaction system page\n",
		      stderr);
		break;
	case FIL_PAGE_TYPE_FSP_HDR:
		fputs("InnoDB: Page may be a file space header page\n",
		      stderr);
		break;
	case FIL_PAGE_TYPE_XDES:
		fputs("InnoDB: Page may be an extent descriptor page\n",
		      stderr);
		break;
	case FIL_PAGE_TYPE_BLOB:
		fputs("InnoDB: Page may be a BLOB page\n",
		      stderr);
		break;
	case FIL_PAGE_TYPE_ZBLOB:
	case FIL_PAGE_TYPE_ZBLOB2:
		fputs("InnoDB: Page may be a compressed BLOB page\n",
		      stderr);
		break;
	}

	ut_ad(flags & BUF_PAGE_PRINT_NO_CRASH);
}

#ifndef UNIV_HOTBACKUP

# ifdef PFS_GROUP_BUFFER_SYNC
/********************************************************************//**
This function registers mutexes and rwlocks in buffer blocks with
performance schema. If PFS_MAX_BUFFER_MUTEX_LOCK_REGISTER is
defined to be a value less than chunk->size, then only mutexes
and rwlocks in the first PFS_MAX_BUFFER_MUTEX_LOCK_REGISTER
blocks are registered. */
static
void
pfs_register_buffer_block(
/*======================*/
	buf_chunk_t*	chunk)		/*!< in/out: chunk of buffers */
{
	ulint		i;
	ulint		num_to_register;
	buf_block_t*    block;

	block = chunk->blocks;

	num_to_register = ut_min(chunk->size,
				 PFS_MAX_BUFFER_MUTEX_LOCK_REGISTER);

	for (i = 0; i < num_to_register; i++) {
		ib_mutex_t*	mutex;
		rw_lock_t*	rwlock;

#  ifdef UNIV_PFS_MUTEX
		mutex = &block->mutex;
		ut_a(!mutex->pfs_psi);
		mutex->pfs_psi = (PSI_server)
			? PSI_server->init_mutex(buffer_block_mutex_key, mutex)
			: NULL;
#  endif /* UNIV_PFS_MUTEX */

#  ifdef UNIV_PFS_RWLOCK
		rwlock = &block->lock;
		ut_a(!rwlock->pfs_psi);
		rwlock->pfs_psi = (PSI_server)
			? PSI_server->init_rwlock(buf_block_lock_key, rwlock)
			: NULL;

#   ifdef UNIV_SYNC_DEBUG
		rwlock = &block->debug_latch;
		ut_a(!rwlock->pfs_psi);
		rwlock->pfs_psi = (PSI_server)
			? PSI_server->init_rwlock(buf_block_debug_latch_key,
						  rwlock)
			: NULL;
#   endif /* UNIV_SYNC_DEBUG */

#  endif /* UNIV_PFS_RWLOCK */
		block++;
	}
}
# endif /* PFS_GROUP_BUFFER_SYNC */

/********************************************************************//**
Initializes a buffer control block when the buf_pool is created. */
static
void
buf_block_init(
/*===========*/
	buf_pool_t*	buf_pool,	/*!< in: buffer pool instance */
	buf_block_t*	block,		/*!< in: pointer to control block */
	byte*		frame)		/*!< in: pointer to buffer frame */
{
	UNIV_MEM_DESC(frame, UNIV_PAGE_SIZE);

	block->frame = frame;

	block->page.buf_pool_index = buf_pool_index(buf_pool);
	block->page.state = BUF_BLOCK_NOT_USED;
	block->page.buf_fix_count = 0;
	block->page.io_fix = BUF_IO_NONE;

	block->modify_clock = 0;

#if defined UNIV_DEBUG_FILE_ACCESSES || defined UNIV_DEBUG
	block->page.file_page_was_freed = FALSE;
#endif /* UNIV_DEBUG_FILE_ACCESSES || UNIV_DEBUG */

	block->check_index_page_at_flush = FALSE;
	block->index = NULL;

#ifdef UNIV_DEBUG
	block->page.in_page_hash = FALSE;
	block->page.in_zip_hash = FALSE;
	block->page.in_flush_list = FALSE;
	block->page.in_free_list = FALSE;
	block->page.in_LRU_list = FALSE;
	block->in_unzip_LRU_list = FALSE;
#endif /* UNIV_DEBUG */
#if defined UNIV_AHI_DEBUG || defined UNIV_DEBUG
	block->n_pointers = 0;
#endif /* UNIV_AHI_DEBUG || UNIV_DEBUG */
	page_zip_des_init(&block->page.zip);

#if defined PFS_SKIP_BUFFER_MUTEX_RWLOCK || defined PFS_GROUP_BUFFER_SYNC
	/* If PFS_SKIP_BUFFER_MUTEX_RWLOCK is defined, skip registration
	of buffer block mutex/rwlock with performance schema. If
	PFS_GROUP_BUFFER_SYNC is defined, skip the registration
	since buffer block mutex/rwlock will be registered later in
	pfs_register_buffer_block() */

	mutex_create(PFS_NOT_INSTRUMENTED, &block->mutex, SYNC_BUF_BLOCK);
	rw_lock_create(PFS_NOT_INSTRUMENTED, &block->lock, SYNC_LEVEL_VARYING);

# ifdef UNIV_SYNC_DEBUG
	rw_lock_create(PFS_NOT_INSTRUMENTED,
		       &block->debug_latch, SYNC_NO_ORDER_CHECK);
# endif /* UNIV_SYNC_DEBUG */

#else /* PFS_SKIP_BUFFER_MUTEX_RWLOCK || PFS_GROUP_BUFFER_SYNC */
	mutex_create(buffer_block_mutex_key, &block->mutex, SYNC_BUF_BLOCK);
	rw_lock_create(buf_block_lock_key, &block->lock, SYNC_LEVEL_VARYING);

# ifdef UNIV_SYNC_DEBUG
	rw_lock_create(buf_block_debug_latch_key,
		       &block->debug_latch, SYNC_NO_ORDER_CHECK);
# endif /* UNIV_SYNC_DEBUG */
#endif /* PFS_SKIP_BUFFER_MUTEX_RWLOCK || PFS_GROUP_BUFFER_SYNC */

	ut_ad(rw_lock_validate(&(block->lock)));
}

/********************************************************************//**
Allocates a chunk of buffer frames.
@return	chunk, or NULL on failure */
static
buf_chunk_t*
buf_chunk_init(
/*===========*/
	buf_pool_t*	buf_pool,	/*!< in: buffer pool instance */
	buf_chunk_t*	chunk,		/*!< out: chunk of buffers */
	ulint		mem_size)	/*!< in: requested size in bytes */
{
	buf_block_t*	block;
	byte*		frame;
	ulint		i;

	/* Round down to a multiple of page size,
	although it already should be. */
	mem_size = ut_2pow_round(mem_size, UNIV_PAGE_SIZE);
	/* Reserve space for the block descriptors. */
	mem_size += ut_2pow_round((mem_size / UNIV_PAGE_SIZE) * (sizeof *block)
				  + (UNIV_PAGE_SIZE - 1), UNIV_PAGE_SIZE);

	chunk->mem_size = mem_size;
	chunk->mem = os_mem_alloc_large(&chunk->mem_size);

	if (UNIV_UNLIKELY(chunk->mem == NULL)) {

		return(NULL);
	}

	/* Allocate the block descriptors from
	the start of the memory block. */
	chunk->blocks = (buf_block_t*) chunk->mem;

	/* Align a pointer to the first frame.  Note that when
	os_large_page_size is smaller than UNIV_PAGE_SIZE,
	we may allocate one fewer block than requested.  When
	it is bigger, we may allocate more blocks than requested. */

	frame = (byte*) ut_align(chunk->mem, UNIV_PAGE_SIZE);
	chunk->size = chunk->mem_size / UNIV_PAGE_SIZE
		- (frame != chunk->mem);

	/* Subtract the space needed for block descriptors. */
	{
		ulint	size = chunk->size;

		while (frame < (byte*) (chunk->blocks + size)) {
			frame += UNIV_PAGE_SIZE;
			size--;
		}

		chunk->size = size;
	}

	/* Init block structs and assign frames for them. Then we
	assign the frames to the first blocks (we already mapped the
	memory above). */

	block = chunk->blocks;

	for (i = chunk->size; i--; ) {

		buf_block_init(buf_pool, block, frame);
		UNIV_MEM_INVALID(block->frame, UNIV_PAGE_SIZE);

		/* Add the block to the free list */
		UT_LIST_ADD_LAST(list, buf_pool->free, (&block->page));

		ut_d(block->page.in_free_list = TRUE);
		ut_ad(buf_pool_from_block(block) == buf_pool);

		block++;
		frame += UNIV_PAGE_SIZE;
	}

#ifdef PFS_GROUP_BUFFER_SYNC
	pfs_register_buffer_block(chunk);
#endif
	return(chunk);
}

#ifdef UNIV_DEBUG
/*********************************************************************//**
Finds a block in the given buffer chunk that points to a
given compressed page.
@return	buffer block pointing to the compressed page, or NULL */
static
buf_block_t*
buf_chunk_contains_zip(
/*===================*/
	buf_chunk_t*	chunk,	/*!< in: chunk being checked */
	const void*	data)	/*!< in: pointer to compressed page */
{
	buf_block_t*	block;
	ulint		i;

	block = chunk->blocks;

	for (i = chunk->size; i--; block++) {
		if (block->page.zip.data == data) {

			return(block);
		}
	}

	return(NULL);
}

/*********************************************************************//**
Finds a block in the buffer pool that points to a
given compressed page.
@return	buffer block pointing to the compressed page, or NULL */
UNIV_INTERN
buf_block_t*
buf_pool_contains_zip(
/*==================*/
	buf_pool_t*	buf_pool,	/*!< in: buffer pool instance */
	const void*	data)		/*!< in: pointer to compressed page */
{
	ulint		n;
	buf_chunk_t*	chunk = buf_pool->chunks;

	ut_ad(buf_pool);
	ut_ad(buf_pool_mutex_own(buf_pool));
	for (n = buf_pool->n_chunks; n--; chunk++) {

		buf_block_t* block = buf_chunk_contains_zip(chunk, data);

		if (block) {
			return(block);
		}
	}

	return(NULL);
}
#endif /* UNIV_DEBUG */

/*********************************************************************//**
Checks that all file pages in the buffer chunk are in a replaceable state.
@return	address of a non-free block, or NULL if all freed */
static
const buf_block_t*
buf_chunk_not_freed(
/*================*/
	buf_chunk_t*	chunk)	/*!< in: chunk being checked */
{
	buf_block_t*	block;
	ulint		i;

	block = chunk->blocks;

	for (i = chunk->size; i--; block++) {
		ibool	ready;

		switch (buf_block_get_state(block)) {
		case BUF_BLOCK_ZIP_FREE:
		case BUF_BLOCK_ZIP_PAGE:
		case BUF_BLOCK_ZIP_DIRTY:
			/* The uncompressed buffer pool should never
			contain compressed block descriptors. */
			ut_error;
			break;
		case BUF_BLOCK_NOT_USED:
		case BUF_BLOCK_READY_FOR_USE:
		case BUF_BLOCK_MEMORY:
		case BUF_BLOCK_REMOVE_HASH:
			/* Skip blocks that are not being used for
			file pages. */
			break;
		case BUF_BLOCK_FILE_PAGE:
			mutex_enter(&block->mutex);
			ready = buf_flush_ready_for_replace(&block->page);
			mutex_exit(&block->mutex);

			if (!ready) {

				return(block);
			}

			break;
		}
	}

	return(NULL);
}

/********************************************************************//**
Set buffer pool size variables after resizing it */
static
void
buf_pool_set_sizes(void)
/*====================*/
{
	ulint	i;
	ulint	curr_size = 0;

	buf_pool_mutex_enter_all();

	for (i = 0; i < srv_buf_pool_instances; i++) {
		buf_pool_t*	buf_pool;

		buf_pool = buf_pool_from_array(i);
		curr_size += buf_pool->curr_pool_size;
	}

	srv_buf_pool_curr_size = curr_size;
	srv_buf_pool_old_size = srv_buf_pool_size;

	buf_pool_mutex_exit_all();
}

/********************************************************************//**
Initialize a buffer pool instance.
@return DB_SUCCESS if all goes well. */
UNIV_INTERN
ulint
buf_pool_init_instance(
/*===================*/
	buf_pool_t*	buf_pool,	/*!< in: buffer pool instance */
	ulint		buf_pool_size,	/*!< in: size in bytes */
	ulint		instance_no)	/*!< in: id of the instance */
{
	ulint		i;
	buf_chunk_t*	chunk;

	/* 1. Initialize general fields
	------------------------------- */
	mutex_create(buf_pool_mutex_key,
		     &buf_pool->mutex, SYNC_BUF_POOL);
	mutex_create(buf_pool_zip_mutex_key,
		     &buf_pool->zip_mutex, SYNC_BUF_BLOCK);

	buf_pool_mutex_enter(buf_pool);

	if (buf_pool_size > 0) {
		buf_pool->n_chunks = 1;

		buf_pool->chunks = chunk =
			(buf_chunk_t*) mem_zalloc(sizeof *chunk);

		UT_LIST_INIT(buf_pool->free);

		if (!buf_chunk_init(buf_pool, chunk, buf_pool_size)) {
			mem_free(chunk);
			mem_free(buf_pool);

			buf_pool_mutex_exit(buf_pool);

			return(DB_ERROR);
		}

		buf_pool->instance_no = instance_no;
		buf_pool->old_pool_size = buf_pool_size;
		buf_pool->curr_size = chunk->size;
		buf_pool->curr_pool_size = buf_pool->curr_size * UNIV_PAGE_SIZE;

		/* Number of locks protecting page_hash must be a
		power of two */
		srv_n_page_hash_locks =
				 ut_2_power_up(srv_n_page_hash_locks);
		ut_a(srv_n_page_hash_locks != 0);
		ut_a(srv_n_page_hash_locks <= MAX_PAGE_HASH_LOCKS);

		buf_pool->page_hash = ha_create(2 * buf_pool->curr_size,
						srv_n_page_hash_locks,
						MEM_HEAP_FOR_PAGE_HASH,
						SYNC_BUF_PAGE_HASH);

		buf_pool->zip_hash = hash_create(2 * buf_pool->curr_size);

		buf_pool->last_printout_time = ut_time();
	}
	/* 2. Initialize flushing fields
	-------------------------------- */

	mutex_create(flush_list_mutex_key, &buf_pool->flush_list_mutex,
		     SYNC_BUF_FLUSH_LIST);

	for (i = BUF_FLUSH_LRU; i < BUF_FLUSH_N_TYPES; i++) {
		buf_pool->no_flush[i] = os_event_create();
	}

	buf_pool->watch = (buf_page_t*) mem_zalloc(
		sizeof(*buf_pool->watch) * BUF_POOL_WATCH_SIZE);

	/* All fields are initialized by mem_zalloc(). */

	buf_pool->try_LRU_scan = TRUE;

	buf_pool_mutex_exit(buf_pool);

	return(DB_SUCCESS);
}

/********************************************************************//**
free one buffer pool instance */
static
void
buf_pool_free_instance(
/*===================*/
	buf_pool_t*	buf_pool)	/* in,own: buffer pool instance
					to free */
{
	buf_chunk_t*	chunk;
	buf_chunk_t*	chunks;
	buf_page_t*	bpage;

	bpage = UT_LIST_GET_LAST(buf_pool->LRU);
	while (bpage != NULL) {
		buf_page_t*	prev_bpage = UT_LIST_GET_PREV(LRU, bpage);
		enum buf_page_state	state = buf_page_get_state(bpage);

		ut_ad(buf_page_in_file(bpage));
		ut_ad(bpage->in_LRU_list);

		if (state != BUF_BLOCK_FILE_PAGE) {
			/* We must not have any dirty block except
			when doing a fast shutdown. */
			ut_ad(state == BUF_BLOCK_ZIP_PAGE
			      || srv_fast_shutdown == 2);
			buf_page_free_descriptor(bpage);
		}

		bpage = prev_bpage;
	}

	mem_free(buf_pool->watch);
	buf_pool->watch = NULL;

	chunks = buf_pool->chunks;
	chunk = chunks + buf_pool->n_chunks;

	while (--chunk >= chunks) {
		os_mem_free_large(chunk->mem, chunk->mem_size);
	}

	mem_free(buf_pool->chunks);
	ha_clear(buf_pool->page_hash);
	hash_table_free(buf_pool->page_hash);
	hash_table_free(buf_pool->zip_hash);
}

/********************************************************************//**
Creates the buffer pool.
@return	DB_SUCCESS if success, DB_ERROR if not enough memory or error */
UNIV_INTERN
dberr_t
buf_pool_init(
/*==========*/
	ulint	total_size,	/*!< in: size of the total pool in bytes */
	ulint	n_instances)	/*!< in: number of instances */
{
	ulint		i;
	const ulint	size	= total_size / n_instances;

	ut_ad(n_instances > 0);
	ut_ad(n_instances <= MAX_BUFFER_POOLS);
	ut_ad(n_instances == srv_buf_pool_instances);

	buf_pool_ptr = (buf_pool_t*) mem_zalloc(
		n_instances * sizeof *buf_pool_ptr);

	for (i = 0; i < n_instances; i++) {
		buf_pool_t*	ptr	= &buf_pool_ptr[i];

		if (buf_pool_init_instance(ptr, size, i) != DB_SUCCESS) {

			/* Free all the instances created so far. */
			buf_pool_free(i);

			return(DB_ERROR);
		}
	}

	buf_pool_set_sizes();
	buf_LRU_old_ratio_update(100 * 3/ 8, FALSE);

	btr_search_sys_create(buf_pool_get_curr_size() / sizeof(void*) / 64);

	return(DB_SUCCESS);
}

/********************************************************************//**
Frees the buffer pool at shutdown.  This must not be invoked before
freeing all mutexes. */
UNIV_INTERN
void
buf_pool_free(
/*==========*/
	ulint	n_instances)	/*!< in: numbere of instances to free */
{
	ulint	i;

	for (i = 0; i < n_instances; i++) {
		buf_pool_free_instance(buf_pool_from_array(i));
	}

	mem_free(buf_pool_ptr);
	buf_pool_ptr = NULL;
}

/********************************************************************//**
Clears the adaptive hash index on all pages in the buffer pool. */
UNIV_INTERN
void
buf_pool_clear_hash_index(void)
/*===========================*/
{
	ulint	p;

#ifdef UNIV_SYNC_DEBUG
	ut_ad(rw_lock_own(&btr_search_latch, RW_LOCK_EX));
#endif /* UNIV_SYNC_DEBUG */
	ut_ad(!btr_search_enabled);

	for (p = 0; p < srv_buf_pool_instances; p++) {
		buf_pool_t*	buf_pool = buf_pool_from_array(p);
		buf_chunk_t*	chunks	= buf_pool->chunks;
		buf_chunk_t*	chunk	= chunks + buf_pool->n_chunks;

		while (--chunk >= chunks) {
			buf_block_t*	block	= chunk->blocks;
			ulint		i	= chunk->size;

			for (; i--; block++) {
				dict_index_t*	index	= block->index;

				/* We can set block->index = NULL
				when we have an x-latch on btr_search_latch;
				see the comment in buf0buf.h */

				if (!index) {
					/* Not hashed */
					continue;
				}

				block->index = NULL;
# if defined UNIV_AHI_DEBUG || defined UNIV_DEBUG
				block->n_pointers = 0;
# endif /* UNIV_AHI_DEBUG || UNIV_DEBUG */
			}
		}
	}
}

/********************************************************************//**
Relocate a buffer control block.  Relocates the block on the LRU list
and in buf_pool->page_hash.  Does not relocate bpage->list.
The caller must take care of relocating bpage->list. */
UNIV_INTERN
void
buf_relocate(
/*=========*/
	buf_page_t*	bpage,	/*!< in/out: control block being relocated;
				buf_page_get_state(bpage) must be
				BUF_BLOCK_ZIP_DIRTY or BUF_BLOCK_ZIP_PAGE */
	buf_page_t*	dpage)	/*!< in/out: destination control block */
{
	buf_page_t*	b;
	ulint		fold;
	buf_pool_t*	buf_pool = buf_pool_from_bpage(bpage);

	fold = buf_page_address_fold(bpage->space, bpage->offset);

	ut_ad(buf_pool_mutex_own(buf_pool));
	ut_ad(buf_page_hash_lock_held_x(buf_pool, bpage));
	ut_ad(mutex_own(buf_page_get_mutex(bpage)));
	ut_a(buf_page_get_io_fix(bpage) == BUF_IO_NONE);
	ut_a(bpage->buf_fix_count == 0);
	ut_ad(bpage->in_LRU_list);
	ut_ad(!bpage->in_zip_hash);
	ut_ad(bpage->in_page_hash);
	ut_ad(bpage == buf_page_hash_get_low(buf_pool,
					     bpage->space,
					     bpage->offset,
					     fold));

	ut_ad(!buf_pool_watch_is_sentinel(buf_pool, bpage));
#ifdef UNIV_DEBUG
	switch (buf_page_get_state(bpage)) {
	case BUF_BLOCK_ZIP_FREE:
	case BUF_BLOCK_NOT_USED:
	case BUF_BLOCK_READY_FOR_USE:
	case BUF_BLOCK_FILE_PAGE:
	case BUF_BLOCK_MEMORY:
	case BUF_BLOCK_REMOVE_HASH:
		ut_error;
	case BUF_BLOCK_ZIP_DIRTY:
	case BUF_BLOCK_ZIP_PAGE:
		break;
	}
#endif /* UNIV_DEBUG */

	memcpy(dpage, bpage, sizeof *dpage);

	ut_d(bpage->in_LRU_list = FALSE);
	ut_d(bpage->in_page_hash = FALSE);

	/* relocate buf_pool->LRU */
	b = UT_LIST_GET_PREV(LRU, bpage);
	UT_LIST_REMOVE(LRU, buf_pool->LRU, bpage);

	if (b) {
		UT_LIST_INSERT_AFTER(LRU, buf_pool->LRU, b, dpage);
	} else {
		UT_LIST_ADD_FIRST(LRU, buf_pool->LRU, dpage);
	}

	if (UNIV_UNLIKELY(buf_pool->LRU_old == bpage)) {
		buf_pool->LRU_old = dpage;
#ifdef UNIV_LRU_DEBUG
		/* buf_pool->LRU_old must be the first item in the LRU list
		whose "old" flag is set. */
		ut_a(buf_pool->LRU_old->old);
		ut_a(!UT_LIST_GET_PREV(LRU, buf_pool->LRU_old)
		     || !UT_LIST_GET_PREV(LRU, buf_pool->LRU_old)->old);
		ut_a(!UT_LIST_GET_NEXT(LRU, buf_pool->LRU_old)
		     || UT_LIST_GET_NEXT(LRU, buf_pool->LRU_old)->old);
	} else {
		/* Check that the "old" flag is consistent in
		the block and its neighbours. */
		buf_page_set_old(dpage, buf_page_is_old(dpage));
#endif /* UNIV_LRU_DEBUG */
	}

        ut_d(UT_LIST_VALIDATE(
		LRU, buf_page_t, buf_pool->LRU, CheckInLRUList()));

	/* relocate buf_pool->page_hash */
	HASH_DELETE(buf_page_t, hash, buf_pool->page_hash, fold, bpage);
	HASH_INSERT(buf_page_t, hash, buf_pool->page_hash, fold, dpage);
}

/********************************************************************//**
Determine if a block is a sentinel for a buffer pool watch.
@return	TRUE if a sentinel for a buffer pool watch, FALSE if not */
UNIV_INTERN
ibool
buf_pool_watch_is_sentinel(
/*=======================*/
	buf_pool_t*		buf_pool,	/*!< buffer pool instance */
	const buf_page_t*	bpage)		/*!< in: block */
{
	/* We must also own the appropriate hash lock. */
	ut_ad(buf_page_hash_lock_held_s_or_x(buf_pool, bpage));
	ut_ad(buf_page_in_file(bpage));

	if (bpage < &buf_pool->watch[0]
	    || bpage >= &buf_pool->watch[BUF_POOL_WATCH_SIZE]) {

		ut_ad(buf_page_get_state(bpage) != BUF_BLOCK_ZIP_PAGE
		      || bpage->zip.data != NULL);

		return(FALSE);
	}

	ut_ad(buf_page_get_state(bpage) == BUF_BLOCK_ZIP_PAGE);
	ut_ad(!bpage->in_zip_hash);
	ut_ad(bpage->in_page_hash);
	ut_ad(bpage->zip.data == NULL);
	ut_ad(bpage->buf_fix_count > 0);
	return(TRUE);
}

/****************************************************************//**
Add watch for the given page to be read in. Caller must have
appropriate hash_lock for the bpage. This function may release the
hash_lock and reacquire it.
@return NULL if watch set, block if the page is in the buffer pool */
UNIV_INTERN
buf_page_t*
buf_pool_watch_set(
/*===============*/
	ulint	space,	/*!< in: space id */
	ulint	offset,	/*!< in: page number */
	ulint	fold)	/*!< in: buf_page_address_fold(space, offset) */
{
	buf_page_t*	bpage;
	ulint		i;
	buf_pool_t*	buf_pool = buf_pool_get(space, offset);
	rw_lock_t*	hash_lock;

	hash_lock = buf_page_hash_lock_get(buf_pool, fold);

#ifdef UNIV_SYNC_DEBUG
	ut_ad(rw_lock_own(hash_lock, RW_LOCK_EX));
#endif /* UNIV_SYNC_DEBUG */

	bpage = buf_page_hash_get_low(buf_pool, space, offset, fold);

	if (UNIV_LIKELY_NULL(bpage)) {
page_found:
		if (!buf_pool_watch_is_sentinel(buf_pool, bpage)) {
			/* The page was loaded meanwhile. */
			return(bpage);
		}
		/* Add to an existing watch. */
		bpage->buf_fix_count++;
		return(NULL);
	}

	/* From this point this function becomes fairly heavy in terms
	of latching. We acquire the buf_pool mutex as well as all the
	hash_locks. buf_pool mutex is needed because any changes to
	the page_hash must be covered by it and hash_locks are needed
	because we don't want to read any stale information in
	buf_pool->watch[]. However, it is not in the critical code path
	as this function will be called only by the purge thread. */


	/* To obey latching order first release the hash_lock. */
	rw_lock_x_unlock(hash_lock);

	buf_pool_mutex_enter(buf_pool);
	hash_lock_x_all(buf_pool->page_hash);

	/* We have to recheck that the page
	was not loaded or a watch set by some other
	purge thread. This is because of the small
	time window between when we release the
	hash_lock to acquire buf_pool mutex above. */

	bpage = buf_page_hash_get_low(buf_pool, space, offset, fold);
	if (UNIV_LIKELY_NULL(bpage)) {
		buf_pool_mutex_exit(buf_pool);
		hash_unlock_x_all_but(buf_pool->page_hash, hash_lock);
		goto page_found;
	}

	for (i = 0; i < BUF_POOL_WATCH_SIZE; i++) {
		bpage = &buf_pool->watch[i];

		ut_ad(bpage->access_time == 0);
		ut_ad(bpage->newest_modification == 0);
		ut_ad(bpage->oldest_modification == 0);
		ut_ad(bpage->zip.data == NULL);
		ut_ad(!bpage->in_zip_hash);

		switch (bpage->state) {
		case BUF_BLOCK_POOL_WATCH:
			ut_ad(!bpage->in_page_hash);
			ut_ad(bpage->buf_fix_count == 0);

			/* bpage is pointing to buf_pool->watch[],
			which is protected by buf_pool->mutex.
			Normally, buf_page_t objects are protected by
			buf_block_t::mutex or buf_pool->zip_mutex or both. */

			bpage->state = BUF_BLOCK_ZIP_PAGE;
			bpage->space = space;
			bpage->offset = offset;
			bpage->buf_fix_count = 1;

			ut_d(bpage->in_page_hash = TRUE);
			HASH_INSERT(buf_page_t, hash, buf_pool->page_hash,
				    fold, bpage);

			buf_pool_mutex_exit(buf_pool);
			/* Once the sentinel is in the page_hash we can
			safely release all locks except just the
			relevant hash_lock */
			hash_unlock_x_all_but(buf_pool->page_hash,
						hash_lock);

			return(NULL);
		case BUF_BLOCK_ZIP_PAGE:
			ut_ad(bpage->in_page_hash);
			ut_ad(bpage->buf_fix_count > 0);
			break;
		default:
			ut_error;
		}
	}

	/* Allocation failed.  Either the maximum number of purge
	threads should never exceed BUF_POOL_WATCH_SIZE, or this code
	should be modified to return a special non-NULL value and the
	caller should purge the record directly. */
	ut_error;

	/* Fix compiler warning */
	return(NULL);
}

/****************************************************************//**
Remove the sentinel block for the watch before replacing it with a real block.
buf_page_watch_clear() or buf_page_watch_occurred() will notice that
the block has been replaced with the real block.
@return reference count, to be added to the replacement block */
static
void
buf_pool_watch_remove(
/*==================*/
	buf_pool_t*	buf_pool,	/*!< buffer pool instance */
	ulint		fold,		/*!< in: buf_page_address_fold(
					space, offset) */
	buf_page_t*	watch)		/*!< in/out: sentinel for watch */
{
#ifdef UNIV_SYNC_DEBUG
	/* We must also own the appropriate hash_bucket mutex. */
	rw_lock_t* hash_lock = buf_page_hash_lock_get(buf_pool, fold);
	ut_ad(rw_lock_own(hash_lock, RW_LOCK_EX));
#endif /* UNIV_SYNC_DEBUG */

	ut_ad(buf_pool_mutex_own(buf_pool));

	HASH_DELETE(buf_page_t, hash, buf_pool->page_hash, fold, watch);
	ut_d(watch->in_page_hash = FALSE);
	watch->buf_fix_count = 0;
	watch->state = BUF_BLOCK_POOL_WATCH;
}

/****************************************************************//**
Stop watching if the page has been read in.
buf_pool_watch_set(space,offset) must have returned NULL before. */
UNIV_INTERN
void
buf_pool_watch_unset(
/*=================*/
	ulint	space,	/*!< in: space id */
	ulint	offset)	/*!< in: page number */
{
	buf_page_t*	bpage;
	buf_pool_t*	buf_pool = buf_pool_get(space, offset);
	ulint		fold = buf_page_address_fold(space, offset);
	rw_lock_t*	hash_lock = buf_page_hash_lock_get(buf_pool,
							     fold);

	/* We only need to have buf_pool mutex in case where we end
	up calling buf_pool_watch_remove but to obey latching order
	we acquire it here before acquiring hash_lock. This should
	not cause too much grief as this function is only ever
	called from the purge thread. */
	buf_pool_mutex_enter(buf_pool);

	rw_lock_x_lock(hash_lock);

	bpage = buf_page_hash_get_low(buf_pool, space, offset, fold);
	/* The page must exist because buf_pool_watch_set()
	increments buf_fix_count. */
	ut_a(bpage);

	if (UNIV_UNLIKELY(!buf_pool_watch_is_sentinel(buf_pool, bpage))) {
		ib_mutex_t* mutex = buf_page_get_mutex(bpage);

		mutex_enter(mutex);
		ut_a(bpage->buf_fix_count > 0);
		bpage->buf_fix_count--;
		mutex_exit(mutex);
	} else {
		ut_a(bpage->buf_fix_count > 0);

		if (UNIV_LIKELY(!--bpage->buf_fix_count)) {
			buf_pool_watch_remove(buf_pool, fold, bpage);
		}
	}

	buf_pool_mutex_exit(buf_pool);
	rw_lock_x_unlock(hash_lock);
}

/****************************************************************//**
Check if the page has been read in.
This may only be called after buf_pool_watch_set(space,offset)
has returned NULL and before invoking buf_pool_watch_unset(space,offset).
@return	FALSE if the given page was not read in, TRUE if it was */
UNIV_INTERN
ibool
buf_pool_watch_occurred(
/*====================*/
	ulint	space,	/*!< in: space id */
	ulint	offset)	/*!< in: page number */
{
	ibool		ret;
	buf_page_t*	bpage;
	buf_pool_t*	buf_pool = buf_pool_get(space, offset);
	ulint		fold	= buf_page_address_fold(space, offset);
	rw_lock_t*	hash_lock = buf_page_hash_lock_get(buf_pool,
							     fold);

	rw_lock_s_lock(hash_lock);

	bpage = buf_page_hash_get_low(buf_pool, space, offset, fold);
	/* The page must exist because buf_pool_watch_set()
	increments buf_fix_count. */
	ut_a(bpage);
	ret = !buf_pool_watch_is_sentinel(buf_pool, bpage);
	rw_lock_s_unlock(hash_lock);

	return(ret);
}

/********************************************************************//**
Moves a page to the start of the buffer pool LRU list. This high-level
function can be used to prevent an important page from slipping out of
the buffer pool. */
UNIV_INTERN
void
buf_page_make_young(
/*================*/
	buf_page_t*	bpage)	/*!< in: buffer block of a file page */
{
	buf_pool_t*	buf_pool = buf_pool_from_bpage(bpage);

	buf_pool_mutex_enter(buf_pool);

	ut_a(buf_page_in_file(bpage));

	buf_LRU_make_block_young(bpage);

	buf_pool_mutex_exit(buf_pool);
}

/********************************************************************//**
Moves a page to the start of the buffer pool LRU list if it is too old.
This high-level function can be used to prevent an important page from
slipping out of the buffer pool. */
static
void
buf_page_make_young_if_needed(
/*==========================*/
	buf_page_t*	bpage)		/*!< in/out: buffer block of a
					file page */
{
#ifdef UNIV_DEBUG
	buf_pool_t*	buf_pool = buf_pool_from_bpage(bpage);
	ut_ad(!buf_pool_mutex_own(buf_pool));
#endif /* UNIV_DEBUG */
	ut_a(buf_page_in_file(bpage));

	if (buf_page_peek_if_too_old(bpage)) {
		buf_page_make_young(bpage);
	}
}

/********************************************************************//**
Resets the check_index_page_at_flush field of a page if found in the buffer
pool. */
UNIV_INTERN
void
buf_reset_check_index_page_at_flush(
/*================================*/
	ulint	space,	/*!< in: space id */
	ulint	offset)	/*!< in: page number */
{
	buf_block_t*	block;
	buf_pool_t*	buf_pool = buf_pool_get(space, offset);

	buf_pool_mutex_enter(buf_pool);

	block = (buf_block_t*) buf_page_hash_get(buf_pool, space, offset);

	if (block && buf_block_get_state(block) == BUF_BLOCK_FILE_PAGE) {
		ut_ad(!buf_pool_watch_is_sentinel(buf_pool, &block->page));
		block->check_index_page_at_flush = FALSE;
	}

	buf_pool_mutex_exit(buf_pool);
}

#if defined UNIV_DEBUG_FILE_ACCESSES || defined UNIV_DEBUG
/********************************************************************//**
Sets file_page_was_freed TRUE if the page is found in the buffer pool.
This function should be called when we free a file page and want the
debug version to check that it is not accessed any more unless
reallocated.
@return	control block if found in page hash table, otherwise NULL */
UNIV_INTERN
buf_page_t*
buf_page_set_file_page_was_freed(
/*=============================*/
	ulint	space,	/*!< in: space id */
	ulint	offset)	/*!< in: page number */
{
	buf_page_t*	bpage;
	buf_pool_t*	buf_pool = buf_pool_get(space, offset);
	rw_lock_t*	hash_lock;

	bpage = buf_page_hash_get_s_locked(buf_pool, space, offset,
					   &hash_lock);

	if (bpage) {
		ib_mutex_t*	block_mutex = buf_page_get_mutex(bpage);
		ut_ad(!buf_pool_watch_is_sentinel(buf_pool, bpage));
		mutex_enter(block_mutex);
		rw_lock_s_unlock(hash_lock);
		/* bpage->file_page_was_freed can already hold
		when this code is invoked from dict_drop_index_tree() */
		bpage->file_page_was_freed = TRUE;
		mutex_exit(block_mutex);
	}

	return(bpage);
}

/********************************************************************//**
Sets file_page_was_freed FALSE if the page is found in the buffer pool.
This function should be called when we free a file page and want the
debug version to check that it is not accessed any more unless
reallocated.
@return	control block if found in page hash table, otherwise NULL */
UNIV_INTERN
buf_page_t*
buf_page_reset_file_page_was_freed(
/*===============================*/
	ulint	space,	/*!< in: space id */
	ulint	offset)	/*!< in: page number */
{
	buf_page_t*	bpage;
	buf_pool_t*	buf_pool = buf_pool_get(space, offset);
	rw_lock_t*	hash_lock;

	bpage = buf_page_hash_get_s_locked(buf_pool, space, offset,
					   &hash_lock);
	if (bpage) {
		ib_mutex_t*	block_mutex = buf_page_get_mutex(bpage);
		ut_ad(!buf_pool_watch_is_sentinel(buf_pool, bpage));
		mutex_enter(block_mutex);
		rw_lock_s_unlock(hash_lock);
		bpage->file_page_was_freed = FALSE;
		mutex_exit(block_mutex);
	}

	return(bpage);
}
#endif /* UNIV_DEBUG_FILE_ACCESSES || UNIV_DEBUG */

/********************************************************************//**
Attempts to discard the uncompressed frame of a compressed page. The
caller should not be holding any mutexes when this function is called.
@return	TRUE if successful, FALSE otherwise. */
static
void
buf_block_try_discard_uncompressed(
/*===============================*/
	ulint		space,	/*!< in: space id */
	ulint		offset)	/*!< in: page number */
{
	buf_page_t*	bpage;
	buf_pool_t*	buf_pool = buf_pool_get(space, offset);

	/* Since we need to acquire buf_pool mutex to discard
	the uncompressed frame and because page_hash mutex resides
	below buf_pool mutex in sync ordering therefore we must
	first release the page_hash mutex. This means that the
	block in question can move out of page_hash. Therefore
	we need to check again if the block is still in page_hash. */
	buf_pool_mutex_enter(buf_pool);

	bpage = buf_page_hash_get(buf_pool, space, offset);

	if (bpage) {
		buf_LRU_free_block(bpage, FALSE);
	}

	buf_pool_mutex_exit(buf_pool);
}

/********************************************************************//**
Get read access to a compressed page (usually of type
FIL_PAGE_TYPE_ZBLOB or FIL_PAGE_TYPE_ZBLOB2).
The page must be released with buf_page_release_zip().
NOTE: the page is not protected by any latch.  Mutual exclusion has to
be implemented at a higher level.  In other words, all possible
accesses to a given page through this function must be protected by
the same set of mutexes or latches.
@return	pointer to the block */
UNIV_INTERN
buf_page_t*
buf_page_get_zip(
/*=============*/
	ulint		space,	/*!< in: space id */
	ulint		zip_size,/*!< in: compressed page size */
	ulint		offset)	/*!< in: page number */
{
	buf_page_t*	bpage;
	ib_mutex_t*	block_mutex;
	rw_lock_t*	hash_lock;
	ibool		discard_attempted = FALSE;
	ibool		must_read;
	buf_pool_t*	buf_pool = buf_pool_get(space, offset);

	buf_pool->stat.n_page_gets++;

	for (;;) {
lookup:

		/* The following call will also grab the page_hash
		mutex if the page is found. */
		bpage = buf_page_hash_get_s_locked(buf_pool, space,
						offset, &hash_lock);
		if (bpage) {
			ut_ad(!buf_pool_watch_is_sentinel(buf_pool, bpage));
			break;
		}

		/* Page not in buf_pool: needs to be read from file */

		ut_ad(!hash_lock);
		buf_read_page(space, zip_size, offset);

#if defined UNIV_DEBUG || defined UNIV_BUF_DEBUG
		ut_a(++buf_dbg_counter % 37 || buf_validate());
#endif /* UNIV_DEBUG || UNIV_BUF_DEBUG */
	}

	ut_ad(buf_page_hash_lock_held_s(buf_pool, bpage));

	if (!bpage->zip.data) {
		/* There is no compressed page. */
err_exit:
		rw_lock_s_unlock(hash_lock);
		return(NULL);
	}

	ut_ad(!buf_pool_watch_is_sentinel(buf_pool, bpage));

	switch (buf_page_get_state(bpage)) {
	case BUF_BLOCK_NOT_USED:
	case BUF_BLOCK_READY_FOR_USE:
	case BUF_BLOCK_MEMORY:
	case BUF_BLOCK_REMOVE_HASH:
	case BUF_BLOCK_ZIP_FREE:
		break;
	case BUF_BLOCK_ZIP_PAGE:
	case BUF_BLOCK_ZIP_DIRTY:
		block_mutex = &buf_pool->zip_mutex;
		mutex_enter(block_mutex);
		bpage->buf_fix_count++;
		goto got_block;
	case BUF_BLOCK_FILE_PAGE:
		/* Discard the uncompressed page frame if possible. */
		if (!discard_attempted) {
			rw_lock_s_unlock(hash_lock);
			buf_block_try_discard_uncompressed(space,
							   offset);
			discard_attempted = TRUE;
			goto lookup;
		}

		block_mutex = &((buf_block_t*) bpage)->mutex;
		mutex_enter(block_mutex);
		buf_block_buf_fix_inc((buf_block_t*) bpage,
				      __FILE__, __LINE__);
		goto got_block;
	}

	ut_error;
	goto err_exit;

got_block:
	must_read = buf_page_get_io_fix(bpage) == BUF_IO_READ;

	rw_lock_s_unlock(hash_lock);
#if defined UNIV_DEBUG_FILE_ACCESSES || defined UNIV_DEBUG
	ut_a(!bpage->file_page_was_freed);
#endif

	buf_page_set_accessed(bpage);

	mutex_exit(block_mutex);

	buf_page_make_young_if_needed(bpage);

#if defined UNIV_DEBUG || defined UNIV_BUF_DEBUG
	ut_a(++buf_dbg_counter % 5771 || buf_validate());
	ut_a(bpage->buf_fix_count > 0);
	ut_a(buf_page_in_file(bpage));
#endif /* UNIV_DEBUG || UNIV_BUF_DEBUG */

	if (must_read) {
		/* Let us wait until the read operation
		completes */

		for (;;) {
			enum buf_io_fix	io_fix;

			mutex_enter(block_mutex);
			io_fix = buf_page_get_io_fix(bpage);
			mutex_exit(block_mutex);

			if (io_fix == BUF_IO_READ) {

				os_thread_sleep(WAIT_FOR_READ);
			} else {
				break;
			}
		}
	}

#ifdef UNIV_IBUF_COUNT_DEBUG
	ut_a(ibuf_count_get(buf_page_get_space(bpage),
			    buf_page_get_page_no(bpage)) == 0);
#endif
	return(bpage);
}

/********************************************************************//**
Initialize some fields of a control block. */
UNIV_INLINE
void
buf_block_init_low(
/*===============*/
	buf_block_t*	block)	/*!< in: block to init */
{
	block->check_index_page_at_flush = FALSE;
	block->index		= NULL;

	block->n_hash_helps	= 0;
	block->n_fields		= 1;
	block->n_bytes		= 0;
	block->left_side	= TRUE;
}
#endif /* !UNIV_HOTBACKUP */

/********************************************************************//**
Decompress a block.
@return	TRUE if successful */
UNIV_INTERN
ibool
buf_zip_decompress(
/*===============*/
	buf_block_t*	block,	/*!< in/out: block */
	ibool		check)	/*!< in: TRUE=verify the page checksum */
{
	const byte*	frame = block->page.zip.data;
	ulint		size = page_zip_get_size(&block->page.zip);

	ut_ad(buf_block_get_zip_size(block));
	ut_a(buf_block_get_space(block) != 0);

	if (UNIV_UNLIKELY(check && !page_zip_verify_checksum(frame, size))) {

		ut_print_timestamp(stderr);
		fprintf(stderr,
			"  InnoDB: compressed page checksum mismatch"
			" (space %u page %u): stored: %lu, crc32: %lu "
			"innodb: %lu, none: %lu\n",
			block->page.space, block->page.offset,
			mach_read_from_4(frame + FIL_PAGE_SPACE_OR_CHKSUM),
			page_zip_calc_checksum(frame, size,
					       SRV_CHECKSUM_ALGORITHM_CRC32),
			page_zip_calc_checksum(frame, size,
					       SRV_CHECKSUM_ALGORITHM_INNODB),
			page_zip_calc_checksum(frame, size,
					       SRV_CHECKSUM_ALGORITHM_NONE));
		return(FALSE);
	}

	switch (fil_page_get_type(frame)) {
	case FIL_PAGE_INDEX:
		if (page_zip_decompress(&block->page.zip,
					block->frame, TRUE)) {
			return(TRUE);
		}

		fprintf(stderr,
			"InnoDB: unable to decompress space %lu page %lu\n",
			(ulong) block->page.space,
			(ulong) block->page.offset);
		return(FALSE);

	case FIL_PAGE_TYPE_ALLOCATED:
	case FIL_PAGE_INODE:
	case FIL_PAGE_IBUF_BITMAP:
	case FIL_PAGE_TYPE_FSP_HDR:
	case FIL_PAGE_TYPE_XDES:
	case FIL_PAGE_TYPE_ZBLOB:
	case FIL_PAGE_TYPE_ZBLOB2:
		/* Copy to uncompressed storage. */
		memcpy(block->frame, frame,
		       buf_block_get_zip_size(block));
		return(TRUE);
	}

	ut_print_timestamp(stderr);
	fprintf(stderr,
		"  InnoDB: unknown compressed page"
		" type %lu\n",
		fil_page_get_type(frame));
	return(FALSE);
}

#ifndef UNIV_HOTBACKUP
/*******************************************************************//**
Gets the block to whose frame the pointer is pointing to if found
in this buffer pool instance.
@return	pointer to block */
UNIV_INTERN
buf_block_t*
buf_block_align_instance(
/*=====================*/
 	buf_pool_t*	buf_pool,	/*!< in: buffer in which the block
					resides */
	const byte*	ptr)		/*!< in: pointer to a frame */
{
	buf_chunk_t*	chunk;
	ulint		i;

	/* TODO: protect buf_pool->chunks with a mutex (it will
	currently remain constant after buf_pool_init()) */
	for (chunk = buf_pool->chunks, i = buf_pool->n_chunks; i--; chunk++) {
		ulint	offs;

		if (UNIV_UNLIKELY(ptr < chunk->blocks->frame)) {

			continue;
		}
		/* else */

		offs = ptr - chunk->blocks->frame;

		offs >>= UNIV_PAGE_SIZE_SHIFT;

		if (UNIV_LIKELY(offs < chunk->size)) {
			buf_block_t*	block = &chunk->blocks[offs];

			/* The function buf_chunk_init() invokes
			buf_block_init() so that block[n].frame ==
			block->frame + n * UNIV_PAGE_SIZE.  Check it. */
			ut_ad(block->frame == page_align(ptr));
#ifdef UNIV_DEBUG
			/* A thread that updates these fields must
			hold buf_pool->mutex and block->mutex.  Acquire
			only the latter. */
			mutex_enter(&block->mutex);

			switch (buf_block_get_state(block)) {
			case BUF_BLOCK_ZIP_FREE:
			case BUF_BLOCK_ZIP_PAGE:
			case BUF_BLOCK_ZIP_DIRTY:
				/* These types should only be used in
				the compressed buffer pool, whose
				memory is allocated from
				buf_pool->chunks, in UNIV_PAGE_SIZE
				blocks flagged as BUF_BLOCK_MEMORY. */
				ut_error;
				break;
			case BUF_BLOCK_NOT_USED:
			case BUF_BLOCK_READY_FOR_USE:
			case BUF_BLOCK_MEMORY:
				/* Some data structures contain
				"guess" pointers to file pages.  The
				file pages may have been freed and
				reused.  Do not complain. */
				break;
			case BUF_BLOCK_REMOVE_HASH:
				/* buf_LRU_block_remove_hashed_page()
				will overwrite the FIL_PAGE_OFFSET and
				FIL_PAGE_ARCH_LOG_NO_OR_SPACE_ID with
				0xff and set the state to
				BUF_BLOCK_REMOVE_HASH. */
				ut_ad(page_get_space_id(page_align(ptr))
				      == 0xffffffff);
				ut_ad(page_get_page_no(page_align(ptr))
				      == 0xffffffff);
				break;
			case BUF_BLOCK_FILE_PAGE:
				ut_ad(block->page.space
				      == page_get_space_id(page_align(ptr)));
				ut_ad(block->page.offset
				      == page_get_page_no(page_align(ptr)));
				break;
			}

			mutex_exit(&block->mutex);
#endif /* UNIV_DEBUG */

			return(block);
		}
	}

	return(NULL);
}

/*******************************************************************//**
Gets the block to whose frame the pointer is pointing to.
@return	pointer to block, never NULL */
UNIV_INTERN
buf_block_t*
buf_block_align(
/*============*/
	const byte*	ptr)	/*!< in: pointer to a frame */
{
	ulint		i;

	for (i = 0; i < srv_buf_pool_instances; i++) {
		buf_block_t*	block;

		block = buf_block_align_instance(
			buf_pool_from_array(i), ptr);
		if (block) {
			return(block);
		}
	}

	/* The block should always be found. */
	ut_error;
	return(NULL);
}

/********************************************************************//**
Find out if a pointer belongs to a buf_block_t. It can be a pointer to
the buf_block_t itself or a member of it. This functions checks one of
the buffer pool instances.
@return	TRUE if ptr belongs to a buf_block_t struct */
static
ibool
buf_pointer_is_block_field_instance(
/*================================*/
	buf_pool_t*	buf_pool,	/*!< in: buffer pool instance */
	const void*	ptr)		/*!< in: pointer not dereferenced */
{
	const buf_chunk_t*		chunk	= buf_pool->chunks;
	const buf_chunk_t* const	echunk	= chunk + buf_pool->n_chunks;

	/* TODO: protect buf_pool->chunks with a mutex (it will
	currently remain constant after buf_pool_init()) */
	while (chunk < echunk) {
		if (ptr >= (void*) chunk->blocks
		    && ptr < (void*) (chunk->blocks + chunk->size)) {

			return(TRUE);
		}

		chunk++;
	}

	return(FALSE);
}

/********************************************************************//**
Find out if a pointer belongs to a buf_block_t. It can be a pointer to
the buf_block_t itself or a member of it
@return	TRUE if ptr belongs to a buf_block_t struct */
UNIV_INTERN
ibool
buf_pointer_is_block_field(
/*=======================*/
	const void*	ptr)	/*!< in: pointer not dereferenced */
{
	ulint	i;

	for (i = 0; i < srv_buf_pool_instances; i++) {
		ibool	found;

		found = buf_pointer_is_block_field_instance(
			buf_pool_from_array(i), ptr);
		if (found) {
			return(TRUE);
		}
	}

	return(FALSE);
}

/********************************************************************//**
Find out if a buffer block was created by buf_chunk_init().
@return	TRUE if "block" has been added to buf_pool->free by buf_chunk_init() */
static
ibool
buf_block_is_uncompressed(
/*======================*/
	buf_pool_t*		buf_pool,	/*!< in: buffer pool instance */
	const buf_block_t*	block)		/*!< in: pointer to block,
						not dereferenced */
{
	if (UNIV_UNLIKELY((((ulint) block) % sizeof *block) != 0)) {
		/* The pointer should be aligned. */
		return(FALSE);
	}

	return(buf_pointer_is_block_field_instance(buf_pool, (void*) block));
}

#if defined UNIV_DEBUG || defined UNIV_IBUF_DEBUG
/********************************************************************//**
Return true if probe is enabled.
@return true if probe enabled. */
static
bool
buf_debug_execute_is_force_flush()
/*==============================*/
{
	DBUG_EXECUTE_IF("ib_buf_force_flush", return(true); );

	/* This is used during queisce testing, we want to ensure maximum
	buffering by the change buffer. */

	if (srv_ibuf_disable_background_merge) {
		return(true);
	}

	return(false);
}
#endif /* UNIV_DEBUG || UNIV_IBUF_DEBUG */

/********************************************************************//**
This is the general function used to get access to a database page.
@return	pointer to the block or NULL */
UNIV_INTERN
buf_block_t*
buf_page_get_gen(
/*=============*/
	ulint		space,	/*!< in: space id */
	ulint		zip_size,/*!< in: compressed page size in bytes
				or 0 for uncompressed pages */
	ulint		offset,	/*!< in: page number */
	ulint		rw_latch,/*!< in: RW_S_LATCH, RW_X_LATCH, RW_NO_LATCH */
	buf_block_t*	guess,	/*!< in: guessed block or NULL */
	ulint		mode,	/*!< in: BUF_GET, BUF_GET_IF_IN_POOL,
				BUF_PEEK_IF_IN_POOL, BUF_GET_NO_LATCH, or
				BUF_GET_IF_IN_POOL_OR_WATCH */
	const char*	file,	/*!< in: file name */
	ulint		line,	/*!< in: line where called */
	mtr_t*		mtr)	/*!< in: mini-transaction */
{
	buf_block_t*	block;
	ulint		fold;
	unsigned	access_time;
	ulint		fix_type;
	ibool		must_read;
	rw_lock_t*	hash_lock;
	ib_mutex_t*	block_mutex;
	buf_page_t*	hash_bpage;
	ulint		retries = 0;
	buf_pool_t*	buf_pool = buf_pool_get(space, offset);

	ut_ad(mtr);
	ut_ad(mtr->state == MTR_ACTIVE);
	ut_ad((rw_latch == RW_S_LATCH)
	      || (rw_latch == RW_X_LATCH)
	      || (rw_latch == RW_NO_LATCH));
#ifdef UNIV_DEBUG
	switch (mode) {
	case BUF_GET_NO_LATCH:
		ut_ad(rw_latch == RW_NO_LATCH);
		break;
	case BUF_GET:
	case BUF_GET_IF_IN_POOL:
	case BUF_PEEK_IF_IN_POOL:
	case BUF_GET_IF_IN_POOL_OR_WATCH:
	case BUF_GET_POSSIBLY_FREED:
		break;
	default:
		ut_error;
	}
#endif /* UNIV_DEBUG */
	ut_ad(zip_size == fil_space_get_zip_size(space));
	ut_ad(ut_is_2pow(zip_size));
#ifndef UNIV_LOG_DEBUG
	ut_ad(!ibuf_inside(mtr)
	      || ibuf_page_low(space, zip_size, offset,
			       FALSE, file, line, NULL));
#endif
	buf_pool->stat.n_page_gets++;
	fold = buf_page_address_fold(space, offset);
	hash_lock = buf_page_hash_lock_get(buf_pool, fold);
loop:
	block = guess;

	rw_lock_s_lock(hash_lock);
	if (block) {
		/* If the guess is a compressed page descriptor that
		has been allocated by buf_page_alloc_descriptor(),
		it may have been freed by buf_relocate(). */

		if (!buf_block_is_uncompressed(buf_pool, block)
		    || offset != block->page.offset
		    || space != block->page.space
		    || buf_block_get_state(block) != BUF_BLOCK_FILE_PAGE) {

			/* Our guess was bogus or things have changed
			since. */
			block = guess = NULL;
		} else {
			ut_ad(!block->page.in_zip_hash);
			ut_ad(block->page.in_page_hash);
		}
	}

	if (block == NULL) {
		block = (buf_block_t*) buf_page_hash_get_low(
			buf_pool, space, offset, fold);
	}

	if (!block || buf_pool_watch_is_sentinel(buf_pool, &block->page)) {
		rw_lock_s_unlock(hash_lock);
		block = NULL;
	}

	if (block == NULL) {
		/* Page not in buf_pool: needs to be read from file */

		if (mode == BUF_GET_IF_IN_POOL_OR_WATCH) {
			rw_lock_x_lock(hash_lock);
			block = (buf_block_t*) buf_pool_watch_set(
				space, offset, fold);

			if (UNIV_LIKELY_NULL(block)) {
				/* We can release hash_lock after we
				acquire block_mutex to make sure that
				no state change takes place. */
				block_mutex = buf_page_get_mutex(&block->page);
				mutex_enter(block_mutex);

				/* Now safe to release page_hash mutex */
				rw_lock_x_unlock(hash_lock);
				goto got_block;
			}

			rw_lock_x_unlock(hash_lock);
		}

		if (mode == BUF_GET_IF_IN_POOL
		    || mode == BUF_PEEK_IF_IN_POOL
		    || mode == BUF_GET_IF_IN_POOL_OR_WATCH) {
#ifdef UNIV_SYNC_DEBUG
			ut_ad(!rw_lock_own(hash_lock, RW_LOCK_EX));
			ut_ad(!rw_lock_own(hash_lock, RW_LOCK_SHARED));
#endif /* UNIV_SYNC_DEBUG */
			return(NULL);
		}

		if (buf_read_page(space, zip_size, offset)) {
			buf_read_ahead_random(space, zip_size, offset,
					      ibuf_inside(mtr));

			retries = 0;
		} else if (retries < BUF_PAGE_READ_MAX_RETRIES) {
			++retries;
		} else {
			fprintf(stderr, "InnoDB: Error: Unable"
				" to read tablespace %lu page no"
				" %lu into the buffer pool after"
				" %lu attempts\n"
				"InnoDB: The most probable cause"
				" of this error may be that the"
				" table has been corrupted.\n"
				"InnoDB: You can try to fix this"
				" problem by using"
				" innodb_force_recovery.\n"
				"InnoDB: Please see reference manual"
				" for more details.\n"
				"InnoDB: Aborting...\n",
				space, offset,
				BUF_PAGE_READ_MAX_RETRIES);

			ut_error;
		}

#if defined UNIV_DEBUG || defined UNIV_BUF_DEBUG
		ut_a(++buf_dbg_counter % 37 || buf_validate());
#endif /* UNIV_DEBUG || UNIV_BUF_DEBUG */
		goto loop;
	}


	/* We can release hash_lock after we acquire block_mutex to
	make sure that no state change takes place. */
	block_mutex = buf_page_get_mutex(&block->page);
	mutex_enter(block_mutex);

	/* Now safe to release page_hash mutex */
	rw_lock_s_unlock(hash_lock);

got_block:
	ut_ad(page_zip_get_size(&block->page.zip) == zip_size);
	ut_ad(mutex_own(block_mutex));

	must_read = buf_block_get_io_fix(block) == BUF_IO_READ;

	if (must_read && (mode == BUF_GET_IF_IN_POOL
			  || mode == BUF_PEEK_IF_IN_POOL)) {

		/* The page is being read to buffer pool,
		but we cannot wait around for the read to
		complete. */
		mutex_exit(block_mutex);

		return(NULL);
	}

	switch (buf_block_get_state(block)) {
		buf_page_t*	bpage;

	case BUF_BLOCK_FILE_PAGE:
		break;

	case BUF_BLOCK_ZIP_PAGE:
	case BUF_BLOCK_ZIP_DIRTY:
		bpage = &block->page;

		if (bpage->buf_fix_count
		    || buf_page_get_io_fix(bpage) != BUF_IO_NONE) {
			/* This condition often occurs when the buffer
			is not buffer-fixed, but I/O-fixed by
			buf_page_init_for_read(). */
			mutex_exit(block_mutex);
wait_until_unfixed:
			/* The block is buffer-fixed or I/O-fixed.
			Try again later. */
			os_thread_sleep(WAIT_FOR_READ);

			goto loop;
		}

		/* Allocate an uncompressed page. */
		mutex_exit(block_mutex);
		block = buf_LRU_get_free_block(buf_pool);
		ut_a(block);

		buf_pool_mutex_enter(buf_pool);

		/* As we have released the page_hash lock and the
		block_mutex to allocate an uncompressed page it is
		possible that page_hash might have changed. We do
		another lookup here while holding the hash_lock
		to verify that bpage is indeed still a part of
		page_hash. */
		rw_lock_x_lock(hash_lock);
		hash_bpage = buf_page_hash_get_low(buf_pool, space,
						   offset, fold);

		mutex_enter(&block->mutex);
		if (UNIV_UNLIKELY(bpage != hash_bpage)) {
			/* The buf_pool->page_hash was modified
			while buf_pool->mutex was released.
			Free the block that was allocated. */

			buf_LRU_block_free_non_file_page(block);
			buf_pool_mutex_exit(buf_pool);
			mutex_exit(&block->mutex);
			rw_lock_x_unlock(hash_lock);

			block = NULL;
			goto loop;
		}

		if (UNIV_UNLIKELY
		    (bpage->buf_fix_count
		     || buf_page_get_io_fix(bpage) != BUF_IO_NONE)) {

			rw_lock_x_unlock(hash_lock);
			/* The block was buffer-fixed or I/O-fixed
			while buf_pool->mutex was not held by this thread.
			Free the block that was allocated and try again.
			This should be extremely unlikely. */

			buf_LRU_block_free_non_file_page(block);
			buf_pool_mutex_exit(buf_pool);
			mutex_exit(&block->mutex);

			goto wait_until_unfixed;
		}

		/* Move the compressed page from bpage to block,
		and uncompress it. */

		mutex_enter(&buf_pool->zip_mutex);

		buf_relocate(bpage, &block->page);
		buf_block_init_low(block);
		block->lock_hash_val = lock_rec_hash(space, offset);

		UNIV_MEM_DESC(&block->page.zip.data,
			      page_zip_get_size(&block->page.zip));

		if (buf_page_get_state(&block->page)
		    == BUF_BLOCK_ZIP_PAGE) {
#if defined UNIV_DEBUG || defined UNIV_BUF_DEBUG
			UT_LIST_REMOVE(list, buf_pool->zip_clean,
				       &block->page);
#endif /* UNIV_DEBUG || UNIV_BUF_DEBUG */
			ut_ad(!block->page.in_flush_list);
		} else {
			/* Relocate buf_pool->flush_list. */
			buf_flush_relocate_on_flush_list(bpage,
							 &block->page);
		}

		/* Buffer-fix, I/O-fix, and X-latch the block
		for the duration of the decompression.
		Also add the block to the unzip_LRU list. */
		block->page.state = BUF_BLOCK_FILE_PAGE;

		/* Insert at the front of unzip_LRU list */
		buf_unzip_LRU_add_block(block, FALSE);

		block->page.buf_fix_count = 1;
		buf_block_set_io_fix(block, BUF_IO_READ);
		rw_lock_x_lock_inline(&block->lock, 0, file, line);

		UNIV_MEM_INVALID(bpage, sizeof *bpage);

		rw_lock_x_unlock(hash_lock);
<<<<<<< HEAD
=======

>>>>>>> c1d6a2d7
		buf_pool->n_pend_unzip++;
		buf_pool_mutex_exit(buf_pool);

		access_time = buf_page_is_accessed(&block->page);
		mutex_exit(&block->mutex);
		mutex_exit(&buf_pool->zip_mutex);

		buf_page_free_descriptor(bpage);

		/* Decompress the page while not holding
		buf_pool->mutex or block->mutex. */

		/* Page checksum verification is already done when
		the page is read from disk. Hence page checksum
		verification is not necessary when decompressing the page. */
		ut_a(buf_zip_decompress(block, FALSE));

		if (UNIV_LIKELY(!recv_no_ibuf_operations)) {
			if (access_time) {
#ifdef UNIV_IBUF_COUNT_DEBUG
				ut_a(ibuf_count_get(space, offset) == 0);
#endif /* UNIV_IBUF_COUNT_DEBUG */
			} else {
				ibuf_merge_or_delete_for_page(
					block, space, offset, zip_size, TRUE);
			}
		}

		/* Unfix and unlatch the block. */
		buf_pool_mutex_enter(buf_pool);
		mutex_enter(&block->mutex);
		block->page.buf_fix_count--;
		buf_block_set_io_fix(block, BUF_IO_NONE);
		buf_pool->n_pend_unzip--;
		buf_pool_mutex_exit(buf_pool);
		rw_lock_x_unlock(&block->lock);

		break;

	case BUF_BLOCK_ZIP_FREE:
	case BUF_BLOCK_NOT_USED:
	case BUF_BLOCK_READY_FOR_USE:
	case BUF_BLOCK_MEMORY:
	case BUF_BLOCK_REMOVE_HASH:
		ut_error;
		break;
	}

#ifdef UNIV_SYNC_DEBUG
	ut_ad(!rw_lock_own(hash_lock, RW_LOCK_EX));
	ut_ad(!rw_lock_own(hash_lock, RW_LOCK_SHARED));
#endif /* UNIV_SYNC_DEBUG */

	ut_ad(buf_block_get_state(block) == BUF_BLOCK_FILE_PAGE);

#if UNIV_WORD_SIZE == 4
	/* On 32-bit systems, there is no padding in buf_page_t.  On
	other systems, Valgrind could complain about uninitialized pad
	bytes. */
	UNIV_MEM_ASSERT_RW(&block->page, sizeof block->page);
#endif
#if defined UNIV_DEBUG || defined UNIV_IBUF_DEBUG

	if ((mode == BUF_GET_IF_IN_POOL || mode == BUF_GET_IF_IN_POOL_OR_WATCH)
	    && (ibuf_debug || buf_debug_execute_is_force_flush())) {
		/* Try to evict the block from the buffer pool, to use the
		insert buffer (change buffer) as much as possible. */

		/* To obey the latching order, release the
		block->mutex before acquiring buf_pool->mutex. Protect
		the block from changes by temporarily buffer-fixing it
		for the time we are not holding block->mutex. */
		buf_block_buf_fix_inc(block, file, line);
		mutex_exit(&block->mutex);
		buf_pool_mutex_enter(buf_pool);
		mutex_enter(&block->mutex);
		buf_block_buf_fix_dec(block);
		mutex_exit(&block->mutex);

		/* Now we are only holding the buf_pool->mutex,
		not block->mutex or hash_lock. Blocks cannot be
		relocated or enter or exit the buf_pool while we
		are holding the buf_pool->mutex. */

		if (buf_LRU_free_block(&block->page, TRUE)) {
			buf_pool_mutex_exit(buf_pool);
			rw_lock_x_lock(hash_lock);

			if (mode == BUF_GET_IF_IN_POOL_OR_WATCH) {
				/* Set the watch, as it would have
				been set if the page were not in the
				buffer pool in the first place. */
				block = (buf_block_t*) buf_pool_watch_set(
					space, offset, fold);
			} else {
				block = (buf_block_t*) buf_page_hash_get_low(
					buf_pool, space, offset, fold);
			}

			rw_lock_x_unlock(hash_lock);

			if (UNIV_LIKELY_NULL(block)) {
				/* Either the page has been read in or
				a watch was set on that in the window
				where we released the buf_pool::mutex
				and before we acquire the hash_lock
				above. Try again. */
				guess = block;
				goto loop;
			}

			fprintf(stderr,
				"innodb_change_buffering_debug evict %u %u\n",
				(unsigned) space, (unsigned) offset);
			return(NULL);
		}

		mutex_enter(&block->mutex);

		if (buf_flush_page_try(buf_pool, block)) {
			fprintf(stderr,
				"innodb_change_buffering_debug flush %u %u\n",
				(unsigned) space, (unsigned) offset);
			guess = block;
			goto loop;
		}

		/* Failed to evict the page; change it directly */

		buf_pool_mutex_exit(buf_pool);
	}
#endif /* UNIV_DEBUG || UNIV_IBUF_DEBUG */

	buf_block_buf_fix_inc(block, file, line);
#if defined UNIV_DEBUG_FILE_ACCESSES || defined UNIV_DEBUG
	ut_a(mode == BUF_GET_POSSIBLY_FREED
	     || !block->page.file_page_was_freed);
#endif
	/* Check if this is the first access to the page */
	access_time = buf_page_is_accessed(&block->page);

	buf_page_set_accessed(&block->page);

	mutex_exit(&block->mutex);

	if (mode != BUF_PEEK_IF_IN_POOL) {
		buf_page_make_young_if_needed(&block->page);
	}

#if defined UNIV_DEBUG || defined UNIV_BUF_DEBUG
	ut_a(++buf_dbg_counter % 5771 || buf_validate());
	ut_a(block->page.buf_fix_count > 0);
	ut_a(buf_block_get_state(block) == BUF_BLOCK_FILE_PAGE);
#endif /* UNIV_DEBUG || UNIV_BUF_DEBUG */

	switch (rw_latch) {
	case RW_NO_LATCH:
		if (must_read) {
			/* Let us wait until the read operation
			completes */

			for (;;) {
				enum buf_io_fix	io_fix;

				mutex_enter(&block->mutex);
				io_fix = buf_block_get_io_fix(block);
				mutex_exit(&block->mutex);

				if (io_fix == BUF_IO_READ) {
					/* wait by temporaly s-latch */
					rw_lock_s_lock(&(block->lock));
					rw_lock_s_unlock(&(block->lock));
				} else {
					break;
				}
			}
		}

		fix_type = MTR_MEMO_BUF_FIX;
		break;

	case RW_S_LATCH:
		rw_lock_s_lock_inline(&(block->lock), 0, file, line);

		fix_type = MTR_MEMO_PAGE_S_FIX;
		break;

	default:
		ut_ad(rw_latch == RW_X_LATCH);
		rw_lock_x_lock_inline(&(block->lock), 0, file, line);

		fix_type = MTR_MEMO_PAGE_X_FIX;
		break;
	}

	mtr_memo_push(mtr, block, fix_type);

	if (mode != BUF_PEEK_IF_IN_POOL && !access_time) {
		/* In the case of a first access, try to apply linear
		read-ahead */

		buf_read_ahead_linear(space, zip_size, offset,
				      ibuf_inside(mtr));
	}

#ifdef UNIV_IBUF_COUNT_DEBUG
	ut_a(ibuf_count_get(buf_block_get_space(block),
			    buf_block_get_page_no(block)) == 0);
#endif
#ifdef UNIV_SYNC_DEBUG
	ut_ad(!rw_lock_own(hash_lock, RW_LOCK_EX));
	ut_ad(!rw_lock_own(hash_lock, RW_LOCK_SHARED));
#endif /* UNIV_SYNC_DEBUG */
	return(block);
}

/********************************************************************//**
This is the general function used to get optimistic access to a database
page.
@return	TRUE if success */
UNIV_INTERN
ibool
buf_page_optimistic_get(
/*====================*/
	ulint		rw_latch,/*!< in: RW_S_LATCH, RW_X_LATCH */
	buf_block_t*	block,	/*!< in: guessed buffer block */
	ib_uint64_t	modify_clock,/*!< in: modify clock value */
	const char*	file,	/*!< in: file name */
	ulint		line,	/*!< in: line where called */
	mtr_t*		mtr)	/*!< in: mini-transaction */
{
	buf_pool_t*	buf_pool;
	unsigned	access_time;
	ibool		success;
	ulint		fix_type;

	ut_ad(block);
	ut_ad(mtr);
	ut_ad(mtr->state == MTR_ACTIVE);
	ut_ad((rw_latch == RW_S_LATCH) || (rw_latch == RW_X_LATCH));

	mutex_enter(&block->mutex);

	if (UNIV_UNLIKELY(buf_block_get_state(block) != BUF_BLOCK_FILE_PAGE)) {

		mutex_exit(&block->mutex);

		return(FALSE);
	}

	buf_block_buf_fix_inc(block, file, line);

	access_time = buf_page_is_accessed(&block->page);

	buf_page_set_accessed(&block->page);

	mutex_exit(&block->mutex);

	buf_page_make_young_if_needed(&block->page);

	ut_ad(!ibuf_inside(mtr)
	      || ibuf_page(buf_block_get_space(block),
			   buf_block_get_zip_size(block),
			   buf_block_get_page_no(block), NULL));

	if (rw_latch == RW_S_LATCH) {
		success = rw_lock_s_lock_nowait(&(block->lock),
						file, line);
		fix_type = MTR_MEMO_PAGE_S_FIX;
	} else {
		success = rw_lock_x_lock_func_nowait_inline(&(block->lock),
							    file, line);
		fix_type = MTR_MEMO_PAGE_X_FIX;
	}

	if (UNIV_UNLIKELY(!success)) {
		mutex_enter(&block->mutex);
		buf_block_buf_fix_dec(block);
		mutex_exit(&block->mutex);

		return(FALSE);
	}

	if (UNIV_UNLIKELY(modify_clock != block->modify_clock)) {
		buf_block_dbg_add_level(block, SYNC_NO_ORDER_CHECK);

		if (rw_latch == RW_S_LATCH) {
			rw_lock_s_unlock(&(block->lock));
		} else {
			rw_lock_x_unlock(&(block->lock));
		}

		mutex_enter(&block->mutex);
		buf_block_buf_fix_dec(block);
		mutex_exit(&block->mutex);

		return(FALSE);
	}

	mtr_memo_push(mtr, block, fix_type);

#if defined UNIV_DEBUG || defined UNIV_BUF_DEBUG
	ut_a(++buf_dbg_counter % 5771 || buf_validate());
	ut_a(block->page.buf_fix_count > 0);
	ut_a(buf_block_get_state(block) == BUF_BLOCK_FILE_PAGE);
#endif /* UNIV_DEBUG || UNIV_BUF_DEBUG */

#if defined UNIV_DEBUG_FILE_ACCESSES || defined UNIV_DEBUG
	mutex_enter(&block->mutex);
	ut_a(!block->page.file_page_was_freed);
	mutex_exit(&block->mutex);
#endif

	if (!access_time) {
		/* In the case of a first access, try to apply linear
		read-ahead */

		buf_read_ahead_linear(buf_block_get_space(block),
				      buf_block_get_zip_size(block),
				      buf_block_get_page_no(block),
				      ibuf_inside(mtr));
	}

#ifdef UNIV_IBUF_COUNT_DEBUG
	ut_a(ibuf_count_get(buf_block_get_space(block),
			    buf_block_get_page_no(block)) == 0);
#endif
	buf_pool = buf_pool_from_block(block);
	buf_pool->stat.n_page_gets++;

	return(TRUE);
}

/********************************************************************//**
This is used to get access to a known database page, when no waiting can be
done. For example, if a search in an adaptive hash index leads us to this
frame.
@return	TRUE if success */
UNIV_INTERN
ibool
buf_page_get_known_nowait(
/*======================*/
	ulint		rw_latch,/*!< in: RW_S_LATCH, RW_X_LATCH */
	buf_block_t*	block,	/*!< in: the known page */
	ulint		mode,	/*!< in: BUF_MAKE_YOUNG or BUF_KEEP_OLD */
	const char*	file,	/*!< in: file name */
	ulint		line,	/*!< in: line where called */
	mtr_t*		mtr)	/*!< in: mini-transaction */
{
	buf_pool_t*	buf_pool;
	ibool		success;
	ulint		fix_type;

	ut_ad(mtr);
	ut_ad(mtr->state == MTR_ACTIVE);
	ut_ad((rw_latch == RW_S_LATCH) || (rw_latch == RW_X_LATCH));

	mutex_enter(&block->mutex);

	if (buf_block_get_state(block) == BUF_BLOCK_REMOVE_HASH) {
		/* Another thread is just freeing the block from the LRU list
		of the buffer pool: do not try to access this page; this
		attempt to access the page can only come through the hash
		index because when the buffer block state is ..._REMOVE_HASH,
		we have already removed it from the page address hash table
		of the buffer pool. */

		mutex_exit(&block->mutex);

		return(FALSE);
	}

	ut_a(buf_block_get_state(block) == BUF_BLOCK_FILE_PAGE);

	buf_block_buf_fix_inc(block, file, line);

	buf_page_set_accessed(&block->page);

	mutex_exit(&block->mutex);

	buf_pool = buf_pool_from_block(block);

	if (mode == BUF_MAKE_YOUNG) {
		buf_page_make_young_if_needed(&block->page);
	}

	ut_ad(!ibuf_inside(mtr) || mode == BUF_KEEP_OLD);

	if (rw_latch == RW_S_LATCH) {
		success = rw_lock_s_lock_nowait(&(block->lock),
						file, line);
		fix_type = MTR_MEMO_PAGE_S_FIX;
	} else {
		success = rw_lock_x_lock_func_nowait_inline(&(block->lock),
							    file, line);
		fix_type = MTR_MEMO_PAGE_X_FIX;
	}

	if (!success) {
		mutex_enter(&block->mutex);
		buf_block_buf_fix_dec(block);
		mutex_exit(&block->mutex);

		return(FALSE);
	}

	mtr_memo_push(mtr, block, fix_type);

#if defined UNIV_DEBUG || defined UNIV_BUF_DEBUG
	ut_a(++buf_dbg_counter % 5771 || buf_validate());
	ut_a(block->page.buf_fix_count > 0);
	ut_a(buf_block_get_state(block) == BUF_BLOCK_FILE_PAGE);
#endif /* UNIV_DEBUG || UNIV_BUF_DEBUG */
#if defined UNIV_DEBUG_FILE_ACCESSES || defined UNIV_DEBUG
	if (mode != BUF_KEEP_OLD) {
		/* If mode == BUF_KEEP_OLD, we are executing an I/O
		completion routine.  Avoid a bogus assertion failure
		when ibuf_merge_or_delete_for_page() is processing a
		page that was just freed due to DROP INDEX, or
		deleting a record from SYS_INDEXES. This check will be
		skipped in recv_recover_page() as well. */

		mutex_enter(&block->mutex);
		ut_a(!block->page.file_page_was_freed);
		mutex_exit(&block->mutex);
	}
#endif

#ifdef UNIV_IBUF_COUNT_DEBUG
	ut_a((mode == BUF_KEEP_OLD)
	     || (ibuf_count_get(buf_block_get_space(block),
				buf_block_get_page_no(block)) == 0));
#endif
	buf_pool->stat.n_page_gets++;

	return(TRUE);
}

/*******************************************************************//**
Given a tablespace id and page number tries to get that page. If the
page is not in the buffer pool it is not loaded and NULL is returned.
Suitable for using when holding the lock_sys_t::mutex.
@return	pointer to a page or NULL */
UNIV_INTERN
const buf_block_t*
buf_page_try_get_func(
/*==================*/
	ulint		space_id,/*!< in: tablespace id */
	ulint		page_no,/*!< in: page number */
	const char*	file,	/*!< in: file name */
	ulint		line,	/*!< in: line where called */
	mtr_t*		mtr)	/*!< in: mini-transaction */
{
	buf_block_t*	block;
	ibool		success;
	ulint		fix_type;
	buf_pool_t*	buf_pool = buf_pool_get(space_id, page_no);
	rw_lock_t*	hash_lock;

	ut_ad(mtr);
	ut_ad(mtr->state == MTR_ACTIVE);

	block = buf_block_hash_get_s_locked(buf_pool, space_id,
					    page_no, &hash_lock);

	if (!block || buf_block_get_state(block) != BUF_BLOCK_FILE_PAGE) {
		if (block) {
			rw_lock_s_unlock(hash_lock);
		}
		return(NULL);
	}

	ut_ad(!buf_pool_watch_is_sentinel(buf_pool, &block->page));

	mutex_enter(&block->mutex);
	rw_lock_s_unlock(hash_lock);

#if defined UNIV_DEBUG || defined UNIV_BUF_DEBUG
	ut_a(buf_block_get_state(block) == BUF_BLOCK_FILE_PAGE);
	ut_a(buf_block_get_space(block) == space_id);
	ut_a(buf_block_get_page_no(block) == page_no);
#endif /* UNIV_DEBUG || UNIV_BUF_DEBUG */

	buf_block_buf_fix_inc(block, file, line);
	mutex_exit(&block->mutex);

	fix_type = MTR_MEMO_PAGE_S_FIX;
	success = rw_lock_s_lock_nowait(&block->lock, file, line);

	if (!success) {
		/* Let us try to get an X-latch. If the current thread
		is holding an X-latch on the page, we cannot get an
		S-latch. */

		fix_type = MTR_MEMO_PAGE_X_FIX;
		success = rw_lock_x_lock_func_nowait_inline(&block->lock,
							    file, line);
	}

	if (!success) {
		mutex_enter(&block->mutex);
		buf_block_buf_fix_dec(block);
		mutex_exit(&block->mutex);

		return(NULL);
	}

	mtr_memo_push(mtr, block, fix_type);
#if defined UNIV_DEBUG || defined UNIV_BUF_DEBUG
	ut_a(++buf_dbg_counter % 5771 || buf_validate());
	ut_a(block->page.buf_fix_count > 0);
	ut_a(buf_block_get_state(block) == BUF_BLOCK_FILE_PAGE);
#endif /* UNIV_DEBUG || UNIV_BUF_DEBUG */
#if defined UNIV_DEBUG_FILE_ACCESSES || defined UNIV_DEBUG
	mutex_enter(&block->mutex);
	ut_a(!block->page.file_page_was_freed);
	mutex_exit(&block->mutex);
#endif /* UNIV_DEBUG_FILE_ACCESSES || UNIV_DEBUG */
	buf_block_dbg_add_level(block, SYNC_NO_ORDER_CHECK);

	buf_pool->stat.n_page_gets++;

#ifdef UNIV_IBUF_COUNT_DEBUG
	ut_a(ibuf_count_get(buf_block_get_space(block),
			    buf_block_get_page_no(block)) == 0);
#endif

	return(block);
}

/********************************************************************//**
Initialize some fields of a control block. */
UNIV_INLINE
void
buf_page_init_low(
/*==============*/
	buf_page_t*	bpage)	/*!< in: block to init */
{
	bpage->flush_type = BUF_FLUSH_LRU;
	bpage->io_fix = BUF_IO_NONE;
	bpage->buf_fix_count = 0;
	bpage->freed_page_clock = 0;
	bpage->access_time = 0;
	bpage->newest_modification = 0;
	bpage->oldest_modification = 0;
	HASH_INVALIDATE(bpage, hash);
#if defined UNIV_DEBUG_FILE_ACCESSES || defined UNIV_DEBUG
	bpage->file_page_was_freed = FALSE;
#endif /* UNIV_DEBUG_FILE_ACCESSES || UNIV_DEBUG */
}

/********************************************************************//**
Inits a page to the buffer buf_pool. */
static __attribute__((nonnull))
void
buf_page_init(
/*==========*/
	buf_pool_t*	buf_pool,/*!< in/out: buffer pool */
	ulint		space,	/*!< in: space id */
	ulint		offset,	/*!< in: offset of the page within space
				in units of a page */
	ulint		fold,	/*!< in: buf_page_address_fold(space,offset) */
	ulint		zip_size,/*!< in: compressed page size, or 0 */
	buf_block_t*	block)	/*!< in/out: block to init */
{
	buf_page_t*	hash_page;

	ut_ad(buf_pool == buf_pool_get(space, offset));
	ut_ad(buf_pool_mutex_own(buf_pool));

	ut_ad(mutex_own(&(block->mutex)));
	ut_a(buf_block_get_state(block) != BUF_BLOCK_FILE_PAGE);

#ifdef UNIV_SYNC_DEBUG
	ut_ad(rw_lock_own(buf_page_hash_lock_get(buf_pool, fold),
			  RW_LOCK_EX));
#endif /* UNIV_SYNC_DEBUG */

	/* Set the state of the block */
	buf_block_set_file_page(block, space, offset);

#ifdef UNIV_DEBUG_VALGRIND
	if (!space) {
		/* Silence valid Valgrind warnings about uninitialized
		data being written to data files.  There are some unused
		bytes on some pages that InnoDB does not initialize. */
		UNIV_MEM_VALID(block->frame, UNIV_PAGE_SIZE);
	}
#endif /* UNIV_DEBUG_VALGRIND */

	buf_block_init_low(block);

	block->lock_hash_val = lock_rec_hash(space, offset);

	buf_page_init_low(&block->page);

	/* Insert into the hash table of file pages */

	hash_page = buf_page_hash_get_low(buf_pool, space, offset, fold);

	if (UNIV_LIKELY(!hash_page)) {
	} else if (buf_pool_watch_is_sentinel(buf_pool, hash_page)) {
		/* Preserve the reference count. */
		ulint	buf_fix_count = hash_page->buf_fix_count;

		ut_a(buf_fix_count > 0);
		block->page.buf_fix_count += buf_fix_count;
		buf_pool_watch_remove(buf_pool, fold, hash_page);
	} else {
		fprintf(stderr,
			"InnoDB: Error: page %lu %lu already found"
			" in the hash table: %p, %p\n",
			(ulong) space,
			(ulong) offset,
			(const void*) hash_page, (const void*) block);
#if defined UNIV_DEBUG || defined UNIV_BUF_DEBUG
		mutex_exit(&block->mutex);
		buf_pool_mutex_exit(buf_pool);
		buf_print();
		buf_LRU_print();
		buf_validate();
		buf_LRU_validate();
#endif /* UNIV_DEBUG || UNIV_BUF_DEBUG */
		ut_error;
	}

	ut_ad(!block->page.in_zip_hash);
	ut_ad(!block->page.in_page_hash);
	ut_d(block->page.in_page_hash = TRUE);
	HASH_INSERT(buf_page_t, hash, buf_pool->page_hash,
		    fold, &block->page);
	if (zip_size) {
		page_zip_set_size(&block->page.zip, zip_size);
	}
}

/********************************************************************//**
Function which inits a page for read to the buffer buf_pool. If the page is
(1) already in buf_pool, or
(2) if we specify to read only ibuf pages and the page is not an ibuf page, or
(3) if the space is deleted or being deleted,
then this function does nothing.
Sets the io_fix flag to BUF_IO_READ and sets a non-recursive exclusive lock
on the buffer frame. The io-handler must take care that the flag is cleared
and the lock released later.
@return	pointer to the block or NULL */
UNIV_INTERN
buf_page_t*
buf_page_init_for_read(
/*===================*/
	dberr_t*	err,	/*!< out: DB_SUCCESS or DB_TABLESPACE_DELETED */
	ulint		mode,	/*!< in: BUF_READ_IBUF_PAGES_ONLY, ... */
	ulint		space,	/*!< in: space id */
	ulint		zip_size,/*!< in: compressed page size, or 0 */
	ibool		unzip,	/*!< in: TRUE=request uncompressed page */
	ib_int64_t	tablespace_version,
				/*!< in: prevents reading from a wrong
				version of the tablespace in case we have done
				DISCARD + IMPORT */
	ulint		offset)	/*!< in: page number */
{
	buf_block_t*	block;
	buf_page_t*	bpage	= NULL;
	buf_page_t*	watch_page;
	rw_lock_t*	hash_lock;
	mtr_t		mtr;
	ulint		fold;
	ibool		lru	= FALSE;
	void*		data;
	buf_pool_t*	buf_pool = buf_pool_get(space, offset);

	ut_ad(buf_pool);

	*err = DB_SUCCESS;

	if (mode == BUF_READ_IBUF_PAGES_ONLY) {
		/* It is a read-ahead within an ibuf routine */

		ut_ad(!ibuf_bitmap_page(zip_size, offset));

		ibuf_mtr_start(&mtr);

		if (!recv_no_ibuf_operations
		    && !ibuf_page(space, zip_size, offset, &mtr)) {

			ibuf_mtr_commit(&mtr);

			return(NULL);
		}
	} else {
		ut_ad(mode == BUF_READ_ANY_PAGE);
	}

	if (zip_size && !unzip && !recv_recovery_is_on()) {
		block = NULL;
	} else {
		block = buf_LRU_get_free_block(buf_pool);
		ut_ad(block);
		ut_ad(buf_pool_from_block(block) == buf_pool);
	}

	fold = buf_page_address_fold(space, offset);
	hash_lock = buf_page_hash_lock_get(buf_pool, fold);

	buf_pool_mutex_enter(buf_pool);
	rw_lock_x_lock(hash_lock);

	watch_page = buf_page_hash_get_low(buf_pool, space, offset, fold);
	if (watch_page && !buf_pool_watch_is_sentinel(buf_pool, watch_page)) {
		/* The page is already in the buffer pool. */
		watch_page = NULL;
err_exit:
		rw_lock_x_unlock(hash_lock);
		if (block) {
			mutex_enter(&block->mutex);
			buf_LRU_block_free_non_file_page(block);
			mutex_exit(&block->mutex);
		}

		bpage = NULL;
		goto func_exit;
	}

	if (fil_tablespace_deleted_or_being_deleted_in_mem(
		    space, tablespace_version)) {
		/* The page belongs to a space which has been
		deleted or is being deleted. */
		*err = DB_TABLESPACE_DELETED;

		goto err_exit;
	}

	if (block) {
		bpage = &block->page;

		mutex_enter(&block->mutex);

		ut_ad(buf_pool_from_bpage(bpage) == buf_pool);

		buf_page_init(buf_pool, space, offset, fold, zip_size, block);
		rw_lock_x_unlock(hash_lock);

		/* The block must be put to the LRU list, to the old blocks */
		buf_LRU_add_block(bpage, TRUE/* to old blocks */);

		/* We set a pass-type x-lock on the frame because then
		the same thread which called for the read operation
		(and is running now at this point of code) can wait
		for the read to complete by waiting for the x-lock on
		the frame; if the x-lock were recursive, the same
		thread would illegally get the x-lock before the page
		read is completed.  The x-lock is cleared by the
		io-handler thread. */

		rw_lock_x_lock_gen(&block->lock, BUF_IO_READ);
		buf_page_set_io_fix(bpage, BUF_IO_READ);

		if (zip_size) {
			/* buf_pool->mutex may be released and
			reacquired by buf_buddy_alloc().  Thus, we
			must release block->mutex in order not to
			break the latching order in the reacquisition
			of buf_pool->mutex.  We also must defer this
			operation until after the block descriptor has
			been added to buf_pool->LRU and
			buf_pool->page_hash. */
			mutex_exit(&block->mutex);
			data = buf_buddy_alloc(buf_pool, zip_size, &lru);
			mutex_enter(&block->mutex);
			block->page.zip.data = (page_zip_t*) data;

			/* To maintain the invariant
			block->in_unzip_LRU_list
			== buf_page_belongs_to_unzip_LRU(&block->page)
			we have to add this block to unzip_LRU
			after block->page.zip.data is set. */
			ut_ad(buf_page_belongs_to_unzip_LRU(&block->page));
			buf_unzip_LRU_add_block(block, TRUE);
		}

		mutex_exit(&block->mutex);
	} else {
		rw_lock_x_unlock(hash_lock);

		/* The compressed page must be allocated before the
		control block (bpage), in order to avoid the
		invocation of buf_buddy_relocate_block() on
		uninitialized data. */
		data = buf_buddy_alloc(buf_pool, zip_size, &lru);

		rw_lock_x_lock(hash_lock);

		/* If buf_buddy_alloc() allocated storage from the LRU list,
		it released and reacquired buf_pool->mutex.  Thus, we must
		check the page_hash again, as it may have been modified. */
		if (UNIV_UNLIKELY(lru)) {

			watch_page = buf_page_hash_get_low(
				buf_pool, space, offset, fold);

			if (UNIV_UNLIKELY(watch_page
			    && !buf_pool_watch_is_sentinel(buf_pool,
							   watch_page))) {

				/* The block was added by some other thread. */
				rw_lock_x_unlock(hash_lock);
				watch_page = NULL;
				buf_buddy_free(buf_pool, data, zip_size);

				bpage = NULL;
				goto func_exit;
			}
		}

		bpage = buf_page_alloc_descriptor();

		/* Initialize the buf_pool pointer. */
		bpage->buf_pool_index = buf_pool_index(buf_pool);

		page_zip_des_init(&bpage->zip);
		page_zip_set_size(&bpage->zip, zip_size);
		bpage->zip.data = (page_zip_t*) data;

		mutex_enter(&buf_pool->zip_mutex);
		UNIV_MEM_DESC(bpage->zip.data,
			      page_zip_get_size(&bpage->zip));

		buf_page_init_low(bpage);

		bpage->state	= BUF_BLOCK_ZIP_PAGE;
		bpage->space	= space;
		bpage->offset	= offset;

#ifdef UNIV_DEBUG
		bpage->in_page_hash = FALSE;
		bpage->in_zip_hash = FALSE;
		bpage->in_flush_list = FALSE;
		bpage->in_free_list = FALSE;
		bpage->in_LRU_list = FALSE;
#endif /* UNIV_DEBUG */

		ut_d(bpage->in_page_hash = TRUE);

		if (UNIV_LIKELY_NULL(watch_page)) {

			/* Preserve the reference count. */
			ulint	buf_fix_count = watch_page->buf_fix_count;
			ut_a(buf_fix_count > 0);
			bpage->buf_fix_count += buf_fix_count;
			ut_ad(buf_pool_watch_is_sentinel(buf_pool, watch_page));
			buf_pool_watch_remove(buf_pool, fold, watch_page);
		}

		HASH_INSERT(buf_page_t, hash, buf_pool->page_hash, fold,
			    bpage);

		rw_lock_x_unlock(hash_lock);

<<<<<<< HEAD
		/* The block must be put to the LRU list, to the old blocks
=======
		/* The block must be put to the LRU list, to the old blocks.
>>>>>>> c1d6a2d7
		The zip_size is already set into the page zip */
		buf_LRU_add_block(bpage, TRUE/* to old blocks */);
#if defined UNIV_DEBUG || defined UNIV_BUF_DEBUG
		buf_LRU_insert_zip_clean(bpage);
#endif /* UNIV_DEBUG || UNIV_BUF_DEBUG */

		buf_page_set_io_fix(bpage, BUF_IO_READ);

		mutex_exit(&buf_pool->zip_mutex);
	}

	buf_pool->n_pend_reads++;
func_exit:
	buf_pool_mutex_exit(buf_pool);

	if (mode == BUF_READ_IBUF_PAGES_ONLY) {

		ibuf_mtr_commit(&mtr);
	}


#ifdef UNIV_SYNC_DEBUG
	ut_ad(!rw_lock_own(hash_lock, RW_LOCK_EX));
	ut_ad(!rw_lock_own(hash_lock, RW_LOCK_SHARED));
#endif /* UNIV_SYNC_DEBUG */

	ut_ad(!bpage || buf_page_in_file(bpage));
	return(bpage);
}

/********************************************************************//**
Initializes a page to the buffer buf_pool. The page is usually not read
from a file even if it cannot be found in the buffer buf_pool. This is one
of the functions which perform to a block a state transition NOT_USED =>
FILE_PAGE (the other is buf_page_get_gen).
@return	pointer to the block, page bufferfixed */
UNIV_INTERN
buf_block_t*
buf_page_create(
/*============*/
	ulint	space,	/*!< in: space id */
	ulint	offset,	/*!< in: offset of the page within space in units of
			a page */
	ulint	zip_size,/*!< in: compressed page size, or 0 */
	mtr_t*	mtr)	/*!< in: mini-transaction handle */
{
	buf_frame_t*	frame;
	buf_block_t*	block;
	ulint		fold;
	buf_block_t*	free_block	= NULL;
	buf_pool_t*	buf_pool	= buf_pool_get(space, offset);
	rw_lock_t*	hash_lock;

	ut_ad(mtr);
	ut_ad(mtr->state == MTR_ACTIVE);
	ut_ad(space || !zip_size);

	free_block = buf_LRU_get_free_block(buf_pool);

	fold = buf_page_address_fold(space, offset);
	hash_lock = buf_page_hash_lock_get(buf_pool, fold);

	buf_pool_mutex_enter(buf_pool);
	rw_lock_x_lock(hash_lock);

	block = (buf_block_t*) buf_page_hash_get_low(
		buf_pool, space, offset, fold);

	if (block
	    && buf_page_in_file(&block->page)
	    && !buf_pool_watch_is_sentinel(buf_pool, &block->page)) {
#ifdef UNIV_IBUF_COUNT_DEBUG
		ut_a(ibuf_count_get(space, offset) == 0);
#endif
#if defined UNIV_DEBUG_FILE_ACCESSES || defined UNIV_DEBUG
		block->page.file_page_was_freed = FALSE;
#endif /* UNIV_DEBUG_FILE_ACCESSES || UNIV_DEBUG */

		/* Page can be found in buf_pool */
		buf_pool_mutex_exit(buf_pool);
		rw_lock_x_unlock(hash_lock);

		buf_block_free(free_block);

		return(buf_page_get_with_no_latch(space, zip_size,
						  offset, mtr));
	}

	/* If we get here, the page was not in buf_pool: init it there */

#ifdef UNIV_DEBUG
	if (buf_debug_prints) {
		fprintf(stderr, "Creating space %lu page %lu to buffer\n",
			(ulong) space, (ulong) offset);
	}
#endif /* UNIV_DEBUG */

	block = free_block;

	mutex_enter(&block->mutex);

	buf_page_init(buf_pool, space, offset, fold, zip_size, block);

	rw_lock_x_unlock(hash_lock);

	/* The block must be put to the LRU list */
	buf_LRU_add_block(&block->page, FALSE);

	buf_block_buf_fix_inc(block, __FILE__, __LINE__);
	buf_pool->stat.n_pages_created++;

	if (zip_size) {
		void*	data;
		ibool	lru;

		/* Prevent race conditions during buf_buddy_alloc(),
		which may release and reacquire buf_pool->mutex,
		by IO-fixing and X-latching the block. */

		buf_page_set_io_fix(&block->page, BUF_IO_READ);
		rw_lock_x_lock(&block->lock);
<<<<<<< HEAD
=======

>>>>>>> c1d6a2d7
		mutex_exit(&block->mutex);
		/* buf_pool->mutex may be released and reacquired by
		buf_buddy_alloc().  Thus, we must release block->mutex
		in order not to break the latching order in
		the reacquisition of buf_pool->mutex.  We also must
		defer this operation until after the block descriptor
		has been added to buf_pool->LRU and buf_pool->page_hash. */
		data = buf_buddy_alloc(buf_pool, zip_size, &lru);
		mutex_enter(&block->mutex);
		block->page.zip.data = (page_zip_t*) data;

		/* To maintain the invariant
		block->in_unzip_LRU_list
		== buf_page_belongs_to_unzip_LRU(&block->page)
		we have to add this block to unzip_LRU after
		block->page.zip.data is set. */
		ut_ad(buf_page_belongs_to_unzip_LRU(&block->page));
		buf_unzip_LRU_add_block(block, FALSE);

		buf_page_set_io_fix(&block->page, BUF_IO_NONE);
		rw_lock_x_unlock(&block->lock);
	}

	buf_pool_mutex_exit(buf_pool);

	mtr_memo_push(mtr, block, MTR_MEMO_BUF_FIX);

	buf_page_set_accessed(&block->page);

	mutex_exit(&block->mutex);

	/* Delete possible entries for the page from the insert buffer:
	such can exist if the page belonged to an index which was dropped */

	ibuf_merge_or_delete_for_page(NULL, space, offset, zip_size, TRUE);

	frame = block->frame;

	memset(frame + FIL_PAGE_PREV, 0xff, 4);
	memset(frame + FIL_PAGE_NEXT, 0xff, 4);
	mach_write_to_2(frame + FIL_PAGE_TYPE, FIL_PAGE_TYPE_ALLOCATED);

	/* Reset to zero the file flush lsn field in the page; if the first
	page of an ibdata file is 'created' in this function into the buffer
	pool then we lose the original contents of the file flush lsn stamp.
	Then InnoDB could in a crash recovery print a big, false, corruption
	warning if the stamp contains an lsn bigger than the ib_logfile lsn. */

	memset(frame + FIL_PAGE_FILE_FLUSH_LSN, 0, 8);

#if defined UNIV_DEBUG || defined UNIV_BUF_DEBUG
	ut_a(++buf_dbg_counter % 357 || buf_validate());
#endif /* UNIV_DEBUG || UNIV_BUF_DEBUG */
#ifdef UNIV_IBUF_COUNT_DEBUG
	ut_a(ibuf_count_get(buf_block_get_space(block),
			    buf_block_get_page_no(block)) == 0);
#endif
	return(block);
}

/********************************************************************//**
Monitor the buffer page read/write activity, and increment corresponding
counter value if MONITOR_MODULE_BUF_PAGE (module_buf_page) module is
enabled. */
static
void
buf_page_monitor(
/*=============*/
	const buf_page_t*	bpage,	/*!< in: pointer to the block */
	enum buf_io_fix		io_type)/*!< in: io_fix types */
{
	const byte*	frame;
	monitor_id_t	counter;

	/* If the counter module is not turned on, just return */
	if (!MONITOR_IS_ON(MONITOR_MODULE_BUF_PAGE)) {
		return;
	}

	ut_a(io_type == BUF_IO_READ || io_type == BUF_IO_WRITE);

	frame = bpage->zip.data
		? bpage->zip.data
		: ((buf_block_t*) bpage)->frame;

	switch (fil_page_get_type(frame)) {
		ulint	level;

	case FIL_PAGE_INDEX:
		level = btr_page_get_level_low(frame);

		/* Check if it is an index page for insert buffer */
		if (btr_page_get_index_id(frame)
		    == (index_id_t)(DICT_IBUF_ID_MIN + IBUF_SPACE_ID)) {
			if (level == 0) {
				counter = MONITOR_RW_COUNTER(
					io_type, MONITOR_INDEX_IBUF_LEAF_PAGE);
			} else {
				counter = MONITOR_RW_COUNTER(
					io_type,
					MONITOR_INDEX_IBUF_NON_LEAF_PAGE);
			}
		} else {
			if (level == 0) {
				counter = MONITOR_RW_COUNTER(
					io_type, MONITOR_INDEX_LEAF_PAGE);
			} else {
				counter = MONITOR_RW_COUNTER(
					io_type, MONITOR_INDEX_NON_LEAF_PAGE);
			}
		}
		break;

        case FIL_PAGE_UNDO_LOG:
		counter = MONITOR_RW_COUNTER(io_type, MONITOR_UNDO_LOG_PAGE);
		break;

        case FIL_PAGE_INODE:
		counter = MONITOR_RW_COUNTER(io_type, MONITOR_INODE_PAGE);
		break;

        case FIL_PAGE_IBUF_FREE_LIST:
		counter = MONITOR_RW_COUNTER(io_type,
					     MONITOR_IBUF_FREELIST_PAGE);
		break;

        case FIL_PAGE_IBUF_BITMAP:
		counter = MONITOR_RW_COUNTER(io_type,
					     MONITOR_IBUF_BITMAP_PAGE);
		break;

        case FIL_PAGE_TYPE_SYS:
		counter = MONITOR_RW_COUNTER(io_type, MONITOR_SYSTEM_PAGE);
		break;

        case FIL_PAGE_TYPE_TRX_SYS:
		counter = MONITOR_RW_COUNTER(io_type, MONITOR_TRX_SYSTEM_PAGE);
		break;

        case FIL_PAGE_TYPE_FSP_HDR:
		counter = MONITOR_RW_COUNTER(io_type, MONITOR_FSP_HDR_PAGE);
		break;

        case FIL_PAGE_TYPE_XDES:
		counter = MONITOR_RW_COUNTER(io_type, MONITOR_XDES_PAGE);
		break;

        case FIL_PAGE_TYPE_BLOB:
		counter = MONITOR_RW_COUNTER(io_type, MONITOR_BLOB_PAGE);
		break;

        case FIL_PAGE_TYPE_ZBLOB:
		counter = MONITOR_RW_COUNTER(io_type, MONITOR_ZBLOB_PAGE);
		break;

        case FIL_PAGE_TYPE_ZBLOB2:
		counter = MONITOR_RW_COUNTER(io_type, MONITOR_ZBLOB2_PAGE);
		break;

	default:
		counter = MONITOR_RW_COUNTER(io_type, MONITOR_OTHER_PAGE);
	}

	MONITOR_INC_NOCHECK(counter);
}

/********************************************************************//**
Mark a table with the specified space pointed by bpage->space corrupted.
Also remove the bpage from LRU list.
@return TRUE if successful */
static
ibool
buf_mark_space_corrupt(
/*===================*/
	buf_page_t*	bpage)	/*!< in: pointer to the block in question */
{
	buf_pool_t*	buf_pool = buf_pool_from_bpage(bpage);
	const ibool	uncompressed = (buf_page_get_state(bpage)
					== BUF_BLOCK_FILE_PAGE);
	ulint		space = bpage->space;
	ibool		ret = TRUE;

	/* First unfix and release lock on the bpage */
	buf_pool_mutex_enter(buf_pool);
	mutex_enter(buf_page_get_mutex(bpage));
	ut_ad(buf_page_get_io_fix(bpage) == BUF_IO_READ);
	ut_ad(bpage->buf_fix_count == 0);

	/* Set BUF_IO_NONE before we remove the block from LRU list */
	buf_page_set_io_fix(bpage, BUF_IO_NONE);

	if (uncompressed) {
		rw_lock_x_unlock_gen(
			&((buf_block_t*) bpage)->lock,
			BUF_IO_READ);
	}

	mutex_exit(buf_page_get_mutex(bpage));

	/* Find the table with specified space id, and mark it corrupted */
	if (dict_set_corrupted_by_space(space)) {
		buf_LRU_free_one_page(bpage);
	} else {
		ret = FALSE;
	}

	ut_ad(buf_pool->n_pend_reads > 0);
	buf_pool->n_pend_reads--;

	buf_pool_mutex_exit(buf_pool);

	return(ret);
}

/********************************************************************//**
Completes an asynchronous read or write request of a file page to or from
the buffer pool.
@return true if successful */
UNIV_INTERN
bool
buf_page_io_complete(
/*=================*/
	buf_page_t*	bpage)	/*!< in: pointer to the block in question */
{
	enum buf_io_fix	io_type;
	buf_pool_t*	buf_pool = buf_pool_from_bpage(bpage);
	const ibool	uncompressed = (buf_page_get_state(bpage)
					== BUF_BLOCK_FILE_PAGE);

	ut_a(buf_page_in_file(bpage));

	/* We do not need protect io_fix here by mutex to read
	it because this is the only function where we can change the value
	from BUF_IO_READ or BUF_IO_WRITE to some other value, and our code
	ensures that this is the only thread that handles the i/o for this
	block. */

	io_type = buf_page_get_io_fix(bpage);
	ut_ad(io_type == BUF_IO_READ || io_type == BUF_IO_WRITE);

	if (io_type == BUF_IO_READ) {
		ulint	read_page_no;
		ulint	read_space_id;
		byte*	frame;

		if (buf_page_get_zip_size(bpage)) {
			frame = bpage->zip.data;
			buf_pool->n_pend_unzip++;
			if (uncompressed
			    && !buf_zip_decompress((buf_block_t*) bpage,
						   FALSE)) {

				buf_pool->n_pend_unzip--;
				goto corrupt;
			}
			buf_pool->n_pend_unzip--;
		} else {
			ut_a(uncompressed);
			frame = ((buf_block_t*) bpage)->frame;
		}

		/* If this page is not uninitialized and not in the
		doublewrite buffer, then the page number and space id
		should be the same as in block. */
		read_page_no = mach_read_from_4(frame + FIL_PAGE_OFFSET);
		read_space_id = mach_read_from_4(
			frame + FIL_PAGE_ARCH_LOG_NO_OR_SPACE_ID);

		if (bpage->space == TRX_SYS_SPACE
		    && buf_dblwr_page_inside(bpage->offset)) {

			ut_print_timestamp(stderr);
			fprintf(stderr,
				"  InnoDB: Error: reading page %lu\n"
				"InnoDB: which is in the"
				" doublewrite buffer!\n",
				(ulong) bpage->offset);
		} else if (!read_space_id && !read_page_no) {
			/* This is likely an uninitialized page. */
		} else if ((bpage->space
			    && bpage->space != read_space_id)
			   || bpage->offset != read_page_no) {
			/* We did not compare space_id to read_space_id
			if bpage->space == 0, because the field on the
			page may contain garbage in MySQL < 4.1.1,
			which only supported bpage->space == 0. */

			ut_print_timestamp(stderr);
			fprintf(stderr,
				"  InnoDB: Error: space id and page n:o"
				" stored in the page\n"
				"InnoDB: read in are %lu:%lu,"
				" should be %lu:%lu!\n",
				(ulong) read_space_id, (ulong) read_page_no,
				(ulong) bpage->space,
				(ulong) bpage->offset);
		}

		/* From version 3.23.38 up we store the page checksum
		to the 4 first bytes of the page end lsn field */

		if (buf_page_is_corrupted(true, frame,
					  buf_page_get_zip_size(bpage))) {

			/* Not a real corruption if it was triggered by
			error injection */
			DBUG_EXECUTE_IF("buf_page_is_corrupt_failure",
				if (bpage->space > TRX_SYS_SPACE
				    && buf_mark_space_corrupt(bpage)) {
					ib_logf(IB_LOG_LEVEL_INFO,
						"Simulated page corruption");
					return(true);
				}
				goto page_not_corrupt;
				;);
corrupt:
			fprintf(stderr,
				"InnoDB: Database page corruption on disk"
				" or a failed\n"
				"InnoDB: file read of page %lu.\n"
				"InnoDB: You may have to recover"
				" from a backup.\n",
				(ulong) bpage->offset);
			buf_page_print(frame, buf_page_get_zip_size(bpage),
				       BUF_PAGE_PRINT_NO_CRASH);
			fprintf(stderr,
				"InnoDB: Database page corruption on disk"
				" or a failed\n"
				"InnoDB: file read of page %lu.\n"
				"InnoDB: You may have to recover"
				" from a backup.\n",
				(ulong) bpage->offset);
			fputs("InnoDB: It is also possible that"
			      " your operating\n"
			      "InnoDB: system has corrupted its"
			      " own file cache\n"
			      "InnoDB: and rebooting your computer"
			      " removes the\n"
			      "InnoDB: error.\n"
			      "InnoDB: If the corrupt page is an index page\n"
			      "InnoDB: you can also try to"
			      " fix the corruption\n"
			      "InnoDB: by dumping, dropping,"
			      " and reimporting\n"
			      "InnoDB: the corrupt table."
			      " You can use CHECK\n"
			      "InnoDB: TABLE to scan your"
			      " table for corruption.\n"
			      "InnoDB: See also "
			      REFMAN "forcing-innodb-recovery.html\n"
			      "InnoDB: about forcing recovery.\n", stderr);

			if (srv_force_recovery < SRV_FORCE_IGNORE_CORRUPT) {
				/* If page space id is larger than TRX_SYS_SPACE
				(0), we will attempt to mark the corresponding
				table as corrupted instead of crashing server */
				if (bpage->space > TRX_SYS_SPACE
				    && buf_mark_space_corrupt(bpage)) {
					return(false);
				} else {
					fputs("InnoDB: Ending processing"
					      " because of"
					      " a corrupt database page.\n",
					      stderr);
					ut_error;
				}
			}
		}

		DBUG_EXECUTE_IF("buf_page_is_corrupt_failure",
				page_not_corrupt:  bpage = bpage; );

		if (recv_recovery_is_on()) {
			/* Pages must be uncompressed for crash recovery. */
			ut_a(uncompressed);
			recv_recover_page(TRUE, (buf_block_t*) bpage);
		}

		if (uncompressed && !recv_no_ibuf_operations) {
			ibuf_merge_or_delete_for_page(
				(buf_block_t*) bpage, bpage->space,
				bpage->offset, buf_page_get_zip_size(bpage),
				TRUE);
		}
	}

	buf_pool_mutex_enter(buf_pool);
	mutex_enter(buf_page_get_mutex(bpage));

#ifdef UNIV_IBUF_COUNT_DEBUG
	if (io_type == BUF_IO_WRITE || uncompressed) {
		/* For BUF_IO_READ of compressed-only blocks, the
		buffered operations will be merged by buf_page_get_gen()
		after the block has been uncompressed. */
		ut_a(ibuf_count_get(bpage->space, bpage->offset) == 0);
	}
#endif
	/* Because this thread which does the unlocking is not the same that
	did the locking, we use a pass value != 0 in unlock, which simply
	removes the newest lock debug record, without checking the thread
	id. */

	buf_page_set_io_fix(bpage, BUF_IO_NONE);

	switch (io_type) {
	case BUF_IO_READ:
		/* NOTE that the call to ibuf may have moved the ownership of
		the x-latch to this OS thread: do not let this confuse you in
		debugging! */

		ut_ad(buf_pool->n_pend_reads > 0);
		buf_pool->n_pend_reads--;
		buf_pool->stat.n_pages_read++;

		if (uncompressed) {
			rw_lock_x_unlock_gen(&((buf_block_t*) bpage)->lock,
					     BUF_IO_READ);
		}

		break;

	case BUF_IO_WRITE:
		/* Write means a flush operation: call the completion
		routine in the flush system */

		buf_flush_write_complete(bpage);

		if (uncompressed) {
			rw_lock_s_unlock_gen(&((buf_block_t*) bpage)->lock,
					     BUF_IO_WRITE);
		}

		buf_pool->stat.n_pages_written++;

		break;

	default:
		ut_error;
	}

	buf_page_monitor(bpage, io_type);

#ifdef UNIV_DEBUG
	if (buf_debug_prints) {
		fprintf(stderr, "Has %s page space %lu page no %lu\n",
			io_type == BUF_IO_READ ? "read" : "written",
			(ulong) buf_page_get_space(bpage),
			(ulong) buf_page_get_page_no(bpage));
	}
#endif /* UNIV_DEBUG */

	mutex_exit(buf_page_get_mutex(bpage));
	buf_pool_mutex_exit(buf_pool);

	return(true);
}

/*********************************************************************//**
Asserts that all file pages in the buffer are in a replaceable state.
@return	TRUE */
static
ibool
buf_all_freed_instance(
/*===================*/
	buf_pool_t*	buf_pool)	/*!< in: buffer pool instancce */
{
	ulint		i;
	buf_chunk_t*	chunk;

	ut_ad(buf_pool);

	buf_pool_mutex_enter(buf_pool);

	chunk = buf_pool->chunks;

	for (i = buf_pool->n_chunks; i--; chunk++) {

		const buf_block_t* block = buf_chunk_not_freed(chunk);

		if (UNIV_LIKELY_NULL(block)) {
			fprintf(stderr,
				"Page %lu %lu still fixed or dirty\n",
				(ulong) block->page.space,
				(ulong) block->page.offset);
			ut_error;
		}
	}

	buf_pool_mutex_exit(buf_pool);

	return(TRUE);
}

/*********************************************************************//**
Invalidates file pages in one buffer pool instance */
static
void
buf_pool_invalidate_instance(
/*=========================*/
	buf_pool_t*	buf_pool)	/*!< in: buffer pool instance */
{
	ulint		i;

	buf_pool_mutex_enter(buf_pool);

	for (i = BUF_FLUSH_LRU; i < BUF_FLUSH_N_TYPES; i++) {

		/* As this function is called during startup and
		during redo application phase during recovery, InnoDB
		is single threaded (apart from IO helper threads) at
		this stage. No new write batch can be in intialization
		stage at this point. */
		ut_ad(buf_pool->init_flush[i] == FALSE);

		/* However, it is possible that a write batch that has
		been posted earlier is still not complete. For buffer
		pool invalidation to proceed we must ensure there is NO
		write activity happening. */
		if (buf_pool->n_flush[i] > 0) {
			enum buf_flush	type = static_cast<enum buf_flush>(i);

			buf_pool_mutex_exit(buf_pool);
			buf_flush_wait_batch_end(buf_pool, type);
			buf_pool_mutex_enter(buf_pool);
		}
	}

	buf_pool_mutex_exit(buf_pool);

	ut_ad(buf_all_freed_instance(buf_pool));

	buf_pool_mutex_enter(buf_pool);

	while (buf_LRU_scan_and_free_block(buf_pool, TRUE)) {
	}

	ut_ad(UT_LIST_GET_LEN(buf_pool->LRU) == 0);
	ut_ad(UT_LIST_GET_LEN(buf_pool->unzip_LRU) == 0);

	buf_pool->freed_page_clock = 0;
	buf_pool->LRU_old = NULL;
	buf_pool->LRU_old_len = 0;

	memset(&buf_pool->stat, 0x00, sizeof(buf_pool->stat));
	buf_refresh_io_stats(buf_pool);

	buf_pool_mutex_exit(buf_pool);
}

/*********************************************************************//**
Invalidates the file pages in the buffer pool when an archive recovery is
completed. All the file pages buffered must be in a replaceable state when
this function is called: not latched and not modified. */
UNIV_INTERN
void
buf_pool_invalidate(void)
/*=====================*/
{
	ulint   i;

	for (i = 0; i < srv_buf_pool_instances; i++) {
		buf_pool_invalidate_instance(buf_pool_from_array(i));
	}
}

#if defined UNIV_DEBUG || defined UNIV_BUF_DEBUG
/*********************************************************************//**
Validates data in one buffer pool instance
@return	TRUE */
static
ibool
buf_pool_validate_instance(
/*=======================*/
	buf_pool_t*	buf_pool)	/*!< in: buffer pool instance */
{
	buf_page_t*	b;
	buf_chunk_t*	chunk;
	ulint		i;
	ulint		n_lru_flush	= 0;
	ulint		n_page_flush	= 0;
	ulint		n_list_flush	= 0;
	ulint		n_lru		= 0;
	ulint		n_flush		= 0;
	ulint		n_free		= 0;
	ulint		n_zip		= 0;
	ulint		fold		= 0;
	ulint		space		= 0;
	ulint		offset		= 0;

	ut_ad(buf_pool);

	buf_pool_mutex_enter(buf_pool);
	hash_lock_x_all(buf_pool->page_hash);

	chunk = buf_pool->chunks;

	/* Check the uncompressed blocks. */

	for (i = buf_pool->n_chunks; i--; chunk++) {

		ulint		j;
		buf_block_t*	block = chunk->blocks;

		for (j = chunk->size; j--; block++) {

			mutex_enter(&block->mutex);

			switch (buf_block_get_state(block)) {
			case BUF_BLOCK_ZIP_FREE:
			case BUF_BLOCK_ZIP_PAGE:
			case BUF_BLOCK_ZIP_DIRTY:
				/* These should only occur on
				zip_clean, zip_free[], or flush_list. */
				ut_error;
				break;

			case BUF_BLOCK_FILE_PAGE:
				space = buf_block_get_space(block);
				offset = buf_block_get_page_no(block);
				fold = buf_page_address_fold(space, offset);
				ut_a(buf_page_hash_get_low(buf_pool,
							   space,
							   offset,
							   fold)
				     == &block->page);

#ifdef UNIV_IBUF_COUNT_DEBUG
				ut_a(buf_page_get_io_fix(&block->page)
				     == BUF_IO_READ
				     || !ibuf_count_get(buf_block_get_space(
								block),
							buf_block_get_page_no(
								block)));
#endif
				switch (buf_page_get_io_fix(&block->page)) {
				case BUF_IO_NONE:
					break;

				case BUF_IO_WRITE:
					switch (buf_page_get_flush_type(
							&block->page)) {
					case BUF_FLUSH_LRU:
						n_lru_flush++;
						goto assert_s_latched;
					case BUF_FLUSH_SINGLE_PAGE:
						n_page_flush++;
assert_s_latched:
						ut_a(rw_lock_is_locked(
							     &block->lock,
								     RW_LOCK_SHARED));
						break;
					case BUF_FLUSH_LIST:
						n_list_flush++;
						break;
					default:
						ut_error;
					}

					break;

				case BUF_IO_READ:

					ut_a(rw_lock_is_locked(&block->lock,
							       RW_LOCK_EX));
					break;

				case BUF_IO_PIN:
					break;
				}

				n_lru++;
				break;

			case BUF_BLOCK_NOT_USED:
				n_free++;
				break;

			case BUF_BLOCK_READY_FOR_USE:
			case BUF_BLOCK_MEMORY:
			case BUF_BLOCK_REMOVE_HASH:
				/* do nothing */
				break;
			}

			mutex_exit(&block->mutex);
		}
	}

	mutex_enter(&buf_pool->zip_mutex);

	/* Check clean compressed-only blocks. */

	for (b = UT_LIST_GET_FIRST(buf_pool->zip_clean); b;
	     b = UT_LIST_GET_NEXT(list, b)) {
		ut_a(buf_page_get_state(b) == BUF_BLOCK_ZIP_PAGE);
		switch (buf_page_get_io_fix(b)) {
		case BUF_IO_NONE:
		case BUF_IO_PIN:
			/* All clean blocks should be I/O-unfixed. */
			break;
		case BUF_IO_READ:
			/* In buf_LRU_free_block(), we temporarily set
			b->io_fix = BUF_IO_READ for a newly allocated
			control block in order to prevent
			buf_page_get_gen() from decompressing the block. */
			break;
		default:
			ut_error;
			break;
		}

		/* It is OK to read oldest_modification here because
		we have acquired buf_pool->zip_mutex above which acts
		as the 'block->mutex' for these bpages. */
		ut_a(!b->oldest_modification);
		fold = buf_page_address_fold(b->space, b->offset);
		ut_a(buf_page_hash_get_low(buf_pool, b->space, b->offset,
					   fold) == b);
		n_lru++;
		n_zip++;
	}

	/* Check dirty blocks. */

	buf_flush_list_mutex_enter(buf_pool);
	for (b = UT_LIST_GET_FIRST(buf_pool->flush_list); b;
	     b = UT_LIST_GET_NEXT(list, b)) {
		ut_ad(b->in_flush_list);
		ut_a(b->oldest_modification);
		n_flush++;

		switch (buf_page_get_state(b)) {
		case BUF_BLOCK_ZIP_DIRTY:
			n_lru++;
			n_zip++;
			switch (buf_page_get_io_fix(b)) {
			case BUF_IO_NONE:
			case BUF_IO_READ:
			case BUF_IO_PIN:
				break;
			case BUF_IO_WRITE:
				switch (buf_page_get_flush_type(b)) {
				case BUF_FLUSH_LRU:
					n_lru_flush++;
					break;
				case BUF_FLUSH_SINGLE_PAGE:
					n_page_flush++;
					break;
				case BUF_FLUSH_LIST:
					n_list_flush++;
					break;
				default:
					ut_error;
				}
				break;
			}
			break;
		case BUF_BLOCK_FILE_PAGE:
			/* uncompressed page */
			break;
		case BUF_BLOCK_ZIP_FREE:
		case BUF_BLOCK_ZIP_PAGE:
		case BUF_BLOCK_NOT_USED:
		case BUF_BLOCK_READY_FOR_USE:
		case BUF_BLOCK_MEMORY:
		case BUF_BLOCK_REMOVE_HASH:
			ut_error;
			break;
		}
		fold = buf_page_address_fold(b->space, b->offset);
		ut_a(buf_page_hash_get_low(buf_pool, b->space, b->offset,
					   fold) == b);
	}

	ut_a(UT_LIST_GET_LEN(buf_pool->flush_list) == n_flush);

	hash_unlock_x_all(buf_pool->page_hash);
	buf_flush_list_mutex_exit(buf_pool);

	mutex_exit(&buf_pool->zip_mutex);

	if (n_lru + n_free > buf_pool->curr_size + n_zip) {
		fprintf(stderr, "n LRU %lu, n free %lu, pool %lu zip %lu\n",
			(ulong) n_lru, (ulong) n_free,
			(ulong) buf_pool->curr_size, (ulong) n_zip);
		ut_error;
	}

	ut_a(UT_LIST_GET_LEN(buf_pool->LRU) == n_lru);
	if (UT_LIST_GET_LEN(buf_pool->free) != n_free) {
		fprintf(stderr, "Free list len %lu, free blocks %lu\n",
			(ulong) UT_LIST_GET_LEN(buf_pool->free),
			(ulong) n_free);
		ut_error;
	}

	ut_a(buf_pool->n_flush[BUF_FLUSH_LIST] == n_list_flush);
	ut_a(buf_pool->n_flush[BUF_FLUSH_LRU] == n_lru_flush);
	ut_a(buf_pool->n_flush[BUF_FLUSH_SINGLE_PAGE] == n_page_flush);

	buf_pool_mutex_exit(buf_pool);

	ut_a(buf_LRU_validate());
	ut_a(buf_flush_validate(buf_pool));

	return(TRUE);
}

/*********************************************************************//**
Validates the buffer buf_pool data structure.
@return	TRUE */
UNIV_INTERN
ibool
buf_validate(void)
/*==============*/
{
	ulint	i;

	for (i = 0; i < srv_buf_pool_instances; i++) {
		buf_pool_t*	buf_pool;

		buf_pool = buf_pool_from_array(i);

		buf_pool_validate_instance(buf_pool);
	}
	return(TRUE);
}

#endif /* UNIV_DEBUG || UNIV_BUF_DEBUG */

#if defined UNIV_DEBUG_PRINT || defined UNIV_DEBUG || defined UNIV_BUF_DEBUG
/*********************************************************************//**
Prints info of the buffer buf_pool data structure for one instance. */
static
void
buf_print_instance(
/*===============*/
	buf_pool_t*	buf_pool)
{
	index_id_t*	index_ids;
	ulint*		counts;
	ulint		size;
	ulint		i;
	ulint		j;
	index_id_t	id;
	ulint		n_found;
	buf_chunk_t*	chunk;
	dict_index_t*	index;

	ut_ad(buf_pool);

	size = buf_pool->curr_size;

	index_ids = static_cast<index_id_t*>(
		mem_alloc(size * sizeof *index_ids));

	counts = static_cast<ulint*>(mem_alloc(sizeof(ulint) * size));

	buf_pool_mutex_enter(buf_pool);
	buf_flush_list_mutex_enter(buf_pool);

	fprintf(stderr,
		"buf_pool size %lu\n"
		"database pages %lu\n"
		"free pages %lu\n"
		"modified database pages %lu\n"
		"n pending decompressions %lu\n"
		"n pending reads %lu\n"
		"n pending flush LRU %lu list %lu single page %lu\n"
		"pages made young %lu, not young %lu\n"
		"pages read %lu, created %lu, written %lu\n",
		(ulong) size,
		(ulong) UT_LIST_GET_LEN(buf_pool->LRU),
		(ulong) UT_LIST_GET_LEN(buf_pool->free),
		(ulong) UT_LIST_GET_LEN(buf_pool->flush_list),
		(ulong) buf_pool->n_pend_unzip,
		(ulong) buf_pool->n_pend_reads,
		(ulong) buf_pool->n_flush[BUF_FLUSH_LRU],
		(ulong) buf_pool->n_flush[BUF_FLUSH_LIST],
		(ulong) buf_pool->n_flush[BUF_FLUSH_SINGLE_PAGE],
		(ulong) buf_pool->stat.n_pages_made_young,
		(ulong) buf_pool->stat.n_pages_not_made_young,
		(ulong) buf_pool->stat.n_pages_read,
		(ulong) buf_pool->stat.n_pages_created,
		(ulong) buf_pool->stat.n_pages_written);

	buf_flush_list_mutex_exit(buf_pool);

	/* Count the number of blocks belonging to each index in the buffer */

	n_found = 0;

	chunk = buf_pool->chunks;

	for (i = buf_pool->n_chunks; i--; chunk++) {
		buf_block_t*	block		= chunk->blocks;
		ulint		n_blocks	= chunk->size;

		for (; n_blocks--; block++) {
			const buf_frame_t* frame = block->frame;

			if (fil_page_get_type(frame) == FIL_PAGE_INDEX) {

				id = btr_page_get_index_id(frame);

				/* Look for the id in the index_ids array */
				j = 0;

				while (j < n_found) {

					if (index_ids[j] == id) {
						counts[j]++;

						break;
					}
					j++;
				}

				if (j == n_found) {
					n_found++;
					index_ids[j] = id;
					counts[j] = 1;
				}
			}
		}
	}

	buf_pool_mutex_exit(buf_pool);

	for (i = 0; i < n_found; i++) {
		index = dict_index_get_if_in_cache(index_ids[i]);

		fprintf(stderr,
			"Block count for index %llu in buffer is about %lu",
			(ullint) index_ids[i],
			(ulong) counts[i]);

		if (index) {
			putc(' ', stderr);
			dict_index_name_print(stderr, NULL, index);
		}

		putc('\n', stderr);
	}

	mem_free(index_ids);
	mem_free(counts);

	ut_a(buf_pool_validate_instance(buf_pool));
}

/*********************************************************************//**
Prints info of the buffer buf_pool data structure. */
UNIV_INTERN
void
buf_print(void)
/*===========*/
{
	ulint   i;

	for (i = 0; i < srv_buf_pool_instances; i++) {
		buf_pool_t*	buf_pool;

		buf_pool = buf_pool_from_array(i);
		buf_print_instance(buf_pool);
	}
}
#endif /* UNIV_DEBUG_PRINT || UNIV_DEBUG || UNIV_BUF_DEBUG */

#ifdef UNIV_DEBUG
/*********************************************************************//**
Returns the number of latched pages in the buffer pool.
@return	number of latched pages */
UNIV_INTERN
ulint
buf_get_latched_pages_number_instance(
/*==================================*/
	buf_pool_t*	buf_pool)	/*!< in: buffer pool instance */
{
	buf_page_t*	b;
	ulint		i;
	buf_chunk_t*	chunk;
	ulint		fixed_pages_number = 0;

	buf_pool_mutex_enter(buf_pool);

	chunk = buf_pool->chunks;

	for (i = buf_pool->n_chunks; i--; chunk++) {
		buf_block_t*	block;
		ulint		j;

		block = chunk->blocks;

		for (j = chunk->size; j--; block++) {
			if (buf_block_get_state(block)
			    != BUF_BLOCK_FILE_PAGE) {

				continue;
			}

			mutex_enter(&block->mutex);

			if (block->page.buf_fix_count != 0
			    || buf_page_get_io_fix(&block->page)
			    != BUF_IO_NONE) {
				fixed_pages_number++;
			}

			mutex_exit(&block->mutex);
		}
	}

	mutex_enter(&buf_pool->zip_mutex);

	/* Traverse the lists of clean and dirty compressed-only blocks. */

	for (b = UT_LIST_GET_FIRST(buf_pool->zip_clean); b;
	     b = UT_LIST_GET_NEXT(list, b)) {
		ut_a(buf_page_get_state(b) == BUF_BLOCK_ZIP_PAGE);
		ut_a(buf_page_get_io_fix(b) != BUF_IO_WRITE);

		if (b->buf_fix_count != 0
		    || buf_page_get_io_fix(b) != BUF_IO_NONE) {
			fixed_pages_number++;
		}
	}

	buf_flush_list_mutex_enter(buf_pool);
	for (b = UT_LIST_GET_FIRST(buf_pool->flush_list); b;
	     b = UT_LIST_GET_NEXT(list, b)) {
		ut_ad(b->in_flush_list);

		switch (buf_page_get_state(b)) {
		case BUF_BLOCK_ZIP_DIRTY:
			if (b->buf_fix_count != 0
			    || buf_page_get_io_fix(b) != BUF_IO_NONE) {
				fixed_pages_number++;
			}
			break;
		case BUF_BLOCK_FILE_PAGE:
			/* uncompressed page */
			break;
		case BUF_BLOCK_ZIP_FREE:
		case BUF_BLOCK_ZIP_PAGE:
		case BUF_BLOCK_NOT_USED:
		case BUF_BLOCK_READY_FOR_USE:
		case BUF_BLOCK_MEMORY:
		case BUF_BLOCK_REMOVE_HASH:
			ut_error;
			break;
		}
	}

	buf_flush_list_mutex_exit(buf_pool);
	mutex_exit(&buf_pool->zip_mutex);
	buf_pool_mutex_exit(buf_pool);

	return(fixed_pages_number);
}

/*********************************************************************//**
Returns the number of latched pages in all the buffer pools.
@return	number of latched pages */
UNIV_INTERN
ulint
buf_get_latched_pages_number(void)
/*==============================*/
{
	ulint	i;
	ulint	total_latched_pages = 0;

	for (i = 0; i < srv_buf_pool_instances; i++) {
		buf_pool_t*	buf_pool;

		buf_pool = buf_pool_from_array(i);

		total_latched_pages += buf_get_latched_pages_number_instance(
			buf_pool);
	}

	return(total_latched_pages);
}

#endif /* UNIV_DEBUG */

/*********************************************************************//**
Returns the number of pending buf pool read ios.
@return	number of pending read I/O operations */
UNIV_INTERN
ulint
buf_get_n_pending_read_ios(void)
/*============================*/
{
	ulint	i;
	ulint	pend_ios = 0;

	for (i = 0; i < srv_buf_pool_instances; i++) {
		pend_ios += buf_pool_from_array(i)->n_pend_reads;
	}

	return(pend_ios);
}

/*********************************************************************//**
Returns the ratio in percents of modified pages in the buffer pool /
database pages in the buffer pool.
@return	modified page percentage ratio */
UNIV_INTERN
ulint
buf_get_modified_ratio_pct(void)
/*============================*/
{
	ulint		ratio;
	ulint		lru_len = 0;
	ulint		free_len = 0;
	ulint		flush_list_len = 0;

	buf_get_total_list_len(&lru_len, &free_len, &flush_list_len);

	ratio = (100 * flush_list_len) / (1 + lru_len + free_len);

	/* 1 + is there to avoid division by zero */

	return(ratio);
}

/*******************************************************************//**
Aggregates a pool stats information with the total buffer pool stats  */
static
void
buf_stats_aggregate_pool_info(
/*==========================*/
	buf_pool_info_t*	total_info,	/*!< in/out: the buffer pool
						info to store aggregated
						result */
	const buf_pool_info_t*	pool_info)	/*!< in: individual buffer pool
						stats info */
{
	ut_a(total_info && pool_info);

	/* Nothing to copy if total_info is the same as pool_info */
	if (total_info == pool_info) {
		return;
	}

	total_info->pool_size += pool_info->pool_size;
	total_info->lru_len += pool_info->lru_len;
	total_info->old_lru_len += pool_info->old_lru_len;
	total_info->free_list_len += pool_info->free_list_len;
	total_info->flush_list_len += pool_info->flush_list_len;
	total_info->n_pend_unzip += pool_info->n_pend_unzip;
	total_info->n_pend_reads += pool_info->n_pend_reads;
	total_info->n_pending_flush_lru += pool_info->n_pending_flush_lru;
	total_info->n_pending_flush_list += pool_info->n_pending_flush_list;
	total_info->n_pages_made_young += pool_info->n_pages_made_young;
	total_info->n_pages_not_made_young += pool_info->n_pages_not_made_young;
	total_info->n_pages_read += pool_info->n_pages_read;
	total_info->n_pages_created += pool_info->n_pages_created;
	total_info->n_pages_written += pool_info->n_pages_written;
	total_info->n_page_gets += pool_info->n_page_gets;
	total_info->n_ra_pages_read_rnd += pool_info->n_ra_pages_read_rnd;
	total_info->n_ra_pages_read += pool_info->n_ra_pages_read;
	total_info->n_ra_pages_evicted += pool_info->n_ra_pages_evicted;
	total_info->page_made_young_rate += pool_info->page_made_young_rate;
	total_info->page_not_made_young_rate +=
		pool_info->page_not_made_young_rate;
	total_info->pages_read_rate += pool_info->pages_read_rate;
	total_info->pages_created_rate += pool_info->pages_created_rate;
	total_info->pages_written_rate += pool_info->pages_written_rate;
	total_info->n_page_get_delta += pool_info->n_page_get_delta;
	total_info->page_read_delta += pool_info->page_read_delta;
	total_info->young_making_delta += pool_info->young_making_delta;
	total_info->not_young_making_delta += pool_info->not_young_making_delta;
	total_info->pages_readahead_rnd_rate += pool_info->pages_readahead_rnd_rate;
	total_info->pages_readahead_rate += pool_info->pages_readahead_rate;
	total_info->pages_evicted_rate += pool_info->pages_evicted_rate;
	total_info->unzip_lru_len += pool_info->unzip_lru_len;
	total_info->io_sum += pool_info->io_sum;
	total_info->io_cur += pool_info->io_cur;
	total_info->unzip_sum += pool_info->unzip_sum;
	total_info->unzip_cur += pool_info->unzip_cur;
}
/*******************************************************************//**
Collect buffer pool stats information for a buffer pool. Also
record aggregated stats if there are more than one buffer pool
in the server */
UNIV_INTERN
void
buf_stats_get_pool_info(
/*====================*/
	buf_pool_t*		buf_pool,	/*!< in: buffer pool */
	ulint			pool_id,	/*!< in: buffer pool ID */
	buf_pool_info_t*	all_pool_info)	/*!< in/out: buffer pool info
						to fill */
{
	buf_pool_info_t*        pool_info;
	time_t			current_time;
	double			time_elapsed;

	/* Find appropriate pool_info to store stats for this buffer pool */
	pool_info = &all_pool_info[pool_id];

	buf_pool_mutex_enter(buf_pool);
	buf_flush_list_mutex_enter(buf_pool);

	pool_info->pool_unique_id = pool_id;

	pool_info->pool_size = buf_pool->curr_size;

	pool_info->lru_len = UT_LIST_GET_LEN(buf_pool->LRU);

	pool_info->old_lru_len = buf_pool->LRU_old_len;

	pool_info->free_list_len = UT_LIST_GET_LEN(buf_pool->free);

	pool_info->flush_list_len = UT_LIST_GET_LEN(buf_pool->flush_list);

	pool_info->n_pend_unzip = UT_LIST_GET_LEN(buf_pool->unzip_LRU);

	pool_info->n_pend_reads = buf_pool->n_pend_reads;

	pool_info->n_pending_flush_lru =
		 (buf_pool->n_flush[BUF_FLUSH_LRU]
		  + buf_pool->init_flush[BUF_FLUSH_LRU]);

	pool_info->n_pending_flush_list =
		 (buf_pool->n_flush[BUF_FLUSH_LIST]
		  + buf_pool->init_flush[BUF_FLUSH_LIST]);

	pool_info->n_pending_flush_single_page =
		 (buf_pool->n_flush[BUF_FLUSH_SINGLE_PAGE]
		  + buf_pool->init_flush[BUF_FLUSH_SINGLE_PAGE]);

	buf_flush_list_mutex_exit(buf_pool);

	current_time = time(NULL);
	time_elapsed = 0.001 + difftime(current_time,
					buf_pool->last_printout_time);

	pool_info->n_pages_made_young = buf_pool->stat.n_pages_made_young;

	pool_info->n_pages_not_made_young =
		buf_pool->stat.n_pages_not_made_young;

	pool_info->n_pages_read = buf_pool->stat.n_pages_read;

	pool_info->n_pages_created = buf_pool->stat.n_pages_created;

	pool_info->n_pages_written = buf_pool->stat.n_pages_written;

	pool_info->n_page_gets = buf_pool->stat.n_page_gets;

	pool_info->n_ra_pages_read_rnd = buf_pool->stat.n_ra_pages_read_rnd;
	pool_info->n_ra_pages_read = buf_pool->stat.n_ra_pages_read;

	pool_info->n_ra_pages_evicted = buf_pool->stat.n_ra_pages_evicted;

	pool_info->page_made_young_rate =
		 (buf_pool->stat.n_pages_made_young
		  - buf_pool->old_stat.n_pages_made_young) / time_elapsed;

	pool_info->page_not_made_young_rate =
		 (buf_pool->stat.n_pages_not_made_young
		  - buf_pool->old_stat.n_pages_not_made_young) / time_elapsed;

	pool_info->pages_read_rate =
		(buf_pool->stat.n_pages_read
		  - buf_pool->old_stat.n_pages_read) / time_elapsed;

	pool_info->pages_created_rate =
		(buf_pool->stat.n_pages_created
		 - buf_pool->old_stat.n_pages_created) / time_elapsed;

	pool_info->pages_written_rate =
		(buf_pool->stat.n_pages_written
		 - buf_pool->old_stat.n_pages_written) / time_elapsed;

	pool_info->n_page_get_delta = buf_pool->stat.n_page_gets
				      - buf_pool->old_stat.n_page_gets;

	if (pool_info->n_page_get_delta) {
		pool_info->page_read_delta = buf_pool->stat.n_pages_read
					     - buf_pool->old_stat.n_pages_read;

		pool_info->young_making_delta =
			buf_pool->stat.n_pages_made_young
			- buf_pool->old_stat.n_pages_made_young;

		pool_info->not_young_making_delta =
			buf_pool->stat.n_pages_not_made_young
			- buf_pool->old_stat.n_pages_not_made_young;
	}
	pool_info->pages_readahead_rnd_rate =
		 (buf_pool->stat.n_ra_pages_read_rnd
		  - buf_pool->old_stat.n_ra_pages_read_rnd) / time_elapsed;


	pool_info->pages_readahead_rate =
		 (buf_pool->stat.n_ra_pages_read
		  - buf_pool->old_stat.n_ra_pages_read) / time_elapsed;

	pool_info->pages_evicted_rate =
		(buf_pool->stat.n_ra_pages_evicted
		 - buf_pool->old_stat.n_ra_pages_evicted) / time_elapsed;

	pool_info->unzip_lru_len = UT_LIST_GET_LEN(buf_pool->unzip_LRU);

	pool_info->io_sum = buf_LRU_stat_sum.io;

	pool_info->io_cur = buf_LRU_stat_cur.io;

	pool_info->unzip_sum = buf_LRU_stat_sum.unzip;

	pool_info->unzip_cur = buf_LRU_stat_cur.unzip;

	buf_refresh_io_stats(buf_pool);
	buf_pool_mutex_exit(buf_pool);
}

/*********************************************************************//**
Prints info of the buffer i/o. */
UNIV_INTERN
void
buf_print_io_instance(
/*==================*/
	buf_pool_info_t*pool_info,	/*!< in: buffer pool info */
	FILE*		file)		/*!< in/out: buffer where to print */
{
	ut_ad(pool_info);

	fprintf(file,
		"Buffer pool size   %lu\n"
		"Free buffers       %lu\n"
		"Database pages     %lu\n"
		"Old database pages %lu\n"
		"Modified db pages  %lu\n"
		"Pending reads %lu\n"
		"Pending writes: LRU %lu, flush list %lu single page %lu\n",
		pool_info->pool_size,
		pool_info->free_list_len,
		pool_info->lru_len,
		pool_info->old_lru_len,
		pool_info->flush_list_len,
		pool_info->n_pend_reads,
		pool_info->n_pending_flush_lru,
		pool_info->n_pending_flush_list,
		pool_info->n_pending_flush_single_page);

	fprintf(file,
		"Pages made young %lu, not young %lu\n"
		"%.2f youngs/s, %.2f non-youngs/s\n"
		"Pages read %lu, created %lu, written %lu\n"
		"%.2f reads/s, %.2f creates/s, %.2f writes/s\n",
		pool_info->n_pages_made_young,
		pool_info->n_pages_not_made_young,
		pool_info->page_made_young_rate,
		pool_info->page_not_made_young_rate,
		pool_info->n_pages_read,
		pool_info->n_pages_created,
		pool_info->n_pages_written,
		pool_info->pages_read_rate,
		pool_info->pages_created_rate,
		pool_info->pages_written_rate);

	if (pool_info->n_page_get_delta) {
		fprintf(file,
			"Buffer pool hit rate %lu / 1000,"
			" young-making rate %lu / 1000 not %lu / 1000\n",
			(ulong) (1000 - (1000 * pool_info->page_read_delta
					 / pool_info->n_page_get_delta)),
			(ulong) (1000 * pool_info->young_making_delta
				 / pool_info->n_page_get_delta),
			(ulong) (1000 * pool_info->not_young_making_delta
				 / pool_info->n_page_get_delta));
	} else {
		fputs("No buffer pool page gets since the last printout\n",
		      file);
	}

	/* Statistics about read ahead algorithm */
	fprintf(file, "Pages read ahead %.2f/s,"
		" evicted without access %.2f/s,"
		" Random read ahead %.2f/s\n",

		pool_info->pages_readahead_rate,
		pool_info->pages_evicted_rate,
		pool_info->pages_readahead_rnd_rate);

	/* Print some values to help us with visualizing what is
	happening with LRU eviction. */
	fprintf(file,
		"LRU len: %lu, unzip_LRU len: %lu\n"
		"I/O sum[%lu]:cur[%lu], unzip sum[%lu]:cur[%lu]\n",
		pool_info->lru_len, pool_info->unzip_lru_len,
		pool_info->io_sum, pool_info->io_cur,
		pool_info->unzip_sum, pool_info->unzip_cur);
}

/*********************************************************************//**
Prints info of the buffer i/o. */
UNIV_INTERN
void
buf_print_io(
/*=========*/
	FILE*	file)	/*!< in/out: buffer where to print */
{
	ulint			i;
	buf_pool_info_t*	pool_info;
	buf_pool_info_t*	pool_info_total;

	/* If srv_buf_pool_instances is greater than 1, allocate
	one extra buf_pool_info_t, the last one stores
	aggregated/total values from all pools */
	if (srv_buf_pool_instances > 1) {
		pool_info = (buf_pool_info_t*) mem_zalloc((
			srv_buf_pool_instances + 1) * sizeof *pool_info);

		pool_info_total = &pool_info[srv_buf_pool_instances];
	} else {
		ut_a(srv_buf_pool_instances == 1);

		pool_info_total = pool_info =
			static_cast<buf_pool_info_t*>(
				mem_zalloc(sizeof *pool_info));
	}

	for (i = 0; i < srv_buf_pool_instances; i++) {
		buf_pool_t*	buf_pool;

		buf_pool = buf_pool_from_array(i);

		/* Fetch individual buffer pool info and calculate
		aggregated stats along the way */
		buf_stats_get_pool_info(buf_pool, i, pool_info);

		/* If we have more than one buffer pool, store
		the aggregated stats  */
		if (srv_buf_pool_instances > 1) {
			buf_stats_aggregate_pool_info(pool_info_total,
						      &pool_info[i]);
		}
	}

	/* Print the aggreate buffer pool info */
	buf_print_io_instance(pool_info_total, file);

	/* If there are more than one buffer pool, print each individual pool
	info */
	if (srv_buf_pool_instances > 1) {
		fputs("----------------------\n"
		"INDIVIDUAL BUFFER POOL INFO\n"
		"----------------------\n", file);

		for (i = 0; i < srv_buf_pool_instances; i++) {
			fprintf(file, "---BUFFER POOL %lu\n", i);
			buf_print_io_instance(&pool_info[i], file);
		}
	}

	mem_free(pool_info);
}

/**********************************************************************//**
Refreshes the statistics used to print per-second averages. */
UNIV_INTERN
void
buf_refresh_io_stats(
/*=================*/
	buf_pool_t*	buf_pool)	/*!< in: buffer pool instance */
{
	buf_pool->last_printout_time = ut_time();
	buf_pool->old_stat = buf_pool->stat;
}

/**********************************************************************//**
Refreshes the statistics used to print per-second averages. */
UNIV_INTERN
void
buf_refresh_io_stats_all(void)
/*==========================*/
{
	for (ulint i = 0; i < srv_buf_pool_instances; i++) {
		buf_pool_t*	buf_pool;

		buf_pool = buf_pool_from_array(i);

		buf_refresh_io_stats(buf_pool);
	}
}

/**********************************************************************//**
Check if all pages in all buffer pools are in a replacable state.
@return FALSE if not */
UNIV_INTERN
ibool
buf_all_freed(void)
/*===============*/
{
	for (ulint i = 0; i < srv_buf_pool_instances; i++) {
		buf_pool_t*	buf_pool;

		buf_pool = buf_pool_from_array(i);

		if (!buf_all_freed_instance(buf_pool)) {
			return(FALSE);
		}
	}

	return(TRUE);
}

/*********************************************************************//**
Checks that there currently are no pending i/o-operations for the buffer
pool.
@return	number of pending i/o */
UNIV_INTERN
ulint
buf_pool_check_no_pending_io(void)
/*==============================*/
{
	ulint		i;
	ulint		pending_io = 0;

	buf_pool_mutex_enter_all();

	for (i = 0; i < srv_buf_pool_instances; i++) {
		const buf_pool_t*	buf_pool;

		buf_pool = buf_pool_from_array(i);

		pending_io += buf_pool->n_pend_reads
			      + buf_pool->n_flush[BUF_FLUSH_LRU]
			      + buf_pool->n_flush[BUF_FLUSH_SINGLE_PAGE]
			      + buf_pool->n_flush[BUF_FLUSH_LIST];

	}

	buf_pool_mutex_exit_all();

	return(pending_io);
}

#if 0
Code currently not used
/*********************************************************************//**
Gets the current length of the free list of buffer blocks.
@return	length of the free list */
UNIV_INTERN
ulint
buf_get_free_list_len(void)
/*=======================*/
{
	ulint	len;

	buf_pool_mutex_enter(buf_pool);

	len = UT_LIST_GET_LEN(buf_pool->free);

	buf_pool_mutex_exit(buf_pool);

	return(len);
}
#endif

#else /* !UNIV_HOTBACKUP */
/********************************************************************//**
Inits a page to the buffer buf_pool, for use in ibbackup --restore. */
UNIV_INTERN
void
buf_page_init_for_backup_restore(
/*=============================*/
	ulint		space,	/*!< in: space id */
	ulint		offset,	/*!< in: offset of the page within space
				in units of a page */
	ulint		zip_size,/*!< in: compressed page size in bytes
				or 0 for uncompressed pages */
	buf_block_t*	block)	/*!< in: block to init */
{
	block->page.state	= BUF_BLOCK_FILE_PAGE;
	block->page.space	= space;
	block->page.offset	= offset;

	page_zip_des_init(&block->page.zip);

	/* We assume that block->page.data has been allocated
	with zip_size == UNIV_PAGE_SIZE. */
	ut_ad(zip_size <= UNIV_ZIP_SIZE_MAX);
	ut_ad(ut_is_2pow(zip_size));
	page_zip_set_size(&block->page.zip, zip_size);
	if (zip_size) {
		block->page.zip.data = block->frame + UNIV_PAGE_SIZE;
	}
}
#endif /* !UNIV_HOTBACKUP */<|MERGE_RESOLUTION|>--- conflicted
+++ resolved
@@ -386,18 +386,10 @@
 	buf_pools_list_size_t*	buf_pools_list_size)	/*!< out: list sizes
 							in all buffer pools */
 {
-<<<<<<< HEAD
-	ulint			i;
 	ut_ad(buf_pools_list_size);
 	memset(buf_pools_list_size, 0, sizeof(*buf_pools_list_size));
 
-	for (i = 0; i < srv_buf_pool_instances; i++) {
-=======
-	ut_ad(buf_pools_list_size);
-	memset(buf_pools_list_size, 0, sizeof(*buf_pools_list_size));
-
 	for (ulint i = 0; i < srv_buf_pool_instances; i++) {
->>>>>>> c1d6a2d7
 		buf_pool_t*	buf_pool;
 
 		buf_pool = buf_pool_from_array(i);
@@ -2716,10 +2708,7 @@
 		UNIV_MEM_INVALID(bpage, sizeof *bpage);
 
 		rw_lock_x_unlock(hash_lock);
-<<<<<<< HEAD
-=======
-
->>>>>>> c1d6a2d7
+
 		buf_pool->n_pend_unzip++;
 		buf_pool_mutex_exit(buf_pool);
 
@@ -3578,11 +3567,7 @@
 
 		rw_lock_x_unlock(hash_lock);
 
-<<<<<<< HEAD
-		/* The block must be put to the LRU list, to the old blocks
-=======
 		/* The block must be put to the LRU list, to the old blocks.
->>>>>>> c1d6a2d7
 		The zip_size is already set into the page zip */
 		buf_LRU_add_block(bpage, TRUE/* to old blocks */);
 #if defined UNIV_DEBUG || defined UNIV_BUF_DEBUG
@@ -3704,10 +3689,7 @@
 
 		buf_page_set_io_fix(&block->page, BUF_IO_READ);
 		rw_lock_x_lock(&block->lock);
-<<<<<<< HEAD
-=======
-
->>>>>>> c1d6a2d7
+
 		mutex_exit(&block->mutex);
 		/* buf_pool->mutex may be released and reacquired by
 		buf_buddy_alloc().  Thus, we must release block->mutex
