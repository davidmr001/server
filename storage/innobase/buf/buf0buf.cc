/*****************************************************************************

Copyright (c) 1995, 2018, Oracle and/or its affiliates. All Rights Reserved.
Copyright (c) 2008, Google Inc.
Copyright (c) 2013, 2018, MariaDB Corporation.

Portions of this file contain modifications contributed and copyrighted by
Google, Inc. Those modifications are gratefully acknowledged and are described
briefly in the InnoDB documentation. The contributions by Google are
incorporated with their permission, and subject to the conditions contained in
the file COPYING.Google.

This program is free software; you can redistribute it and/or modify it under
the terms of the GNU General Public License as published by the Free Software
Foundation; version 2 of the License.

This program is distributed in the hope that it will be useful, but WITHOUT
ANY WARRANTY; without even the implied warranty of MERCHANTABILITY or FITNESS
FOR A PARTICULAR PURPOSE. See the GNU General Public License for more details.

You should have received a copy of the GNU General Public License along with
this program; if not, write to the Free Software Foundation, Inc.,
51 Franklin Street, Suite 500, Boston, MA 02110-1335 USA

*****************************************************************************/

/**************************************************//**
@file buf/buf0buf.cc
The database buffer buf_pool

Created 11/5/1995 Heikki Tuuri
*******************************************************/

#include "univ.i"
#include "mtr0types.h"
#include "mach0data.h"
#include "page0size.h"
#include "buf0buf.h"
#include <string.h>

#ifdef UNIV_NONINL
#include "buf0buf.ic"
#endif

#ifndef UNIV_INNOCHECKSUM
#include "mem0mem.h"
#include "btr0btr.h"
#include "fil0fil.h"
#include "fil0crypt.h"
#include "fsp0sysspace.h"
#include "buf0buddy.h"
#include "lock0lock.h"
#include "sync0rw.h"
#include "btr0sea.h"
#include "ibuf0ibuf.h"
#include "trx0undo.h"
#include "trx0purge.h"
#include "log0log.h"
#include "dict0stats_bg.h"
#include "srv0srv.h"
#include "srv0start.h"
#include "dict0dict.h"
#include "log0recv.h"
#include "srv0mon.h"
#include "fsp0sysspace.h"
#endif /* !UNIV_INNOCHECKSUM */
#include "page0zip.h"
#include "sync0sync.h"
#include "buf0dump.h"
#include "ut0new.h"
#include <new>
#include <map>
#include <sstream>
#ifndef UNIV_INNOCHECKSUM
#include "fil0pagecompress.h"
#include "fsp0pagecompress.h"
#endif
#include "ha_prototypes.h"
#include "ut0byte.h"
#include <new>

#ifdef UNIV_LINUX
#include <stdlib.h>
#endif

#ifdef HAVE_LZO
#include "lzo/lzo1x.h"
#endif

#ifdef HAVE_LIBNUMA
#include <numa.h>
#include <numaif.h>
struct set_numa_interleave_t
{
	set_numa_interleave_t()
	{
		if (srv_numa_interleave) {

			struct bitmask *numa_mems_allowed = numa_get_mems_allowed();
			ib::info() << "Setting NUMA memory policy to"
				" MPOL_INTERLEAVE";
			if (set_mempolicy(MPOL_INTERLEAVE,
					  numa_mems_allowed->maskp,
					  numa_mems_allowed->size) != 0) {

				ib::warn() << "Failed to set NUMA memory"
					" policy to MPOL_INTERLEAVE: "
					<< strerror(errno);
			}
		}
	}

	~set_numa_interleave_t()
	{
		if (srv_numa_interleave) {

			ib::info() << "Setting NUMA memory policy to"
				" MPOL_DEFAULT";
			if (set_mempolicy(MPOL_DEFAULT, NULL, 0) != 0) {
				ib::warn() << "Failed to set NUMA memory"
					" policy to MPOL_DEFAULT: "
					<< strerror(errno);
			}
		}
	}
};

#define NUMA_MEMPOLICY_INTERLEAVE_IN_SCOPE set_numa_interleave_t scoped_numa
#else
#define NUMA_MEMPOLICY_INTERLEAVE_IN_SCOPE
#endif /* HAVE_LIBNUMA */

#ifdef HAVE_SNAPPY
#include "snappy-c.h"
#endif

inline void* aligned_malloc(size_t size, size_t align) {
    void *result;
#ifdef _MSC_VER
    result = _aligned_malloc(size, align);
#elif defined (HAVE_POSIX_MEMALIGN)
    if(posix_memalign(&result, align, size)) {
	    result = 0;
    }
#else
    /* Use unaligned malloc as fallback */
    result = malloc(size);
#endif
    return result;
}

inline void aligned_free(void *ptr) {
#ifdef _MSC_VER
        _aligned_free(ptr);
#else
      free(ptr);
#endif
}

/*
		IMPLEMENTATION OF THE BUFFER POOL
		=================================

Performance improvement:
------------------------
Thread scheduling in NT may be so slow that the OS wait mechanism should
not be used even in waiting for disk reads to complete.
Rather, we should put waiting query threads to the queue of
waiting jobs, and let the OS thread do something useful while the i/o
is processed. In this way we could remove most OS thread switches in
an i/o-intensive benchmark like TPC-C.

A possibility is to put a user space thread library between the database
and NT. User space thread libraries might be very fast.

SQL Server 7.0 can be configured to use 'fibers' which are lightweight
threads in NT. These should be studied.

		Buffer frames and blocks
		------------------------
Following the terminology of Gray and Reuter, we call the memory
blocks where file pages are loaded buffer frames. For each buffer
frame there is a control block, or shortly, a block, in the buffer
control array. The control info which does not need to be stored
in the file along with the file page, resides in the control block.

		Buffer pool struct
		------------------
The buffer buf_pool contains a single mutex which protects all the
control data structures of the buf_pool. The content of a buffer frame is
protected by a separate read-write lock in its control block, though.
These locks can be locked and unlocked without owning the buf_pool->mutex.
The OS events in the buf_pool struct can be waited for without owning the
buf_pool->mutex.

The buf_pool->mutex is a hot-spot in main memory, causing a lot of
memory bus traffic on multiprocessor systems when processors
alternately access the mutex. On our Pentium, the mutex is accessed
maybe every 10 microseconds. We gave up the solution to have mutexes
for each control block, for instance, because it seemed to be
complicated.

A solution to reduce mutex contention of the buf_pool->mutex is to
create a separate mutex for the page hash table. On Pentium,
accessing the hash table takes 2 microseconds, about half
of the total buf_pool->mutex hold time.

		Control blocks
		--------------

The control block contains, for instance, the bufferfix count
which is incremented when a thread wants a file page to be fixed
in a buffer frame. The bufferfix operation does not lock the
contents of the frame, however. For this purpose, the control
block contains a read-write lock.

The buffer frames have to be aligned so that the start memory
address of a frame is divisible by the universal page size, which
is a power of two.

We intend to make the buffer buf_pool size on-line reconfigurable,
that is, the buf_pool size can be changed without closing the database.
Then the database administarator may adjust it to be bigger
at night, for example. The control block array must
contain enough control blocks for the maximum buffer buf_pool size
which is used in the particular database.
If the buf_pool size is cut, we exploit the virtual memory mechanism of
the OS, and just refrain from using frames at high addresses. Then the OS
can swap them to disk.

The control blocks containing file pages are put to a hash table
according to the file address of the page.
We could speed up the access to an individual page by using
"pointer swizzling": we could replace the page references on
non-leaf index pages by direct pointers to the page, if it exists
in the buf_pool. We could make a separate hash table where we could
chain all the page references in non-leaf pages residing in the buf_pool,
using the page reference as the hash key,
and at the time of reading of a page update the pointers accordingly.
Drawbacks of this solution are added complexity and,
possibly, extra space required on non-leaf pages for memory pointers.
A simpler solution is just to speed up the hash table mechanism
in the database, using tables whose size is a power of 2.

		Lists of blocks
		---------------

There are several lists of control blocks.

The free list (buf_pool->free) contains blocks which are currently not
used.

The common LRU list contains all the blocks holding a file page
except those for which the bufferfix count is non-zero.
The pages are in the LRU list roughly in the order of the last
access to the page, so that the oldest pages are at the end of the
list. We also keep a pointer to near the end of the LRU list,
which we can use when we want to artificially age a page in the
buf_pool. This is used if we know that some page is not needed
again for some time: we insert the block right after the pointer,
causing it to be replaced sooner than would normally be the case.
Currently this aging mechanism is used for read-ahead mechanism
of pages, and it can also be used when there is a scan of a full
table which cannot fit in the memory. Putting the pages near the
end of the LRU list, we make sure that most of the buf_pool stays
in the main memory, undisturbed.

The unzip_LRU list contains a subset of the common LRU list.  The
blocks on the unzip_LRU list hold a compressed file page and the
corresponding uncompressed page frame.  A block is in unzip_LRU if and
only if the predicate buf_page_belongs_to_unzip_LRU(&block->page)
holds.  The blocks in unzip_LRU will be in same order as they are in
the common LRU list.  That is, each manipulation of the common LRU
list will result in the same manipulation of the unzip_LRU list.

The chain of modified blocks (buf_pool->flush_list) contains the blocks
holding file pages that have been modified in the memory
but not written to disk yet. The block with the oldest modification
which has not yet been written to disk is at the end of the chain.
The access to this list is protected by buf_pool->flush_list_mutex.

The chain of unmodified compressed blocks (buf_pool->zip_clean)
contains the control blocks (buf_page_t) of those compressed pages
that are not in buf_pool->flush_list and for which no uncompressed
page has been allocated in the buffer pool.  The control blocks for
uncompressed pages are accessible via buf_block_t objects that are
reachable via buf_pool->chunks[].

The chains of free memory blocks (buf_pool->zip_free[]) are used by
the buddy allocator (buf0buddy.cc) to keep track of currently unused
memory blocks of size sizeof(buf_page_t)..srv_page_size / 2.  These
blocks are inside the srv_page_size-sized memory blocks of type
BUF_BLOCK_MEMORY that the buddy allocator requests from the buffer
pool.  The buddy allocator is solely used for allocating control
blocks for compressed pages (buf_page_t) and compressed page frames.

		Loading a file page
		-------------------

First, a victim block for replacement has to be found in the
buf_pool. It is taken from the free list or searched for from the
end of the LRU-list. An exclusive lock is reserved for the frame,
the io_fix field is set in the block fixing the block in buf_pool,
and the io-operation for loading the page is queued. The io-handler thread
releases the X-lock on the frame and resets the io_fix field
when the io operation completes.

A thread may request the above operation using the function
buf_page_get(). It may then continue to request a lock on the frame.
The lock is granted when the io-handler releases the x-lock.

		Read-ahead
		----------

The read-ahead mechanism is intended to be intelligent and
isolated from the semantically higher levels of the database
index management. From the higher level we only need the
information if a file page has a natural successor or
predecessor page. On the leaf level of a B-tree index,
these are the next and previous pages in the natural
order of the pages.

Let us first explain the read-ahead mechanism when the leafs
of a B-tree are scanned in an ascending or descending order.
When a read page is the first time referenced in the buf_pool,
the buffer manager checks if it is at the border of a so-called
linear read-ahead area. The tablespace is divided into these
areas of size 64 blocks, for example. So if the page is at the
border of such an area, the read-ahead mechanism checks if
all the other blocks in the area have been accessed in an
ascending or descending order. If this is the case, the system
looks at the natural successor or predecessor of the page,
checks if that is at the border of another area, and in this case
issues read-requests for all the pages in that area. Maybe
we could relax the condition that all the pages in the area
have to be accessed: if data is deleted from a table, there may
appear holes of unused pages in the area.

A different read-ahead mechanism is used when there appears
to be a random access pattern to a file.
If a new page is referenced in the buf_pool, and several pages
of its random access area (for instance, 32 consecutive pages
in a tablespace) have recently been referenced, we may predict
that the whole area may be needed in the near future, and issue
the read requests for the whole area.
*/

#ifndef UNIV_INNOCHECKSUM
/** Value in microseconds */
static const int WAIT_FOR_READ	= 100;
static const int WAIT_FOR_WRITE = 100;
/** Number of attempts made to read in a page in the buffer pool */
static const ulint	BUF_PAGE_READ_MAX_RETRIES = 100;
/** Number of pages to read ahead */
static const ulint	BUF_READ_AHEAD_PAGES = 64;
/** The maximum portion of the buffer pool that can be used for the
read-ahead buffer.  (Divide buf_pool size by this amount) */
static const ulint	BUF_READ_AHEAD_PORTION = 32;

/** The buffer pools of the database */
buf_pool_t*	buf_pool_ptr;

/** true when resizing buffer pool is in the critical path. */
volatile bool	buf_pool_resizing;

/** true when withdrawing buffer pool pages might cause page relocation */
volatile bool	buf_pool_withdrawing;

/** the clock is incremented every time a pointer to a page may become obsolete;
if the withdrwa clock has not changed, the pointer is still valid in buffer
pool. if changed, the pointer might not be in buffer pool any more. */
volatile ulint	buf_withdraw_clock;

/** Map of buffer pool chunks by its first frame address
This is newly made by initialization of buffer pool and buf_resize_thread.
Currently, no need mutex protection for update. */
typedef std::map<
	const byte*,
	buf_chunk_t*,
	std::less<const byte*>,
	ut_allocator<std::pair<const byte* const, buf_chunk_t*> > >
	buf_pool_chunk_map_t;

static buf_pool_chunk_map_t*			buf_chunk_map_reg;

/** Chunk map to be used to lookup.
The map pointed by this should not be updated */
static buf_pool_chunk_map_t*	buf_chunk_map_ref = NULL;

#ifdef UNIV_DEBUG
/** Disable resizing buffer pool to make assertion code not expensive. */
my_bool			buf_disable_resize_buffer_pool_debug = TRUE;
#endif /* UNIV_DEBUG */

#if defined UNIV_DEBUG || defined UNIV_BUF_DEBUG
/** This is used to insert validation operations in execution
in the debug version */
static ulint	buf_dbg_counter	= 0;
#endif /* UNIV_DEBUG || UNIV_BUF_DEBUG */

#if defined UNIV_PFS_MUTEX || defined UNIV_PFS_RWLOCK
# ifndef PFS_SKIP_BUFFER_MUTEX_RWLOCK

/* Buffer block mutexes and rwlocks can be registered
in one group rather than individually. If PFS_GROUP_BUFFER_SYNC
is defined, register buffer block mutex and rwlock
in one group after their initialization. */
#  define PFS_GROUP_BUFFER_SYNC

/* This define caps the number of mutexes/rwlocks can
be registered with performance schema. Developers can
modify this define if necessary. Please note, this would
be effective only if PFS_GROUP_BUFFER_SYNC is defined. */
#  define PFS_MAX_BUFFER_MUTEX_LOCK_REGISTER	ULINT_MAX

# endif /* !PFS_SKIP_BUFFER_MUTEX_RWLOCK */
#endif /* UNIV_PFS_MUTEX || UNIV_PFS_RWLOCK */

/** Macro to determine whether the read of write counter is used depending
on the io_type */
#define MONITOR_RW_COUNTER(io_type, counter)		\
	((io_type == BUF_IO_READ)			\
	 ? (counter##_READ)				\
	 : (counter##_WRITTEN))


/** Reserve a buffer slot for encryption, decryption or page compression.
@param[in,out]	buf_pool	buffer pool
@return reserved buffer slot */
static buf_tmp_buffer_t* buf_pool_reserve_tmp_slot(buf_pool_t* buf_pool)
{
	for (ulint i = 0; i < buf_pool->tmp_arr->n_slots; i++) {
		buf_tmp_buffer_t* slot = &buf_pool->tmp_arr->slots[i];
		if (slot->acquire()) {
			return slot;
		}
	}

	/* We assume that free slot is found */
	ut_error;
	return NULL;
}

/** Reserve a buffer for encryption, decryption or decompression.
@param[in,out]	slot	reserved slot */
static void buf_tmp_reserve_crypt_buf(buf_tmp_buffer_t* slot)
{
	if (!slot->crypt_buf) {
		slot->crypt_buf = static_cast<byte*>(
			aligned_malloc(srv_page_size, srv_page_size));
	}
}

/** Reserve a buffer for compression.
@param[in,out]	slot	reserved slot */
static void buf_tmp_reserve_compression_buf(buf_tmp_buffer_t* slot)
{
	if (!slot->comp_buf) {
		/* Both snappy and lzo compression methods require that
		output buffer used for compression is bigger than input
		buffer. Increase the allocated buffer size accordingly. */
		ulint size = srv_page_size;
#ifdef HAVE_LZO
		size += LZO1X_1_15_MEM_COMPRESS;
#elif defined HAVE_SNAPPY
		size = snappy_max_compressed_length(size);
#endif
		slot->comp_buf = static_cast<byte*>(
			aligned_malloc(size, srv_page_size));
	}
}

/** Registers a chunk to buf_pool_chunk_map
@param[in]	chunk	chunk of buffers */
static
void
buf_pool_register_chunk(
	buf_chunk_t*	chunk)
{
	buf_chunk_map_reg->insert(buf_pool_chunk_map_t::value_type(
		chunk->blocks->frame, chunk));
}

/** Decrypt a page.
@param[in,out]	bpage	Page control block
@param[in,out]	space	tablespace
@return whether the operation was successful */
static bool buf_page_decrypt_after_read(buf_page_t* bpage, fil_space_t* space)
{
	ut_ad(space->pending_io());
	ut_ad(space->id == bpage->id.space());

	byte* dst_frame = bpage->zip.data ? bpage->zip.data :
		((buf_block_t*) bpage)->frame;
	bool page_compressed = fil_page_is_compressed(dst_frame);
	buf_pool_t* buf_pool = buf_pool_from_bpage(bpage);

	if (bpage->id.page_no() == 0) {
		/* File header pages are not encrypted/compressed */
		return (true);
	}

	/* Page is encrypted if encryption information is found from
	tablespace and page contains used key_version. This is true
	also for pages first compressed and then encrypted. */

	buf_tmp_buffer_t* slot;

	if (page_compressed) {
		/* the page we read is unencrypted */
		/* Find free slot from temporary memory array */
decompress:
		slot = buf_pool_reserve_tmp_slot(buf_pool);
		/* For decompression, use crypt_buf. */
		buf_tmp_reserve_crypt_buf(slot);
decompress_with_slot:
		ut_d(fil_page_type_validate(dst_frame));

		bpage->write_size = fil_page_decompress(slot->crypt_buf,
							dst_frame);
		slot->release();

		ut_ad(!bpage->write_size || fil_page_type_validate(dst_frame));
		ut_ad(space->pending_io());
		return bpage->write_size != 0;
	}

	if (space->crypt_data
	    && mach_read_from_4(FIL_PAGE_FILE_FLUSH_LSN_OR_KEY_VERSION
			       + dst_frame)) {
		/* Verify encryption checksum before we even try to
		decrypt. */
		if (!fil_space_verify_crypt_checksum(
			    dst_frame, bpage->size, bpage->id.space(),
			    bpage->id.page_no())) {
decrypt_failed:
			/* Mark page encrypted in case it should be. */
			if (space->crypt_data->type
			    != CRYPT_SCHEME_UNENCRYPTED) {
				bpage->encrypted = true;
			}

			return false;
		}

		/* Find free slot from temporary memory array */
		slot = buf_pool_reserve_tmp_slot(buf_pool);
		buf_tmp_reserve_crypt_buf(slot);

		ut_d(fil_page_type_validate(dst_frame));

		/* decrypt using crypt_buf to dst_frame */
		if (!fil_space_decrypt(space, slot->crypt_buf,
				       dst_frame, &bpage->encrypted)) {
			slot->release();
			goto decrypt_failed;
		}

		ut_d(fil_page_type_validate(dst_frame));

		if (fil_page_is_compressed_encrypted(dst_frame)) {
			goto decompress_with_slot;
		}

		slot->release();
	} else if (fil_page_is_compressed_encrypted(dst_frame)) {
		goto decompress;
	}

	ut_ad(space->pending_io());
	return true;
}

/********************************************************************//**
Gets the smallest oldest_modification lsn for any page in the pool. Returns
zero if all modified pages have been flushed to disk.
@return oldest modification in pool, zero if none */
lsn_t
buf_pool_get_oldest_modification(void)
/*==================================*/
{
	lsn_t		lsn = 0;
	lsn_t		oldest_lsn = 0;

	/* When we traverse all the flush lists we don't want another
	thread to add a dirty page to any flush list. */
	log_flush_order_mutex_enter();

	for (ulint i = 0; i < srv_buf_pool_instances; i++) {
		buf_pool_t*	buf_pool;

		buf_pool = buf_pool_from_array(i);

		buf_flush_list_mutex_enter(buf_pool);

		buf_page_t*	bpage;

		/* We don't let log-checkpoint halt because pages from system
		temporary are not yet flushed to the disk. Anyway, object
		residing in system temporary doesn't generate REDO logging. */
		for (bpage = UT_LIST_GET_LAST(buf_pool->flush_list);
		     bpage != NULL
			&& fsp_is_system_temporary(bpage->id.space());
		     bpage = UT_LIST_GET_PREV(list, bpage)) {
			/* Do nothing. */
		}

		if (bpage != NULL) {
			ut_ad(bpage->in_flush_list);
			lsn = bpage->oldest_modification;
		}

		buf_flush_list_mutex_exit(buf_pool);

		if (!oldest_lsn || oldest_lsn > lsn) {
			oldest_lsn = lsn;
		}
	}

	log_flush_order_mutex_exit();

	/* The returned answer may be out of date: the flush_list can
	change after the mutex has been released. */

	return(oldest_lsn);
}

/********************************************************************//**
Get total buffer pool statistics. */
void
buf_get_total_list_len(
/*===================*/
	ulint*		LRU_len,	/*!< out: length of all LRU lists */
	ulint*		free_len,	/*!< out: length of all free lists */
	ulint*		flush_list_len)	/*!< out: length of all flush lists */
{
	ulint		i;

	*LRU_len = 0;
	*free_len = 0;
	*flush_list_len = 0;

	for (i = 0; i < srv_buf_pool_instances; i++) {
		buf_pool_t*	buf_pool;

		buf_pool = buf_pool_from_array(i);

		*LRU_len += UT_LIST_GET_LEN(buf_pool->LRU);
		*free_len += UT_LIST_GET_LEN(buf_pool->free);
		*flush_list_len += UT_LIST_GET_LEN(buf_pool->flush_list);
	}
}

/********************************************************************//**
Get total list size in bytes from all buffer pools. */
void
buf_get_total_list_size_in_bytes(
/*=============================*/
	buf_pools_list_size_t*	buf_pools_list_size)	/*!< out: list sizes
							in all buffer pools */
{
	ut_ad(buf_pools_list_size);
	memset(buf_pools_list_size, 0, sizeof(*buf_pools_list_size));

	for (ulint i = 0; i < srv_buf_pool_instances; i++) {
		buf_pool_t*	buf_pool;

		buf_pool = buf_pool_from_array(i);
		/* We don't need mutex protection since this is
		for statistics purpose */
		buf_pools_list_size->LRU_bytes += buf_pool->stat.LRU_bytes;
		buf_pools_list_size->unzip_LRU_bytes +=
			UT_LIST_GET_LEN(buf_pool->unzip_LRU)
			<< srv_page_size_shift;
		buf_pools_list_size->flush_list_bytes +=
			buf_pool->stat.flush_list_bytes;
	}
}

/********************************************************************//**
Get total buffer pool statistics. */
void
buf_get_total_stat(
/*===============*/
	buf_pool_stat_t*	tot_stat)	/*!< out: buffer pool stats */
{
	ulint			i;

	memset(tot_stat, 0, sizeof(*tot_stat));

	for (i = 0; i < srv_buf_pool_instances; i++) {
		buf_pool_stat_t*buf_stat;
		buf_pool_t*	buf_pool;

		buf_pool = buf_pool_from_array(i);

		buf_stat = &buf_pool->stat;
		tot_stat->n_page_gets += buf_stat->n_page_gets;
		tot_stat->n_pages_read += buf_stat->n_pages_read;
		tot_stat->n_pages_written += buf_stat->n_pages_written;
		tot_stat->n_pages_created += buf_stat->n_pages_created;
		tot_stat->n_ra_pages_read_rnd += buf_stat->n_ra_pages_read_rnd;
		tot_stat->n_ra_pages_read += buf_stat->n_ra_pages_read;
		tot_stat->n_ra_pages_evicted += buf_stat->n_ra_pages_evicted;
		tot_stat->n_pages_made_young += buf_stat->n_pages_made_young;

		tot_stat->n_pages_not_made_young +=
			buf_stat->n_pages_not_made_young;
	}
}

/********************************************************************//**
Allocates a buffer block.
@return own: the allocated block, in state BUF_BLOCK_MEMORY */
buf_block_t*
buf_block_alloc(
/*============*/
	buf_pool_t*	buf_pool)	/*!< in/out: buffer pool instance,
					or NULL for round-robin selection
					of the buffer pool */
{
	buf_block_t*	block;
	ulint		index;
	static ulint	buf_pool_index;

	if (buf_pool == NULL) {
		/* We are allocating memory from any buffer pool, ensure
		we spread the grace on all buffer pool instances. */
		index = buf_pool_index++ % srv_buf_pool_instances;
		buf_pool = buf_pool_from_array(index);
	}

	block = buf_LRU_get_free_block(buf_pool);

	buf_block_set_state(block, BUF_BLOCK_MEMORY);

	return(block);
}
#endif /* !UNIV_INNOCHECKSUM */

/** Checks if a page contains only zeroes.
@param[in]	read_buf	database page
@param[in]	page_size	page size
@return true if page is filled with zeroes */
bool
buf_page_is_zeroes(
	const byte*		read_buf,
	const page_size_t&	page_size)
{
	for (ulint i = 0; i < page_size.logical(); i++) {
		if (read_buf[i] != 0) {
			return(false);
		}
	}
	return(true);
}

/** Checks if the page is in crc32 checksum format.
@param[in]	read_buf		database page
@param[in]	checksum_field1		new checksum field
@param[in]	checksum_field2		old checksum field
@param[in]	use_legacy_big_endian   use legacy big endian algorithm
@return true if the page is in crc32 checksum format. */
bool
buf_page_is_checksum_valid_crc32(
	const byte*			read_buf,
	ulint				checksum_field1,
	ulint				checksum_field2,
	bool				use_legacy_big_endian)
{
	const uint32_t	crc32 = buf_calc_page_crc32(read_buf,
						    use_legacy_big_endian);

#ifdef UNIV_INNOCHECKSUM
	if (log_file
	    && srv_checksum_algorithm == SRV_CHECKSUM_ALGORITHM_STRICT_CRC32) {
		fprintf(log_file, "page::%llu;"
			" crc32 calculated = %u;"
			" recorded checksum field1 = " ULINTPF " recorded"
			" checksum field2 =" ULINTPF "\n", cur_page_num,
			crc32, checksum_field1, checksum_field2);
	}
#endif /* UNIV_INNOCHECKSUM */

	if (checksum_field1 != checksum_field2) {
		goto invalid;
	}

	if (checksum_field1 == crc32) {
		return(true);
	} else {
		const uint32_t	crc32_legacy = buf_calc_page_crc32(read_buf, true);

		if (checksum_field1 == crc32_legacy) {
			return(true);
		}
	}

invalid:
	DBUG_LOG("checksum", "Page checksum crc32 not valid"
		   << " field1 " << checksum_field1
		   << " field2 " << checksum_field2
		 << " crc32 " << crc32);
	return(false);
}

/** Checks if the page is in innodb checksum format.
@param[in]	read_buf	database page
@param[in]	checksum_field1	new checksum field
@param[in]	checksum_field2	old checksum field
@return true if the page is in innodb checksum format. */
bool
buf_page_is_checksum_valid_innodb(
	const byte*			read_buf,
	ulint				checksum_field1,
	ulint				checksum_field2)
{
	/* There are 2 valid formulas for
	checksum_field2 (old checksum field) which algo=innodb could have
	written to the page:

	1. Very old versions of InnoDB only stored 8 byte lsn to the
	start and the end of the page.

	2. Newer InnoDB versions store the old formula checksum
	(buf_calc_page_old_checksum()). */

	ulint	old_checksum = buf_calc_page_old_checksum(read_buf);
	ulint	new_checksum = buf_calc_page_new_checksum(read_buf);

#ifdef UNIV_INNOCHECKSUM
	if (log_file
	    && srv_checksum_algorithm == SRV_CHECKSUM_ALGORITHM_INNODB) {
		fprintf(log_file, "page::%llu;"
			" old style: calculated ="
			" " ULINTPF "; recorded = " ULINTPF "\n",
			cur_page_num, old_checksum,
			checksum_field2);
		fprintf(log_file, "page::%llu;"
			" new style: calculated ="
			" " ULINTPF "; crc32 = %u; recorded = " ULINTPF "\n",
			cur_page_num, new_checksum,
			buf_calc_page_crc32(read_buf), checksum_field1);
	}

	if (log_file
	    && srv_checksum_algorithm == SRV_CHECKSUM_ALGORITHM_STRICT_INNODB) {
		fprintf(log_file, "page::%llu;"
			" old style: calculated ="
			" " ULINTPF "; recorded checksum = " ULINTPF "\n",
			cur_page_num, old_checksum,
			checksum_field2);
		fprintf(log_file, "page::%llu;"
			" new style: calculated ="
			" " ULINTPF "; recorded checksum  = " ULINTPF "\n",
			cur_page_num, new_checksum,
			checksum_field1);
	}
#endif /* UNIV_INNOCHECKSUM */


	if (checksum_field2 != mach_read_from_4(read_buf + FIL_PAGE_LSN)
	    && checksum_field2 != old_checksum) {
		DBUG_LOG("checksum",
			 "Page checksum crc32 not valid"
			 << " field1 " << checksum_field1
			 << " field2 " << checksum_field2
			 << " crc32 " << buf_calc_page_old_checksum(read_buf)
			 << " lsn " << mach_read_from_4(
				 read_buf + FIL_PAGE_LSN));
		return(false);
	}

	/* old field is fine, check the new field */

	/* InnoDB versions < 4.0.14 and < 4.1.1 stored the space id
	(always equal to 0), to FIL_PAGE_SPACE_OR_CHKSUM */

	if (checksum_field1 != 0 && checksum_field1 != new_checksum) {
		DBUG_LOG("checksum",
			 "Page checksum crc32 not valid"
			 << " field1 " << checksum_field1
			 << " field2 " << checksum_field2
			 << " crc32 " << buf_calc_page_new_checksum(read_buf)
			 << " lsn " << mach_read_from_4(
				 read_buf + FIL_PAGE_LSN));
		return(false);
	}

	return(true);
}

/** Checks if the page is in none checksum format.
@param[in]	read_buf	database page
@param[in]	checksum_field1	new checksum field
@param[in]	checksum_field2	old checksum field
@return true if the page is in none checksum format. */
bool
buf_page_is_checksum_valid_none(
	const byte*			read_buf,
	ulint				checksum_field1,
	ulint				checksum_field2)
{
#ifndef DBUG_OFF
	if (checksum_field1 != checksum_field2
	    && checksum_field1 != BUF_NO_CHECKSUM_MAGIC) {
		DBUG_LOG("checksum",
			 "Page checksum crc32 not valid"
			 << " field1 " << checksum_field1
			 << " field2 " << checksum_field2
			 << " crc32 " << BUF_NO_CHECKSUM_MAGIC
			 << " lsn " << mach_read_from_4(read_buf
							+ FIL_PAGE_LSN));
	}
#endif /* DBUG_OFF */

#ifdef UNIV_INNOCHECKSUM
	if (log_file
	    && srv_checksum_algorithm == SRV_CHECKSUM_ALGORITHM_STRICT_NONE) {
		fprintf(log_file,
			"page::%llu; none checksum: calculated"
			" = %lu; recorded checksum_field1 = " ULINTPF
			" recorded checksum_field2 = " ULINTPF "\n",
			cur_page_num, BUF_NO_CHECKSUM_MAGIC,
			checksum_field1, checksum_field2);
	}
#endif /* UNIV_INNOCHECKSUM */

	return(checksum_field1 == checksum_field2
	       && checksum_field1 == BUF_NO_CHECKSUM_MAGIC);
}

/** Check if a page is corrupt.
@param[in]	check_lsn	whether the LSN should be checked
@param[in]	read_buf	database page
@param[in]	page_size	page size
@param[in]	space		tablespace
@return whether the page is corrupted */
bool
buf_page_is_corrupted(
	bool			check_lsn,
	const byte*		read_buf,
	const page_size_t&	page_size,
#ifndef UNIV_INNOCHECKSUM
	const fil_space_t* 	space)
#else
	const void* 	 	space)
#endif
{
	size_t checksum_field1 = 0;
	size_t checksum_field2 = 0;
#ifndef UNIV_INNOCHECKSUM
	DBUG_EXECUTE_IF("buf_page_import_corrupt_failure", return(true); );
#endif
	ulint page_type = mach_read_from_2(read_buf + FIL_PAGE_TYPE);

	/* We can trust page type if page compression is set on tablespace
	flags because page compression flag means file must have been
	created with 10.1 (later than 5.5 code base). In 10.1 page
	compressed tables do not contain post compression checksum and
	FIL_PAGE_END_LSN_OLD_CHKSUM field stored.  Note that space can
	be null if we are in fil_check_first_page() and first page
	is not compressed or encrypted. Page checksum is verified
	after decompression (i.e. normally pages are already
	decompressed at this stage). */
	if ((page_type == FIL_PAGE_PAGE_COMPRESSED ||
	     page_type == FIL_PAGE_PAGE_COMPRESSED_ENCRYPTED)
#ifndef UNIV_INNOCHECKSUM
	    && space && FSP_FLAGS_HAS_PAGE_COMPRESSION(space->flags)
#endif
	) {
		return(false);
	}

	if (!page_size.is_compressed()
	    && memcmp(read_buf + FIL_PAGE_LSN + 4,
		      read_buf + page_size.logical()
		      - FIL_PAGE_END_LSN_OLD_CHKSUM + 4, 4)) {

		/* Stored log sequence numbers at the start and the end
		of page do not match */
#ifndef UNIV_INNOCHECKSUM
		ib::info() << "Log sequence number at the start "
			   << mach_read_from_4(read_buf + FIL_PAGE_LSN + 4)
			   << " and the end "
			   << mach_read_from_4(read_buf + srv_page_size - FIL_PAGE_END_LSN_OLD_CHKSUM + 4)
			   << " do not match";
#endif /* UNIV_INNOCHECKSUM */
		return(true);
	}

#ifndef UNIV_INNOCHECKSUM
	if (check_lsn && recv_lsn_checks_on) {
		lsn_t		current_lsn;
		const lsn_t	page_lsn
			= mach_read_from_8(read_buf + FIL_PAGE_LSN);

		/* Since we are going to reset the page LSN during the import
		phase it makes no sense to spam the log with error messages. */

		if (log_peek_lsn(&current_lsn) && current_lsn < page_lsn) {

			const ulint	space_id = mach_read_from_4(
				read_buf + FIL_PAGE_SPACE_ID);
			const ulint	page_no = mach_read_from_4(
				read_buf + FIL_PAGE_OFFSET);

			ib::error() << "Page " << page_id_t(space_id, page_no)
				<< " log sequence number " << page_lsn
				<< " is in the future! Current system"
				<< " log sequence number "
				<< current_lsn << ".";

			ib::error() << "Your database may be corrupt or"
				" you may have copied the InnoDB"
				" tablespace but not the InnoDB"
				" log files. "
				<< FORCE_RECOVERY_MSG;

		}
	}
#endif /* !UNIV_INNOCHECKSUM */

	/* Check whether the checksum fields have correct values */

	if (srv_checksum_algorithm == SRV_CHECKSUM_ALGORITHM_NONE) {
		return(false);
	}

	if (page_size.is_compressed()) {
		return(!page_zip_verify_checksum(read_buf,
						 page_size.physical()));
	}

	checksum_field1 = mach_read_from_4(
		read_buf + FIL_PAGE_SPACE_OR_CHKSUM);

	checksum_field2 = mach_read_from_4(
		read_buf + page_size.logical() - FIL_PAGE_END_LSN_OLD_CHKSUM);

	compile_time_assert(!(FIL_PAGE_LSN % 8));

	/* declare empty pages non-corrupted */
	if (checksum_field1 == 0
	    && checksum_field2 == 0
	    && *reinterpret_cast<const ib_uint64_t*>(
		    read_buf + FIL_PAGE_LSN) == 0) {

		ulint i;

		/* make sure that the page is really empty */
		for (i = 0; i < page_size.logical(); ++i) {

			/* The FIL_PAGE_ARCH_LOG_NO_OR_SPACE_ID has been
			repurposed for page compression. It can be
			set for uncompressed empty pages. */

			if ((i < FIL_PAGE_FILE_FLUSH_LSN_OR_KEY_VERSION
			     || i >= FIL_PAGE_ARCH_LOG_NO_OR_SPACE_ID)
			    && read_buf[i] != 0) {

#ifndef UNIV_INNOCHECKSUM
				ib::info() << "Checksum fields zero but page is not empty.";
#endif

				break;
			}
		}
#ifdef UNIV_INNOCHECKSUM
		if (i >= page_size.logical()) {
			if (log_file) {
				fprintf(log_file, "Page::%llu"
					" is empty and uncorrupted\n",
					cur_page_num);
			}
			return(false);
		}
#else
		return(i < page_size.logical());
#endif /* UNIV_INNOCHECKSUM */
	}

#ifndef UNIV_INNOCHECKSUM
	const page_id_t	page_id(mach_read_from_4(
					read_buf + FIL_PAGE_SPACE_ID),
				mach_read_from_4(
					read_buf + FIL_PAGE_OFFSET));
#endif /* UNIV_INNOCHECKSUM */

	const srv_checksum_algorithm_t	curr_algo =
		static_cast<srv_checksum_algorithm_t>(srv_checksum_algorithm);

	bool	legacy_checksum_checked = false;

	switch (curr_algo) {
	case SRV_CHECKSUM_ALGORITHM_CRC32:
	case SRV_CHECKSUM_ALGORITHM_STRICT_CRC32:

		if (buf_page_is_checksum_valid_crc32(read_buf,
			checksum_field1, checksum_field2, false)) {
			return(false);
		}

		if (buf_page_is_checksum_valid_none(read_buf,
			checksum_field1, checksum_field2)) {
			if (curr_algo
			    == SRV_CHECKSUM_ALGORITHM_STRICT_CRC32) {
#ifndef UNIV_INNOCHECKSUM
				page_warn_strict_checksum(
					curr_algo,
					SRV_CHECKSUM_ALGORITHM_NONE,
					page_id);
#endif /* !UNIV_INNOCHECKSUM */
			}

#ifdef UNIV_INNOCHECKSUM
			if (log_file) {
				fprintf(log_file, "page::%llu;"
					" old style: calculated = %u;"
					" recorded = " ULINTPF ";\n",
					cur_page_num,
					buf_calc_page_old_checksum(read_buf),
					checksum_field2);
				fprintf(log_file, "page::%llu;"
					" new style: calculated = %u;"
					" crc32 = %u; recorded = " ULINTPF ";\n",
					cur_page_num,
					buf_calc_page_new_checksum(read_buf),
					buf_calc_page_crc32(read_buf),
					checksum_field1);
			}
#endif /* UNIV_INNOCHECKSUM */

			return(false);
		}

		/* We need to check whether the stored checksum matches legacy
		big endian checksum or Innodb checksum. We optimize the order
		based on earlier results. if earlier we have found pages
		matching legacy big endian checksum, we try to match it first.
		Otherwise we check innodb checksum first. */
		if (legacy_big_endian_checksum) {
			if (buf_page_is_checksum_valid_crc32(read_buf,
				checksum_field1, checksum_field2, true)) {

				return(false);
			}
			legacy_checksum_checked = true;
		}

		if (buf_page_is_checksum_valid_innodb(read_buf,
			checksum_field1, checksum_field2)) {
			if (curr_algo
			    == SRV_CHECKSUM_ALGORITHM_STRICT_CRC32) {
#ifndef UNIV_INNOCHECKSUM
				page_warn_strict_checksum(
					curr_algo,
					SRV_CHECKSUM_ALGORITHM_INNODB,
					page_id);
#endif
			}

			return(false);
		}

		/* If legacy checksum is not checked, do it now. */
		if (!legacy_checksum_checked && buf_page_is_checksum_valid_crc32(
			read_buf, checksum_field1, checksum_field2, true)) {

			legacy_big_endian_checksum = true;
			return(false);
		}

#ifdef UNIV_INNOCHECKSUM
		if (log_file) {
			fprintf(log_file, "Fail; page::%llu;"
				" invalid (fails crc32 checksum)\n",
				cur_page_num);
		}
#endif /* UNIV_INNOCHECKSUM */
		return(true);

	case SRV_CHECKSUM_ALGORITHM_INNODB:
	case SRV_CHECKSUM_ALGORITHM_STRICT_INNODB:

		if (buf_page_is_checksum_valid_innodb(read_buf,
			checksum_field1, checksum_field2)) {
			return(false);
		}

		if (buf_page_is_checksum_valid_none(read_buf,
			checksum_field1, checksum_field2)) {
			if (curr_algo
			    == SRV_CHECKSUM_ALGORITHM_STRICT_INNODB) {
#ifndef UNIV_INNOCHECKSUM
				page_warn_strict_checksum(
					curr_algo,
					SRV_CHECKSUM_ALGORITHM_NONE,
					page_id);
#endif
			}
#ifdef UNIV_INNOCHECKSUM
			if (log_file) {
				fprintf(log_file, "page::%llu;"
					" old style: calculated = %u;"
					" recorded = %zu;\n", cur_page_num,
					buf_calc_page_old_checksum(read_buf),
					checksum_field2);
				fprintf(log_file, "page::%llu;"
					" new style: calculated = %u;"
					" crc32 = %u; recorded = %zu;\n",
					cur_page_num,
					buf_calc_page_new_checksum(read_buf),
					buf_calc_page_crc32(read_buf),
					checksum_field1);
			}
#endif /* UNIV_INNOCHECKSUM */

			return(false);
		}

		if (buf_page_is_checksum_valid_crc32(read_buf,
			checksum_field1, checksum_field2, false)
		    || buf_page_is_checksum_valid_crc32(read_buf,
			checksum_field1, checksum_field2, true)) {

			if (curr_algo
			    == SRV_CHECKSUM_ALGORITHM_STRICT_INNODB) {
#ifndef UNIV_INNOCHECKSUM
				page_warn_strict_checksum(
					curr_algo,
					SRV_CHECKSUM_ALGORITHM_CRC32,
					page_id);
#endif
			}

			return(false);
		}

#ifdef UNIV_INNOCHECKSUM
		if (log_file) {
			fprintf(log_file, "Fail; page::%llu;"
				" invalid (fails innodb checksum)\n",
				cur_page_num);
		}
#endif /* UNIV_INNOCHECKSUM */

		return(true);

	case SRV_CHECKSUM_ALGORITHM_STRICT_NONE:

		if (buf_page_is_checksum_valid_none(read_buf,
			checksum_field1, checksum_field2)) {
			return(false);
		}

		if (buf_page_is_checksum_valid_crc32(read_buf,
			checksum_field1, checksum_field2, false)
		    || buf_page_is_checksum_valid_crc32(read_buf,
			checksum_field1, checksum_field2, true)) {
#ifndef UNIV_INNOCHECKSUM
			page_warn_strict_checksum(
				curr_algo,
				SRV_CHECKSUM_ALGORITHM_CRC32,
				page_id);
#endif /* !UNIV_INNOCHECKSUM */
			return(false);
		}

		if (buf_page_is_checksum_valid_innodb(read_buf,
			checksum_field1, checksum_field2)) {
#ifndef UNIV_INNOCHECKSUM
			page_warn_strict_checksum(
				curr_algo,
				SRV_CHECKSUM_ALGORITHM_INNODB,
				page_id);
#endif /* !UNIV_INNOCHECKSUM */
			return(false);
		}

#ifdef UNIV_INNOCHECKSUM
		if (log_file) {
			fprintf(log_file, "Fail; page::%llu;"
				" invalid (fails none checksum)\n",
				cur_page_num);
		}
#endif /* UNIV_INNOCHECKSUM */

		return(true);

	case SRV_CHECKSUM_ALGORITHM_NONE:
		/* should have returned false earlier */
		break;
	/* no default so the compiler will emit a warning if new enum
	is added and not handled here */
	}

	ut_error;
	return(false);
}

#ifndef UNIV_INNOCHECKSUM

#if defined(DBUG_OFF) && defined(HAVE_MADVISE) &&  defined(MADV_DODUMP)
/** Enable buffers to be dumped to core files

A convience function, not called anyhwere directly however
it is left available for gdb or any debugger to call
in the event that you want all of the memory to be dumped
to a core file.

Returns number of errors found in madvise calls. */
int
buf_madvise_do_dump()
{
	int ret= 0;
	buf_pool_t*	buf_pool;
	buf_chunk_t*	chunk;

	/* mirrors allocation in log_t::create() */
	if (log_sys.buf) {
		ret+= madvise(log_sys.first_in_use
			      ? log_sys.buf
			      : log_sys.buf - srv_log_buffer_size,
			      srv_log_buffer_size * 2,
			      MADV_DODUMP);
	}
	/* mirrors recv_sys_init() */
	if (recv_sys->buf)
	{
		ret+= madvise(recv_sys->buf, recv_sys->len, MADV_DODUMP);
	}

	buf_pool_mutex_enter_all();

	for (ulong i= 0; i < srv_buf_pool_instances; i++)
	{
		buf_pool = buf_pool_from_array(i);
		chunk = buf_pool->chunks;

		for (int n = buf_pool->n_chunks; n--; chunk++)
		{
			ret+= madvise(chunk->mem, chunk->mem_size(), MADV_DODUMP);
		}
	}

	buf_pool_mutex_exit_all();

	return ret;
}
#endif

/** Dump a page to stderr.
@param[in]	read_buf	database page
@param[in]	page_size	page size */
UNIV_INTERN
void
buf_page_print(const byte* read_buf, const page_size_t& page_size)
{
	dict_index_t*	index;

	ib::info() << "Page dump in ascii and hex ("
		<< page_size.physical() << " bytes):";

	ut_print_buf(stderr, read_buf, page_size.physical());
	fputs("\nInnoDB: End of page dump\n", stderr);

	if (page_size.is_compressed()) {
		/* Print compressed page. */
		ib::info() << "Compressed page type ("
			<< fil_page_get_type(read_buf)
			<< "); stored checksum in field1 "
			<< mach_read_from_4(
				read_buf + FIL_PAGE_SPACE_OR_CHKSUM)
			<< "; calculated checksums for field1: "
			<< buf_checksum_algorithm_name(
				SRV_CHECKSUM_ALGORITHM_CRC32)
			<< " "
			<< page_zip_calc_checksum(
				read_buf, page_size.physical(),
				SRV_CHECKSUM_ALGORITHM_CRC32)
			<< "/"
			<< page_zip_calc_checksum(
				read_buf, page_size.physical(),
				SRV_CHECKSUM_ALGORITHM_CRC32, true)
			<< ", "
			<< buf_checksum_algorithm_name(
				SRV_CHECKSUM_ALGORITHM_INNODB)
			<< " "
			<< page_zip_calc_checksum(
				read_buf, page_size.physical(),
				SRV_CHECKSUM_ALGORITHM_INNODB)
			<< ", "
			<< buf_checksum_algorithm_name(
				SRV_CHECKSUM_ALGORITHM_NONE)
			<< " "
			<< page_zip_calc_checksum(
				read_buf, page_size.physical(),
				SRV_CHECKSUM_ALGORITHM_NONE)
			<< "; page LSN "
			<< mach_read_from_8(read_buf + FIL_PAGE_LSN)
			<< "; page number (if stored to page"
			<< " already) "
			<< mach_read_from_4(read_buf + FIL_PAGE_OFFSET)
			<< "; space id (if stored to page already) "
			<< mach_read_from_4(
				read_buf + FIL_PAGE_ARCH_LOG_NO_OR_SPACE_ID);

	} else {
		const uint32_t	crc32 = buf_calc_page_crc32(read_buf);

		const uint32_t	crc32_legacy = buf_calc_page_crc32(read_buf,
								   true);
		ulint page_type = fil_page_get_type(read_buf);

		ib::info() << "Uncompressed page, stored checksum in field1 "
			<< mach_read_from_4(
				read_buf + FIL_PAGE_SPACE_OR_CHKSUM)
			<< ", calculated checksums for field1: "
			<< buf_checksum_algorithm_name(
				SRV_CHECKSUM_ALGORITHM_CRC32) << " "
			<< crc32 << "/" << crc32_legacy
			<< ", "
			<< buf_checksum_algorithm_name(
				SRV_CHECKSUM_ALGORITHM_INNODB) << " "
			<< buf_calc_page_new_checksum(read_buf)
			<< ", "
			<< " page type " << page_type << " == "
			<< fil_get_page_type_name(page_type) << "."
			<< buf_checksum_algorithm_name(
				SRV_CHECKSUM_ALGORITHM_NONE) << " "
			<< BUF_NO_CHECKSUM_MAGIC
			<< ", stored checksum in field2 "
			<< mach_read_from_4(read_buf + page_size.logical()
					    - FIL_PAGE_END_LSN_OLD_CHKSUM)
			<< ", calculated checksums for field2: "
			<< buf_checksum_algorithm_name(
				SRV_CHECKSUM_ALGORITHM_CRC32) << " "
			<< crc32 << "/" << crc32_legacy
			<< ", "
			<< buf_checksum_algorithm_name(
				SRV_CHECKSUM_ALGORITHM_INNODB) << " "
			<< buf_calc_page_old_checksum(read_buf)
			<< ", "
			<< buf_checksum_algorithm_name(
				SRV_CHECKSUM_ALGORITHM_NONE) << " "
			<< BUF_NO_CHECKSUM_MAGIC
			<< ",  page LSN "
			<< mach_read_from_4(read_buf + FIL_PAGE_LSN)
			<< " "
			<< mach_read_from_4(read_buf + FIL_PAGE_LSN + 4)
			<< ", low 4 bytes of LSN at page end "
			<< mach_read_from_4(read_buf + page_size.logical()
					    - FIL_PAGE_END_LSN_OLD_CHKSUM + 4)
			<< ", page number (if stored to page already) "
			<< mach_read_from_4(read_buf + FIL_PAGE_OFFSET)
			<< ", space id (if created with >= MySQL-4.1.1"
			   " and stored already) "
			<< mach_read_from_4(
				read_buf + FIL_PAGE_ARCH_LOG_NO_OR_SPACE_ID);
	}

	switch (fil_page_get_type(read_buf)) {
		index_id_t	index_id;
	case FIL_PAGE_INDEX:
	case FIL_PAGE_TYPE_INSTANT:
	case FIL_PAGE_RTREE:
		index_id = btr_page_get_index_id(read_buf);
		ib::info() << "Page may be an index page where"
			" index id is " << index_id;

		index = dict_index_find_on_id_low(index_id);
		if (index) {
			ib::info()
				<< "Index " << index_id
				<< " is " << index->name
				<< " in table " << index->table->name;
		}
		break;
	case FIL_PAGE_UNDO_LOG:
		fputs("InnoDB: Page may be an undo log page\n", stderr);
		break;
	case FIL_PAGE_INODE:
		fputs("InnoDB: Page may be an 'inode' page\n", stderr);
		break;
	case FIL_PAGE_IBUF_FREE_LIST:
		fputs("InnoDB: Page may be an insert buffer free list page\n",
		      stderr);
		break;
	case FIL_PAGE_TYPE_ALLOCATED:
		fputs("InnoDB: Page may be a freshly allocated page\n",
		      stderr);
		break;
	case FIL_PAGE_IBUF_BITMAP:
		fputs("InnoDB: Page may be an insert buffer bitmap page\n",
		      stderr);
		break;
	case FIL_PAGE_TYPE_SYS:
		fputs("InnoDB: Page may be a system page\n",
		      stderr);
		break;
	case FIL_PAGE_TYPE_TRX_SYS:
		fputs("InnoDB: Page may be a transaction system page\n",
		      stderr);
		break;
	case FIL_PAGE_TYPE_FSP_HDR:
		fputs("InnoDB: Page may be a file space header page\n",
		      stderr);
		break;
	case FIL_PAGE_TYPE_XDES:
		fputs("InnoDB: Page may be an extent descriptor page\n",
		      stderr);
		break;
	case FIL_PAGE_TYPE_BLOB:
		fputs("InnoDB: Page may be a BLOB page\n",
		      stderr);
		break;
	case FIL_PAGE_TYPE_ZBLOB:
	case FIL_PAGE_TYPE_ZBLOB2:
		fputs("InnoDB: Page may be a compressed BLOB page\n",
		      stderr);
		break;
	}
}

# ifdef PFS_GROUP_BUFFER_SYNC
extern mysql_pfs_key_t	buffer_block_mutex_key;

/********************************************************************//**
This function registers mutexes and rwlocks in buffer blocks with
performance schema. If PFS_MAX_BUFFER_MUTEX_LOCK_REGISTER is
defined to be a value less than chunk->size, then only mutexes
and rwlocks in the first PFS_MAX_BUFFER_MUTEX_LOCK_REGISTER
blocks are registered. */
static
void
pfs_register_buffer_block(
/*======================*/
	buf_chunk_t*	chunk)		/*!< in/out: chunk of buffers */
{
	buf_block_t*    block;
	ulint		num_to_register;

	block = chunk->blocks;

	num_to_register = ut_min(
		chunk->size, PFS_MAX_BUFFER_MUTEX_LOCK_REGISTER);

	for (ulint i = 0; i < num_to_register; i++) {
#  ifdef UNIV_PFS_MUTEX
		BPageMutex*	mutex;

		mutex = &block->mutex;
		mutex->pfs_add(buffer_block_mutex_key);
#  endif /* UNIV_PFS_MUTEX */

		rw_lock_t*	rwlock;

#  ifdef UNIV_PFS_RWLOCK
		rwlock = &block->lock;
		ut_a(!rwlock->pfs_psi);
		rwlock->pfs_psi = (PSI_server)
			? PSI_server->init_rwlock(buf_block_lock_key, rwlock)
			: NULL;

#   ifdef UNIV_DEBUG
		rwlock = &block->debug_latch;
		ut_a(!rwlock->pfs_psi);
		rwlock->pfs_psi = (PSI_server)
			? PSI_server->init_rwlock(buf_block_debug_latch_key,
						  rwlock)
			: NULL;
#   endif /* UNIV_DEBUG */

#  endif /* UNIV_PFS_RWLOCK */
		block++;
	}
}
# endif /* PFS_GROUP_BUFFER_SYNC */

/********************************************************************//**
Initializes a buffer control block when the buf_pool is created. */
static
void
buf_block_init(
/*===========*/
	buf_pool_t*	buf_pool,	/*!< in: buffer pool instance */
	buf_block_t*	block,		/*!< in: pointer to control block */
	byte*		frame)		/*!< in: pointer to buffer frame */
{
	UNIV_MEM_DESC(frame, srv_page_size);

	/* This function should only be executed at database startup or by
	buf_pool_resize(). Either way, adaptive hash index must not exist. */
	assert_block_ahi_empty_on_init(block);

	block->frame = frame;

	block->page.buf_pool_index = buf_pool_index(buf_pool);
	block->page.flush_type = BUF_FLUSH_LRU;
	block->page.state = BUF_BLOCK_NOT_USED;
	block->page.buf_fix_count = 0;
	block->page.io_fix = BUF_IO_NONE;
	block->page.flush_observer = NULL;
	block->page.encrypted = false;
	block->page.real_size = 0;
	block->page.write_size = 0;
	block->modify_clock = 0;
	block->page.slot = NULL;

	ut_d(block->page.file_page_was_freed = FALSE);

#ifdef BTR_CUR_HASH_ADAPT
	block->index = NULL;
#endif /* BTR_CUR_HASH_ADAPT */
	block->skip_flush_check = false;

	ut_d(block->page.in_page_hash = FALSE);
	ut_d(block->page.in_zip_hash = FALSE);
	ut_d(block->page.in_flush_list = FALSE);
	ut_d(block->page.in_free_list = FALSE);
	ut_d(block->page.in_LRU_list = FALSE);
	ut_d(block->in_unzip_LRU_list = FALSE);
	ut_d(block->in_withdraw_list = FALSE);

	page_zip_des_init(&block->page.zip);

	mutex_create(LATCH_ID_BUF_BLOCK_MUTEX, &block->mutex);

#if defined PFS_SKIP_BUFFER_MUTEX_RWLOCK || defined PFS_GROUP_BUFFER_SYNC
	/* If PFS_SKIP_BUFFER_MUTEX_RWLOCK is defined, skip registration
	of buffer block rwlock with performance schema.

	If PFS_GROUP_BUFFER_SYNC is defined, skip the registration
	since buffer block rwlock will be registered later in
	pfs_register_buffer_block(). */

	rw_lock_create(PFS_NOT_INSTRUMENTED, &block->lock, SYNC_LEVEL_VARYING);

	ut_d(rw_lock_create(PFS_NOT_INSTRUMENTED, &block->debug_latch,
			    SYNC_LEVEL_VARYING));

#else /* PFS_SKIP_BUFFER_MUTEX_RWLOCK || PFS_GROUP_BUFFER_SYNC */

	rw_lock_create(buf_block_lock_key, &block->lock, SYNC_LEVEL_VARYING);

	ut_d(rw_lock_create(buf_block_debug_latch_key,
			    &block->debug_latch, SYNC_LEVEL_VARYING));

#endif /* PFS_SKIP_BUFFER_MUTEX_RWLOCK || PFS_GROUP_BUFFER_SYNC */

	block->lock.is_block_lock = 1;

	ut_ad(rw_lock_validate(&(block->lock)));
}

/********************************************************************//**
Allocates a chunk of buffer frames.
@return chunk, or NULL on failure */
static
buf_chunk_t*
buf_chunk_init(
/*===========*/
	buf_pool_t*	buf_pool,	/*!< in: buffer pool instance */
	buf_chunk_t*	chunk,		/*!< out: chunk of buffers */
	ulint		mem_size)	/*!< in: requested size in bytes */
{
	buf_block_t*	block;
	byte*		frame;
	ulint		i;

	/* Round down to a multiple of page size,
	although it already should be. */
	mem_size = ut_2pow_round(mem_size, ulint(srv_page_size));
	/* Reserve space for the block descriptors. */
	mem_size += ut_2pow_round((mem_size >> srv_page_size_shift)
				  * (sizeof *block)
				  + (srv_page_size - 1),
				  ulint(srv_page_size));

	DBUG_EXECUTE_IF("ib_buf_chunk_init_fails", return(NULL););

	chunk->mem = buf_pool->allocator.allocate_large(mem_size,
							&chunk->mem_pfx, true);

	if (UNIV_UNLIKELY(chunk->mem == NULL)) {

		return(NULL);
	}

#ifdef HAVE_LIBNUMA
	if (srv_numa_interleave) {
		struct bitmask *numa_mems_allowed = numa_get_mems_allowed();
		int	st = mbind(chunk->mem, chunk->mem_size(),
				   MPOL_INTERLEAVE,
				   numa_mems_allowed->maskp,
				   numa_mems_allowed->size,
				   MPOL_MF_MOVE);
		if (st != 0) {
			ib::warn() << "Failed to set NUMA memory policy of"
				" buffer pool page frames to MPOL_INTERLEAVE"
				" (error: " << strerror(errno) << ").";
		}
	}
#endif /* HAVE_LIBNUMA */


	/* Allocate the block descriptors from
	the start of the memory block. */
	chunk->blocks = (buf_block_t*) chunk->mem;

	/* Align a pointer to the first frame.  Note that when
	os_large_page_size is smaller than srv_page_size,
	we may allocate one fewer block than requested.  When
	it is bigger, we may allocate more blocks than requested. */

	frame = (byte*) ut_align(chunk->mem, srv_page_size);
	chunk->size = (chunk->mem_pfx.m_size >> srv_page_size_shift)
		- (frame != chunk->mem);

	/* Subtract the space needed for block descriptors. */
	{
		ulint	size = chunk->size;

		while (frame < (byte*) (chunk->blocks + size)) {
			frame += srv_page_size;
			size--;
		}

		chunk->size = size;
	}

	/* Init block structs and assign frames for them. Then we
	assign the frames to the first blocks (we already mapped the
	memory above). */

	block = chunk->blocks;

	for (i = chunk->size; i--; ) {

		buf_block_init(buf_pool, block, frame);
		UNIV_MEM_INVALID(block->frame, srv_page_size);

		/* Add the block to the free list */
		UT_LIST_ADD_LAST(buf_pool->free, &block->page);

		ut_d(block->page.in_free_list = TRUE);
		ut_ad(buf_pool_from_block(block) == buf_pool);

		block++;
		frame += srv_page_size;
	}

	buf_pool_register_chunk(chunk);

#ifdef PFS_GROUP_BUFFER_SYNC
	pfs_register_buffer_block(chunk);
#endif /* PFS_GROUP_BUFFER_SYNC */
	return(chunk);
}

#ifdef UNIV_DEBUG
/*********************************************************************//**
Finds a block in the given buffer chunk that points to a
given compressed page.
@return buffer block pointing to the compressed page, or NULL */
static
buf_block_t*
buf_chunk_contains_zip(
/*===================*/
	buf_chunk_t*	chunk,	/*!< in: chunk being checked */
	const void*	data)	/*!< in: pointer to compressed page */
{
	buf_block_t*	block;
	ulint		i;

	block = chunk->blocks;

	for (i = chunk->size; i--; block++) {
		if (block->page.zip.data == data) {

			return(block);
		}
	}

	return(NULL);
}

/*********************************************************************//**
Finds a block in the buffer pool that points to a
given compressed page.
@return buffer block pointing to the compressed page, or NULL */
buf_block_t*
buf_pool_contains_zip(
/*==================*/
	buf_pool_t*	buf_pool,	/*!< in: buffer pool instance */
	const void*	data)		/*!< in: pointer to compressed page */
{
	ulint		n;
	buf_chunk_t*	chunk = buf_pool->chunks;

	ut_ad(buf_pool);
	ut_ad(buf_pool_mutex_own(buf_pool));
	for (n = buf_pool->n_chunks; n--; chunk++) {

		buf_block_t* block = buf_chunk_contains_zip(chunk, data);

		if (block) {
			return(block);
		}
	}

	return(NULL);
}
#endif /* UNIV_DEBUG */

/*********************************************************************//**
Checks that all file pages in the buffer chunk are in a replaceable state.
@return address of a non-free block, or NULL if all freed */
static
const buf_block_t*
buf_chunk_not_freed(
/*================*/
	buf_chunk_t*	chunk)	/*!< in: chunk being checked */
{
	buf_block_t*	block;
	ulint		i;

	block = chunk->blocks;

	for (i = chunk->size; i--; block++) {
		ibool	ready;

		switch (buf_block_get_state(block)) {
		case BUF_BLOCK_POOL_WATCH:
		case BUF_BLOCK_ZIP_PAGE:
		case BUF_BLOCK_ZIP_DIRTY:
			/* The uncompressed buffer pool should never
			contain compressed block descriptors. */
			ut_error;
			break;
		case BUF_BLOCK_NOT_USED:
		case BUF_BLOCK_READY_FOR_USE:
		case BUF_BLOCK_MEMORY:
		case BUF_BLOCK_REMOVE_HASH:
			/* Skip blocks that are not being used for
			file pages. */
			break;
		case BUF_BLOCK_FILE_PAGE:
			if (srv_read_only_mode) {
				/* The page cleaner is disabled in
				read-only mode.  No pages can be
				dirtied, so all of them must be clean. */
				ut_ad(block->page.oldest_modification
				      == block->page.newest_modification);
				ut_ad(block->page.oldest_modification == 0
				      || block->page.oldest_modification
				      == recv_sys->recovered_lsn
				      || srv_force_recovery
				      == SRV_FORCE_NO_LOG_REDO);
				ut_ad(block->page.buf_fix_count == 0);
				ut_ad(block->page.io_fix == BUF_IO_NONE);
				break;
			}

			buf_page_mutex_enter(block);
			ready = buf_flush_ready_for_replace(&block->page);
			buf_page_mutex_exit(block);

			if (!ready) {
				return(block);
			}

			break;
		}
	}

	return(NULL);
}

/********************************************************************//**
Set buffer pool size variables after resizing it */
static
void
buf_pool_set_sizes(void)
/*====================*/
{
	ulint	i;
	ulint	curr_size = 0;

	buf_pool_mutex_enter_all();

	for (i = 0; i < srv_buf_pool_instances; i++) {
		buf_pool_t*	buf_pool;

		buf_pool = buf_pool_from_array(i);
		curr_size += buf_pool->curr_pool_size;
	}

	srv_buf_pool_curr_size = curr_size;
	srv_buf_pool_old_size = srv_buf_pool_size;
	srv_buf_pool_base_size = srv_buf_pool_size;

	buf_pool_mutex_exit_all();
}

/********************************************************************//**
Initialize a buffer pool instance.
@return DB_SUCCESS if all goes well. */
static
ulint
buf_pool_init_instance(
/*===================*/
	buf_pool_t*	buf_pool,	/*!< in: buffer pool instance */
	ulint		buf_pool_size,	/*!< in: size in bytes */
	ulint		instance_no)	/*!< in: id of the instance */
{
	ulint		i;
	ulint		chunk_size;
	buf_chunk_t*	chunk;

	ut_ad(buf_pool_size % srv_buf_pool_chunk_unit == 0);

	/* 1. Initialize general fields
	------------------------------- */
	mutex_create(LATCH_ID_BUF_POOL, &buf_pool->mutex);

	mutex_create(LATCH_ID_BUF_POOL_ZIP, &buf_pool->zip_mutex);

	new(&buf_pool->allocator)
		ut_allocator<unsigned char>(mem_key_buf_buf_pool);

	buf_pool_mutex_enter(buf_pool);

	if (buf_pool_size > 0) {
		buf_pool->n_chunks
			= buf_pool_size / srv_buf_pool_chunk_unit;
		chunk_size = srv_buf_pool_chunk_unit;

		buf_pool->chunks =
			reinterpret_cast<buf_chunk_t*>(ut_zalloc_nokey(
				buf_pool->n_chunks * sizeof(*chunk)));
		buf_pool->chunks_old = NULL;

		UT_LIST_INIT(buf_pool->LRU, &buf_page_t::LRU);
		UT_LIST_INIT(buf_pool->free, &buf_page_t::list);
		UT_LIST_INIT(buf_pool->withdraw, &buf_page_t::list);
		buf_pool->withdraw_target = 0;
		UT_LIST_INIT(buf_pool->flush_list, &buf_page_t::list);
		UT_LIST_INIT(buf_pool->unzip_LRU, &buf_block_t::unzip_LRU);

#if defined UNIV_DEBUG || defined UNIV_BUF_DEBUG
		UT_LIST_INIT(buf_pool->zip_clean, &buf_page_t::list);
#endif /* UNIV_DEBUG || UNIV_BUF_DEBUG */

		for (i = 0; i < UT_ARR_SIZE(buf_pool->zip_free); ++i) {
			UT_LIST_INIT(
				buf_pool->zip_free[i], &buf_buddy_free_t::list);
		}

		buf_pool->curr_size = 0;
		chunk = buf_pool->chunks;

		do {
			if (!buf_chunk_init(buf_pool, chunk, chunk_size)) {
				while (--chunk >= buf_pool->chunks) {
					buf_block_t*	block = chunk->blocks;

					for (i = chunk->size; i--; block++) {
						mutex_free(&block->mutex);
						rw_lock_free(&block->lock);

						ut_d(rw_lock_free(
							&block->debug_latch));
					}

					buf_pool->allocator.deallocate_large(
						chunk->mem, &chunk->mem_pfx, chunk->mem_size(),
						true);
				}
				ut_free(buf_pool->chunks);
				buf_pool_mutex_exit(buf_pool);

				return(DB_ERROR);
			}

			buf_pool->curr_size += chunk->size;
		} while (++chunk < buf_pool->chunks + buf_pool->n_chunks);

		buf_pool->instance_no = instance_no;
		buf_pool->read_ahead_area =
			ut_min(BUF_READ_AHEAD_PAGES,
			       ut_2_power_up(buf_pool->curr_size /
					     BUF_READ_AHEAD_PORTION));
		buf_pool->curr_pool_size = buf_pool->curr_size
			<< srv_page_size_shift;

		buf_pool->old_size = buf_pool->curr_size;
		buf_pool->n_chunks_new = buf_pool->n_chunks;

		/* Number of locks protecting page_hash must be a
		power of two */
		srv_n_page_hash_locks = static_cast<ulong>(
			 ut_2_power_up(srv_n_page_hash_locks));
		ut_a(srv_n_page_hash_locks != 0);
		ut_a(srv_n_page_hash_locks <= MAX_PAGE_HASH_LOCKS);

		buf_pool->page_hash = ib_create(
			2 * buf_pool->curr_size,
			LATCH_ID_HASH_TABLE_RW_LOCK,
			srv_n_page_hash_locks, MEM_HEAP_FOR_PAGE_HASH);

		buf_pool->page_hash_old = NULL;

		buf_pool->zip_hash = hash_create(2 * buf_pool->curr_size);

		buf_pool->last_printout_time = ut_time();
	}
	/* 2. Initialize flushing fields
	-------------------------------- */

	mutex_create(LATCH_ID_FLUSH_LIST, &buf_pool->flush_list_mutex);

	for (i = BUF_FLUSH_LRU; i < BUF_FLUSH_N_TYPES; i++) {
		buf_pool->no_flush[i] = os_event_create(0);
	}

	buf_pool->watch = (buf_page_t*) ut_zalloc_nokey(
		sizeof(*buf_pool->watch) * BUF_POOL_WATCH_SIZE);
	for (i = 0; i < BUF_POOL_WATCH_SIZE; i++) {
		buf_pool->watch[i].buf_pool_index
			= unsigned(buf_pool->instance_no);
	}

	/* All fields are initialized by ut_zalloc_nokey(). */

	buf_pool->try_LRU_scan = TRUE;

	/* Initialize the hazard pointer for flush_list batches */
	new(&buf_pool->flush_hp)
		FlushHp(buf_pool, &buf_pool->flush_list_mutex);

	/* Initialize the hazard pointer for LRU batches */
	new(&buf_pool->lru_hp) LRUHp(buf_pool, &buf_pool->mutex);

	/* Initialize the iterator for LRU scan search */
	new(&buf_pool->lru_scan_itr) LRUItr(buf_pool, &buf_pool->mutex);

	/* Initialize the iterator for single page scan search */
	new(&buf_pool->single_scan_itr) LRUItr(buf_pool, &buf_pool->mutex);

	/* Initialize the temporal memory array and slots */
	buf_pool->tmp_arr = (buf_tmp_array_t *)ut_malloc_nokey(sizeof(buf_tmp_array_t));
	memset(buf_pool->tmp_arr, 0, sizeof(buf_tmp_array_t));
	ulint n_slots = (srv_n_read_io_threads + srv_n_write_io_threads) * (8 * OS_AIO_N_PENDING_IOS_PER_THREAD);
	buf_pool->tmp_arr->n_slots = n_slots;
	buf_pool->tmp_arr->slots = (buf_tmp_buffer_t*)ut_malloc_nokey(sizeof(buf_tmp_buffer_t) * n_slots);
	memset(buf_pool->tmp_arr->slots, 0, (sizeof(buf_tmp_buffer_t) * n_slots));

	buf_pool_mutex_exit(buf_pool);

	DBUG_EXECUTE_IF("buf_pool_init_instance_force_oom",
		return(DB_ERROR); );

	return(DB_SUCCESS);
}

/********************************************************************//**
free one buffer pool instance */
static
void
buf_pool_free_instance(
/*===================*/
	buf_pool_t*	buf_pool)	/* in,own: buffer pool instance
					to free */
{
	buf_chunk_t*	chunk;
	buf_chunk_t*	chunks;
	buf_page_t*	bpage;
	buf_page_t*	prev_bpage = 0;

	mutex_free(&buf_pool->mutex);
	mutex_free(&buf_pool->zip_mutex);
	mutex_free(&buf_pool->flush_list_mutex);

	if (buf_pool->flush_rbt) {
		rbt_free(buf_pool->flush_rbt);
		buf_pool->flush_rbt = NULL;
	}

	for (bpage = UT_LIST_GET_LAST(buf_pool->LRU);
	     bpage != NULL;
	     bpage = prev_bpage) {

		prev_bpage = UT_LIST_GET_PREV(LRU, bpage);
		buf_page_state	state = buf_page_get_state(bpage);

		ut_ad(buf_page_in_file(bpage));
		ut_ad(bpage->in_LRU_list);

		if (state != BUF_BLOCK_FILE_PAGE) {
			/* We must not have any dirty block except
			when doing a fast shutdown. */
			ut_ad(state == BUF_BLOCK_ZIP_PAGE
			      || srv_fast_shutdown == 2);
			buf_page_free_descriptor(bpage);
		}
	}

	ut_free(buf_pool->watch);
	buf_pool->watch = NULL;

	chunks = buf_pool->chunks;
	chunk = chunks + buf_pool->n_chunks;

	while (--chunk >= chunks) {
		buf_block_t*	block = chunk->blocks;

		for (ulint i = chunk->size; i--; block++) {
			mutex_free(&block->mutex);
			rw_lock_free(&block->lock);

			ut_d(rw_lock_free(&block->debug_latch));
		}

		buf_pool->allocator.deallocate_large(
			chunk->mem, &chunk->mem_pfx, true);
	}

	for (ulint i = BUF_FLUSH_LRU; i < BUF_FLUSH_N_TYPES; ++i) {
		os_event_destroy(buf_pool->no_flush[i]);
	}

	ut_free(buf_pool->chunks);
	ha_clear(buf_pool->page_hash);
	hash_table_free(buf_pool->page_hash);
	hash_table_free(buf_pool->zip_hash);

	/* Free all used temporary slots */
	if (buf_pool->tmp_arr) {
		for(ulint i = 0; i < buf_pool->tmp_arr->n_slots; i++) {
			buf_tmp_buffer_t* slot = &(buf_pool->tmp_arr->slots[i]);
			if (slot && slot->crypt_buf) {
				aligned_free(slot->crypt_buf);
				slot->crypt_buf = NULL;
			}

			if (slot && slot->comp_buf) {
				aligned_free(slot->comp_buf);
				slot->comp_buf = NULL;
			}
		}

		ut_free(buf_pool->tmp_arr->slots);
		ut_free(buf_pool->tmp_arr);
		buf_pool->tmp_arr = NULL;
	}

	buf_pool->allocator.~ut_allocator();
}

/********************************************************************//**
Creates the buffer pool.
@return DB_SUCCESS if success, DB_ERROR if not enough memory or error */
dberr_t
buf_pool_init(
/*==========*/
	ulint	total_size,	/*!< in: size of the total pool in bytes */
	ulint	n_instances)	/*!< in: number of instances */
{
	ulint		i;
	const ulint	size	= total_size / n_instances;

	ut_ad(n_instances > 0);
	ut_ad(n_instances <= MAX_BUFFER_POOLS);
	ut_ad(n_instances == srv_buf_pool_instances);

	NUMA_MEMPOLICY_INTERLEAVE_IN_SCOPE;

	buf_pool_resizing = false;
	buf_pool_withdrawing = false;
	buf_withdraw_clock = 0;

	buf_pool_ptr = (buf_pool_t*) ut_zalloc_nokey(
		n_instances * sizeof *buf_pool_ptr);

	buf_chunk_map_reg = UT_NEW_NOKEY(buf_pool_chunk_map_t());

	for (i = 0; i < n_instances; i++) {
		buf_pool_t*	ptr	= &buf_pool_ptr[i];

		if (buf_pool_init_instance(ptr, size, i) != DB_SUCCESS) {

			/* Free all the instances created so far. */
			buf_pool_free(i);

			return(DB_ERROR);
		}
	}

	buf_chunk_map_ref = buf_chunk_map_reg;

	buf_pool_set_sizes();
	buf_LRU_old_ratio_update(100 * 3/ 8, FALSE);

	btr_search_sys_create(buf_pool_get_curr_size() / sizeof(void*) / 64);

	return(DB_SUCCESS);
}

/********************************************************************//**
Frees the buffer pool at shutdown.  This must not be invoked before
freeing all mutexes. */
void
buf_pool_free(
/*==========*/
	ulint	n_instances)	/*!< in: numbere of instances to free */
{
	for (ulint i = 0; i < n_instances; i++) {
		buf_pool_free_instance(buf_pool_from_array(i));
	}

	UT_DELETE(buf_chunk_map_reg);
	buf_chunk_map_reg = buf_chunk_map_ref = NULL;

	ut_free(buf_pool_ptr);
	buf_pool_ptr = NULL;
}

/** Reallocate a control block.
@param[in]	buf_pool	buffer pool instance
@param[in]	block		pointer to control block
@retval false	if failed because of no free blocks. */
static
bool
buf_page_realloc(
	buf_pool_t*	buf_pool,
	buf_block_t*	block)
{
	buf_block_t*	new_block;

	ut_ad(buf_pool_withdrawing);
	ut_ad(buf_pool_mutex_own(buf_pool));
	ut_ad(buf_block_get_state(block) == BUF_BLOCK_FILE_PAGE);

	new_block = buf_LRU_get_free_only(buf_pool);

	if (new_block == NULL) {
		return(false); /* free_list was not enough */
	}

	rw_lock_t*	hash_lock = buf_page_hash_lock_get(buf_pool, block->page.id);

	rw_lock_x_lock(hash_lock);
	mutex_enter(&block->mutex);

	if (buf_page_can_relocate(&block->page)) {
		mutex_enter(&new_block->mutex);

		memcpy(new_block->frame, block->frame, srv_page_size);
<<<<<<< HEAD
		memcpy(&new_block->page, &block->page, sizeof block->page);
=======
		new (&new_block->page) buf_page_t(block->page);
>>>>>>> e6a808be

		/* relocate LRU list */
		ut_ad(block->page.in_LRU_list);
		ut_ad(!block->page.in_zip_hash);
		ut_d(block->page.in_LRU_list = FALSE);

		buf_LRU_adjust_hp(buf_pool, &block->page);

		buf_page_t*	prev_b = UT_LIST_GET_PREV(LRU, &block->page);
		UT_LIST_REMOVE(buf_pool->LRU, &block->page);

		if (prev_b != NULL) {
			UT_LIST_INSERT_AFTER(buf_pool->LRU, prev_b, &new_block->page);
		} else {
			UT_LIST_ADD_FIRST(buf_pool->LRU, &new_block->page);
		}

		if (buf_pool->LRU_old == &block->page) {
			buf_pool->LRU_old = &new_block->page;
		}

		ut_ad(new_block->page.in_LRU_list);

		/* relocate unzip_LRU list */
		if (block->page.zip.data != NULL) {
			ut_ad(block->in_unzip_LRU_list);
			ut_d(new_block->in_unzip_LRU_list = TRUE);
			UNIV_MEM_DESC(&new_block->page.zip.data,
				      page_zip_get_size(&new_block->page.zip));

			buf_block_t*	prev_block = UT_LIST_GET_PREV(unzip_LRU, block);
			UT_LIST_REMOVE(buf_pool->unzip_LRU, block);

			ut_d(block->in_unzip_LRU_list = FALSE);
			block->page.zip.data = NULL;
			page_zip_set_size(&block->page.zip, 0);

			if (prev_block != NULL) {
				UT_LIST_INSERT_AFTER(buf_pool->unzip_LRU, prev_block, new_block);
			} else {
				UT_LIST_ADD_FIRST(buf_pool->unzip_LRU, new_block);
			}
		} else {
			ut_ad(!block->in_unzip_LRU_list);
			ut_d(new_block->in_unzip_LRU_list = FALSE);
		}

		/* relocate buf_pool->page_hash */
		ut_ad(block->page.in_page_hash);
		ut_ad(&block->page == buf_page_hash_get_low(buf_pool,
							    block->page.id));
		ut_d(block->page.in_page_hash = FALSE);
		ulint	fold = block->page.id.fold();
		ut_ad(fold == new_block->page.id.fold());
		HASH_DELETE(buf_page_t, hash, buf_pool->page_hash, fold, (&block->page));
		HASH_INSERT(buf_page_t, hash, buf_pool->page_hash, fold, (&new_block->page));

		ut_ad(new_block->page.in_page_hash);

		buf_block_modify_clock_inc(block);
		memset(block->frame + FIL_PAGE_OFFSET, 0xff, 4);
		memset(block->frame + FIL_PAGE_ARCH_LOG_NO_OR_SPACE_ID, 0xff, 4);
		UNIV_MEM_INVALID(block->frame, srv_page_size);
		buf_block_set_state(block, BUF_BLOCK_REMOVE_HASH);
		block->page.id.reset();

		/* Relocate buf_pool->flush_list. */
		if (block->page.oldest_modification) {
			buf_flush_relocate_on_flush_list(
				&block->page, &new_block->page);
		}

		/* set other flags of buf_block_t */

#ifdef BTR_CUR_HASH_ADAPT
		/* This code should only be executed by buf_pool_resize(),
		while the adaptive hash index is disabled. */
		assert_block_ahi_empty(block);
		assert_block_ahi_empty_on_init(new_block);
		ut_ad(!block->index);
		new_block->index	= NULL;
		new_block->n_hash_helps	= 0;
		new_block->n_fields	= 1;
		new_block->left_side	= TRUE;
#endif /* BTR_CUR_HASH_ADAPT */

		new_block->lock_hash_val = block->lock_hash_val;
		ut_ad(new_block->lock_hash_val == lock_rec_hash(
			new_block->page.id.space(),
			new_block->page.id.page_no()));

		rw_lock_x_unlock(hash_lock);
		mutex_exit(&new_block->mutex);

		/* free block */
		buf_block_set_state(block, BUF_BLOCK_MEMORY);
		buf_LRU_block_free_non_file_page(block);

		mutex_exit(&block->mutex);
	} else {
		rw_lock_x_unlock(hash_lock);
		mutex_exit(&block->mutex);

		/* free new_block */
		mutex_enter(&new_block->mutex);
		buf_LRU_block_free_non_file_page(new_block);
		mutex_exit(&new_block->mutex);
	}

	return(true); /* free_list was enough */
}

/** Sets the global variable that feeds MySQL's innodb_buffer_pool_resize_status
to the specified string. The format and the following parameters are the
same as the ones used for printf(3).
@param[in]	fmt	format
@param[in]	...	extra parameters according to fmt */
static
void
buf_resize_status(
	const char*	fmt,
	...)
{
	va_list	ap;

	va_start(ap, fmt);

	vsnprintf(
		export_vars.innodb_buffer_pool_resize_status,
		sizeof(export_vars.innodb_buffer_pool_resize_status),
		fmt, ap);

	va_end(ap);

	ib::info() << export_vars.innodb_buffer_pool_resize_status;
}

/** Determines if a block is intended to be withdrawn.
@param[in]	buf_pool	buffer pool instance
@param[in]	block		pointer to control block
@retval true	if will be withdrawn */
bool
buf_block_will_withdrawn(
	buf_pool_t*		buf_pool,
	const buf_block_t*	block)
{
	ut_ad(buf_pool->curr_size < buf_pool->old_size);
	ut_ad(!buf_pool_resizing || buf_pool_mutex_own(buf_pool));

	const buf_chunk_t*	chunk
		= buf_pool->chunks + buf_pool->n_chunks_new;
	const buf_chunk_t*	echunk
		= buf_pool->chunks + buf_pool->n_chunks;

	while (chunk < echunk) {
		if (block >= chunk->blocks
		    && block < chunk->blocks + chunk->size) {
			return(true);
		}
		++chunk;
	}

	return(false);
}

/** Determines if a frame is intended to be withdrawn.
@param[in]	buf_pool	buffer pool instance
@param[in]	ptr		pointer to a frame
@retval true	if will be withdrawn */
bool
buf_frame_will_withdrawn(
	buf_pool_t*	buf_pool,
	const byte*	ptr)
{
	ut_ad(buf_pool->curr_size < buf_pool->old_size);
	ut_ad(!buf_pool_resizing || buf_pool_mutex_own(buf_pool));

	const buf_chunk_t*	chunk
		= buf_pool->chunks + buf_pool->n_chunks_new;
	const buf_chunk_t*	echunk
		= buf_pool->chunks + buf_pool->n_chunks;

	while (chunk < echunk) {
		if (ptr >= chunk->blocks->frame
		    && ptr < (chunk->blocks + chunk->size - 1)->frame
			     + srv_page_size) {
			return(true);
		}
		++chunk;
	}

	return(false);
}

/** Withdraw the buffer pool blocks from end of the buffer pool instance
until withdrawn by buf_pool->withdraw_target.
@param[in]	buf_pool	buffer pool instance
@retval true	if retry is needed */
static
bool
buf_pool_withdraw_blocks(
	buf_pool_t*	buf_pool)
{
	buf_block_t*	block;
	ulint		loop_count = 0;
	ulint		i = buf_pool_index(buf_pool);

	ib::info() << "buffer pool " << i
		<< " : start to withdraw the last "
		<< buf_pool->withdraw_target << " blocks.";

	/* Minimize buf_pool->zip_free[i] lists */
	buf_pool_mutex_enter(buf_pool);
	buf_buddy_condense_free(buf_pool);
	buf_pool_mutex_exit(buf_pool);

	while (UT_LIST_GET_LEN(buf_pool->withdraw)
	       < buf_pool->withdraw_target) {

		/* try to withdraw from free_list */
		ulint	count1 = 0;

		buf_pool_mutex_enter(buf_pool);
		block = reinterpret_cast<buf_block_t*>(
			UT_LIST_GET_FIRST(buf_pool->free));
		while (block != NULL
		       && UT_LIST_GET_LEN(buf_pool->withdraw)
			  < buf_pool->withdraw_target) {
			ut_ad(block->page.in_free_list);
			ut_ad(!block->page.in_flush_list);
			ut_ad(!block->page.in_LRU_list);
			ut_a(!buf_page_in_file(&block->page));

			buf_block_t*	next_block;
			next_block = reinterpret_cast<buf_block_t*>(
				UT_LIST_GET_NEXT(
					list, &block->page));

			if (buf_block_will_withdrawn(buf_pool, block)) {
				/* This should be withdrawn */
				UT_LIST_REMOVE(
					buf_pool->free,
					&block->page);
				UT_LIST_ADD_LAST(
					buf_pool->withdraw,
					&block->page);
				ut_d(block->in_withdraw_list = TRUE);
				count1++;
			}

			block = next_block;
		}
		buf_pool_mutex_exit(buf_pool);

		/* reserve free_list length */
		if (UT_LIST_GET_LEN(buf_pool->withdraw)
		    < buf_pool->withdraw_target) {
			ulint	scan_depth;
			flush_counters_t n;

			/* cap scan_depth with current LRU size. */
			buf_pool_mutex_enter(buf_pool);
			scan_depth = UT_LIST_GET_LEN(buf_pool->LRU);
			buf_pool_mutex_exit(buf_pool);

			scan_depth = ut_min(
				ut_max(buf_pool->withdraw_target
				       - UT_LIST_GET_LEN(buf_pool->withdraw),
				       static_cast<ulint>(srv_LRU_scan_depth)),
				scan_depth);

			buf_flush_do_batch(buf_pool, BUF_FLUSH_LRU,
				scan_depth, 0, &n);
			buf_flush_wait_batch_end(buf_pool, BUF_FLUSH_LRU);

			if (n.flushed) {
				MONITOR_INC_VALUE_CUMULATIVE(
					MONITOR_LRU_BATCH_FLUSH_TOTAL_PAGE,
					MONITOR_LRU_BATCH_FLUSH_COUNT,
					MONITOR_LRU_BATCH_FLUSH_PAGES,
					n.flushed);
			}
		}

		/* relocate blocks/buddies in withdrawn area */
		ulint	count2 = 0;

		buf_pool_mutex_enter(buf_pool);
		buf_page_t*	bpage;
		bpage = UT_LIST_GET_FIRST(buf_pool->LRU);
		while (bpage != NULL) {
			BPageMutex*	block_mutex;
			buf_page_t*	next_bpage;

			block_mutex = buf_page_get_mutex(bpage);
			mutex_enter(block_mutex);

			next_bpage = UT_LIST_GET_NEXT(LRU, bpage);

			if (bpage->zip.data != NULL
			    && buf_frame_will_withdrawn(
				buf_pool,
				static_cast<byte*>(bpage->zip.data))) {

				if (buf_page_can_relocate(bpage)) {
					mutex_exit(block_mutex);
					buf_pool_mutex_exit_forbid(buf_pool);
					if(!buf_buddy_realloc(
						buf_pool, bpage->zip.data,
						page_zip_get_size(
							&bpage->zip))) {

						/* failed to allocate block */
						buf_pool_mutex_exit_allow(
							buf_pool);
						break;
					}
					buf_pool_mutex_exit_allow(buf_pool);
					mutex_enter(block_mutex);
					count2++;
				}
				/* NOTE: if the page is in use,
				not reallocated yet */
			}

			if (buf_page_get_state(bpage)
			    == BUF_BLOCK_FILE_PAGE
			    && buf_block_will_withdrawn(
				buf_pool,
				reinterpret_cast<buf_block_t*>(bpage))) {

				if (buf_page_can_relocate(bpage)) {
					mutex_exit(block_mutex);
					buf_pool_mutex_exit_forbid(buf_pool);
					if(!buf_page_realloc(
						buf_pool,
						reinterpret_cast<buf_block_t*>(
							bpage))) {
						/* failed to allocate block */
						buf_pool_mutex_exit_allow(
							buf_pool);
						break;
					}
					buf_pool_mutex_exit_allow(buf_pool);
					count2++;
				} else {
					mutex_exit(block_mutex);
				}
				/* NOTE: if the page is in use,
				not reallocated yet */
			} else {
				mutex_exit(block_mutex);
			}

			bpage = next_bpage;
		}
		buf_pool_mutex_exit(buf_pool);

		buf_resize_status(
			"buffer pool %lu : withdrawing blocks. (%lu/%lu)",
			i, UT_LIST_GET_LEN(buf_pool->withdraw),
			buf_pool->withdraw_target);

		ib::info() << "buffer pool " << i << " : withdrew "
			<< count1 << " blocks from free list."
			<< " Tried to relocate " << count2 << " pages ("
			<< UT_LIST_GET_LEN(buf_pool->withdraw) << "/"
			<< buf_pool->withdraw_target << ").";

		if (++loop_count >= 10) {
			/* give up for now.
			retried after user threads paused. */

			ib::info() << "buffer pool " << i
				<< " : will retry to withdraw later.";

			/* need retry later */
			return(true);
		}
	}

	/* confirm withdrawn enough */
	const buf_chunk_t*	chunk
		= buf_pool->chunks + buf_pool->n_chunks_new;
	const buf_chunk_t*	echunk
		= buf_pool->chunks + buf_pool->n_chunks;

	while (chunk < echunk) {
		block = chunk->blocks;
		for (ulint j = chunk->size; j--; block++) {
			/* If !=BUF_BLOCK_NOT_USED block in the
			withdrawn area, it means corruption
			something */
			ut_a(buf_block_get_state(block)
				== BUF_BLOCK_NOT_USED);
			ut_ad(block->in_withdraw_list);
		}
		++chunk;
	}

	ib::info() << "buffer pool " << i << " : withdrawn target "
		<< UT_LIST_GET_LEN(buf_pool->withdraw) << " blocks.";

	/* retry is not needed */
	++buf_withdraw_clock;

	return(false);
}

/** resize page_hash and zip_hash for a buffer pool instance.
@param[in]	buf_pool	buffer pool instance */
static
void
buf_pool_resize_hash(
	buf_pool_t*	buf_pool)
{
	hash_table_t*	new_hash_table;

	ut_ad(buf_pool->page_hash_old == NULL);

	/* recreate page_hash */
	new_hash_table = ib_recreate(
		buf_pool->page_hash, 2 * buf_pool->curr_size);

	for (ulint i = 0; i < hash_get_n_cells(buf_pool->page_hash); i++) {
		buf_page_t*	bpage;

		bpage = static_cast<buf_page_t*>(
			HASH_GET_FIRST(
				buf_pool->page_hash, i));

		while (bpage) {
			buf_page_t*	prev_bpage = bpage;
			ulint		fold;

			bpage = static_cast<buf_page_t*>(
				HASH_GET_NEXT(
					hash, prev_bpage));

			fold = prev_bpage->id.fold();

			HASH_DELETE(buf_page_t, hash,
				buf_pool->page_hash, fold,
				prev_bpage);

			HASH_INSERT(buf_page_t, hash,
				new_hash_table, fold,
				prev_bpage);
		}
	}

	buf_pool->page_hash_old = buf_pool->page_hash;
	buf_pool->page_hash = new_hash_table;

	/* recreate zip_hash */
	new_hash_table = hash_create(2 * buf_pool->curr_size);

	for (ulint i = 0; i < hash_get_n_cells(buf_pool->zip_hash); i++) {
		buf_page_t*	bpage;

		bpage = static_cast<buf_page_t*>(
			HASH_GET_FIRST(buf_pool->zip_hash, i));

		while (bpage) {
			buf_page_t*	prev_bpage = bpage;
			ulint		fold;

			bpage = static_cast<buf_page_t*>(
				HASH_GET_NEXT(
					hash, prev_bpage));

			fold = BUF_POOL_ZIP_FOLD(
				reinterpret_cast<buf_block_t*>(
					prev_bpage));

			HASH_DELETE(buf_page_t, hash,
				buf_pool->zip_hash, fold,
				prev_bpage);

			HASH_INSERT(buf_page_t, hash,
				new_hash_table, fold,
				prev_bpage);
		}
	}

	hash_table_free(buf_pool->zip_hash);
	buf_pool->zip_hash = new_hash_table;
}

#ifndef DBUG_OFF
/** This is a debug routine to inject an memory allocation failure error. */
static
void
buf_pool_resize_chunk_make_null(buf_chunk_t** new_chunks)
{
	static int count = 0;

	if (count == 1) {
		ut_free(*new_chunks);
		*new_chunks = NULL;
	}

	count++;
}
#endif // DBUG_OFF

/** Resize the buffer pool based on srv_buf_pool_size from
srv_buf_pool_old_size. */
static
void
buf_pool_resize()
{
	buf_pool_t*	buf_pool;
	ulint		new_instance_size;
	bool		warning = false;

	NUMA_MEMPOLICY_INTERLEAVE_IN_SCOPE;

	ut_ad(!buf_pool_resizing);
	ut_ad(!buf_pool_withdrawing);
	ut_ad(srv_buf_pool_chunk_unit > 0);

	new_instance_size = srv_buf_pool_size / srv_buf_pool_instances;
	new_instance_size >>= srv_page_size_shift;

	buf_resize_status("Resizing buffer pool from " ULINTPF " to "
			  ULINTPF " (unit=" ULINTPF ").",
			  srv_buf_pool_old_size, srv_buf_pool_size,
			  srv_buf_pool_chunk_unit);

	/* set new limit for all buffer pool for resizing */
	for (ulint i = 0; i < srv_buf_pool_instances; i++) {
		buf_pool = buf_pool_from_array(i);
		buf_pool_mutex_enter(buf_pool);

		ut_ad(buf_pool->curr_size == buf_pool->old_size);
		ut_ad(buf_pool->n_chunks_new == buf_pool->n_chunks);
		ut_ad(UT_LIST_GET_LEN(buf_pool->withdraw) == 0);
		ut_ad(buf_pool->flush_rbt == NULL);

		buf_pool->curr_size = new_instance_size;

		buf_pool->n_chunks_new =
			(new_instance_size << srv_page_size_shift)
			/ srv_buf_pool_chunk_unit;

		buf_pool_mutex_exit(buf_pool);
	}
#ifdef BTR_CUR_HASH_ADAPT
	/* disable AHI if needed */
	bool	btr_search_disabled = false;

	buf_resize_status("Disabling adaptive hash index.");

	btr_search_s_lock_all();
	if (btr_search_enabled) {
		btr_search_s_unlock_all();
		btr_search_disabled = true;
	} else {
		btr_search_s_unlock_all();
	}

	btr_search_disable(true);

	if (btr_search_disabled) {
		ib::info() << "disabled adaptive hash index.";
	}
#endif /* BTR_CUR_HASH_ADAPT */

	/* set withdraw target */
	for (ulint i = 0; i < srv_buf_pool_instances; i++) {
		buf_pool = buf_pool_from_array(i);
		if (buf_pool->curr_size < buf_pool->old_size) {
			ulint	withdraw_target = 0;

			const buf_chunk_t*	chunk
				= buf_pool->chunks + buf_pool->n_chunks_new;
			const buf_chunk_t*	echunk
				= buf_pool->chunks + buf_pool->n_chunks;

			while (chunk < echunk) {
				withdraw_target += chunk->size;
				++chunk;
			}

			ut_ad(buf_pool->withdraw_target == 0);
			buf_pool->withdraw_target = withdraw_target;
			buf_pool_withdrawing = true;
		}
	}

	buf_resize_status("Withdrawing blocks to be shrunken.");

	ib_time_t	withdraw_started = ut_time();
	ulint		message_interval = 60;
	ulint		retry_interval = 1;

withdraw_retry:
	bool	should_retry_withdraw = false;

	/* wait for the number of blocks fit to the new size (if needed)*/
	for (ulint i = 0; i < srv_buf_pool_instances; i++) {
		buf_pool = buf_pool_from_array(i);
		if (buf_pool->curr_size < buf_pool->old_size) {

			should_retry_withdraw |=
				buf_pool_withdraw_blocks(buf_pool);
		}
	}

	if (srv_shutdown_state != SRV_SHUTDOWN_NONE) {
		/* abort to resize for shutdown. */
		buf_pool_withdrawing = false;
		return;
	}

	/* abort buffer pool load */
	buf_load_abort();

	if (should_retry_withdraw
	    && ut_difftime(ut_time(), withdraw_started) >= message_interval) {

		if (message_interval > 900) {
			message_interval = 1800;
		} else {
			message_interval *= 2;
		}

		lock_mutex_enter();
		mutex_enter(&trx_sys.mutex);
		bool	found = false;
		for (trx_t* trx = UT_LIST_GET_FIRST(trx_sys.trx_list);
		     trx != NULL;
		     trx = UT_LIST_GET_NEXT(trx_list, trx)) {
			if (trx->state != TRX_STATE_NOT_STARTED
			    && trx->mysql_thd != NULL
			    && ut_difftime(withdraw_started,
					   trx->start_time) > 0) {
				if (!found) {
					ib::warn() <<
						"The following trx might hold"
						" the blocks in buffer pool to"
					        " be withdrawn. Buffer pool"
						" resizing can complete only"
						" after all the transactions"
						" below release the blocks.";
					found = true;
				}

				lock_trx_print_wait_and_mvcc_state(
					stderr, trx);
			}
		}
		mutex_exit(&trx_sys.mutex);
		lock_mutex_exit();

		withdraw_started = ut_time();
	}

	if (should_retry_withdraw) {
		ib::info() << "Will retry to withdraw " << retry_interval
			<< " seconds later.";
		os_thread_sleep(retry_interval * 1000000);

		if (retry_interval > 5) {
			retry_interval = 10;
		} else {
			retry_interval *= 2;
		}

		goto withdraw_retry;
	}

	buf_pool_withdrawing = false;

	buf_resize_status("Latching whole of buffer pool.");

#ifndef DBUG_OFF
	{
		bool	should_wait = true;

		while (should_wait) {
			should_wait = false;
			DBUG_EXECUTE_IF(
				"ib_buf_pool_resize_wait_before_resize",
				should_wait = true; os_thread_sleep(10000););
		}
	}
#endif /* !DBUG_OFF */

	if (srv_shutdown_state != SRV_SHUTDOWN_NONE) {
		return;
	}

	/* Indicate critical path */
	buf_pool_resizing = true;

	/* Acquire all buf_pool_mutex/hash_lock */
	for (ulint i = 0; i < srv_buf_pool_instances; ++i) {
		buf_pool_t*	buf_pool = buf_pool_from_array(i);

		buf_pool_mutex_enter(buf_pool);
	}
	for (ulint i = 0; i < srv_buf_pool_instances; ++i) {
		buf_pool_t*	buf_pool = buf_pool_from_array(i);

		hash_lock_x_all(buf_pool->page_hash);
	}

	buf_chunk_map_reg = UT_NEW_NOKEY(buf_pool_chunk_map_t());

	/* add/delete chunks */
	for (ulint i = 0; i < srv_buf_pool_instances; ++i) {
		buf_pool_t*	buf_pool = buf_pool_from_array(i);
		buf_chunk_t*	chunk;
		buf_chunk_t*	echunk;

		buf_resize_status("buffer pool %lu :"
			" resizing with chunks %lu to %lu.",
			i, buf_pool->n_chunks, buf_pool->n_chunks_new);

		if (buf_pool->n_chunks_new < buf_pool->n_chunks) {
			/* delete chunks */
			chunk = buf_pool->chunks
				+ buf_pool->n_chunks_new;
			echunk = buf_pool->chunks + buf_pool->n_chunks;

			ulint	sum_freed = 0;

			while (chunk < echunk) {
				buf_block_t*	block = chunk->blocks;

				for (ulint j = chunk->size;
				     j--; block++) {
					mutex_free(&block->mutex);
					rw_lock_free(&block->lock);

					ut_d(rw_lock_free(
						&block->debug_latch));
				}

				buf_pool->allocator.deallocate_large(
					chunk->mem, &chunk->mem_pfx, true);

				sum_freed += chunk->size;

				++chunk;
			}

			/* discard withdraw list */
			UT_LIST_INIT(buf_pool->withdraw,
				     &buf_page_t::list);
			buf_pool->withdraw_target = 0;

			ib::info() << "buffer pool " << i << " : "
				<< buf_pool->n_chunks - buf_pool->n_chunks_new
				<< " chunks (" << sum_freed
				<< " blocks) were freed.";

			buf_pool->n_chunks = buf_pool->n_chunks_new;
		}

		{
			/* reallocate buf_pool->chunks */
			const ulint	new_chunks_size
				= buf_pool->n_chunks_new * sizeof(*chunk);

			buf_chunk_t*	new_chunks
				= reinterpret_cast<buf_chunk_t*>(
					ut_zalloc_nokey_nofatal(new_chunks_size));

			DBUG_EXECUTE_IF("buf_pool_resize_chunk_null",
				buf_pool_resize_chunk_make_null(&new_chunks););

			if (new_chunks == NULL) {
				ib::error() << "buffer pool " << i
					<< " : failed to allocate"
					" the chunk array.";
				buf_pool->n_chunks_new
					= buf_pool->n_chunks;
				warning = true;
				buf_pool->chunks_old = NULL;
				for (ulint j = 0; j < buf_pool->n_chunks_new; j++) {
					buf_pool_register_chunk(&(buf_pool->chunks[j]));
				}
				goto calc_buf_pool_size;
			}

			ulint	n_chunks_copy = ut_min(buf_pool->n_chunks_new,
						       buf_pool->n_chunks);

			memcpy(new_chunks, buf_pool->chunks,
			       n_chunks_copy * sizeof(*chunk));

			for (ulint j = 0; j < n_chunks_copy; j++) {
				buf_pool_register_chunk(&new_chunks[j]);
			}

			buf_pool->chunks_old = buf_pool->chunks;
			buf_pool->chunks = new_chunks;
		}


		if (buf_pool->n_chunks_new > buf_pool->n_chunks) {
			/* add chunks */
			chunk = buf_pool->chunks + buf_pool->n_chunks;
			echunk = buf_pool->chunks
				+ buf_pool->n_chunks_new;

			ulint	sum_added = 0;
			ulint	n_chunks = buf_pool->n_chunks;

			while (chunk < echunk) {
				ulong	unit = srv_buf_pool_chunk_unit;

				if (!buf_chunk_init(buf_pool, chunk, unit)) {

					ib::error() << "buffer pool " << i
						<< " : failed to allocate"
						" new memory.";

					warning = true;

					buf_pool->n_chunks_new
						= n_chunks;

					break;
				}

				sum_added += chunk->size;

				++n_chunks;
				++chunk;
			}

			ib::info() << "buffer pool " << i << " : "
				<< buf_pool->n_chunks_new - buf_pool->n_chunks
				<< " chunks (" << sum_added
				<< " blocks) were added.";

			buf_pool->n_chunks = n_chunks;
		}
calc_buf_pool_size:

		/* recalc buf_pool->curr_size */
		ulint	new_size = 0;

		chunk = buf_pool->chunks;
		do {
			new_size += chunk->size;
		} while (++chunk < buf_pool->chunks
				   + buf_pool->n_chunks);

		buf_pool->curr_size = new_size;
		buf_pool->n_chunks_new = buf_pool->n_chunks;

		if (buf_pool->chunks_old) {
			ut_free(buf_pool->chunks_old);
			buf_pool->chunks_old = NULL;
		}
	}

	buf_pool_chunk_map_t*	chunk_map_old = buf_chunk_map_ref;
	buf_chunk_map_ref = buf_chunk_map_reg;

	/* set instance sizes */
	{
		ulint	curr_size = 0;

		for (ulint i = 0; i < srv_buf_pool_instances; i++) {
			buf_pool = buf_pool_from_array(i);

			ut_ad(UT_LIST_GET_LEN(buf_pool->withdraw) == 0);

			buf_pool->read_ahead_area =
				ut_min(BUF_READ_AHEAD_PAGES,
				       ut_2_power_up(buf_pool->curr_size /
						      BUF_READ_AHEAD_PORTION));
			buf_pool->curr_pool_size
				= buf_pool->curr_size << srv_page_size_shift;
			curr_size += buf_pool->curr_pool_size;
			buf_pool->old_size = buf_pool->curr_size;
		}
		srv_buf_pool_curr_size = curr_size;
		innodb_set_buf_pool_size(buf_pool_size_align(curr_size));
	}

	const bool	new_size_too_diff
		= srv_buf_pool_base_size > srv_buf_pool_size * 2
			|| srv_buf_pool_base_size * 2 < srv_buf_pool_size;

	/* Normalize page_hash and zip_hash,
	if the new size is too different */
	if (!warning && new_size_too_diff) {

		buf_resize_status("Resizing hash tables.");

		for (ulint i = 0; i < srv_buf_pool_instances; ++i) {
			buf_pool_t*	buf_pool = buf_pool_from_array(i);

			buf_pool_resize_hash(buf_pool);

			ib::info() << "buffer pool " << i
				<< " : hash tables were resized.";
		}
	}

	/* Release all buf_pool_mutex/page_hash */
	for (ulint i = 0; i < srv_buf_pool_instances; ++i) {
		buf_pool_t*	buf_pool = buf_pool_from_array(i);

		hash_unlock_x_all(buf_pool->page_hash);
		buf_pool_mutex_exit(buf_pool);

		if (buf_pool->page_hash_old != NULL) {
			hash_table_free(buf_pool->page_hash_old);
			buf_pool->page_hash_old = NULL;
		}
	}

	UT_DELETE(chunk_map_old);

	buf_pool_resizing = false;

	/* Normalize other components, if the new size is too different */
	if (!warning && new_size_too_diff) {
		srv_buf_pool_base_size = srv_buf_pool_size;

		buf_resize_status("Resizing also other hash tables.");

		/* normalize lock_sys */
		srv_lock_table_size = 5
			* (srv_buf_pool_size >> srv_page_size_shift);
		lock_sys.resize(srv_lock_table_size);

		/* normalize btr_search_sys */
		btr_search_sys_resize(
			buf_pool_get_curr_size() / sizeof(void*) / 64);

		/* normalize dict_sys */
		dict_resize();

		ib::info() << "Resized hash tables at lock_sys,"
#ifdef BTR_CUR_HASH_ADAPT
			" adaptive hash index,"
#endif /* BTR_CUR_HASH_ADAPT */
			" dictionary.";
	}

	/* normalize ibuf->max_size */
	ibuf_max_size_update(srv_change_buffer_max_size);

	if (srv_buf_pool_old_size != srv_buf_pool_size) {

		ib::info() << "Completed to resize buffer pool from "
			<< srv_buf_pool_old_size
			<< " to " << srv_buf_pool_size << ".";
		srv_buf_pool_old_size = srv_buf_pool_size;
	}

#ifdef BTR_CUR_HASH_ADAPT
	/* enable AHI if needed */
	if (btr_search_disabled) {
		btr_search_enable();
		ib::info() << "Re-enabled adaptive hash index.";
	}
#endif /* BTR_CUR_HASH_ADAPT */

	char	now[32];

	ut_sprintf_timestamp(now);
	if (!warning) {
		buf_resize_status("Completed resizing buffer pool at %s.",
			now);
	} else {
		buf_resize_status("Resizing buffer pool failed,"
			" finished resizing at %s.", now);
	}

#if defined UNIV_DEBUG || defined UNIV_BUF_DEBUG
	ut_a(buf_validate());
#endif /* UNIV_DEBUG || UNIV_BUF_DEBUG */

	return;
}

/** This is the thread for resizing buffer pool. It waits for an event and
when waked up either performs a resizing and sleeps again.
@return	this function does not return, calls os_thread_exit()
*/
extern "C"
os_thread_ret_t
DECLARE_THREAD(buf_resize_thread)(void*)
{
	my_thread_init();

	while (srv_shutdown_state == SRV_SHUTDOWN_NONE) {
		os_event_wait(srv_buf_resize_event);
		os_event_reset(srv_buf_resize_event);

		if (srv_shutdown_state != SRV_SHUTDOWN_NONE) {
			break;
		}

		buf_pool_mutex_enter_all();
		if (srv_buf_pool_old_size == srv_buf_pool_size) {
			buf_pool_mutex_exit_all();
			std::ostringstream sout;
			sout << "Size did not change (old size = new size = "
				<< srv_buf_pool_size << ". Nothing to do.";
			buf_resize_status(sout.str().c_str());

			/* nothing to do */
			continue;
		}
		buf_pool_mutex_exit_all();

		buf_pool_resize();
	}

	srv_buf_resize_thread_active = false;

	my_thread_end();
	os_thread_exit();

	OS_THREAD_DUMMY_RETURN;
}

#ifdef BTR_CUR_HASH_ADAPT
/** Clear the adaptive hash index on all pages in the buffer pool. */
void
buf_pool_clear_hash_index()
{
	ulint	p;

	ut_ad(btr_search_own_all(RW_LOCK_X));
	ut_ad(!buf_pool_resizing);
	ut_ad(!btr_search_enabled);

	for (p = 0; p < srv_buf_pool_instances; p++) {
		buf_pool_t*	buf_pool = buf_pool_from_array(p);
		buf_chunk_t*	chunks	= buf_pool->chunks;
		buf_chunk_t*	chunk	= chunks + buf_pool->n_chunks;

		while (--chunk >= chunks) {
			buf_block_t*	block	= chunk->blocks;
			ulint		i	= chunk->size;

			for (; i--; block++) {
				dict_index_t*	index	= block->index;
				assert_block_ahi_valid(block);

				/* We can set block->index = NULL
				and block->n_pointers = 0
				when btr_search_own_all(RW_LOCK_X);
				see the comments in buf0buf.h */

				if (!index) {
# if defined UNIV_AHI_DEBUG || defined UNIV_DEBUG
					ut_a(!block->n_pointers);
# endif /* UNIV_AHI_DEBUG || UNIV_DEBUG */
					continue;
				}

				ut_d(buf_page_state state
				     = buf_block_get_state(block));
				/* Another thread may have set the
				state to BUF_BLOCK_REMOVE_HASH in
				buf_LRU_block_remove_hashed().

				The state change in buf_page_realloc()
				is not observable here, because in
				that case we would have !block->index.

				In the end, the entire adaptive hash
				index will be removed. */
				ut_ad(state == BUF_BLOCK_FILE_PAGE
				      || state == BUF_BLOCK_REMOVE_HASH);
# if defined UNIV_AHI_DEBUG || defined UNIV_DEBUG
				block->n_pointers = 0;
# endif /* UNIV_AHI_DEBUG || UNIV_DEBUG */
				block->index = NULL;
			}
		}
	}
}
#endif /* BTR_CUR_HASH_ADAPT */

/********************************************************************//**
Relocate a buffer control block.  Relocates the block on the LRU list
and in buf_pool->page_hash.  Does not relocate bpage->list.
The caller must take care of relocating bpage->list. */
static
void
buf_relocate(
/*=========*/
	buf_page_t*	bpage,	/*!< in/out: control block being relocated;
				buf_page_get_state(bpage) must be
				BUF_BLOCK_ZIP_DIRTY or BUF_BLOCK_ZIP_PAGE */
	buf_page_t*	dpage)	/*!< in/out: destination control block */
{
	buf_page_t*	b;
	buf_pool_t*	buf_pool = buf_pool_from_bpage(bpage);

	ut_ad(buf_pool_mutex_own(buf_pool));
	ut_ad(buf_page_hash_lock_held_x(buf_pool, bpage));
	ut_ad(mutex_own(buf_page_get_mutex(bpage)));
	ut_a(buf_page_get_io_fix(bpage) == BUF_IO_NONE);
	ut_a(bpage->buf_fix_count == 0);
	ut_ad(bpage->in_LRU_list);
	ut_ad(!bpage->in_zip_hash);
	ut_ad(bpage->in_page_hash);
	ut_ad(bpage == buf_page_hash_get_low(buf_pool, bpage->id));

	ut_ad(!buf_pool_watch_is_sentinel(buf_pool, bpage));
#ifdef UNIV_DEBUG
	switch (buf_page_get_state(bpage)) {
	case BUF_BLOCK_POOL_WATCH:
	case BUF_BLOCK_NOT_USED:
	case BUF_BLOCK_READY_FOR_USE:
	case BUF_BLOCK_FILE_PAGE:
	case BUF_BLOCK_MEMORY:
	case BUF_BLOCK_REMOVE_HASH:
		ut_error;
	case BUF_BLOCK_ZIP_DIRTY:
	case BUF_BLOCK_ZIP_PAGE:
		break;
	}
#endif /* UNIV_DEBUG */

	new (dpage) buf_page_t(*bpage);

	/* Important that we adjust the hazard pointer before
	removing bpage from LRU list. */
	buf_LRU_adjust_hp(buf_pool, bpage);

	ut_d(bpage->in_LRU_list = FALSE);
	ut_d(bpage->in_page_hash = FALSE);

	/* relocate buf_pool->LRU */
	b = UT_LIST_GET_PREV(LRU, bpage);
	UT_LIST_REMOVE(buf_pool->LRU, bpage);

	if (b != NULL) {
		UT_LIST_INSERT_AFTER(buf_pool->LRU, b, dpage);
	} else {
		UT_LIST_ADD_FIRST(buf_pool->LRU, dpage);
	}

	if (UNIV_UNLIKELY(buf_pool->LRU_old == bpage)) {
		buf_pool->LRU_old = dpage;
#ifdef UNIV_LRU_DEBUG
		/* buf_pool->LRU_old must be the first item in the LRU list
		whose "old" flag is set. */
		ut_a(buf_pool->LRU_old->old);
		ut_a(!UT_LIST_GET_PREV(LRU, buf_pool->LRU_old)
		     || !UT_LIST_GET_PREV(LRU, buf_pool->LRU_old)->old);
		ut_a(!UT_LIST_GET_NEXT(LRU, buf_pool->LRU_old)
		     || UT_LIST_GET_NEXT(LRU, buf_pool->LRU_old)->old);
	} else {
		/* Check that the "old" flag is consistent in
		the block and its neighbours. */
		buf_page_set_old(dpage, buf_page_is_old(dpage));
#endif /* UNIV_LRU_DEBUG */
	}

        ut_d(CheckInLRUList::validate(buf_pool));

	/* relocate buf_pool->page_hash */
	ulint	fold = bpage->id.fold();
	ut_ad(fold == dpage->id.fold());
	HASH_DELETE(buf_page_t, hash, buf_pool->page_hash, fold, bpage);
	HASH_INSERT(buf_page_t, hash, buf_pool->page_hash, fold, dpage);
}

/** Hazard Pointer implementation. */

/** Set current value
@param bpage	buffer block to be set as hp */
void
HazardPointer::set(buf_page_t* bpage)
{
	ut_ad(mutex_own(m_mutex));
	ut_ad(!bpage || buf_pool_from_bpage(bpage) == m_buf_pool);
	ut_ad(!bpage || buf_page_in_file(bpage));

	m_hp = bpage;
}

/** Checks if a bpage is the hp
@param bpage    buffer block to be compared
@return true if it is hp */

bool
HazardPointer::is_hp(const buf_page_t* bpage)
{
	ut_ad(mutex_own(m_mutex));
	ut_ad(!m_hp || buf_pool_from_bpage(m_hp) == m_buf_pool);
	ut_ad(!bpage || buf_pool_from_bpage(bpage) == m_buf_pool);

	return(bpage == m_hp);
}

/** Adjust the value of hp. This happens when some other thread working
on the same list attempts to remove the hp from the list.
@param bpage	buffer block to be compared */

void
FlushHp::adjust(const buf_page_t* bpage)
{
	ut_ad(bpage != NULL);

	/** We only support reverse traversal for now. */
	if (is_hp(bpage)) {
		m_hp = UT_LIST_GET_PREV(list, m_hp);
	}

	ut_ad(!m_hp || m_hp->in_flush_list);
}

/** Adjust the value of hp. This happens when some other thread working
on the same list attempts to remove the hp from the list.
@param bpage	buffer block to be compared */

void
LRUHp::adjust(const buf_page_t* bpage)
{
	ut_ad(bpage);

	/** We only support reverse traversal for now. */
	if (is_hp(bpage)) {
		m_hp = UT_LIST_GET_PREV(LRU, m_hp);
	}

	ut_ad(!m_hp || m_hp->in_LRU_list);
}

/** Selects from where to start a scan. If we have scanned too deep into
the LRU list it resets the value to the tail of the LRU list.
@return buf_page_t from where to start scan. */

buf_page_t*
LRUItr::start()
{
	ut_ad(mutex_own(m_mutex));

	if (!m_hp || m_hp->old) {
		m_hp = UT_LIST_GET_LAST(m_buf_pool->LRU);
	}

	return(m_hp);
}

/** Determine if a block is a sentinel for a buffer pool watch.
@param[in]	buf_pool	buffer pool instance
@param[in]	bpage		block
@return TRUE if a sentinel for a buffer pool watch, FALSE if not */
ibool
buf_pool_watch_is_sentinel(
	const buf_pool_t*	buf_pool,
	const buf_page_t*	bpage)
{
	/* We must also own the appropriate hash lock. */
	ut_ad(buf_page_hash_lock_held_s_or_x(buf_pool, bpage));
	ut_ad(buf_page_in_file(bpage));

	if (bpage < &buf_pool->watch[0]
	    || bpage >= &buf_pool->watch[BUF_POOL_WATCH_SIZE]) {

		ut_ad(buf_page_get_state(bpage) != BUF_BLOCK_ZIP_PAGE
		      || bpage->zip.data != NULL);

		return(FALSE);
	}

	ut_ad(buf_page_get_state(bpage) == BUF_BLOCK_ZIP_PAGE);
	ut_ad(!bpage->in_zip_hash);
	ut_ad(bpage->in_page_hash);
	ut_ad(bpage->zip.data == NULL);
	return(TRUE);
}

/** Add watch for the given page to be read in. Caller must have
appropriate hash_lock for the bpage. This function may release the
hash_lock and reacquire it.
@param[in]	page_id		page id
@param[in,out]	hash_lock	hash_lock currently latched
@return NULL if watch set, block if the page is in the buffer pool */
static
buf_page_t*
buf_pool_watch_set(
	const page_id_t&	page_id,
	rw_lock_t**		hash_lock)
{
	buf_page_t*	bpage;
	ulint		i;
	buf_pool_t*	buf_pool = buf_pool_get(page_id);

	ut_ad(*hash_lock == buf_page_hash_lock_get(buf_pool, page_id));

	ut_ad(rw_lock_own(*hash_lock, RW_LOCK_X));

	bpage = buf_page_hash_get_low(buf_pool, page_id);

	if (bpage != NULL) {
page_found:
		if (!buf_pool_watch_is_sentinel(buf_pool, bpage)) {
			/* The page was loaded meanwhile. */
			return(bpage);
		}

		/* Add to an existing watch. */
		buf_block_fix(bpage);
		return(NULL);
	}

	/* From this point this function becomes fairly heavy in terms
	of latching. We acquire the buf_pool mutex as well as all the
	hash_locks. buf_pool mutex is needed because any changes to
	the page_hash must be covered by it and hash_locks are needed
	because we don't want to read any stale information in
	buf_pool->watch[]. However, it is not in the critical code path
	as this function will be called only by the purge thread. */

	/* To obey latching order first release the hash_lock. */
	rw_lock_x_unlock(*hash_lock);

	buf_pool_mutex_enter(buf_pool);
	hash_lock_x_all(buf_pool->page_hash);

	/* If not own buf_pool_mutex, page_hash can be changed. */
	*hash_lock = buf_page_hash_lock_get(buf_pool, page_id);

	/* We have to recheck that the page
	was not loaded or a watch set by some other
	purge thread. This is because of the small
	time window between when we release the
	hash_lock to acquire buf_pool mutex above. */

	bpage = buf_page_hash_get_low(buf_pool, page_id);
	if (UNIV_LIKELY_NULL(bpage)) {
		buf_pool_mutex_exit(buf_pool);
		hash_unlock_x_all_but(buf_pool->page_hash, *hash_lock);
		goto page_found;
	}

	/* The maximum number of purge threads should never exceed
	BUF_POOL_WATCH_SIZE. So there is no way for purge thread
	instance to hold a watch when setting another watch. */
	for (i = 0; i < BUF_POOL_WATCH_SIZE; i++) {
		bpage = &buf_pool->watch[i];

		ut_ad(bpage->access_time == 0);
		ut_ad(bpage->newest_modification == 0);
		ut_ad(bpage->oldest_modification == 0);
		ut_ad(bpage->zip.data == NULL);
		ut_ad(!bpage->in_zip_hash);

		switch (bpage->state) {
		case BUF_BLOCK_POOL_WATCH:
			ut_ad(!bpage->in_page_hash);
			ut_ad(bpage->buf_fix_count == 0);

			/* bpage is pointing to buf_pool->watch[],
			which is protected by buf_pool->mutex.
			Normally, buf_page_t objects are protected by
			buf_block_t::mutex or buf_pool->zip_mutex or both. */

			bpage->state = BUF_BLOCK_ZIP_PAGE;
			bpage->id.copy_from(page_id);
			bpage->buf_fix_count = 1;

			ut_d(bpage->in_page_hash = TRUE);
			HASH_INSERT(buf_page_t, hash, buf_pool->page_hash,
				    page_id.fold(), bpage);

			buf_pool_mutex_exit(buf_pool);
			/* Once the sentinel is in the page_hash we can
			safely release all locks except just the
			relevant hash_lock */
			hash_unlock_x_all_but(buf_pool->page_hash,
						*hash_lock);

			return(NULL);
		case BUF_BLOCK_ZIP_PAGE:
			ut_ad(bpage->in_page_hash);
			ut_ad(bpage->buf_fix_count > 0);
			break;
		default:
			ut_error;
		}
	}

	/* Allocation failed.  Either the maximum number of purge
	threads should never exceed BUF_POOL_WATCH_SIZE, or this code
	should be modified to return a special non-NULL value and the
	caller should purge the record directly. */
	ut_error;

	/* Fix compiler warning */
	return(NULL);
}

/** Remove the sentinel block for the watch before replacing it with a
real block. buf_page_watch_clear() or buf_page_watch_occurred() will notice
that the block has been replaced with the real block.
@param[in,out]	buf_pool	buffer pool instance
@param[in,out]	watch		sentinel for watch
@return reference count, to be added to the replacement block */
static
void
buf_pool_watch_remove(
	buf_pool_t*	buf_pool,
	buf_page_t*	watch)
{
#ifdef UNIV_DEBUG
	/* We must also own the appropriate hash_bucket mutex. */
	rw_lock_t* hash_lock = buf_page_hash_lock_get(buf_pool, watch->id);
	ut_ad(rw_lock_own(hash_lock, RW_LOCK_X));
#endif /* UNIV_DEBUG */

	ut_ad(buf_pool_mutex_own(buf_pool));

	HASH_DELETE(buf_page_t, hash, buf_pool->page_hash, watch->id.fold(),
		    watch);
	ut_d(watch->in_page_hash = FALSE);
	watch->buf_fix_count = 0;
	watch->state = BUF_BLOCK_POOL_WATCH;
}

/** Stop watching if the page has been read in.
buf_pool_watch_set(same_page_id) must have returned NULL before.
@param[in]	page_id	page id */
void
buf_pool_watch_unset(
	const page_id_t&	page_id)
{
	buf_page_t*	bpage;
	buf_pool_t*	buf_pool = buf_pool_get(page_id);

	/* We only need to have buf_pool mutex in case where we end
	up calling buf_pool_watch_remove but to obey latching order
	we acquire it here before acquiring hash_lock. This should
	not cause too much grief as this function is only ever
	called from the purge thread. */
	buf_pool_mutex_enter(buf_pool);

	rw_lock_t*	hash_lock = buf_page_hash_lock_get(buf_pool, page_id);
	rw_lock_x_lock(hash_lock);

	/* The page must exist because buf_pool_watch_set()
	increments buf_fix_count. */
	bpage = buf_page_hash_get_low(buf_pool, page_id);

	if (buf_block_unfix(bpage) == 0
	    && buf_pool_watch_is_sentinel(buf_pool, bpage)) {
		buf_pool_watch_remove(buf_pool, bpage);
	}

	buf_pool_mutex_exit(buf_pool);
	rw_lock_x_unlock(hash_lock);
}

/** Check if the page has been read in.
This may only be called after buf_pool_watch_set(same_page_id)
has returned NULL and before invoking buf_pool_watch_unset(same_page_id).
@param[in]	page_id	page id
@return FALSE if the given page was not read in, TRUE if it was */
ibool
buf_pool_watch_occurred(
	const page_id_t&	page_id)
{
	ibool		ret;
	buf_page_t*	bpage;
	buf_pool_t*	buf_pool = buf_pool_get(page_id);
	rw_lock_t*	hash_lock = buf_page_hash_lock_get(buf_pool, page_id);

	rw_lock_s_lock(hash_lock);

	/* If not own buf_pool_mutex, page_hash can be changed. */
	hash_lock = buf_page_hash_lock_s_confirm(hash_lock, buf_pool, page_id);

	/* The page must exist because buf_pool_watch_set()
	increments buf_fix_count. */
	bpage = buf_page_hash_get_low(buf_pool, page_id);

	ret = !buf_pool_watch_is_sentinel(buf_pool, bpage);
	rw_lock_s_unlock(hash_lock);

	return(ret);
}

/********************************************************************//**
Moves a page to the start of the buffer pool LRU list. This high-level
function can be used to prevent an important page from slipping out of
the buffer pool. */
void
buf_page_make_young(
/*================*/
	buf_page_t*	bpage)	/*!< in: buffer block of a file page */
{
	buf_pool_t*	buf_pool = buf_pool_from_bpage(bpage);

	buf_pool_mutex_enter(buf_pool);

	ut_a(buf_page_in_file(bpage));

	buf_LRU_make_block_young(bpage);

	buf_pool_mutex_exit(buf_pool);
}

/********************************************************************//**
Moves a page to the start of the buffer pool LRU list if it is too old.
This high-level function can be used to prevent an important page from
slipping out of the buffer pool. */
static
void
buf_page_make_young_if_needed(
/*==========================*/
	buf_page_t*	bpage)		/*!< in/out: buffer block of a
					file page */
{
#ifdef UNIV_DEBUG
	buf_pool_t*	buf_pool = buf_pool_from_bpage(bpage);
	ut_ad(!buf_pool_mutex_own(buf_pool));
#endif /* UNIV_DEBUG */
	ut_a(buf_page_in_file(bpage));

	if (buf_page_peek_if_too_old(bpage)) {
		buf_page_make_young(bpage);
	}
}

#ifdef UNIV_DEBUG

/** Sets file_page_was_freed TRUE if the page is found in the buffer pool.
This function should be called when we free a file page and want the
debug version to check that it is not accessed any more unless
reallocated.
@param[in]	page_id	page id
@return control block if found in page hash table, otherwise NULL */
buf_page_t*
buf_page_set_file_page_was_freed(
	const page_id_t&	page_id)
{
	buf_page_t*	bpage;
	buf_pool_t*	buf_pool = buf_pool_get(page_id);
	rw_lock_t*	hash_lock;

	bpage = buf_page_hash_get_s_locked(buf_pool, page_id, &hash_lock);

	if (bpage) {
		BPageMutex*	block_mutex = buf_page_get_mutex(bpage);
		ut_ad(!buf_pool_watch_is_sentinel(buf_pool, bpage));
		mutex_enter(block_mutex);
		rw_lock_s_unlock(hash_lock);
		/* bpage->file_page_was_freed can already hold
		when this code is invoked from dict_drop_index_tree() */
		bpage->file_page_was_freed = TRUE;
		mutex_exit(block_mutex);
	}

	return(bpage);
}

/** Sets file_page_was_freed FALSE if the page is found in the buffer pool.
This function should be called when we free a file page and want the
debug version to check that it is not accessed any more unless
reallocated.
@param[in]	page_id	page id
@return control block if found in page hash table, otherwise NULL */
buf_page_t*
buf_page_reset_file_page_was_freed(
	const page_id_t&	page_id)
{
	buf_page_t*	bpage;
	buf_pool_t*	buf_pool = buf_pool_get(page_id);
	rw_lock_t*	hash_lock;

	bpage = buf_page_hash_get_s_locked(buf_pool, page_id, &hash_lock);
	if (bpage) {
		BPageMutex*	block_mutex = buf_page_get_mutex(bpage);
		ut_ad(!buf_pool_watch_is_sentinel(buf_pool, bpage));
		mutex_enter(block_mutex);
		rw_lock_s_unlock(hash_lock);
		bpage->file_page_was_freed = FALSE;
		mutex_exit(block_mutex);
	}

	return(bpage);
}
#endif /* UNIV_DEBUG */

/** Attempts to discard the uncompressed frame of a compressed page.
The caller should not be holding any mutexes when this function is called.
@param[in]	page_id	page id
@return TRUE if successful, FALSE otherwise. */
static
void
buf_block_try_discard_uncompressed(
	const page_id_t&	page_id)
{
	buf_page_t*	bpage;
	buf_pool_t*	buf_pool = buf_pool_get(page_id);

	/* Since we need to acquire buf_pool mutex to discard
	the uncompressed frame and because page_hash mutex resides
	below buf_pool mutex in sync ordering therefore we must
	first release the page_hash mutex. This means that the
	block in question can move out of page_hash. Therefore
	we need to check again if the block is still in page_hash. */
	buf_pool_mutex_enter(buf_pool);

	bpage = buf_page_hash_get(buf_pool, page_id);

	if (bpage) {
		buf_LRU_free_page(bpage, false);
	}

	buf_pool_mutex_exit(buf_pool);
}

/** Get read access to a compressed page (usually of type
FIL_PAGE_TYPE_ZBLOB or FIL_PAGE_TYPE_ZBLOB2).
The page must be released with buf_page_release_zip().
NOTE: the page is not protected by any latch.  Mutual exclusion has to
be implemented at a higher level.  In other words, all possible
accesses to a given page through this function must be protected by
the same set of mutexes or latches.
@param[in]	page_id		page id
@param[in]	page_size	page size
@return pointer to the block */
buf_page_t*
buf_page_get_zip(
	const page_id_t&	page_id,
	const page_size_t&	page_size)
{
	buf_page_t*	bpage;
	BPageMutex*	block_mutex;
	rw_lock_t*	hash_lock;
	ibool		discard_attempted = FALSE;
	ibool		must_read;
	buf_pool_t*	buf_pool = buf_pool_get(page_id);

	buf_pool->stat.n_page_gets++;

	for (;;) {
lookup:

		/* The following call will also grab the page_hash
		mutex if the page is found. */
		bpage = buf_page_hash_get_s_locked(buf_pool, page_id,
						   &hash_lock);
		if (bpage) {
			ut_ad(!buf_pool_watch_is_sentinel(buf_pool, bpage));
			break;
		}

		/* Page not in buf_pool: needs to be read from file */

		ut_ad(!hash_lock);
		dberr_t err = buf_read_page(page_id, page_size);

		if (err != DB_SUCCESS) {
			ib::error() << "Reading compressed page " << page_id
				<< " failed with error: " << ut_strerr(err);

			goto err_exit;
		}

#if defined UNIV_DEBUG || defined UNIV_BUF_DEBUG
		ut_a(++buf_dbg_counter % 5771 || buf_validate());
#endif /* UNIV_DEBUG || UNIV_BUF_DEBUG */
	}

	ut_ad(buf_page_hash_lock_held_s(buf_pool, bpage));

	if (!bpage->zip.data) {
		/* There is no compressed page. */
err_exit:
		rw_lock_s_unlock(hash_lock);
		return(NULL);
	}

	ut_ad(!buf_pool_watch_is_sentinel(buf_pool, bpage));

	switch (buf_page_get_state(bpage)) {
	case BUF_BLOCK_POOL_WATCH:
	case BUF_BLOCK_NOT_USED:
	case BUF_BLOCK_READY_FOR_USE:
	case BUF_BLOCK_MEMORY:
	case BUF_BLOCK_REMOVE_HASH:
		ut_error;

	case BUF_BLOCK_ZIP_PAGE:
	case BUF_BLOCK_ZIP_DIRTY:
		buf_block_fix(bpage);
		block_mutex = &buf_pool->zip_mutex;
		mutex_enter(block_mutex);
		goto got_block;
	case BUF_BLOCK_FILE_PAGE:
		/* Discard the uncompressed page frame if possible. */
		if (!discard_attempted) {
			rw_lock_s_unlock(hash_lock);
			buf_block_try_discard_uncompressed(page_id);
			discard_attempted = TRUE;
			goto lookup;
		}

		buf_block_buf_fix_inc((buf_block_t*) bpage,
				      __FILE__, __LINE__);

		block_mutex = &((buf_block_t*) bpage)->mutex;

		mutex_enter(block_mutex);

		goto got_block;
	}

	ut_error;
	goto err_exit;

got_block:
	must_read = buf_page_get_io_fix(bpage) == BUF_IO_READ;

	rw_lock_s_unlock(hash_lock);

	ut_ad(!bpage->file_page_was_freed);

	buf_page_set_accessed(bpage);

	mutex_exit(block_mutex);

	buf_page_make_young_if_needed(bpage);

#if defined UNIV_DEBUG || defined UNIV_BUF_DEBUG
	ut_a(++buf_dbg_counter % 5771 || buf_validate());
	ut_a(bpage->buf_fix_count > 0);
	ut_a(buf_page_in_file(bpage));
#endif /* UNIV_DEBUG || UNIV_BUF_DEBUG */

	if (must_read) {
		/* Let us wait until the read operation
		completes */

		for (;;) {
			enum buf_io_fix	io_fix;

			mutex_enter(block_mutex);
			io_fix = buf_page_get_io_fix(bpage);
			mutex_exit(block_mutex);

			if (io_fix == BUF_IO_READ) {

				os_thread_sleep(WAIT_FOR_READ);
			} else {
				break;
			}
		}
	}

#ifdef UNIV_IBUF_COUNT_DEBUG
	ut_a(ibuf_count_get(page_id) == 0);
#endif /* UNIV_IBUF_COUNT_DEBUG */

	return(bpage);
}

/********************************************************************//**
Initialize some fields of a control block. */
UNIV_INLINE
void
buf_block_init_low(
/*===============*/
	buf_block_t*	block)	/*!< in: block to init */
{
	block->skip_flush_check = false;
#ifdef BTR_CUR_HASH_ADAPT
	/* No adaptive hash index entries may point to a previously
	unused (and now freshly allocated) block. */
	assert_block_ahi_empty_on_init(block);
	block->index		= NULL;

	block->n_hash_helps	= 0;
	block->n_fields		= 1;
	block->n_bytes		= 0;
	block->left_side	= TRUE;
#endif /* BTR_CUR_HASH_ADAPT */
}

/********************************************************************//**
Decompress a block.
@return TRUE if successful */
ibool
buf_zip_decompress(
/*===============*/
	buf_block_t*	block,	/*!< in/out: block */
	ibool		check)	/*!< in: TRUE=verify the page checksum */
{
	const byte*	frame = block->page.zip.data;
	ulint		size = page_zip_get_size(&block->page.zip);
	/* The tablespace will not be found if this function is called
	during IMPORT. */
	fil_space_t* space = fil_space_acquire_for_io(block->page.id.space());
	const unsigned key_version = mach_read_from_4(
		frame + FIL_PAGE_FILE_FLUSH_LSN_OR_KEY_VERSION);
	fil_space_crypt_t* crypt_data = space ? space->crypt_data : NULL;
	const bool encrypted = crypt_data
		&& crypt_data->type != CRYPT_SCHEME_UNENCRYPTED
		&& (!crypt_data->is_default_encryption()
		    || srv_encrypt_tables);

	ut_ad(block->page.size.is_compressed());
	ut_a(block->page.id.space() != 0);

	if (UNIV_UNLIKELY(check && !page_zip_verify_checksum(frame, size))) {

		ib::error() << "Compressed page checksum mismatch for "
			<< (space ? space->chain.start->name : "")
			<< block->page.id << ": stored: "
			<< mach_read_from_4(frame + FIL_PAGE_SPACE_OR_CHKSUM)
			<< ", crc32: "
			<< page_zip_calc_checksum(
				frame, size, SRV_CHECKSUM_ALGORITHM_CRC32)
			<< "/"
			<< page_zip_calc_checksum(
				frame, size, SRV_CHECKSUM_ALGORITHM_CRC32,
				true)
			<< " innodb: "
			<< page_zip_calc_checksum(
				frame, size, SRV_CHECKSUM_ALGORITHM_INNODB)
			<< ", none: "
			<< page_zip_calc_checksum(
				frame, size, SRV_CHECKSUM_ALGORITHM_NONE);

		goto err_exit;
	}

	switch (fil_page_get_type(frame)) {
	case FIL_PAGE_INDEX:
	case FIL_PAGE_RTREE:
		if (page_zip_decompress(&block->page.zip,
					block->frame, TRUE)) {
			if (space) {
				space->release_for_io();
			}
			return(TRUE);
		}

		ib::error() << "Unable to decompress "
			<< (space ? space->chain.start->name : "")
			<< block->page.id;
		goto err_exit;
	case FIL_PAGE_TYPE_ALLOCATED:
	case FIL_PAGE_INODE:
	case FIL_PAGE_IBUF_BITMAP:
	case FIL_PAGE_TYPE_FSP_HDR:
	case FIL_PAGE_TYPE_XDES:
	case FIL_PAGE_TYPE_ZBLOB:
	case FIL_PAGE_TYPE_ZBLOB2:
		/* Copy to uncompressed storage. */
		memcpy(block->frame, frame, block->page.size.physical());
		if (space) {
			space->release_for_io();
		}

		return(TRUE);
	}

	ib::error() << "Unknown compressed page type "
		<< fil_page_get_type(frame)
		<< " in " << (space ? space->chain.start->name : "")
		<< block->page.id;

err_exit:
	if (encrypted) {
		ib::info() << "Row compressed page could be encrypted"
			" with key_version " << key_version;
		block->page.encrypted = true;
	}

	if (space) {
		if (encrypted) {
			dict_set_encrypted_by_space(space);
		} else {
			dict_set_corrupted_by_space(space);
		}

		space->release_for_io();
	}

	return(FALSE);
}

#ifdef BTR_CUR_HASH_ADAPT
/** Get a buffer block from an adaptive hash index pointer.
This function does not return if the block is not identified.
@param[in]	ptr	pointer to within a page frame
@return pointer to block, never NULL */
buf_block_t*
buf_block_from_ahi(const byte* ptr)
{
	buf_pool_chunk_map_t::iterator it;

	buf_pool_chunk_map_t*	chunk_map = buf_chunk_map_ref;
	ut_ad(buf_chunk_map_ref == buf_chunk_map_reg);
	ut_ad(!buf_pool_resizing);

	buf_chunk_t*	chunk;
	it = chunk_map->upper_bound(ptr);

	ut_a(it != chunk_map->begin());

	if (it == chunk_map->end()) {
		chunk = chunk_map->rbegin()->second;
	} else {
		chunk = (--it)->second;
	}

	ulint		offs = ulint(ptr - chunk->blocks->frame);

	offs >>= srv_page_size_shift;

	ut_a(offs < chunk->size);

	buf_block_t*	block = &chunk->blocks[offs];

	/* The function buf_chunk_init() invokes buf_block_init() so that
	block[n].frame == block->frame + n * srv_page_size.  Check it. */
	ut_ad(block->frame == page_align(ptr));
	/* Read the state of the block without holding a mutex.
	A state transition from BUF_BLOCK_FILE_PAGE to
	BUF_BLOCK_REMOVE_HASH is possible during this execution. */
	ut_d(const buf_page_state state = buf_block_get_state(block));
	ut_ad(state == BUF_BLOCK_FILE_PAGE || state == BUF_BLOCK_REMOVE_HASH);
	return(block);
}
#endif /* BTR_CUR_HASH_ADAPT */

/********************************************************************//**
Find out if a pointer belongs to a buf_block_t. It can be a pointer to
the buf_block_t itself or a member of it. This functions checks one of
the buffer pool instances.
@return TRUE if ptr belongs to a buf_block_t struct */
static
ibool
buf_pointer_is_block_field_instance(
/*================================*/
	buf_pool_t*	buf_pool,	/*!< in: buffer pool instance */
	const void*	ptr)		/*!< in: pointer not dereferenced */
{
	const buf_chunk_t*		chunk	= buf_pool->chunks;
	const buf_chunk_t* const	echunk	= chunk + ut_min(
		buf_pool->n_chunks, buf_pool->n_chunks_new);

	/* TODO: protect buf_pool->chunks with a mutex (the older pointer will
	currently remain while during buf_pool_resize()) */
	while (chunk < echunk) {
		if (ptr >= (void*) chunk->blocks
		    && ptr < (void*) (chunk->blocks + chunk->size)) {

			return(TRUE);
		}

		chunk++;
	}

	return(FALSE);
}

/********************************************************************//**
Find out if a pointer belongs to a buf_block_t. It can be a pointer to
the buf_block_t itself or a member of it
@return TRUE if ptr belongs to a buf_block_t struct */
ibool
buf_pointer_is_block_field(
/*=======================*/
	const void*	ptr)	/*!< in: pointer not dereferenced */
{
	ulint	i;

	for (i = 0; i < srv_buf_pool_instances; i++) {
		ibool	found;

		found = buf_pointer_is_block_field_instance(
			buf_pool_from_array(i), ptr);
		if (found) {
			return(TRUE);
		}
	}

	return(FALSE);
}

/********************************************************************//**
Find out if a buffer block was created by buf_chunk_init().
@return TRUE if "block" has been added to buf_pool->free by buf_chunk_init() */
static
ibool
buf_block_is_uncompressed(
/*======================*/
	buf_pool_t*		buf_pool,	/*!< in: buffer pool instance */
	const buf_block_t*	block)		/*!< in: pointer to block,
						not dereferenced */
{
	if ((((ulint) block) % sizeof *block) != 0) {
		/* The pointer should be aligned. */
		return(FALSE);
	}

	return(buf_pointer_is_block_field_instance(buf_pool, (void*) block));
}

#if defined UNIV_DEBUG || defined UNIV_IBUF_DEBUG
/********************************************************************//**
Return true if probe is enabled.
@return true if probe enabled. */
static
bool
buf_debug_execute_is_force_flush()
/*==============================*/
{
	DBUG_EXECUTE_IF("ib_buf_force_flush", return(true); );

	/* This is used during queisce testing, we want to ensure maximum
	buffering by the change buffer. */

	if (srv_ibuf_disable_background_merge) {
		return(true);
	}

	return(false);
}
#endif /* UNIV_DEBUG || UNIV_IBUF_DEBUG */

/** Wait for the block to be read in.
@param[in]	block	The block to check */
static
void
buf_wait_for_read(
	buf_block_t*	block)
{
	/* Note:

	We are using the block->lock to check for IO state (and a dirty read).
	We set the IO_READ state under the protection of the hash_lock
	(and block->mutex). This is safe because another thread can only
	access the block (and check for IO state) after the block has been
	added to the page hashtable. */

	if (buf_block_get_io_fix(block) == BUF_IO_READ) {

		/* Wait until the read operation completes */

		BPageMutex*	mutex = buf_page_get_mutex(&block->page);

		for (;;) {
			buf_io_fix	io_fix;

			mutex_enter(mutex);

			io_fix = buf_block_get_io_fix(block);

			mutex_exit(mutex);

			if (io_fix == BUF_IO_READ) {
				/* Wait by temporaly s-latch */
				rw_lock_s_lock(&block->lock);
				rw_lock_s_unlock(&block->lock);
			} else {
				break;
			}
		}
	}
}

/** This is the general function used to get access to a database page.
@param[in]	page_id		page id
@param[in]	rw_latch	RW_S_LATCH, RW_X_LATCH, RW_NO_LATCH
@param[in]	guess		guessed block or NULL
@param[in]	mode		BUF_GET, BUF_GET_IF_IN_POOL,
BUF_PEEK_IF_IN_POOL, BUF_GET_NO_LATCH, or BUF_GET_IF_IN_POOL_OR_WATCH
@param[in]	file		file name
@param[in]	line		line where called
@param[in]	mtr		mini-transaction
@return pointer to the block or NULL */
buf_block_t*
buf_page_get_gen(
	const page_id_t&	page_id,
	const page_size_t&	page_size,
	ulint			rw_latch,
	buf_block_t*		guess,
	ulint			mode,
	const char*		file,
	unsigned		line,
	mtr_t*			mtr,
	dberr_t*		err)
{
	buf_block_t*	block;
	unsigned	access_time;
	rw_lock_t*	hash_lock;
	buf_block_t*	fix_block;
	ulint		retries = 0;
	buf_pool_t*	buf_pool = buf_pool_get(page_id);

	ut_ad((mtr == NULL) == (mode == BUF_EVICT_IF_IN_POOL));
	ut_ad(!mtr || mtr->is_active());
	ut_ad((rw_latch == RW_S_LATCH)
	      || (rw_latch == RW_X_LATCH)
	      || (rw_latch == RW_SX_LATCH)
	      || (rw_latch == RW_NO_LATCH));

	if (err) {
		*err = DB_SUCCESS;
	}

#ifdef UNIV_DEBUG
	switch (mode) {
	case BUF_EVICT_IF_IN_POOL:
		/* After DISCARD TABLESPACE, the tablespace would not exist,
		but in IMPORT TABLESPACE, PageConverter::operator() must
		replace any old pages, which were not evicted during DISCARD.
		Skip the assertion on space_page_size. */
		break;
	case BUF_PEEK_IF_IN_POOL:
		/* In this mode, the caller may pass a dummy page size,
		because it does not really matter. */
		break;
	default:
		ut_error;
	case BUF_GET_NO_LATCH:
		ut_ad(rw_latch == RW_NO_LATCH);
		/* fall through */
	case BUF_GET:
	case BUF_GET_IF_IN_POOL:
	case BUF_GET_IF_IN_POOL_OR_WATCH:
	case BUF_GET_POSSIBLY_FREED:
		bool			found;
		const page_size_t&	space_page_size
			= fil_space_get_page_size(page_id.space(), &found);
		ut_ad(found);
		ut_ad(page_size.equals_to(space_page_size));
	}
#endif /* UNIV_DEBUG */

	ut_ad(!mtr || !ibuf_inside(mtr)
	      || ibuf_page_low(page_id, page_size, FALSE, file, line, NULL));

	buf_pool->stat.n_page_gets++;
	hash_lock = buf_page_hash_lock_get(buf_pool, page_id);
loop:
	block = guess;

	rw_lock_s_lock(hash_lock);

	/* If not own buf_pool_mutex, page_hash can be changed. */
	hash_lock = buf_page_hash_lock_s_confirm(hash_lock, buf_pool, page_id);

	if (block != NULL) {

		/* If the guess is a compressed page descriptor that
		has been allocated by buf_page_alloc_descriptor(),
		it may have been freed by buf_relocate(). */

		if (!buf_block_is_uncompressed(buf_pool, block)
		    || !page_id.equals_to(block->page.id)
		    || buf_block_get_state(block) != BUF_BLOCK_FILE_PAGE) {

			/* Our guess was bogus or things have changed
			since. */
			block = guess = NULL;
		} else {
			ut_ad(!block->page.in_zip_hash);
		}
	}

	if (block == NULL) {
		block = (buf_block_t*) buf_page_hash_get_low(buf_pool, page_id);
	}

	if (!block || buf_pool_watch_is_sentinel(buf_pool, &block->page)) {
		rw_lock_s_unlock(hash_lock);
		block = NULL;
	}

	if (block == NULL) {

		/* Page not in buf_pool: needs to be read from file */

		if (mode == BUF_GET_IF_IN_POOL_OR_WATCH) {
			rw_lock_x_lock(hash_lock);

			/* If not own buf_pool_mutex,
			page_hash can be changed. */
			hash_lock = buf_page_hash_lock_x_confirm(
				hash_lock, buf_pool, page_id);

			block = (buf_block_t*) buf_pool_watch_set(
				page_id, &hash_lock);

			if (block) {
				/* We can release hash_lock after we
				increment the fix count to make
				sure that no state change takes place. */
				fix_block = block;

				if (fsp_is_system_temporary(page_id.space())) {
					/* For temporary tablespace,
					the mutex is being used for
					synchronization between user
					thread and flush thread,
					instead of block->lock. See
					buf_flush_page() for the flush
					thread counterpart. */

					BPageMutex*	fix_mutex
						= buf_page_get_mutex(
							&fix_block->page);
					mutex_enter(fix_mutex);
					buf_block_fix(fix_block);
					mutex_exit(fix_mutex);
				} else {
					buf_block_fix(fix_block);
				}

				/* Now safe to release page_hash mutex */
				rw_lock_x_unlock(hash_lock);
				goto got_block;
			}

			rw_lock_x_unlock(hash_lock);
		}

		switch (mode) {
		case BUF_GET_IF_IN_POOL:
		case BUF_GET_IF_IN_POOL_OR_WATCH:
		case BUF_PEEK_IF_IN_POOL:
		case BUF_EVICT_IF_IN_POOL:
			ut_ad(!rw_lock_own_flagged(
				      hash_lock,
				      RW_LOCK_FLAG_X | RW_LOCK_FLAG_S));
			return(NULL);
		}

		/* The call path is buf_read_page() ->
		buf_read_page_low() (fil_io()) ->
		buf_page_io_complete() ->
		buf_decrypt_after_read(). Here fil_space_t* is used
		and we decrypt -> buf_page_check_corrupt() where page
		checksums are compared. Decryption, decompression as
		well as error handling takes place at a lower level.
		Here we only need to know whether the page really is
		corrupted, or if an encrypted page with a valid
		checksum cannot be decypted. */

		dberr_t local_err = buf_read_page(page_id, page_size);

		if (local_err == DB_SUCCESS) {
			buf_read_ahead_random(page_id, page_size,
					      ibuf_inside(mtr));

			retries = 0;
		} else if (mode == BUF_GET_POSSIBLY_FREED) {
			if (err) {
				*err = local_err;
			}
			return NULL;
		} else if (retries < BUF_PAGE_READ_MAX_RETRIES) {
			++retries;

			DBUG_EXECUTE_IF(
				"innodb_page_corruption_retries",
				retries = BUF_PAGE_READ_MAX_RETRIES;
			);
		} else {
			if (err) {
				*err = local_err;
			}

			/* Pages whose encryption key is unavailable or used
			key, encryption algorithm or encryption method is
			incorrect are marked as encrypted in
			buf_page_check_corrupt(). Unencrypted page could be
			corrupted in a way where the key_id field is
			nonzero. There is no checksum on field
			FIL_PAGE_FILE_FLUSH_LSN_OR_KEY_VERSION. */
			if (local_err == DB_DECRYPTION_FAILED) {
				return (NULL);
			}

			/* Try to set table as corrupted instead of
			asserting. */
			if (page_id.space() == TRX_SYS_SPACE) {
			} else if (page_id.space() == SRV_TMP_SPACE_ID) {
			} else if (fil_space_t* space
				   = fil_space_acquire_for_io(
					   page_id.space())) {
				bool set = dict_set_corrupted_by_space(space);
				space->release_for_io();
				if (set) {
					return NULL;
				}
			}

			ib::fatal() << "Unable to read page " << page_id
				<< " into the buffer pool after "
				<< BUF_PAGE_READ_MAX_RETRIES
				<< ". The most probable cause"
				" of this error may be that the"
				" table has been corrupted."
				" See https://mariadb.com/kb/en/library/xtradbinnodb-recovery-modes/";
		}

#if defined UNIV_DEBUG || defined UNIV_BUF_DEBUG
		ut_a(++buf_dbg_counter % 5771 || buf_validate());
#endif /* UNIV_DEBUG || UNIV_BUF_DEBUG */
		goto loop;
	} else {
		fix_block = block;
	}

	if (fsp_is_system_temporary(page_id.space())) {
		/* For temporary tablespace, the mutex is being used
		for synchronization between user thread and flush
		thread, instead of block->lock. See buf_flush_page()
		for the flush thread counterpart. */
		BPageMutex*	fix_mutex = buf_page_get_mutex(
			&fix_block->page);
		mutex_enter(fix_mutex);
		buf_block_fix(fix_block);
		mutex_exit(fix_mutex);
	} else {
		buf_block_fix(fix_block);
	}

	/* Now safe to release page_hash mutex */
	rw_lock_s_unlock(hash_lock);

got_block:

	switch (mode) {
	case BUF_GET_IF_IN_POOL:
	case BUF_PEEK_IF_IN_POOL:
	case BUF_EVICT_IF_IN_POOL:
		buf_page_t*	fix_page = &fix_block->page;
		BPageMutex*	fix_mutex = buf_page_get_mutex(fix_page);
		mutex_enter(fix_mutex);
		const bool	must_read
			= (buf_page_get_io_fix(fix_page) == BUF_IO_READ);
		mutex_exit(fix_mutex);

		if (must_read) {
			/* The page is being read to buffer pool,
			but we cannot wait around for the read to
			complete. */
			buf_block_unfix(fix_block);

			return(NULL);
		}
	}

	switch (buf_block_get_state(fix_block)) {
		buf_page_t*	bpage;

	case BUF_BLOCK_FILE_PAGE:
		bpage = &block->page;
		if (fsp_is_system_temporary(page_id.space())
		    && buf_page_get_io_fix(bpage) != BUF_IO_NONE) {
			/* This suggests that the page is being flushed.
			Avoid returning reference to this page.
			Instead wait for the flush action to complete. */
			buf_block_unfix(fix_block);
			os_thread_sleep(WAIT_FOR_WRITE);
			goto loop;
		}

		if (UNIV_UNLIKELY(mode == BUF_EVICT_IF_IN_POOL)) {
evict_from_pool:
			ut_ad(!fix_block->page.oldest_modification);
			buf_pool_mutex_enter(buf_pool);
			buf_block_unfix(fix_block);

			if (!buf_LRU_free_page(&fix_block->page, true)) {
				ut_ad(0);
			}

			buf_pool_mutex_exit(buf_pool);
			return(NULL);
		}
		break;

	case BUF_BLOCK_ZIP_PAGE:
	case BUF_BLOCK_ZIP_DIRTY:
		if (mode == BUF_PEEK_IF_IN_POOL) {
			/* This mode is only used for dropping an
			adaptive hash index.  There cannot be an
			adaptive hash index for a compressed-only
			page, so do not bother decompressing the page. */
			buf_block_unfix(fix_block);

			return(NULL);
		}

		bpage = &block->page;

		/* Note: We have already buffer fixed this block. */
		if (bpage->buf_fix_count > 1
		    || buf_page_get_io_fix(bpage) != BUF_IO_NONE) {

			/* This condition often occurs when the buffer
			is not buffer-fixed, but I/O-fixed by
			buf_page_init_for_read(). */
			buf_block_unfix(fix_block);

			/* The block is buffer-fixed or I/O-fixed.
			Try again later. */
			os_thread_sleep(WAIT_FOR_READ);

			goto loop;
		}

		if (UNIV_UNLIKELY(mode == BUF_EVICT_IF_IN_POOL)) {
			goto evict_from_pool;
		}

		/* Buffer-fix the block so that it cannot be evicted
		or relocated while we are attempting to allocate an
		uncompressed page. */

		block = buf_LRU_get_free_block(buf_pool);

		buf_pool_mutex_enter(buf_pool);

		/* If not own buf_pool_mutex, page_hash can be changed. */
		hash_lock = buf_page_hash_lock_get(buf_pool, page_id);

		rw_lock_x_lock(hash_lock);

		/* Buffer-fixing prevents the page_hash from changing. */
		ut_ad(bpage == buf_page_hash_get_low(buf_pool, page_id));

		buf_block_unfix(fix_block);

		buf_page_mutex_enter(block);
		mutex_enter(&buf_pool->zip_mutex);

		fix_block = block;

		if (bpage->buf_fix_count > 0
		    || buf_page_get_io_fix(bpage) != BUF_IO_NONE) {

			mutex_exit(&buf_pool->zip_mutex);
			/* The block was buffer-fixed or I/O-fixed while
			buf_pool->mutex was not held by this thread.
			Free the block that was allocated and retry.
			This should be extremely unlikely, for example,
			if buf_page_get_zip() was invoked. */

			buf_LRU_block_free_non_file_page(block);
			buf_pool_mutex_exit(buf_pool);
			rw_lock_x_unlock(hash_lock);
			buf_page_mutex_exit(block);

			/* Try again */
			goto loop;
		}

		/* Move the compressed page from bpage to block,
		and uncompress it. */

		/* Note: this is the uncompressed block and it is not
		accessible by other threads yet because it is not in
		any list or hash table */
		buf_relocate(bpage, &block->page);

		buf_block_init_low(block);

		/* Set after buf_relocate(). */
		block->page.buf_fix_count = 1;

		block->lock_hash_val = lock_rec_hash(page_id.space(),
						     page_id.page_no());

		UNIV_MEM_DESC(&block->page.zip.data,
			      page_zip_get_size(&block->page.zip));

		if (buf_page_get_state(&block->page) == BUF_BLOCK_ZIP_PAGE) {
#if defined UNIV_DEBUG || defined UNIV_BUF_DEBUG
			UT_LIST_REMOVE(buf_pool->zip_clean, &block->page);
#endif /* UNIV_DEBUG || UNIV_BUF_DEBUG */
			ut_ad(!block->page.in_flush_list);
		} else {
			/* Relocate buf_pool->flush_list. */
			buf_flush_relocate_on_flush_list(bpage, &block->page);
		}

		/* Buffer-fix, I/O-fix, and X-latch the block
		for the duration of the decompression.
		Also add the block to the unzip_LRU list. */
		block->page.state = BUF_BLOCK_FILE_PAGE;

		/* Insert at the front of unzip_LRU list */
		buf_unzip_LRU_add_block(block, FALSE);

		buf_block_set_io_fix(block, BUF_IO_READ);
		rw_lock_x_lock_inline(&block->lock, 0, file, line);

		UNIV_MEM_INVALID(bpage, sizeof *bpage);

		rw_lock_x_unlock(hash_lock);
		buf_pool->n_pend_unzip++;
		mutex_exit(&buf_pool->zip_mutex);
		buf_pool_mutex_exit(buf_pool);

		access_time = buf_page_is_accessed(&block->page);

		buf_page_mutex_exit(block);

		buf_page_free_descriptor(bpage);

		/* Decompress the page while not holding
		buf_pool->mutex or block->mutex. */

		{
			bool	success = buf_zip_decompress(block, TRUE);

			if (!success) {
				buf_pool_mutex_enter(buf_pool);
				buf_page_mutex_enter(fix_block);
				buf_block_set_io_fix(fix_block, BUF_IO_NONE);
				buf_page_mutex_exit(fix_block);

				--buf_pool->n_pend_unzip;
				buf_block_unfix(fix_block);
				buf_pool_mutex_exit(buf_pool);
				rw_lock_x_unlock(&fix_block->lock);

				*err = DB_PAGE_CORRUPTED;
				return NULL;
			}
		}

		if (!recv_no_ibuf_operations) {
			if (access_time) {
#ifdef UNIV_IBUF_COUNT_DEBUG
				ut_a(ibuf_count_get(page_id) == 0);
#endif /* UNIV_IBUF_COUNT_DEBUG */
			} else {
				ibuf_merge_or_delete_for_page(
					block, page_id, &page_size, TRUE);
			}
		}

		buf_pool_mutex_enter(buf_pool);

		buf_page_mutex_enter(fix_block);

		buf_block_set_io_fix(fix_block, BUF_IO_NONE);

		buf_page_mutex_exit(fix_block);

		--buf_pool->n_pend_unzip;

		buf_pool_mutex_exit(buf_pool);

		rw_lock_x_unlock(&block->lock);

		break;

	case BUF_BLOCK_POOL_WATCH:
	case BUF_BLOCK_NOT_USED:
	case BUF_BLOCK_READY_FOR_USE:
	case BUF_BLOCK_MEMORY:
	case BUF_BLOCK_REMOVE_HASH:
		ut_error;
		break;
	}

	ut_ad(block == fix_block);
	ut_ad(fix_block->page.buf_fix_count > 0);

	ut_ad(!rw_lock_own_flagged(hash_lock,
				   RW_LOCK_FLAG_X | RW_LOCK_FLAG_S));

	ut_ad(buf_block_get_state(fix_block) == BUF_BLOCK_FILE_PAGE);

#if defined UNIV_DEBUG || defined UNIV_IBUF_DEBUG

	if ((mode == BUF_GET_IF_IN_POOL || mode == BUF_GET_IF_IN_POOL_OR_WATCH)
	    && (ibuf_debug || buf_debug_execute_is_force_flush())) {

		/* Try to evict the block from the buffer pool, to use the
		insert buffer (change buffer) as much as possible. */

		buf_pool_mutex_enter(buf_pool);

		buf_block_unfix(fix_block);

		/* Now we are only holding the buf_pool->mutex,
		not block->mutex or hash_lock. Blocks cannot be
		relocated or enter or exit the buf_pool while we
		are holding the buf_pool->mutex. */

		if (buf_LRU_free_page(&fix_block->page, true)) {

			buf_pool_mutex_exit(buf_pool);

			/* If not own buf_pool_mutex,
			page_hash can be changed. */
			hash_lock = buf_page_hash_lock_get(buf_pool, page_id);

			rw_lock_x_lock(hash_lock);

			/* If not own buf_pool_mutex,
			page_hash can be changed. */
			hash_lock = buf_page_hash_lock_x_confirm(
				hash_lock, buf_pool, page_id);

			if (mode == BUF_GET_IF_IN_POOL_OR_WATCH) {
				/* Set the watch, as it would have
				been set if the page were not in the
				buffer pool in the first place. */
				block = (buf_block_t*) buf_pool_watch_set(
					page_id, &hash_lock);
			} else {
				block = (buf_block_t*) buf_page_hash_get_low(
					buf_pool, page_id);
			}

			rw_lock_x_unlock(hash_lock);

			if (block != NULL) {
				/* Either the page has been read in or
				a watch was set on that in the window
				where we released the buf_pool::mutex
				and before we acquire the hash_lock
				above. Try again. */
				guess = block;

				goto loop;
			}

			return(NULL);
		}

		buf_page_mutex_enter(fix_block);

		if (buf_flush_page_try(buf_pool, fix_block)) {
			guess = fix_block;

			goto loop;
		}

		buf_page_mutex_exit(fix_block);

		buf_block_fix(fix_block);

		/* Failed to evict the page; change it directly */

		buf_pool_mutex_exit(buf_pool);
	}
#endif /* UNIV_DEBUG || UNIV_IBUF_DEBUG */

	ut_ad(fix_block->page.buf_fix_count > 0);

#ifdef UNIV_DEBUG
	/* We have already buffer fixed the page, and we are committed to
	returning this page to the caller. Register for debugging.
	Avoid debug latching if page/block belongs to system temporary
	tablespace (Not much needed for table with single threaded access.). */
	if (!fsp_is_system_temporary(page_id.space())) {
		ibool   ret;
		ret = rw_lock_s_lock_nowait(
			&fix_block->debug_latch, file, line);
		ut_a(ret);
	}
#endif /* UNIV_DEBUG */

	/* While tablespace is reinited the indexes are already freed but the
	blocks related to it still resides in buffer pool. Trying to remove
	such blocks from buffer pool would invoke removal of AHI entries
	associated with these blocks. Logic to remove AHI entry will try to
	load the block but block is already in free state. Handle the said case
	with mode = BUF_PEEK_IF_IN_POOL that is invoked from
	"btr_search_drop_page_hash_when_freed". */
	ut_ad(mode == BUF_GET_POSSIBLY_FREED
	      || mode == BUF_PEEK_IF_IN_POOL
	      || !fix_block->page.file_page_was_freed);

	/* Check if this is the first access to the page */
	access_time = buf_page_is_accessed(&fix_block->page);

	/* This is a heuristic and we don't care about ordering issues. */
	if (access_time == 0) {
		buf_page_mutex_enter(fix_block);

		buf_page_set_accessed(&fix_block->page);

		buf_page_mutex_exit(fix_block);
	}

	if (mode != BUF_PEEK_IF_IN_POOL) {
		buf_page_make_young_if_needed(&fix_block->page);
	}

#if defined UNIV_DEBUG || defined UNIV_BUF_DEBUG
	ut_a(++buf_dbg_counter % 5771 || buf_validate());
	ut_a(buf_block_get_state(fix_block) == BUF_BLOCK_FILE_PAGE);
#endif /* UNIV_DEBUG || UNIV_BUF_DEBUG */

	/* We have to wait here because the IO_READ state was set
	under the protection of the hash_lock and not the block->mutex
	and block->lock. */
	buf_wait_for_read(fix_block);

	mtr_memo_type_t	fix_type;

	switch (rw_latch) {
	case RW_NO_LATCH:

		fix_type = MTR_MEMO_BUF_FIX;
		break;

	case RW_S_LATCH:
		rw_lock_s_lock_inline(&fix_block->lock, 0, file, line);

		fix_type = MTR_MEMO_PAGE_S_FIX;
		break;

	case RW_SX_LATCH:
		rw_lock_sx_lock_inline(&fix_block->lock, 0, file, line);

		fix_type = MTR_MEMO_PAGE_SX_FIX;
		break;

	default:
		ut_ad(rw_latch == RW_X_LATCH);
		rw_lock_x_lock_inline(&fix_block->lock, 0, file, line);

		fix_type = MTR_MEMO_PAGE_X_FIX;
		break;
	}

	mtr_memo_push(mtr, fix_block, fix_type);

	if (mode != BUF_PEEK_IF_IN_POOL && !access_time) {
		/* In the case of a first access, try to apply linear
		read-ahead */

		buf_read_ahead_linear(page_id, page_size, ibuf_inside(mtr));
	}

#ifdef UNIV_IBUF_COUNT_DEBUG
	ut_a(ibuf_count_get(fix_block->page.id) == 0);
#endif

	ut_ad(!rw_lock_own_flagged(hash_lock,
				   RW_LOCK_FLAG_X | RW_LOCK_FLAG_S));

	return(fix_block);
}

/********************************************************************//**
This is the general function used to get optimistic access to a database
page.
@return TRUE if success */
ibool
buf_page_optimistic_get(
/*====================*/
	ulint		rw_latch,/*!< in: RW_S_LATCH, RW_X_LATCH */
	buf_block_t*	block,	/*!< in: guessed buffer block */
	ib_uint64_t	modify_clock,/*!< in: modify clock value */
	const char*	file,	/*!< in: file name */
	unsigned	line,	/*!< in: line where called */
	mtr_t*		mtr)	/*!< in: mini-transaction */
{
	buf_pool_t*	buf_pool;
	unsigned	access_time;
	ibool		success;

	ut_ad(block);
	ut_ad(mtr);
	ut_ad(mtr->is_active());
	ut_ad((rw_latch == RW_S_LATCH) || (rw_latch == RW_X_LATCH));

	buf_page_mutex_enter(block);

	if (UNIV_UNLIKELY(buf_block_get_state(block) != BUF_BLOCK_FILE_PAGE)) {

		buf_page_mutex_exit(block);

		return(FALSE);
	}

	buf_block_buf_fix_inc(block, file, line);

	access_time = buf_page_is_accessed(&block->page);

	buf_page_set_accessed(&block->page);

	buf_page_mutex_exit(block);

	buf_page_make_young_if_needed(&block->page);

	ut_ad(!ibuf_inside(mtr)
	      || ibuf_page(block->page.id, block->page.size, NULL));

	mtr_memo_type_t	fix_type;

	switch (rw_latch) {
	case RW_S_LATCH:
		success = rw_lock_s_lock_nowait(&block->lock, file, line);

		fix_type = MTR_MEMO_PAGE_S_FIX;
		break;
	case RW_X_LATCH:
		success = rw_lock_x_lock_func_nowait_inline(
			&block->lock, file, line);

		fix_type = MTR_MEMO_PAGE_X_FIX;
		break;
	default:
		ut_error; /* RW_SX_LATCH is not implemented yet */
	}

	if (!success) {
		buf_page_mutex_enter(block);
		buf_block_buf_fix_dec(block);
		buf_page_mutex_exit(block);

		return(FALSE);
	}

	if (modify_clock != block->modify_clock) {

		buf_block_dbg_add_level(block, SYNC_NO_ORDER_CHECK);

		if (rw_latch == RW_S_LATCH) {
			rw_lock_s_unlock(&block->lock);
		} else {
			rw_lock_x_unlock(&block->lock);
		}

		buf_page_mutex_enter(block);
		buf_block_buf_fix_dec(block);
		buf_page_mutex_exit(block);

		return(FALSE);
	}

	mtr_memo_push(mtr, block, fix_type);

#if defined UNIV_DEBUG || defined UNIV_BUF_DEBUG
	ut_a(++buf_dbg_counter % 5771 || buf_validate());
	ut_a(block->page.buf_fix_count > 0);
	ut_a(buf_block_get_state(block) == BUF_BLOCK_FILE_PAGE);
#endif /* UNIV_DEBUG || UNIV_BUF_DEBUG */

	ut_d(buf_page_mutex_enter(block));
	ut_ad(!block->page.file_page_was_freed);
	ut_d(buf_page_mutex_exit(block));

	if (!access_time) {
		/* In the case of a first access, try to apply linear
		read-ahead */
		buf_read_ahead_linear(block->page.id, block->page.size,
				      ibuf_inside(mtr));
	}

#ifdef UNIV_IBUF_COUNT_DEBUG
	ut_a(ibuf_count_get(block->page.id) == 0);
#endif /* UNIV_IBUF_COUNT_DEBUG */

	buf_pool = buf_pool_from_block(block);
	buf_pool->stat.n_page_gets++;

	return(TRUE);
}

/********************************************************************//**
This is used to get access to a known database page, when no waiting can be
done. For example, if a search in an adaptive hash index leads us to this
frame.
@return TRUE if success */
ibool
buf_page_get_known_nowait(
/*======================*/
	ulint		rw_latch,/*!< in: RW_S_LATCH, RW_X_LATCH */
	buf_block_t*	block,	/*!< in: the known page */
	ulint		mode,	/*!< in: BUF_MAKE_YOUNG or BUF_KEEP_OLD */
	const char*	file,	/*!< in: file name */
	unsigned	line,	/*!< in: line where called */
	mtr_t*		mtr)	/*!< in: mini-transaction */
{
	buf_pool_t*	buf_pool;
	ibool		success;

	ut_ad(mtr->is_active());
	ut_ad((rw_latch == RW_S_LATCH) || (rw_latch == RW_X_LATCH));

	buf_page_mutex_enter(block);

	if (buf_block_get_state(block) == BUF_BLOCK_REMOVE_HASH) {
		/* Another thread is just freeing the block from the LRU list
		of the buffer pool: do not try to access this page; this
		attempt to access the page can only come through the hash
		index because when the buffer block state is ..._REMOVE_HASH,
		we have already removed it from the page address hash table
		of the buffer pool. */

		buf_page_mutex_exit(block);

		return(FALSE);
	}

	ut_a(buf_block_get_state(block) == BUF_BLOCK_FILE_PAGE);

	buf_block_buf_fix_inc(block, file, line);

	buf_page_set_accessed(&block->page);

	buf_page_mutex_exit(block);

	buf_pool = buf_pool_from_block(block);

	if (mode == BUF_MAKE_YOUNG) {
		buf_page_make_young_if_needed(&block->page);
	}

	ut_ad(!ibuf_inside(mtr) || mode == BUF_KEEP_OLD);

	mtr_memo_type_t	fix_type;

	switch (rw_latch) {
	case RW_S_LATCH:
		success = rw_lock_s_lock_nowait(&block->lock, file, line);
		fix_type = MTR_MEMO_PAGE_S_FIX;
		break;
	case RW_X_LATCH:
		success = rw_lock_x_lock_func_nowait_inline(
			&block->lock, file, line);

		fix_type = MTR_MEMO_PAGE_X_FIX;
		break;
	default:
		ut_error; /* RW_SX_LATCH is not implemented yet */
	}

	if (!success) {
		buf_page_mutex_enter(block);
		buf_block_buf_fix_dec(block);
		buf_page_mutex_exit(block);

		return(FALSE);
	}

	mtr_memo_push(mtr, block, fix_type);

#if defined UNIV_DEBUG || defined UNIV_BUF_DEBUG
	ut_a(++buf_dbg_counter % 5771 || buf_validate());
	ut_a(block->page.buf_fix_count > 0);
	ut_a(buf_block_get_state(block) == BUF_BLOCK_FILE_PAGE);
#endif /* UNIV_DEBUG || UNIV_BUF_DEBUG */

#ifdef UNIV_DEBUG
	if (mode != BUF_KEEP_OLD) {
		/* If mode == BUF_KEEP_OLD, we are executing an I/O
		completion routine.  Avoid a bogus assertion failure
		when ibuf_merge_or_delete_for_page() is processing a
		page that was just freed due to DROP INDEX, or
		deleting a record from SYS_INDEXES. This check will be
		skipped in recv_recover_page() as well. */

		buf_page_mutex_enter(block);
		ut_a(!block->page.file_page_was_freed);
		buf_page_mutex_exit(block);
	}
#endif /* UNIV_DEBUG */

#ifdef UNIV_IBUF_COUNT_DEBUG
	ut_a((mode == BUF_KEEP_OLD) || ibuf_count_get(block->page.id) == 0);
#endif
	buf_pool->stat.n_page_gets++;

	return(TRUE);
}

/** Given a tablespace id and page number tries to get that page. If the
page is not in the buffer pool it is not loaded and NULL is returned.
Suitable for using when holding the lock_sys_t::mutex.
@param[in]	page_id	page id
@param[in]	file	file name
@param[in]	line	line where called
@param[in]	mtr	mini-transaction
@return pointer to a page or NULL */
buf_block_t*
buf_page_try_get_func(
	const page_id_t&	page_id,
	const char*		file,
	unsigned		line,
	mtr_t*			mtr)
{
	buf_block_t*	block;
	ibool		success;
	buf_pool_t*	buf_pool = buf_pool_get(page_id);
	rw_lock_t*	hash_lock;

	ut_ad(mtr);
	ut_ad(mtr->is_active());

	block = buf_block_hash_get_s_locked(buf_pool, page_id, &hash_lock);

	if (!block || buf_block_get_state(block) != BUF_BLOCK_FILE_PAGE) {
		if (block) {
			rw_lock_s_unlock(hash_lock);
		}
		return(NULL);
	}

	ut_ad(!buf_pool_watch_is_sentinel(buf_pool, &block->page));

	buf_page_mutex_enter(block);
	rw_lock_s_unlock(hash_lock);

#if defined UNIV_DEBUG || defined UNIV_BUF_DEBUG
	ut_a(buf_block_get_state(block) == BUF_BLOCK_FILE_PAGE);
	ut_a(page_id.equals_to(block->page.id));
#endif /* UNIV_DEBUG || UNIV_BUF_DEBUG */

	buf_block_buf_fix_inc(block, file, line);
	buf_page_mutex_exit(block);

	mtr_memo_type_t	fix_type = MTR_MEMO_PAGE_S_FIX;
	success = rw_lock_s_lock_nowait(&block->lock, file, line);

	if (!success) {
		/* Let us try to get an X-latch. If the current thread
		is holding an X-latch on the page, we cannot get an
		S-latch. */

		fix_type = MTR_MEMO_PAGE_X_FIX;
		success = rw_lock_x_lock_func_nowait_inline(&block->lock,
							    file, line);
	}

	if (!success) {
		buf_page_mutex_enter(block);
		buf_block_buf_fix_dec(block);
		buf_page_mutex_exit(block);

		return(NULL);
	}

	mtr_memo_push(mtr, block, fix_type);

#if defined UNIV_DEBUG || defined UNIV_BUF_DEBUG
	ut_a(++buf_dbg_counter % 5771 || buf_validate());
	ut_a(block->page.buf_fix_count > 0);
	ut_a(buf_block_get_state(block) == BUF_BLOCK_FILE_PAGE);
#endif /* UNIV_DEBUG || UNIV_BUF_DEBUG */

	ut_d(buf_page_mutex_enter(block));
	ut_d(ut_a(!block->page.file_page_was_freed));
	ut_d(buf_page_mutex_exit(block));

	buf_block_dbg_add_level(block, SYNC_NO_ORDER_CHECK);

	buf_pool->stat.n_page_gets++;

#ifdef UNIV_IBUF_COUNT_DEBUG
	ut_a(ibuf_count_get(block->page.id) == 0);
#endif /* UNIV_IBUF_COUNT_DEBUG */

	return(block);
}

/********************************************************************//**
Initialize some fields of a control block. */
UNIV_INLINE
void
buf_page_init_low(
/*==============*/
	buf_page_t*	bpage)	/*!< in: block to init */
{
	bpage->flush_type = BUF_FLUSH_LRU;
	bpage->io_fix = BUF_IO_NONE;
	bpage->buf_fix_count = 0;
	bpage->old = 0;
	bpage->freed_page_clock = 0;
	bpage->access_time = 0;
	bpage->newest_modification = 0;
	bpage->oldest_modification = 0;
	bpage->write_size = 0;
	bpage->encrypted = false;
	bpage->real_size = 0;
	bpage->slot = NULL;

	HASH_INVALIDATE(bpage, hash);

	ut_d(bpage->file_page_was_freed = FALSE);
}

/** Inits a page to the buffer buf_pool.
@param[in,out]	buf_pool	buffer pool
@param[in]	page_id		page id
@param[in,out]	block		block to init */
static
void
buf_page_init(
	buf_pool_t*		buf_pool,
	const page_id_t&	page_id,
	const page_size_t&	page_size,
	buf_block_t*		block)
{
	buf_page_t*	hash_page;

	ut_ad(buf_pool == buf_pool_get(page_id));
	ut_ad(buf_pool_mutex_own(buf_pool));

	ut_ad(buf_page_mutex_own(block));
	ut_a(buf_block_get_state(block) != BUF_BLOCK_FILE_PAGE);

	ut_ad(rw_lock_own(buf_page_hash_lock_get(buf_pool, page_id),
			  RW_LOCK_X));

	/* Set the state of the block */
	buf_block_set_file_page(block, page_id);

#ifdef UNIV_DEBUG_VALGRIND
	if (is_system_tablespace(page_id.space())) {
		/* Silence valid Valgrind warnings about uninitialized
		data being written to data files.  There are some unused
		bytes on some pages that InnoDB does not initialize. */
		UNIV_MEM_VALID(block->frame, srv_page_size);
	}
#endif /* UNIV_DEBUG_VALGRIND */

	buf_block_init_low(block);

	block->lock_hash_val = lock_rec_hash(page_id.space(),
					     page_id.page_no());

	buf_page_init_low(&block->page);

	/* Insert into the hash table of file pages */

	hash_page = buf_page_hash_get_low(buf_pool, page_id);

	if (hash_page == NULL) {
		/* Block not found in hash table */
	} else if (buf_pool_watch_is_sentinel(buf_pool, hash_page)) {
		/* Preserve the reference count. */
		ib_uint32_t	buf_fix_count = hash_page->buf_fix_count;

		ut_a(buf_fix_count > 0);

		my_atomic_add32((int32*) &block->page.buf_fix_count, buf_fix_count);

		buf_pool_watch_remove(buf_pool, hash_page);
	} else {

		ib::error() << "Page " << page_id
			<< " already found in the hash table: "
			<< hash_page << ", " << block;

		ut_d(buf_page_mutex_exit(block));
		ut_d(buf_pool_mutex_exit(buf_pool));
		ut_d(buf_print());
		ut_d(buf_LRU_print());
		ut_d(buf_validate());
		ut_d(buf_LRU_validate());
		ut_error;
	}

	ut_ad(!block->page.in_zip_hash);
	ut_ad(!block->page.in_page_hash);
	ut_d(block->page.in_page_hash = TRUE);

	block->page.id.copy_from(page_id);
	block->page.size.copy_from(page_size);

	HASH_INSERT(buf_page_t, hash, buf_pool->page_hash,
		    page_id.fold(), &block->page);

	if (page_size.is_compressed()) {
		page_zip_set_size(&block->page.zip, page_size.physical());
	}
}

/** Initialize a page for read to the buffer buf_pool. If the page is
(1) already in buf_pool, or
(2) if we specify to read only ibuf pages and the page is not an ibuf page, or
(3) if the space is deleted or being deleted,
then this function does nothing.
Sets the io_fix flag to BUF_IO_READ and sets a non-recursive exclusive lock
on the buffer frame. The io-handler must take care that the flag is cleared
and the lock released later.
@param[out]	err			DB_SUCCESS or DB_TABLESPACE_DELETED
@param[in]	mode			BUF_READ_IBUF_PAGES_ONLY, ...
@param[in]	page_id			page id
@param[in]	unzip			whether the uncompressed page is
					requested (for ROW_FORMAT=COMPRESSED)
@return pointer to the block
@retval	NULL	in case of an error */
buf_page_t*
buf_page_init_for_read(
	dberr_t*		err,
	ulint			mode,
	const page_id_t&	page_id,
	const page_size_t&	page_size,
	bool			unzip)
{
	buf_block_t*	block;
	buf_page_t*	bpage	= NULL;
	buf_page_t*	watch_page;
	rw_lock_t*	hash_lock;
	mtr_t		mtr;
	bool		lru	= false;
	void*		data;
	buf_pool_t*	buf_pool = buf_pool_get(page_id);

	ut_ad(buf_pool);

	*err = DB_SUCCESS;

	if (mode == BUF_READ_IBUF_PAGES_ONLY) {
		/* It is a read-ahead within an ibuf routine */

		ut_ad(!ibuf_bitmap_page(page_id, page_size));

		ibuf_mtr_start(&mtr);

		if (!recv_no_ibuf_operations &&
		    !ibuf_page(page_id, page_size, &mtr)) {

			ibuf_mtr_commit(&mtr);

			return(NULL);
		}
	} else {
		ut_ad(mode == BUF_READ_ANY_PAGE);
	}

	if (page_size.is_compressed() && !unzip && !recv_recovery_is_on()) {
		block = NULL;
	} else {
		block = buf_LRU_get_free_block(buf_pool);
		ut_ad(block);
		ut_ad(buf_pool_from_block(block) == buf_pool);
	}

	buf_pool_mutex_enter(buf_pool);

	hash_lock = buf_page_hash_lock_get(buf_pool, page_id);
	rw_lock_x_lock(hash_lock);

	watch_page = buf_page_hash_get_low(buf_pool, page_id);
	if (watch_page && !buf_pool_watch_is_sentinel(buf_pool, watch_page)) {
		/* The page is already in the buffer pool. */
		watch_page = NULL;
		rw_lock_x_unlock(hash_lock);
		if (block) {
			buf_page_mutex_enter(block);
			buf_LRU_block_free_non_file_page(block);
			buf_page_mutex_exit(block);
		}

		bpage = NULL;
		goto func_exit;
	}

	if (block) {
		bpage = &block->page;

		buf_page_mutex_enter(block);

		ut_ad(buf_pool_from_bpage(bpage) == buf_pool);

		buf_page_init(buf_pool, page_id, page_size, block);

		/* Note: We are using the hash_lock for protection. This is
		safe because no other thread can lookup the block from the
		page hashtable yet. */

		buf_page_set_io_fix(bpage, BUF_IO_READ);

		rw_lock_x_unlock(hash_lock);

		/* The block must be put to the LRU list, to the old blocks */
		buf_LRU_add_block(bpage, TRUE/* to old blocks */);

		/* We set a pass-type x-lock on the frame because then
		the same thread which called for the read operation
		(and is running now at this point of code) can wait
		for the read to complete by waiting for the x-lock on
		the frame; if the x-lock were recursive, the same
		thread would illegally get the x-lock before the page
		read is completed.  The x-lock is cleared by the
		io-handler thread. */

		rw_lock_x_lock_gen(&block->lock, BUF_IO_READ);

		if (page_size.is_compressed()) {
			/* buf_pool->mutex may be released and
			reacquired by buf_buddy_alloc().  Thus, we
			must release block->mutex in order not to
			break the latching order in the reacquisition
			of buf_pool->mutex.  We also must defer this
			operation until after the block descriptor has
			been added to buf_pool->LRU and
			buf_pool->page_hash. */
			buf_page_mutex_exit(block);
			data = buf_buddy_alloc(buf_pool, page_size.physical(),
					       &lru);
			buf_page_mutex_enter(block);
			block->page.zip.data = (page_zip_t*) data;

			/* To maintain the invariant
			block->in_unzip_LRU_list
			== buf_page_belongs_to_unzip_LRU(&block->page)
			we have to add this block to unzip_LRU
			after block->page.zip.data is set. */
			ut_ad(buf_page_belongs_to_unzip_LRU(&block->page));
			buf_unzip_LRU_add_block(block, TRUE);
		}

		buf_page_mutex_exit(block);
	} else {
		rw_lock_x_unlock(hash_lock);

		/* The compressed page must be allocated before the
		control block (bpage), in order to avoid the
		invocation of buf_buddy_relocate_block() on
		uninitialized data. */
		data = buf_buddy_alloc(buf_pool, page_size.physical(), &lru);

		rw_lock_x_lock(hash_lock);

		/* If buf_buddy_alloc() allocated storage from the LRU list,
		it released and reacquired buf_pool->mutex.  Thus, we must
		check the page_hash again, as it may have been modified. */
		if (UNIV_UNLIKELY(lru)) {

			watch_page = buf_page_hash_get_low(buf_pool, page_id);

			if (UNIV_UNLIKELY(watch_page
			    && !buf_pool_watch_is_sentinel(buf_pool,
							   watch_page))) {

				/* The block was added by some other thread. */
				rw_lock_x_unlock(hash_lock);
				watch_page = NULL;
				buf_buddy_free(buf_pool, data,
					       page_size.physical());

				bpage = NULL;
				goto func_exit;
			}
		}

		bpage = buf_page_alloc_descriptor();

		/* Initialize the buf_pool pointer. */
		bpage->buf_pool_index = buf_pool_index(buf_pool);

		page_zip_des_init(&bpage->zip);
		page_zip_set_size(&bpage->zip, page_size.physical());
		bpage->zip.data = (page_zip_t*) data;

		bpage->size.copy_from(page_size);

		mutex_enter(&buf_pool->zip_mutex);
		UNIV_MEM_DESC(bpage->zip.data, bpage->size.physical());

		buf_page_init_low(bpage);

		bpage->state = BUF_BLOCK_ZIP_PAGE;
		bpage->id.copy_from(page_id);
		bpage->flush_observer = NULL;

		ut_d(bpage->in_page_hash = FALSE);
		ut_d(bpage->in_zip_hash = FALSE);
		ut_d(bpage->in_flush_list = FALSE);
		ut_d(bpage->in_free_list = FALSE);
		ut_d(bpage->in_LRU_list = FALSE);

		ut_d(bpage->in_page_hash = TRUE);

		if (watch_page != NULL) {

			/* Preserve the reference count. */
			ib_uint32_t	buf_fix_count;

			buf_fix_count = watch_page->buf_fix_count;

			ut_a(buf_fix_count > 0);

			my_atomic_add32((int32*) &bpage->buf_fix_count, buf_fix_count);

			ut_ad(buf_pool_watch_is_sentinel(buf_pool, watch_page));
			buf_pool_watch_remove(buf_pool, watch_page);
		}

		HASH_INSERT(buf_page_t, hash, buf_pool->page_hash,
			    bpage->id.fold(), bpage);

		rw_lock_x_unlock(hash_lock);

		/* The block must be put to the LRU list, to the old blocks.
		The zip size is already set into the page zip */
		buf_LRU_add_block(bpage, TRUE/* to old blocks */);
#if defined UNIV_DEBUG || defined UNIV_BUF_DEBUG
		buf_LRU_insert_zip_clean(bpage);
#endif /* UNIV_DEBUG || UNIV_BUF_DEBUG */

		buf_page_set_io_fix(bpage, BUF_IO_READ);

		mutex_exit(&buf_pool->zip_mutex);
	}

	buf_pool->n_pend_reads++;
func_exit:
	buf_pool_mutex_exit(buf_pool);

	if (mode == BUF_READ_IBUF_PAGES_ONLY) {

		ibuf_mtr_commit(&mtr);
	}

	ut_ad(!rw_lock_own_flagged(hash_lock,
				   RW_LOCK_FLAG_X | RW_LOCK_FLAG_S));
	ut_ad(!bpage || buf_page_in_file(bpage));

	return(bpage);
}

/** Initializes a page to the buffer buf_pool. The page is usually not read
from a file even if it cannot be found in the buffer buf_pool. This is one
of the functions which perform to a block a state transition NOT_USED =>
FILE_PAGE (the other is buf_page_get_gen).
@param[in]	page_id		page id
@param[in]	page_size	page size
@param[in]	mtr		mini-transaction
@return pointer to the block, page bufferfixed */
buf_block_t*
buf_page_create(
	const page_id_t&	page_id,
	const page_size_t&	page_size,
	mtr_t*			mtr)
{
	buf_frame_t*	frame;
	buf_block_t*	block;
	buf_block_t*	free_block	= NULL;
	buf_pool_t*	buf_pool = buf_pool_get(page_id);
	rw_lock_t*	hash_lock;

	ut_ad(mtr->is_active());
	ut_ad(page_id.space() != 0 || !page_size.is_compressed());

	free_block = buf_LRU_get_free_block(buf_pool);

	buf_pool_mutex_enter(buf_pool);

	hash_lock = buf_page_hash_lock_get(buf_pool, page_id);
	rw_lock_x_lock(hash_lock);

	block = (buf_block_t*) buf_page_hash_get_low(buf_pool, page_id);

	if (block
	    && buf_page_in_file(&block->page)
	    && !buf_pool_watch_is_sentinel(buf_pool, &block->page)) {

#ifdef UNIV_IBUF_COUNT_DEBUG
		ut_a(ibuf_count_get(page_id) == 0);
#endif /* UNIV_IBUF_COUNT_DEBUG */

		ut_d(block->page.file_page_was_freed = FALSE);

		/* Page can be found in buf_pool */
		buf_pool_mutex_exit(buf_pool);
		rw_lock_x_unlock(hash_lock);

		buf_block_free(free_block);

		return(buf_page_get_with_no_latch(page_id, page_size, mtr));
	}

	/* If we get here, the page was not in buf_pool: init it there */

	DBUG_PRINT("ib_buf", ("create page %u:%u",
			      page_id.space(), page_id.page_no()));

	block = free_block;

	buf_page_mutex_enter(block);

	buf_page_init(buf_pool, page_id, page_size, block);

	rw_lock_x_unlock(hash_lock);

	/* The block must be put to the LRU list */
	buf_LRU_add_block(&block->page, FALSE);

	buf_block_buf_fix_inc(block, __FILE__, __LINE__);
	buf_pool->stat.n_pages_created++;

	if (page_size.is_compressed()) {
		void*	data;
		bool	lru;

		/* Prevent race conditions during buf_buddy_alloc(),
		which may release and reacquire buf_pool->mutex,
		by IO-fixing and X-latching the block. */

		buf_page_set_io_fix(&block->page, BUF_IO_READ);
		rw_lock_x_lock(&block->lock);

		buf_page_mutex_exit(block);
		/* buf_pool->mutex may be released and reacquired by
		buf_buddy_alloc().  Thus, we must release block->mutex
		in order not to break the latching order in
		the reacquisition of buf_pool->mutex.  We also must
		defer this operation until after the block descriptor
		has been added to buf_pool->LRU and buf_pool->page_hash. */
		data = buf_buddy_alloc(buf_pool, page_size.physical(), &lru);
		buf_page_mutex_enter(block);
		block->page.zip.data = (page_zip_t*) data;

		/* To maintain the invariant
		block->in_unzip_LRU_list
		== buf_page_belongs_to_unzip_LRU(&block->page)
		we have to add this block to unzip_LRU after
		block->page.zip.data is set. */
		ut_ad(buf_page_belongs_to_unzip_LRU(&block->page));
		buf_unzip_LRU_add_block(block, FALSE);

		buf_page_set_io_fix(&block->page, BUF_IO_NONE);
		rw_lock_x_unlock(&block->lock);
	}

	buf_pool_mutex_exit(buf_pool);

	mtr_memo_push(mtr, block, MTR_MEMO_BUF_FIX);

	buf_page_set_accessed(&block->page);

	buf_page_mutex_exit(block);

	/* Delete possible entries for the page from the insert buffer:
	such can exist if the page belonged to an index which was dropped */
	ibuf_merge_or_delete_for_page(NULL, page_id, &page_size, TRUE);

	frame = block->frame;

	memset(frame + FIL_PAGE_PREV, 0xff, 4);
	memset(frame + FIL_PAGE_NEXT, 0xff, 4);
	mach_write_to_2(frame + FIL_PAGE_TYPE, FIL_PAGE_TYPE_ALLOCATED);

	/* FIL_PAGE_FILE_FLUSH_LSN_OR_KEY_VERSION is only used on the
	following pages:
	(1) The first page of the InnoDB system tablespace (page 0:0)
	(2) FIL_RTREE_SPLIT_SEQ_NUM on R-tree pages
	(3) key_version on encrypted pages (not page 0:0) */

	memset(frame + FIL_PAGE_FILE_FLUSH_LSN_OR_KEY_VERSION, 0, 8);

#if defined UNIV_DEBUG || defined UNIV_BUF_DEBUG
	ut_a(++buf_dbg_counter % 5771 || buf_validate());
#endif /* UNIV_DEBUG || UNIV_BUF_DEBUG */
#ifdef UNIV_IBUF_COUNT_DEBUG
	ut_a(ibuf_count_get(block->page.id) == 0);
#endif
	return(block);
}

/********************************************************************//**
Monitor the buffer page read/write activity, and increment corresponding
counter value if MONITOR_MODULE_BUF_PAGE (module_buf_page) module is
enabled. */
static
void
buf_page_monitor(
/*=============*/
	const buf_page_t*	bpage,	/*!< in: pointer to the block */
	enum buf_io_fix		io_type)/*!< in: io_fix types */
{
	const byte*	frame;
	monitor_id_t	counter;

	/* If the counter module is not turned on, just return */
	if (!MONITOR_IS_ON(MONITOR_MODULE_BUF_PAGE)) {
		return;
	}

	ut_a(io_type == BUF_IO_READ || io_type == BUF_IO_WRITE);

	frame = bpage->zip.data
		? bpage->zip.data
		: ((buf_block_t*) bpage)->frame;

	switch (fil_page_get_type(frame)) {
		ulint	level;
	case FIL_PAGE_TYPE_INSTANT:
	case FIL_PAGE_INDEX:
	case FIL_PAGE_RTREE:
		level = btr_page_get_level(frame);

		/* Check if it is an index page for insert buffer */
		if (fil_page_get_type(frame) == FIL_PAGE_INDEX
		    && btr_page_get_index_id(frame)
		    == (index_id_t)(DICT_IBUF_ID_MIN + IBUF_SPACE_ID)) {
			if (level == 0) {
				counter = MONITOR_RW_COUNTER(
					io_type, MONITOR_INDEX_IBUF_LEAF_PAGE);
			} else {
				counter = MONITOR_RW_COUNTER(
					io_type,
					MONITOR_INDEX_IBUF_NON_LEAF_PAGE);
			}
		} else {
			if (level == 0) {
				counter = MONITOR_RW_COUNTER(
					io_type, MONITOR_INDEX_LEAF_PAGE);
			} else {
				counter = MONITOR_RW_COUNTER(
					io_type, MONITOR_INDEX_NON_LEAF_PAGE);
			}
		}
		break;

	case FIL_PAGE_UNDO_LOG:
		counter = MONITOR_RW_COUNTER(io_type, MONITOR_UNDO_LOG_PAGE);
		break;

	case FIL_PAGE_INODE:
		counter = MONITOR_RW_COUNTER(io_type, MONITOR_INODE_PAGE);
		break;

	case FIL_PAGE_IBUF_FREE_LIST:
		counter = MONITOR_RW_COUNTER(io_type,
					     MONITOR_IBUF_FREELIST_PAGE);
		break;

	case FIL_PAGE_IBUF_BITMAP:
		counter = MONITOR_RW_COUNTER(io_type,
					     MONITOR_IBUF_BITMAP_PAGE);
		break;

	case FIL_PAGE_TYPE_SYS:
		counter = MONITOR_RW_COUNTER(io_type, MONITOR_SYSTEM_PAGE);
		break;

	case FIL_PAGE_TYPE_TRX_SYS:
		counter = MONITOR_RW_COUNTER(io_type, MONITOR_TRX_SYSTEM_PAGE);
		break;

	case FIL_PAGE_TYPE_FSP_HDR:
		counter = MONITOR_RW_COUNTER(io_type, MONITOR_FSP_HDR_PAGE);
		break;

	case FIL_PAGE_TYPE_XDES:
		counter = MONITOR_RW_COUNTER(io_type, MONITOR_XDES_PAGE);
		break;

	case FIL_PAGE_TYPE_BLOB:
		counter = MONITOR_RW_COUNTER(io_type, MONITOR_BLOB_PAGE);
		break;

	case FIL_PAGE_TYPE_ZBLOB:
		counter = MONITOR_RW_COUNTER(io_type, MONITOR_ZBLOB_PAGE);
		break;

	case FIL_PAGE_TYPE_ZBLOB2:
		counter = MONITOR_RW_COUNTER(io_type, MONITOR_ZBLOB2_PAGE);
		break;

	default:
		counter = MONITOR_RW_COUNTER(io_type, MONITOR_OTHER_PAGE);
	}

	MONITOR_INC_NOCHECK(counter);
}

/** Mark a table corrupted.
Also remove the bpage from LRU list. */
static
void
buf_mark_space_corrupt(buf_page_t* bpage, const fil_space_t* space)
{
	buf_pool_t*	buf_pool = buf_pool_from_bpage(bpage);
	const ibool	uncompressed = (buf_page_get_state(bpage)
					== BUF_BLOCK_FILE_PAGE);

	/* First unfix and release lock on the bpage */
	buf_pool_mutex_enter(buf_pool);
	mutex_enter(buf_page_get_mutex(bpage));
	ut_ad(buf_page_get_io_fix(bpage) == BUF_IO_READ);
	ut_ad(bpage->buf_fix_count == 0);
	ut_ad(bpage->id.space() == space->id);

	/* Set BUF_IO_NONE before we remove the block from LRU list */
	buf_page_set_io_fix(bpage, BUF_IO_NONE);

	if (uncompressed) {
		rw_lock_x_unlock_gen(
			&((buf_block_t*) bpage)->lock,
			BUF_IO_READ);
	}

	mutex_exit(buf_page_get_mutex(bpage));

	/* If block is not encrypted find the table with specified
	space id, and mark it corrupted. Encrypted tables
	are marked unusable later e.g. in ::open(). */
	if (!bpage->encrypted) {
		dict_set_corrupted_by_space(space);
	} else {
		dict_set_encrypted_by_space(space);
	}

	/* After this point bpage can't be referenced. */
	buf_LRU_free_one_page(bpage);

	ut_ad(buf_pool->n_pend_reads > 0);
	buf_pool->n_pend_reads--;

	buf_pool_mutex_exit(buf_pool);
}

/** Check if page is maybe compressed, encrypted or both when we encounter
corrupted page. Note that we can't be 100% sure if page is corrupted
or decrypt/decompress just failed.
@param[in,out]	bpage		page
@param[in,out]	space		tablespace from fil_space_acquire_for_io()
@return	whether the operation succeeded
@retval	DB_SUCCESS		if page has been read and is not corrupted
@retval	DB_PAGE_CORRUPTED	if page based on checksum check is corrupted
@retval	DB_DECRYPTION_FAILED	if page post encryption checksum matches but
after decryption normal page checksum does not match.
@retval	DB_TABLESPACE_DELETED	if accessed tablespace is not found */
static
dberr_t
buf_page_check_corrupt(buf_page_t* bpage, fil_space_t* space)
{
	ut_ad(space->pending_io());

	byte* dst_frame = (bpage->zip.data) ? bpage->zip.data :
		((buf_block_t*) bpage)->frame;
	bool still_encrypted = false;
	dberr_t err = DB_SUCCESS;
	bool corrupted = false;
	fil_space_crypt_t* crypt_data = space->crypt_data;

	/* In buf_decrypt_after_read we have either decrypted the page if
	page post encryption checksum matches and used key_id is found
	from the encryption plugin. If checksum did not match page was
	not decrypted and it could be either encrypted and corrupted
	or corrupted or good page. If we decrypted, there page could
	still be corrupted if used key does not match. */
	still_encrypted = crypt_data
		&& crypt_data->type != CRYPT_SCHEME_UNENCRYPTED
		&& !bpage->encrypted
		&& fil_space_verify_crypt_checksum(
			dst_frame, bpage->size,
			bpage->id.space(), bpage->id.page_no());

	if (!still_encrypted) {
		/* If traditional checksums match, we assume that page is
		not anymore encrypted. */
		corrupted = buf_page_is_corrupted(
			true, dst_frame, bpage->size, space);

		if (!corrupted) {
			bpage->encrypted = false;
		} else {
			err = DB_PAGE_CORRUPTED;
		}
	}

	/* Pages that we think are unencrypted but do not match the checksum
	checks could be corrupted or encrypted or both. */
	if (corrupted && !bpage->encrypted) {
		/* An error will be reported by
		buf_page_io_complete(). */
	} else if (still_encrypted || (bpage->encrypted && corrupted)) {
		bpage->encrypted = true;
		err = DB_DECRYPTION_FAILED;

		ib::error()
			<< "The page " << bpage->id << " in file '"
			<< space->chain.start->name
			<< "' cannot be decrypted.";

		ib::info()
			<< "However key management plugin or used key_version "
			<< mach_read_from_4(dst_frame
					    + FIL_PAGE_FILE_FLUSH_LSN_OR_KEY_VERSION)
			<< " is not found or"
			" used encryption algorithm or method does not match.";

		if (bpage->id.space() != TRX_SYS_SPACE) {
			ib::info()
				<< "Marking tablespace as missing."
				" You may drop this table or"
				" install correct key management plugin"
				" and key file.";
		}
	}

	return (err);
}

/** Complete a read or write request of a file page to or from the buffer pool.
@param[in,out]	bpage	page to complete
@param[in]	dblwr	whether the doublewrite buffer was used (on write)
@param[in]	evict	whether or not to evict the page from LRU list
@return whether the operation succeeded
@retval	DB_SUCCESS		always when writing, or if a read page was OK
@retval	DB_TABLESPACE_DELETED	if the tablespace does not exist
@retval	DB_PAGE_CORRUPTED	if the checksum fails on a page read
@retval	DB_DECRYPTION_FAILED	if page post encryption checksum matches but
				after decryption normal page checksum does
				not match */
UNIV_INTERN
dberr_t
buf_page_io_complete(buf_page_t* bpage, bool dblwr, bool evict)
{
	enum buf_io_fix	io_type;
	buf_pool_t*	buf_pool = buf_pool_from_bpage(bpage);
	const bool	uncompressed = (buf_page_get_state(bpage)
					== BUF_BLOCK_FILE_PAGE);
	ut_a(buf_page_in_file(bpage));

	/* We do not need protect io_fix here by mutex to read
	it because this is the only function where we can change the value
	from BUF_IO_READ or BUF_IO_WRITE to some other value, and our code
	ensures that this is the only thread that handles the i/o for this
	block. */

	io_type = buf_page_get_io_fix(bpage);
	ut_ad(io_type == BUF_IO_READ || io_type == BUF_IO_WRITE);
	ut_ad(bpage->size.is_compressed() == (bpage->zip.data != NULL));
	ut_ad(uncompressed || bpage->zip.data);

	if (io_type == BUF_IO_READ) {
		ulint	read_page_no = 0;
		ulint	read_space_id = 0;
		uint	key_version = 0;
		byte*	frame = bpage->zip.data
			? bpage->zip.data
			: reinterpret_cast<buf_block_t*>(bpage)->frame;
		ut_ad(frame);
		fil_space_t* space = fil_space_acquire_for_io(
			bpage->id.space());
		if (!space) {
			return DB_TABLESPACE_DELETED;
		}

		dberr_t	err;

		if (!buf_page_decrypt_after_read(bpage, space)) {
			err = DB_DECRYPTION_FAILED;
			goto database_corrupted;
		}

		if (bpage->zip.data && uncompressed) {
			my_atomic_addlint(&buf_pool->n_pend_unzip, 1);
			ibool ok = buf_zip_decompress((buf_block_t*) bpage,
						      FALSE);
			my_atomic_addlint(&buf_pool->n_pend_unzip, ulint(-1));

			if (!ok) {
				ib::info() << "Page "
					   << bpage->id
					   << " zip_decompress failure.";

				err = DB_PAGE_CORRUPTED;
				goto database_corrupted;
			}
		}

		/* If this page is not uninitialized and not in the
		doublewrite buffer, then the page number and space id
		should be the same as in block. */
		read_page_no = mach_read_from_4(frame + FIL_PAGE_OFFSET);
		read_space_id = mach_read_from_4(
			frame + FIL_PAGE_ARCH_LOG_NO_OR_SPACE_ID);
		key_version = mach_read_from_4(
			frame + FIL_PAGE_FILE_FLUSH_LSN_OR_KEY_VERSION);

		if (bpage->id.space() == TRX_SYS_SPACE
		    && buf_dblwr_page_inside(bpage->id.page_no())) {

			ib::error() << "Reading page " << bpage->id
				<< ", which is in the doublewrite buffer!";

		} else if (read_space_id == 0 && read_page_no == 0) {
			/* This is likely an uninitialized page. */
		} else if ((bpage->id.space() != TRX_SYS_SPACE
			    && bpage->id.space() != read_space_id)
			   || bpage->id.page_no() != read_page_no) {
			/* We did not compare space_id to read_space_id
			in the system tablespace, because the field
			was written as garbage before MySQL 4.1.1,
			which did not support innodb_file_per_table. */

			ib::error() << "Space id and page no stored in "
				"the page, read in are "
				<< page_id_t(read_space_id, read_page_no)
				<< ", should be " << bpage->id;
		}

		err = buf_page_check_corrupt(bpage, space);

database_corrupted:

		if (err != DB_SUCCESS) {
			/* Not a real corruption if it was triggered by
			error injection */
			DBUG_EXECUTE_IF(
				"buf_page_import_corrupt_failure",
				if (!is_predefined_tablespace(
					    bpage->id.space())) {
					buf_mark_space_corrupt(bpage, space);
					ib::info() << "Simulated IMPORT "
						"corruption";
					space->release_for_io();
					return(err);
				}
				err = DB_SUCCESS;
				goto page_not_corrupt;
			);

			if (err == DB_PAGE_CORRUPTED) {
				ib::error()
					<< "Database page corruption on disk"
					" or a failed file read of tablespace "
					<< space->name << " page " << bpage->id
					<< ". You may have to recover from "
					<< "a backup.";

				buf_page_print(frame, bpage->size);

				ib::info()
					<< "It is also possible that your"
					" operating system has corrupted"
					" its own file cache and rebooting"
					" your computer removes the error."
					" If the corrupt page is an index page."
					" You can also try to fix the"
					" corruption by dumping, dropping,"
					" and reimporting the corrupt table."
					" You can use CHECK TABLE to scan"
					" your table for corruption. "
					<< FORCE_RECOVERY_MSG;
			}

			if (srv_force_recovery < SRV_FORCE_IGNORE_CORRUPT) {

				/* If page space id is larger than TRX_SYS_SPACE
				(0), we will attempt to mark the corresponding
				table as corrupted instead of crashing server */
				if (bpage->id.space() == TRX_SYS_SPACE) {
					ib::fatal() << "Aborting because of"
						" a corrupt database page.";
				}

				buf_mark_space_corrupt(bpage, space);
				space->release_for_io();
				return(err);
			}
		}

		DBUG_EXECUTE_IF("buf_page_import_corrupt_failure",
				page_not_corrupt: bpage = bpage; );

		if (recv_recovery_is_on()) {
			/* Pages must be uncompressed for crash recovery. */
			ut_a(uncompressed);
			recv_recover_page(TRUE, (buf_block_t*) bpage);
		}

		/* If space is being truncated then avoid ibuf operation.
		During re-init we have already freed ibuf entries. */
		if (uncompressed
		    && !recv_no_ibuf_operations
		    && (bpage->id.space() == 0
			|| !is_predefined_tablespace(bpage->id.space()))
		    && !srv_is_tablespace_truncated(bpage->id.space())
		    && fil_page_get_type(frame) == FIL_PAGE_INDEX
		    && page_is_leaf(frame)) {

			if (bpage->encrypted) {
				ib::warn()
					<< "Table in tablespace "
					<< bpage->id.space()
					<< " encrypted. However key "
					"management plugin or used "
					<< "key_version " << key_version
					<< "is not found or"
					" used encryption algorithm or method does not match."
					" Can't continue opening the table.";
			} else {

				ibuf_merge_or_delete_for_page(
					(buf_block_t*) bpage, bpage->id,
					&bpage->size, TRUE);
			}

		}

		space->release_for_io();
	} else {
		/* io_type == BUF_IO_WRITE */
		if (bpage->slot) {
			/* Mark slot free */
			bpage->slot->release();
			bpage->slot = NULL;
		}
	}

	BPageMutex* block_mutex = buf_page_get_mutex(bpage);
	buf_pool_mutex_enter(buf_pool);
	mutex_enter(block_mutex);

#ifdef UNIV_IBUF_COUNT_DEBUG
	if (io_type == BUF_IO_WRITE || uncompressed) {
		/* For BUF_IO_READ of compressed-only blocks, the
		buffered operations will be merged by buf_page_get_gen()
		after the block has been uncompressed. */
		ut_a(ibuf_count_get(bpage->id) == 0);
	}
#endif
	/* Because this thread which does the unlocking is not the same that
	did the locking, we use a pass value != 0 in unlock, which simply
	removes the newest lock debug record, without checking the thread
	id. */

	buf_page_set_io_fix(bpage, BUF_IO_NONE);
	buf_page_monitor(bpage, io_type);

	if (io_type == BUF_IO_READ) {
		/* NOTE that the call to ibuf may have moved the ownership of
		the x-latch to this OS thread: do not let this confuse you in
		debugging! */

		ut_ad(buf_pool->n_pend_reads > 0);
		buf_pool->n_pend_reads--;
		buf_pool->stat.n_pages_read++;

		if (uncompressed) {
			rw_lock_x_unlock_gen(&((buf_block_t*) bpage)->lock,
					     BUF_IO_READ);
		}

		mutex_exit(block_mutex);
	} else {
		/* Write means a flush operation: call the completion
		routine in the flush system */

		buf_flush_write_complete(bpage, dblwr);

		if (uncompressed) {
			rw_lock_sx_unlock_gen(&((buf_block_t*) bpage)->lock,
					      BUF_IO_WRITE);
		}

		buf_pool->stat.n_pages_written++;

		/* We decide whether or not to evict the page from the
		LRU list based on the flush_type.
		* BUF_FLUSH_LIST: don't evict
		* BUF_FLUSH_LRU: always evict
		* BUF_FLUSH_SINGLE_PAGE: eviction preference is passed
		by the caller explicitly. */
		if (buf_page_get_flush_type(bpage) == BUF_FLUSH_LRU) {
			evict = true;
		}

		mutex_exit(block_mutex);

		if (evict) {
			buf_LRU_free_page(bpage, true);
		}
	}

	DBUG_PRINT("ib_buf", ("%s page %u:%u",
			      io_type == BUF_IO_READ ? "read" : "wrote",
			      bpage->id.space(), bpage->id.page_no()));

	buf_pool_mutex_exit(buf_pool);

	return DB_SUCCESS;
}

/*********************************************************************//**
Asserts that all file pages in the buffer are in a replaceable state.
@return TRUE */
static
ibool
buf_all_freed_instance(
/*===================*/
	buf_pool_t*	buf_pool)	/*!< in: buffer pool instancce */
{
	ulint		i;
	buf_chunk_t*	chunk;

	ut_ad(buf_pool);

	buf_pool_mutex_enter(buf_pool);

	chunk = buf_pool->chunks;

	for (i = buf_pool->n_chunks; i--; chunk++) {

		if (const buf_block_t* block = buf_chunk_not_freed(chunk)) {
			ib::fatal() << "Page " << block->page.id
				<< " still fixed or dirty";
		}
	}

	buf_pool_mutex_exit(buf_pool);

	return(TRUE);
}

/** Refreshes the statistics used to print per-second averages.
@param[in,out]	buf_pool	buffer pool instance */
static
void
buf_refresh_io_stats(
	buf_pool_t*	buf_pool)
{
	buf_pool->last_printout_time = ut_time();
	buf_pool->old_stat = buf_pool->stat;
}

/*********************************************************************//**
Invalidates file pages in one buffer pool instance */
static
void
buf_pool_invalidate_instance(
/*=========================*/
	buf_pool_t*	buf_pool)	/*!< in: buffer pool instance */
{
	ulint		i;

	buf_pool_mutex_enter(buf_pool);

	for (i = BUF_FLUSH_LRU; i < BUF_FLUSH_N_TYPES; i++) {

		/* As this function is called during startup and
		during redo application phase during recovery, InnoDB
		is single threaded (apart from IO helper threads) at
		this stage. No new write batch can be in intialization
		stage at this point. */
		ut_ad(buf_pool->init_flush[i] == FALSE);

		/* However, it is possible that a write batch that has
		been posted earlier is still not complete. For buffer
		pool invalidation to proceed we must ensure there is NO
		write activity happening. */
		if (buf_pool->n_flush[i] > 0) {
			buf_flush_t	type = static_cast<buf_flush_t>(i);

			buf_pool_mutex_exit(buf_pool);
			buf_flush_wait_batch_end(buf_pool, type);
			buf_pool_mutex_enter(buf_pool);
		}
	}

	buf_pool_mutex_exit(buf_pool);

	ut_ad(buf_all_freed_instance(buf_pool));

	buf_pool_mutex_enter(buf_pool);

	while (buf_LRU_scan_and_free_block(buf_pool, true)) {
	}

	ut_ad(UT_LIST_GET_LEN(buf_pool->LRU) == 0);
	ut_ad(UT_LIST_GET_LEN(buf_pool->unzip_LRU) == 0);

	buf_pool->freed_page_clock = 0;
	buf_pool->LRU_old = NULL;
	buf_pool->LRU_old_len = 0;

	memset(&buf_pool->stat, 0x00, sizeof(buf_pool->stat));
	buf_refresh_io_stats(buf_pool);

	buf_pool_mutex_exit(buf_pool);
}

/*********************************************************************//**
Invalidates the file pages in the buffer pool when an archive recovery is
completed. All the file pages buffered must be in a replaceable state when
this function is called: not latched and not modified. */
void
buf_pool_invalidate(void)
/*=====================*/
{
	ulint   i;

	for (i = 0; i < srv_buf_pool_instances; i++) {
		buf_pool_invalidate_instance(buf_pool_from_array(i));
	}
}

#if defined UNIV_DEBUG || defined UNIV_BUF_DEBUG
/*********************************************************************//**
Validates data in one buffer pool instance
@return TRUE */
static
ibool
buf_pool_validate_instance(
/*=======================*/
	buf_pool_t*	buf_pool)	/*!< in: buffer pool instance */
{
	buf_page_t*	b;
	buf_chunk_t*	chunk;
	ulint		i;
	ulint		n_lru_flush	= 0;
	ulint		n_page_flush	= 0;
	ulint		n_list_flush	= 0;
	ulint		n_lru		= 0;
	ulint		n_flush		= 0;
	ulint		n_free		= 0;
	ulint		n_zip		= 0;

	ut_ad(buf_pool);

	buf_pool_mutex_enter(buf_pool);
	hash_lock_x_all(buf_pool->page_hash);

	chunk = buf_pool->chunks;

	/* Check the uncompressed blocks. */

	for (i = buf_pool->n_chunks; i--; chunk++) {

		ulint		j;
		buf_block_t*	block = chunk->blocks;

		for (j = chunk->size; j--; block++) {

			buf_page_mutex_enter(block);

			switch (buf_block_get_state(block)) {
			case BUF_BLOCK_POOL_WATCH:
			case BUF_BLOCK_ZIP_PAGE:
			case BUF_BLOCK_ZIP_DIRTY:
				/* These should only occur on
				zip_clean, zip_free[], or flush_list. */
				ut_error;
				break;

			case BUF_BLOCK_FILE_PAGE:
				ut_a(buf_page_hash_get_low(
						buf_pool, block->page.id)
				     == &block->page);

#ifdef UNIV_IBUF_COUNT_DEBUG
				ut_a(buf_page_get_io_fix(&block->page)
				     == BUF_IO_READ
				     || !ibuf_count_get(block->page.id));
#endif
				switch (buf_page_get_io_fix(&block->page)) {
				case BUF_IO_NONE:
					break;

				case BUF_IO_WRITE:
					switch (buf_page_get_flush_type(
							&block->page)) {
					case BUF_FLUSH_LRU:
						n_lru_flush++;
						goto assert_s_latched;
					case BUF_FLUSH_SINGLE_PAGE:
						n_page_flush++;
assert_s_latched:
						ut_a(rw_lock_is_locked(
							     &block->lock,
								     RW_LOCK_S)
						     || rw_lock_is_locked(
								&block->lock,
								RW_LOCK_SX));
						break;
					case BUF_FLUSH_LIST:
						n_list_flush++;
						break;
					default:
						ut_error;
					}

					break;

				case BUF_IO_READ:

					ut_a(rw_lock_is_locked(&block->lock,
							       RW_LOCK_X));
					break;

				case BUF_IO_PIN:
					break;
				}

				n_lru++;
				break;

			case BUF_BLOCK_NOT_USED:
				n_free++;
				break;

			case BUF_BLOCK_READY_FOR_USE:
			case BUF_BLOCK_MEMORY:
			case BUF_BLOCK_REMOVE_HASH:
				/* do nothing */
				break;
			}

			buf_page_mutex_exit(block);
		}
	}

	mutex_enter(&buf_pool->zip_mutex);

	/* Check clean compressed-only blocks. */

	for (b = UT_LIST_GET_FIRST(buf_pool->zip_clean); b;
	     b = UT_LIST_GET_NEXT(list, b)) {
		ut_a(buf_page_get_state(b) == BUF_BLOCK_ZIP_PAGE);
		switch (buf_page_get_io_fix(b)) {
		case BUF_IO_NONE:
		case BUF_IO_PIN:
			/* All clean blocks should be I/O-unfixed. */
			break;
		case BUF_IO_READ:
			/* In buf_LRU_free_page(), we temporarily set
			b->io_fix = BUF_IO_READ for a newly allocated
			control block in order to prevent
			buf_page_get_gen() from decompressing the block. */
			break;
		default:
			ut_error;
			break;
		}

		/* It is OK to read oldest_modification here because
		we have acquired buf_pool->zip_mutex above which acts
		as the 'block->mutex' for these bpages. */
		ut_a(!b->oldest_modification);
		ut_a(buf_page_hash_get_low(buf_pool, b->id) == b);
		n_lru++;
		n_zip++;
	}

	/* Check dirty blocks. */

	buf_flush_list_mutex_enter(buf_pool);
	for (b = UT_LIST_GET_FIRST(buf_pool->flush_list); b;
	     b = UT_LIST_GET_NEXT(list, b)) {
		ut_ad(b->in_flush_list);
		ut_a(b->oldest_modification);
		n_flush++;

		switch (buf_page_get_state(b)) {
		case BUF_BLOCK_ZIP_DIRTY:
			n_lru++;
			n_zip++;
			switch (buf_page_get_io_fix(b)) {
			case BUF_IO_NONE:
			case BUF_IO_READ:
			case BUF_IO_PIN:
				break;
			case BUF_IO_WRITE:
				switch (buf_page_get_flush_type(b)) {
				case BUF_FLUSH_LRU:
					n_lru_flush++;
					break;
				case BUF_FLUSH_SINGLE_PAGE:
					n_page_flush++;
					break;
				case BUF_FLUSH_LIST:
					n_list_flush++;
					break;
				default:
					ut_error;
				}
				break;
			}
			break;
		case BUF_BLOCK_FILE_PAGE:
			/* uncompressed page */
			break;
		case BUF_BLOCK_POOL_WATCH:
		case BUF_BLOCK_ZIP_PAGE:
		case BUF_BLOCK_NOT_USED:
		case BUF_BLOCK_READY_FOR_USE:
		case BUF_BLOCK_MEMORY:
		case BUF_BLOCK_REMOVE_HASH:
			ut_error;
			break;
		}
		ut_a(buf_page_hash_get_low(buf_pool, b->id) == b);
	}

	ut_a(UT_LIST_GET_LEN(buf_pool->flush_list) == n_flush);

	hash_unlock_x_all(buf_pool->page_hash);
	buf_flush_list_mutex_exit(buf_pool);

	mutex_exit(&buf_pool->zip_mutex);

	if (buf_pool->curr_size == buf_pool->old_size
	    && n_lru + n_free > buf_pool->curr_size + n_zip) {

		ib::fatal() << "n_LRU " << n_lru << ", n_free " << n_free
			<< ", pool " << buf_pool->curr_size
			<< " zip " << n_zip << ". Aborting...";
	}

	ut_a(UT_LIST_GET_LEN(buf_pool->LRU) == n_lru);
	if (buf_pool->curr_size == buf_pool->old_size
	    && UT_LIST_GET_LEN(buf_pool->free) != n_free) {

		ib::fatal() << "Free list len "
			<< UT_LIST_GET_LEN(buf_pool->free)
			<< ", free blocks " << n_free << ". Aborting...";
	}

	ut_a(buf_pool->n_flush[BUF_FLUSH_LIST] == n_list_flush);
	ut_a(buf_pool->n_flush[BUF_FLUSH_LRU] == n_lru_flush);
	ut_a(buf_pool->n_flush[BUF_FLUSH_SINGLE_PAGE] == n_page_flush);

	buf_pool_mutex_exit(buf_pool);

	ut_a(buf_LRU_validate());
	ut_a(buf_flush_validate(buf_pool));

	return(TRUE);
}

/*********************************************************************//**
Validates the buffer buf_pool data structure.
@return TRUE */
ibool
buf_validate(void)
/*==============*/
{
	ulint	i;

	for (i = 0; i < srv_buf_pool_instances; i++) {
		buf_pool_t*	buf_pool;

		buf_pool = buf_pool_from_array(i);

		buf_pool_validate_instance(buf_pool);
	}
	return(TRUE);
}

#endif /* UNIV_DEBUG || UNIV_BUF_DEBUG */

#if defined UNIV_DEBUG_PRINT || defined UNIV_DEBUG || defined UNIV_BUF_DEBUG
/*********************************************************************//**
Prints info of the buffer buf_pool data structure for one instance. */
static
void
buf_print_instance(
/*===============*/
	buf_pool_t*	buf_pool)
{
	index_id_t*	index_ids;
	ulint*		counts;
	ulint		size;
	ulint		i;
	ulint		j;
	index_id_t	id;
	ulint		n_found;
	buf_chunk_t*	chunk;
	dict_index_t*	index;

	ut_ad(buf_pool);

	size = buf_pool->curr_size;

	index_ids = static_cast<index_id_t*>(
		ut_malloc_nokey(size * sizeof *index_ids));

	counts = static_cast<ulint*>(ut_malloc_nokey(sizeof(ulint) * size));

	buf_pool_mutex_enter(buf_pool);
	buf_flush_list_mutex_enter(buf_pool);

	ib::info() << *buf_pool;

	buf_flush_list_mutex_exit(buf_pool);

	/* Count the number of blocks belonging to each index in the buffer */

	n_found = 0;

	chunk = buf_pool->chunks;

	for (i = buf_pool->n_chunks; i--; chunk++) {
		buf_block_t*	block		= chunk->blocks;
		ulint		n_blocks	= chunk->size;

		for (; n_blocks--; block++) {
			const buf_frame_t* frame = block->frame;

			if (fil_page_index_page_check(frame)) {

				id = btr_page_get_index_id(frame);

				/* Look for the id in the index_ids array */
				j = 0;

				while (j < n_found) {

					if (index_ids[j] == id) {
						counts[j]++;

						break;
					}
					j++;
				}

				if (j == n_found) {
					n_found++;
					index_ids[j] = id;
					counts[j] = 1;
				}
			}
		}
	}

	buf_pool_mutex_exit(buf_pool);

	for (i = 0; i < n_found; i++) {
		index = dict_index_get_if_in_cache(index_ids[i]);

		if (!index) {
			ib::info() << "Block count for index "
				<< index_ids[i] << " in buffer is about "
				<< counts[i];
		} else {
			ib::info() << "Block count for index " << index_ids[i]
				<< " in buffer is about " << counts[i]
				<< ", index " << index->name
				<< " of table " << index->table->name;
		}
	}

	ut_free(index_ids);
	ut_free(counts);

	ut_a(buf_pool_validate_instance(buf_pool));
}

/*********************************************************************//**
Prints info of the buffer buf_pool data structure. */
void
buf_print(void)
/*===========*/
{
	ulint   i;

	for (i = 0; i < srv_buf_pool_instances; i++) {
		buf_pool_t*	buf_pool;

		buf_pool = buf_pool_from_array(i);
		buf_print_instance(buf_pool);
	}
}
#endif /* UNIV_DEBUG_PRINT || UNIV_DEBUG || UNIV_BUF_DEBUG */

#ifdef UNIV_DEBUG
/*********************************************************************//**
Returns the number of latched pages in the buffer pool.
@return number of latched pages */
static
ulint
buf_get_latched_pages_number_instance(
/*==================================*/
	buf_pool_t*	buf_pool)	/*!< in: buffer pool instance */
{
	buf_page_t*	b;
	ulint		i;
	buf_chunk_t*	chunk;
	ulint		fixed_pages_number = 0;

	buf_pool_mutex_enter(buf_pool);

	chunk = buf_pool->chunks;

	for (i = buf_pool->n_chunks; i--; chunk++) {
		buf_block_t*	block;
		ulint		j;

		block = chunk->blocks;

		for (j = chunk->size; j--; block++) {
			if (buf_block_get_state(block)
			    != BUF_BLOCK_FILE_PAGE) {

				continue;
			}

			buf_page_mutex_enter(block);

			if (block->page.buf_fix_count != 0
			    || buf_page_get_io_fix(&block->page)
			    != BUF_IO_NONE) {
				fixed_pages_number++;
			}

			buf_page_mutex_exit(block);
		}
	}

	mutex_enter(&buf_pool->zip_mutex);

	/* Traverse the lists of clean and dirty compressed-only blocks. */

	for (b = UT_LIST_GET_FIRST(buf_pool->zip_clean); b;
	     b = UT_LIST_GET_NEXT(list, b)) {
		ut_a(buf_page_get_state(b) == BUF_BLOCK_ZIP_PAGE);
		ut_a(buf_page_get_io_fix(b) != BUF_IO_WRITE);

		if (b->buf_fix_count != 0
		    || buf_page_get_io_fix(b) != BUF_IO_NONE) {
			fixed_pages_number++;
		}
	}

	buf_flush_list_mutex_enter(buf_pool);
	for (b = UT_LIST_GET_FIRST(buf_pool->flush_list); b;
	     b = UT_LIST_GET_NEXT(list, b)) {
		ut_ad(b->in_flush_list);

		switch (buf_page_get_state(b)) {
		case BUF_BLOCK_ZIP_DIRTY:
			if (b->buf_fix_count != 0
			    || buf_page_get_io_fix(b) != BUF_IO_NONE) {
				fixed_pages_number++;
			}
			break;
		case BUF_BLOCK_FILE_PAGE:
			/* uncompressed page */
			break;
		case BUF_BLOCK_POOL_WATCH:
		case BUF_BLOCK_ZIP_PAGE:
		case BUF_BLOCK_NOT_USED:
		case BUF_BLOCK_READY_FOR_USE:
		case BUF_BLOCK_MEMORY:
		case BUF_BLOCK_REMOVE_HASH:
			ut_error;
			break;
		}
	}

	buf_flush_list_mutex_exit(buf_pool);
	mutex_exit(&buf_pool->zip_mutex);
	buf_pool_mutex_exit(buf_pool);

	return(fixed_pages_number);
}

/*********************************************************************//**
Returns the number of latched pages in all the buffer pools.
@return number of latched pages */
ulint
buf_get_latched_pages_number(void)
/*==============================*/
{
	ulint	i;
	ulint	total_latched_pages = 0;

	for (i = 0; i < srv_buf_pool_instances; i++) {
		buf_pool_t*	buf_pool;

		buf_pool = buf_pool_from_array(i);

		total_latched_pages += buf_get_latched_pages_number_instance(
			buf_pool);
	}

	return(total_latched_pages);
}

#endif /* UNIV_DEBUG */

/*********************************************************************//**
Returns the number of pending buf pool read ios.
@return number of pending read I/O operations */
ulint
buf_get_n_pending_read_ios(void)
/*============================*/
{
	ulint	pend_ios = 0;

	for (ulint i = 0; i < srv_buf_pool_instances; i++) {
		pend_ios += buf_pool_from_array(i)->n_pend_reads;
	}

	return(pend_ios);
}

/*********************************************************************//**
Returns the ratio in percents of modified pages in the buffer pool /
database pages in the buffer pool.
@return modified page percentage ratio */
double
buf_get_modified_ratio_pct(void)
/*============================*/
{
	double		ratio;
	ulint		lru_len = 0;
	ulint		free_len = 0;
	ulint		flush_list_len = 0;

	buf_get_total_list_len(&lru_len, &free_len, &flush_list_len);

	ratio = static_cast<double>(100 * flush_list_len)
		/ (1 + lru_len + free_len);

	/* 1 + is there to avoid division by zero */

	return(ratio);
}

/*******************************************************************//**
Aggregates a pool stats information with the total buffer pool stats  */
static
void
buf_stats_aggregate_pool_info(
/*==========================*/
	buf_pool_info_t*	total_info,	/*!< in/out: the buffer pool
						info to store aggregated
						result */
	const buf_pool_info_t*	pool_info)	/*!< in: individual buffer pool
						stats info */
{
	ut_a(total_info && pool_info);

	/* Nothing to copy if total_info is the same as pool_info */
	if (total_info == pool_info) {
		return;
	}

	total_info->pool_size += pool_info->pool_size;
	total_info->lru_len += pool_info->lru_len;
	total_info->old_lru_len += pool_info->old_lru_len;
	total_info->free_list_len += pool_info->free_list_len;
	total_info->flush_list_len += pool_info->flush_list_len;
	total_info->n_pend_unzip += pool_info->n_pend_unzip;
	total_info->n_pend_reads += pool_info->n_pend_reads;
	total_info->n_pending_flush_lru += pool_info->n_pending_flush_lru;
	total_info->n_pending_flush_list += pool_info->n_pending_flush_list;
	total_info->n_pages_made_young += pool_info->n_pages_made_young;
	total_info->n_pages_not_made_young += pool_info->n_pages_not_made_young;
	total_info->n_pages_read += pool_info->n_pages_read;
	total_info->n_pages_created += pool_info->n_pages_created;
	total_info->n_pages_written += pool_info->n_pages_written;
	total_info->n_page_gets += pool_info->n_page_gets;
	total_info->n_ra_pages_read_rnd += pool_info->n_ra_pages_read_rnd;
	total_info->n_ra_pages_read += pool_info->n_ra_pages_read;
	total_info->n_ra_pages_evicted += pool_info->n_ra_pages_evicted;
	total_info->page_made_young_rate += pool_info->page_made_young_rate;
	total_info->page_not_made_young_rate +=
		pool_info->page_not_made_young_rate;
	total_info->pages_read_rate += pool_info->pages_read_rate;
	total_info->pages_created_rate += pool_info->pages_created_rate;
	total_info->pages_written_rate += pool_info->pages_written_rate;
	total_info->n_page_get_delta += pool_info->n_page_get_delta;
	total_info->page_read_delta += pool_info->page_read_delta;
	total_info->young_making_delta += pool_info->young_making_delta;
	total_info->not_young_making_delta += pool_info->not_young_making_delta;
	total_info->pages_readahead_rnd_rate += pool_info->pages_readahead_rnd_rate;
	total_info->pages_readahead_rate += pool_info->pages_readahead_rate;
	total_info->pages_evicted_rate += pool_info->pages_evicted_rate;
	total_info->unzip_lru_len += pool_info->unzip_lru_len;
	total_info->io_sum += pool_info->io_sum;
	total_info->io_cur += pool_info->io_cur;
	total_info->unzip_sum += pool_info->unzip_sum;
	total_info->unzip_cur += pool_info->unzip_cur;
}
/*******************************************************************//**
Collect buffer pool stats information for a buffer pool. Also
record aggregated stats if there are more than one buffer pool
in the server */
void
buf_stats_get_pool_info(
/*====================*/
	buf_pool_t*		buf_pool,	/*!< in: buffer pool */
	ulint			pool_id,	/*!< in: buffer pool ID */
	buf_pool_info_t*	all_pool_info)	/*!< in/out: buffer pool info
						to fill */
{
	buf_pool_info_t*	pool_info;
	time_t			current_time;
	double			time_elapsed;

	/* Find appropriate pool_info to store stats for this buffer pool */
	pool_info = &all_pool_info[pool_id];

	buf_pool_mutex_enter(buf_pool);
	buf_flush_list_mutex_enter(buf_pool);

	pool_info->pool_unique_id = pool_id;

	pool_info->pool_size = buf_pool->curr_size;

	pool_info->lru_len = UT_LIST_GET_LEN(buf_pool->LRU);

	pool_info->old_lru_len = buf_pool->LRU_old_len;

	pool_info->free_list_len = UT_LIST_GET_LEN(buf_pool->free);

	pool_info->flush_list_len = UT_LIST_GET_LEN(buf_pool->flush_list);

	pool_info->n_pend_unzip = UT_LIST_GET_LEN(buf_pool->unzip_LRU);

	pool_info->n_pend_reads = buf_pool->n_pend_reads;

	pool_info->n_pending_flush_lru =
		 (buf_pool->n_flush[BUF_FLUSH_LRU]
		  + buf_pool->init_flush[BUF_FLUSH_LRU]);

	pool_info->n_pending_flush_list =
		 (buf_pool->n_flush[BUF_FLUSH_LIST]
		  + buf_pool->init_flush[BUF_FLUSH_LIST]);

	pool_info->n_pending_flush_single_page =
		 (buf_pool->n_flush[BUF_FLUSH_SINGLE_PAGE]
		  + buf_pool->init_flush[BUF_FLUSH_SINGLE_PAGE]);

	buf_flush_list_mutex_exit(buf_pool);

	current_time = time(NULL);
	time_elapsed = 0.001 + difftime(current_time,
					buf_pool->last_printout_time);

	pool_info->n_pages_made_young = buf_pool->stat.n_pages_made_young;

	pool_info->n_pages_not_made_young =
		buf_pool->stat.n_pages_not_made_young;

	pool_info->n_pages_read = buf_pool->stat.n_pages_read;

	pool_info->n_pages_created = buf_pool->stat.n_pages_created;

	pool_info->n_pages_written = buf_pool->stat.n_pages_written;

	pool_info->n_page_gets = buf_pool->stat.n_page_gets;

	pool_info->n_ra_pages_read_rnd = buf_pool->stat.n_ra_pages_read_rnd;
	pool_info->n_ra_pages_read = buf_pool->stat.n_ra_pages_read;

	pool_info->n_ra_pages_evicted = buf_pool->stat.n_ra_pages_evicted;

	pool_info->page_made_young_rate =
		 (buf_pool->stat.n_pages_made_young
		  - buf_pool->old_stat.n_pages_made_young) / time_elapsed;

	pool_info->page_not_made_young_rate =
		 (buf_pool->stat.n_pages_not_made_young
		  - buf_pool->old_stat.n_pages_not_made_young) / time_elapsed;

	pool_info->pages_read_rate =
		(buf_pool->stat.n_pages_read
		  - buf_pool->old_stat.n_pages_read) / time_elapsed;

	pool_info->pages_created_rate =
		(buf_pool->stat.n_pages_created
		 - buf_pool->old_stat.n_pages_created) / time_elapsed;

	pool_info->pages_written_rate =
		(buf_pool->stat.n_pages_written
		 - buf_pool->old_stat.n_pages_written) / time_elapsed;

	pool_info->n_page_get_delta = buf_pool->stat.n_page_gets
				      - buf_pool->old_stat.n_page_gets;

	if (pool_info->n_page_get_delta) {
		pool_info->page_read_delta = buf_pool->stat.n_pages_read
					     - buf_pool->old_stat.n_pages_read;

		pool_info->young_making_delta =
			buf_pool->stat.n_pages_made_young
			- buf_pool->old_stat.n_pages_made_young;

		pool_info->not_young_making_delta =
			buf_pool->stat.n_pages_not_made_young
			- buf_pool->old_stat.n_pages_not_made_young;
	}
	pool_info->pages_readahead_rnd_rate =
		 (buf_pool->stat.n_ra_pages_read_rnd
		  - buf_pool->old_stat.n_ra_pages_read_rnd) / time_elapsed;


	pool_info->pages_readahead_rate =
		 (buf_pool->stat.n_ra_pages_read
		  - buf_pool->old_stat.n_ra_pages_read) / time_elapsed;

	pool_info->pages_evicted_rate =
		(buf_pool->stat.n_ra_pages_evicted
		 - buf_pool->old_stat.n_ra_pages_evicted) / time_elapsed;

	pool_info->unzip_lru_len = UT_LIST_GET_LEN(buf_pool->unzip_LRU);

	pool_info->io_sum = buf_LRU_stat_sum.io;

	pool_info->io_cur = buf_LRU_stat_cur.io;

	pool_info->unzip_sum = buf_LRU_stat_sum.unzip;

	pool_info->unzip_cur = buf_LRU_stat_cur.unzip;

	buf_refresh_io_stats(buf_pool);
	buf_pool_mutex_exit(buf_pool);
}

/*********************************************************************//**
Prints info of the buffer i/o. */
static
void
buf_print_io_instance(
/*==================*/
	buf_pool_info_t*pool_info,	/*!< in: buffer pool info */
	FILE*		file)		/*!< in/out: buffer where to print */
{
	ut_ad(pool_info);

	fprintf(file,
		"Buffer pool size   " ULINTPF "\n"
		"Free buffers       " ULINTPF "\n"
		"Database pages     " ULINTPF "\n"
		"Old database pages " ULINTPF "\n"
		"Modified db pages  " ULINTPF "\n"
		"Percent of dirty pages(LRU & free pages): %.3f\n"
		"Max dirty pages percent: %.3f\n"
		"Pending reads " ULINTPF "\n"
		"Pending writes: LRU " ULINTPF ", flush list " ULINTPF
		", single page " ULINTPF "\n",
		pool_info->pool_size,
		pool_info->free_list_len,
		pool_info->lru_len,
		pool_info->old_lru_len,
		pool_info->flush_list_len,
		(((double) pool_info->flush_list_len) /
		  (pool_info->lru_len + pool_info->free_list_len + 1.0)) * 100.0,
		srv_max_buf_pool_modified_pct,
		pool_info->n_pend_reads,
		pool_info->n_pending_flush_lru,
		pool_info->n_pending_flush_list,
		pool_info->n_pending_flush_single_page);

	fprintf(file,
		"Pages made young " ULINTPF ", not young " ULINTPF "\n"
		"%.2f youngs/s, %.2f non-youngs/s\n"
		"Pages read " ULINTPF ", created " ULINTPF
		", written " ULINTPF "\n"
		"%.2f reads/s, %.2f creates/s, %.2f writes/s\n",
		pool_info->n_pages_made_young,
		pool_info->n_pages_not_made_young,
		pool_info->page_made_young_rate,
		pool_info->page_not_made_young_rate,
		pool_info->n_pages_read,
		pool_info->n_pages_created,
		pool_info->n_pages_written,
		pool_info->pages_read_rate,
		pool_info->pages_created_rate,
		pool_info->pages_written_rate);

	if (pool_info->n_page_get_delta) {
		double hit_rate = double(pool_info->page_read_delta)
			/ pool_info->n_page_get_delta;

		if (hit_rate > 1) {
			hit_rate = 1;
		}

		fprintf(file,
			"Buffer pool hit rate " ULINTPF " / 1000,"
			" young-making rate " ULINTPF " / 1000 not "
			ULINTPF " / 1000\n",
			ulint(1000 * (1 - hit_rate)),
			ulint(1000 * double(pool_info->young_making_delta)
			      / pool_info->n_page_get_delta),
			ulint(1000 * double(pool_info->not_young_making_delta)
			      / pool_info->n_page_get_delta));
	} else {
		fputs("No buffer pool page gets since the last printout\n",
		      file);
	}

	/* Statistics about read ahead algorithm */
	fprintf(file, "Pages read ahead %.2f/s,"
		" evicted without access %.2f/s,"
		" Random read ahead %.2f/s\n",

		pool_info->pages_readahead_rate,
		pool_info->pages_evicted_rate,
		pool_info->pages_readahead_rnd_rate);

	/* Print some values to help us with visualizing what is
	happening with LRU eviction. */
	fprintf(file,
		"LRU len: " ULINTPF ", unzip_LRU len: " ULINTPF "\n"
		"I/O sum[" ULINTPF "]:cur[" ULINTPF "], "
		"unzip sum[" ULINTPF "]:cur[" ULINTPF "]\n",
		pool_info->lru_len, pool_info->unzip_lru_len,
		pool_info->io_sum, pool_info->io_cur,
		pool_info->unzip_sum, pool_info->unzip_cur);
}

/*********************************************************************//**
Prints info of the buffer i/o. */
void
buf_print_io(
/*=========*/
	FILE*	file)	/*!< in/out: buffer where to print */
{
	ulint			i;
	buf_pool_info_t*	pool_info;
	buf_pool_info_t*	pool_info_total;

	/* If srv_buf_pool_instances is greater than 1, allocate
	one extra buf_pool_info_t, the last one stores
	aggregated/total values from all pools */
	if (srv_buf_pool_instances > 1) {
		pool_info = (buf_pool_info_t*) ut_zalloc_nokey((
			srv_buf_pool_instances + 1) * sizeof *pool_info);

		pool_info_total = &pool_info[srv_buf_pool_instances];
	} else {
		ut_a(srv_buf_pool_instances == 1);

		pool_info_total = pool_info =
			static_cast<buf_pool_info_t*>(
				ut_zalloc_nokey(sizeof *pool_info));
	}

	for (i = 0; i < srv_buf_pool_instances; i++) {
		buf_pool_t*	buf_pool;

		buf_pool = buf_pool_from_array(i);

		/* Fetch individual buffer pool info and calculate
		aggregated stats along the way */
		buf_stats_get_pool_info(buf_pool, i, pool_info);

		/* If we have more than one buffer pool, store
		the aggregated stats  */
		if (srv_buf_pool_instances > 1) {
			buf_stats_aggregate_pool_info(pool_info_total,
						      &pool_info[i]);
		}
	}

	/* Print the aggreate buffer pool info */
	buf_print_io_instance(pool_info_total, file);

	/* If there are more than one buffer pool, print each individual pool
	info */
	if (srv_buf_pool_instances > 1) {
		fputs("----------------------\n"
		"INDIVIDUAL BUFFER POOL INFO\n"
		"----------------------\n", file);

		for (i = 0; i < srv_buf_pool_instances; i++) {
			fprintf(file, "---BUFFER POOL " ULINTPF "\n", i);
			buf_print_io_instance(&pool_info[i], file);
		}
	}

	ut_free(pool_info);
}

/**********************************************************************//**
Refreshes the statistics used to print per-second averages. */
void
buf_refresh_io_stats_all(void)
/*==========================*/
{
	for (ulint i = 0; i < srv_buf_pool_instances; i++) {
		buf_pool_t*	buf_pool;

		buf_pool = buf_pool_from_array(i);

		buf_refresh_io_stats(buf_pool);
	}
}

/**********************************************************************//**
Check if all pages in all buffer pools are in a replacable state.
@return FALSE if not */
ibool
buf_all_freed(void)
/*===============*/
{
	for (ulint i = 0; i < srv_buf_pool_instances; i++) {
		buf_pool_t*	buf_pool;

		buf_pool = buf_pool_from_array(i);

		if (!buf_all_freed_instance(buf_pool)) {
			return(FALSE);
		}
	}

	return(TRUE);
}

/*********************************************************************//**
Checks that there currently are no pending i/o-operations for the buffer
pool.
@return number of pending i/o */
ulint
buf_pool_check_no_pending_io(void)
/*==============================*/
{
	ulint		i;
	ulint		pending_io = 0;

	buf_pool_mutex_enter_all();

	for (i = 0; i < srv_buf_pool_instances; i++) {
		const buf_pool_t*	buf_pool;

		buf_pool = buf_pool_from_array(i);

		pending_io += buf_pool->n_pend_reads
			      + buf_pool->n_flush[BUF_FLUSH_LRU]
			      + buf_pool->n_flush[BUF_FLUSH_SINGLE_PAGE]
			      + buf_pool->n_flush[BUF_FLUSH_LIST];

	}

	buf_pool_mutex_exit_all();

	return(pending_io);
}

/** Print the given page_id_t object.
@param[in,out]	out	the output stream
@param[in]	page_id	the page_id_t object to be printed
@return the output stream */
std::ostream&
operator<<(
	std::ostream&		out,
	const page_id_t&	page_id)
{
	out << "[page id: space=" << page_id.m_space
		<< ", page number=" << page_id.m_page_no << "]";
	return(out);
}

/** Print the given buf_pool_t object.
@param[in,out]	out		the output stream
@param[in]	buf_pool	the buf_pool_t object to be printed
@return the output stream */
std::ostream&
operator<<(
	std::ostream&		out,
	const buf_pool_t&	buf_pool)
{
	out << "[buffer pool instance: "
		<< "buf_pool size=" << buf_pool.curr_size
		<< ", database pages=" << UT_LIST_GET_LEN(buf_pool.LRU)
		<< ", free pages=" << UT_LIST_GET_LEN(buf_pool.free)
		<< ", modified database pages="
		<< UT_LIST_GET_LEN(buf_pool.flush_list)
		<< ", n pending decompressions=" << buf_pool.n_pend_unzip
		<< ", n pending reads=" << buf_pool.n_pend_reads
		<< ", n pending flush LRU=" << buf_pool.n_flush[BUF_FLUSH_LRU]
		<< " list=" << buf_pool.n_flush[BUF_FLUSH_LIST]
		<< " single page=" << buf_pool.n_flush[BUF_FLUSH_SINGLE_PAGE]
		<< ", pages made young=" << buf_pool.stat.n_pages_made_young
		<< ", not young=" << buf_pool.stat.n_pages_not_made_young
		<< ", pages read=" << buf_pool.stat.n_pages_read
		<< ", created=" << buf_pool.stat.n_pages_created
		<< ", written=" << buf_pool.stat.n_pages_written << "]";
	return(out);
}

/** Encryption and page_compression hook that is called just before
a page is written to disk.
@param[in,out]	space		tablespace
@param[in,out]	bpage		buffer page
@param[in]	src_frame	physical page frame that is being encrypted
@return	page frame to be written to file
(may be src_frame or an encrypted/compressed copy of it) */
UNIV_INTERN
byte*
buf_page_encrypt_before_write(
	fil_space_t*	space,
	buf_page_t*	bpage,
	byte*		src_frame)
{
	ut_ad(space->id == bpage->id.space());
	bpage->real_size = srv_page_size;

	fil_page_type_validate(src_frame);

	switch (bpage->id.page_no()) {
	case 0:
		/* Page 0 of a tablespace is not encrypted/compressed */
		return src_frame;
	case TRX_SYS_PAGE_NO:
		if (bpage->id.space() == TRX_SYS_SPACE) {
			/* don't encrypt/compress page as it contains
			address to dblwr buffer */
			return src_frame;
		}
	}

	fil_space_crypt_t* crypt_data = space->crypt_data;

	const bool encrypted = crypt_data
		&& !crypt_data->not_encrypted()
		&& crypt_data->type != CRYPT_SCHEME_UNENCRYPTED
		&& (!crypt_data->is_default_encryption()
		    || srv_encrypt_tables);

	bool page_compressed = FSP_FLAGS_HAS_PAGE_COMPRESSION(space->flags);

	if (!encrypted && !page_compressed) {
		/* No need to encrypt or page compress the page.
		Clear key-version & crypt-checksum. */
		memset(src_frame + FIL_PAGE_FILE_FLUSH_LSN_OR_KEY_VERSION, 0, 8);
		return src_frame;
	}

	ut_ad(!bpage->size.is_compressed() || !page_compressed);
	buf_pool_t* buf_pool = buf_pool_from_bpage(bpage);
	/* Find free slot from temporary memory array */
	buf_tmp_buffer_t* slot = buf_pool_reserve_tmp_slot(buf_pool);
	slot->out_buf = NULL;
	bpage->slot = slot;

	buf_tmp_reserve_crypt_buf(slot);
	byte *dst_frame = slot->crypt_buf;

	if (!page_compressed) {
not_compressed:
		/* Encrypt page content */
		byte* tmp = fil_space_encrypt(space,
					      bpage->id.page_no(),
					      bpage->newest_modification,
					      src_frame,
					      dst_frame);

		bpage->real_size = srv_page_size;
		slot->out_buf = dst_frame = tmp;

		ut_d(fil_page_type_validate(tmp));
	} else {
		/* First we compress the page content */
		buf_tmp_reserve_compression_buf(slot);
		byte* tmp = slot->comp_buf;
		ulint out_len = fil_page_compress(
			src_frame, tmp,
			fsp_flags_get_page_compression_level(space->flags),
			fil_space_get_block_size(space, bpage->id.page_no()),
			encrypted);
		if (!out_len) {
			goto not_compressed;
		}

		bpage->real_size = out_len;

		/* Workaround for MDEV-15527. */
		memset(tmp + out_len, 0 , srv_page_size - out_len);
		ut_d(fil_page_type_validate(tmp));

		if (encrypted) {
			/* And then we encrypt the page content */
			tmp = fil_space_encrypt(space,
						bpage->id.page_no(),
						bpage->newest_modification,
						tmp,
						dst_frame);
		}

		slot->out_buf = dst_frame = tmp;
	}

	ut_d(fil_page_type_validate(dst_frame));

	// return dst_frame which will be written
	return dst_frame;
}

/**
Should we punch hole to deallocate unused portion of the page.
@param[in]	bpage		Page control block
@return true if punch hole should be used, false if not */
bool
buf_page_should_punch_hole(
	const buf_page_t* bpage)
{
	return (bpage->real_size != bpage->size.physical());
}

/**
Calculate the length of trim (punch_hole) operation.
@param[in]	bpage		Page control block
@param[in]	write_length	Write length
@return length of the trim or zero. */
ulint
buf_page_get_trim_length(
	const buf_page_t*	bpage,
	ulint			write_length)
{
	return (bpage->size.physical() - write_length);
}
#endif /* !UNIV_INNOCHECKSUM */<|MERGE_RESOLUTION|>--- conflicted
+++ resolved
@@ -2258,11 +2258,7 @@
 		mutex_enter(&new_block->mutex);
 
 		memcpy(new_block->frame, block->frame, srv_page_size);
-<<<<<<< HEAD
-		memcpy(&new_block->page, &block->page, sizeof block->page);
-=======
 		new (&new_block->page) buf_page_t(block->page);
->>>>>>> e6a808be
 
 		/* relocate LRU list */
 		ut_ad(block->page.in_LRU_list);
