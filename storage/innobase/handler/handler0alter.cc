/*****************************************************************************

Copyright (c) 2005, 2016, Oracle and/or its affiliates. All Rights Reserved.

This program is free software; you can redistribute it and/or modify it under
the terms of the GNU General Public License as published by the Free Software
Foundation; version 2 of the License.

This program is distributed in the hope that it will be useful, but WITHOUT
ANY WARRANTY; without even the implied warranty of MERCHANTABILITY or FITNESS
FOR A PARTICULAR PURPOSE. See the GNU General Public License for more details.

You should have received a copy of the GNU General Public License along with
this program; if not, write to the Free Software Foundation, Inc.,
51 Franklin Street, Suite 500, Boston, MA 02110-1335 USA

*****************************************************************************/

/**************************************************//**
@file handler/handler0alter.cc
Smart ALTER TABLE
*******************************************************/

#include <my_global.h>
#include <unireg.h>
#include <mysqld_error.h>
#include <log.h>
#include <debug_sync.h>
#include <innodb_priv.h>
#include <sql_alter.h>
#include <sql_class.h>
#include <sql_table.h>

#include "dict0crea.h"
#include "dict0dict.h"
#include "dict0priv.h"
#include "dict0stats.h"
#include "dict0stats_bg.h"
#include "log0log.h"
#include "rem0types.h"
#include "row0log.h"
#include "row0merge.h"
#include "srv0srv.h"
#include "trx0trx.h"
#include "trx0roll.h"
#include "ha_prototypes.h"
#include "handler0alter.h"
#include "srv0mon.h"
#include "fts0priv.h"
#include "pars0pars.h"
#include "row0sel.h"
#include "ha_innodb.h"

/** Operations for creating secondary indexes (no rebuild needed) */
static const Alter_inplace_info::HA_ALTER_FLAGS INNOBASE_ONLINE_CREATE
	= Alter_inplace_info::ADD_INDEX
	| Alter_inplace_info::ADD_UNIQUE_INDEX;

/** Operations for rebuilding a table in place */
static const Alter_inplace_info::HA_ALTER_FLAGS INNOBASE_ALTER_REBUILD
	= Alter_inplace_info::ADD_PK_INDEX
	| Alter_inplace_info::DROP_PK_INDEX
	| Alter_inplace_info::CHANGE_CREATE_OPTION
	/* CHANGE_CREATE_OPTION needs to check innobase_need_rebuild() */
	| Alter_inplace_info::ALTER_COLUMN_NULLABLE
	| Alter_inplace_info::ALTER_COLUMN_NOT_NULLABLE
	| Alter_inplace_info::ALTER_COLUMN_ORDER
	| Alter_inplace_info::DROP_COLUMN
	| Alter_inplace_info::ADD_COLUMN
	| Alter_inplace_info::RECREATE_TABLE
	/*
	| Alter_inplace_info::ALTER_COLUMN_TYPE
	| Alter_inplace_info::ALTER_COLUMN_EQUAL_PACK_LENGTH
	*/
	;

/** Operations that require changes to data */
static const Alter_inplace_info::HA_ALTER_FLAGS INNOBASE_ALTER_DATA
	= INNOBASE_ONLINE_CREATE | INNOBASE_ALTER_REBUILD;

/** Operations for altering a table that InnoDB does not care about */
static const Alter_inplace_info::HA_ALTER_FLAGS INNOBASE_INPLACE_IGNORE
	= Alter_inplace_info::ALTER_COLUMN_DEFAULT
	| Alter_inplace_info::ALTER_PARTITIONED
	| Alter_inplace_info::ALTER_COLUMN_COLUMN_FORMAT
	| Alter_inplace_info::ALTER_COLUMN_STORAGE_TYPE
	| Alter_inplace_info::ALTER_RENAME;

/** Operations on foreign key definitions (changing the schema only) */
static const Alter_inplace_info::HA_ALTER_FLAGS INNOBASE_FOREIGN_OPERATIONS
	= Alter_inplace_info::DROP_FOREIGN_KEY
	| Alter_inplace_info::ADD_FOREIGN_KEY;

/** Operations that InnoDB cares about and can perform without rebuild */
static const Alter_inplace_info::HA_ALTER_FLAGS INNOBASE_ALTER_NOREBUILD
	= INNOBASE_ONLINE_CREATE
	| INNOBASE_FOREIGN_OPERATIONS
	| Alter_inplace_info::DROP_INDEX
	| Alter_inplace_info::DROP_UNIQUE_INDEX
	| Alter_inplace_info::ALTER_COLUMN_NAME;

/* Report an InnoDB error to the client by invoking my_error(). */
static UNIV_COLD MY_ATTRIBUTE((nonnull))
void
my_error_innodb(
/*============*/
	dberr_t		error,	/*!< in: InnoDB error code */
	const char*	table,	/*!< in: table name */
	ulint		flags)	/*!< in: table flags */
{
	switch (error) {
	case DB_MISSING_HISTORY:
		my_error(ER_TABLE_DEF_CHANGED, MYF(0));
		break;
	case DB_RECORD_NOT_FOUND:
		my_error(ER_KEY_NOT_FOUND, MYF(0), table);
		break;
	case DB_DEADLOCK:
		my_error(ER_LOCK_DEADLOCK, MYF(0));
		break;
	case DB_LOCK_WAIT_TIMEOUT:
		my_error(ER_LOCK_WAIT_TIMEOUT, MYF(0));
		break;
	case DB_INTERRUPTED:
		my_error(ER_QUERY_INTERRUPTED, MYF(0));
		break;
	case DB_OUT_OF_MEMORY:
		my_error(ER_OUT_OF_RESOURCES, MYF(0));
		break;
	case DB_OUT_OF_FILE_SPACE:
		my_error(ER_RECORD_FILE_FULL, MYF(0), table);
		ut_error;
		break;
	case DB_TEMP_FILE_WRITE_FAILURE:
		my_error(ER_GET_ERRMSG, MYF(0),
                         DB_TEMP_FILE_WRITE_FAILURE,
                         ut_strerr(DB_TEMP_FILE_WRITE_FAILURE),
                         "InnoDB");
		break;
	case DB_TOO_BIG_INDEX_COL:
		my_error(ER_INDEX_COLUMN_TOO_LONG, MYF(0),
			 DICT_MAX_FIELD_LEN_BY_FORMAT_FLAG(flags));
		break;
	case DB_TOO_MANY_CONCURRENT_TRXS:
		my_error(ER_TOO_MANY_CONCURRENT_TRXS, MYF(0));
		break;
	case DB_LOCK_TABLE_FULL:
		my_error(ER_LOCK_TABLE_FULL, MYF(0));
		break;
	case DB_UNDO_RECORD_TOO_BIG:
		my_error(ER_UNDO_RECORD_TOO_BIG, MYF(0));
		break;
	case DB_CORRUPTION:
		my_error(ER_NOT_KEYFILE, MYF(0), table);
		break;
	case DB_TOO_BIG_RECORD:
		my_error(ER_TOO_BIG_ROWSIZE, MYF(0),
			 page_get_free_space_of_empty(
				 flags & DICT_TF_COMPACT) / 2);
		break;
	case DB_INVALID_NULL:
		/* TODO: report the row, as we do for DB_DUPLICATE_KEY */
		my_error(ER_INVALID_USE_OF_NULL, MYF(0));
		break;
	case DB_TABLESPACE_EXISTS:
		my_error(ER_TABLESPACE_EXISTS, MYF(0), table);
		break;

#ifdef UNIV_DEBUG
	case DB_SUCCESS:
	case DB_DUPLICATE_KEY:
	case DB_ONLINE_LOG_TOO_BIG:
		/* These codes should not be passed here. */
		ut_error;
#endif /* UNIV_DEBUG */
	default:
		my_error(ER_GET_ERRNO, MYF(0), error, "InnoDB");
		break;
	}
}

/** Determine if fulltext indexes exist in a given table.
@param table		MySQL table
@return			whether fulltext indexes exist on the table */
static
bool
innobase_fulltext_exist(
/*====================*/
	const TABLE*	table)
{
	for (uint i = 0; i < table->s->keys; i++) {
		if (table->key_info[i].flags & HA_FULLTEXT) {
			return(true);
		}
	}

	return(false);
}

/*******************************************************************//**
Determine if ALTER TABLE needs to rebuild the table.
@param ha_alter_info		the DDL operation
@param altered_table		MySQL original table
@return whether it is necessary to rebuild the table */
static MY_ATTRIBUTE((nonnull, warn_unused_result))
bool
innobase_need_rebuild(
/*==================*/
	const Alter_inplace_info*	ha_alter_info,
	const TABLE*			altered_table)
{
	Alter_inplace_info::HA_ALTER_FLAGS alter_inplace_flags =
		ha_alter_info->handler_flags & ~(INNOBASE_INPLACE_IGNORE);

	if (alter_inplace_flags
	    == Alter_inplace_info::CHANGE_CREATE_OPTION
	    && !(ha_alter_info->create_info->used_fields
		 & (HA_CREATE_USED_ROW_FORMAT
		    | HA_CREATE_USED_KEY_BLOCK_SIZE))) {
		/* Any other CHANGE_CREATE_OPTION than changing
		ROW_FORMAT or KEY_BLOCK_SIZE is ignored. */
		return(false);
	}

	/* If alter table changes column name and adds a new
	index, we need to check is this new index created
	to new column name. This is because column name
	changes are done normally after creating indexes. */
	if ((ha_alter_info->handler_flags
			& Alter_inplace_info::ALTER_COLUMN_NAME) &&
	    ((ha_alter_info->handler_flags
		    & Alter_inplace_info::ADD_INDEX) ||
	     (ha_alter_info->handler_flags
		     & Alter_inplace_info::ADD_FOREIGN_KEY))) {
		for (ulint i = 0; i < ha_alter_info->index_add_count; i++) {
			const KEY* key = &ha_alter_info->key_info_buffer[
				ha_alter_info->index_add_buffer[i]];

			for (ulint j = 0; j < key->user_defined_key_parts; j++) {
				const KEY_PART_INFO*	key_part = &(key->key_part[j]);
				const Field* field = altered_table->field[key_part->fieldnr];

				/* Field used on added index is renamed on
				this same alter table. We need table
				rebuild. */
				if (field && field->flags & FIELD_IS_RENAMED) {
					return (true);
				}
			}
		}
	}

	return(!!(ha_alter_info->handler_flags & INNOBASE_ALTER_REBUILD));
}

/** Check if InnoDB supports a particular alter table in-place
@param altered_table	TABLE object for new version of table.
@param ha_alter_info	Structure describing changes to be done
by ALTER TABLE and holding data used during in-place alter.

@retval HA_ALTER_INPLACE_NOT_SUPPORTED	Not supported
@retval HA_ALTER_INPLACE_NO_LOCK	Supported
@retval HA_ALTER_INPLACE_SHARED_LOCK_AFTER_PREPARE Supported, but requires
lock during main phase and exclusive lock during prepare phase.
@retval HA_ALTER_INPLACE_NO_LOCK_AFTER_PREPARE	Supported, prepare phase
requires exclusive lock (any transactions that have accessed the table
must commit or roll back first, and no transactions can access the table
while prepare_inplace_alter_table() is executing)
*/
UNIV_INTERN
enum_alter_inplace_result
ha_innobase::check_if_supported_inplace_alter(
/*==========================================*/
	TABLE*			altered_table,
	Alter_inplace_info*	ha_alter_info)
{
	DBUG_ENTER("check_if_supported_inplace_alter");

	if (high_level_read_only) {
		ha_alter_info->unsupported_reason =
			innobase_get_err_msg(ER_READ_ONLY_MODE);
		DBUG_RETURN(HA_ALTER_INPLACE_NOT_SUPPORTED);
	} else if (srv_created_new_raw || srv_force_recovery) {

		ha_alter_info->unsupported_reason =
			innobase_get_err_msg(ER_READ_ONLY_MODE);
		DBUG_RETURN(HA_ALTER_INPLACE_NOT_SUPPORTED);
	}

	if (altered_table->s->stored_fields > REC_MAX_N_USER_FIELDS) {
		/* Deny the inplace ALTER TABLE. MySQL will try to
		re-create the table and ha_innobase::create() will
		return an error too. This is how we effectively
		deny adding too many columns to a table. */
		ha_alter_info->unsupported_reason =
			innobase_get_err_msg(ER_TOO_MANY_FIELDS);
		DBUG_RETURN(HA_ALTER_INPLACE_NOT_SUPPORTED);
	}

	update_thd();
	trx_search_latch_release_if_reserved(prebuilt->trx);

	if (ha_alter_info->handler_flags
	    & ~(INNOBASE_INPLACE_IGNORE
		| INNOBASE_ALTER_NOREBUILD
		| INNOBASE_ALTER_REBUILD)) {

		if (ha_alter_info->handler_flags
			& (Alter_inplace_info::ALTER_COLUMN_EQUAL_PACK_LENGTH
			   | Alter_inplace_info::ALTER_COLUMN_TYPE))
			ha_alter_info->unsupported_reason = innobase_get_err_msg(
				ER_ALTER_OPERATION_NOT_SUPPORTED_REASON_COLUMN_TYPE);
		DBUG_RETURN(HA_ALTER_INPLACE_NOT_SUPPORTED);
	}

	/* Only support online add foreign key constraint when
	check_foreigns is turned off */
	if ((ha_alter_info->handler_flags
	     & Alter_inplace_info::ADD_FOREIGN_KEY)
	    && prebuilt->trx->check_foreigns) {
		ha_alter_info->unsupported_reason = innobase_get_err_msg(
			ER_ALTER_OPERATION_NOT_SUPPORTED_REASON_FK_CHECK);
		DBUG_RETURN(HA_ALTER_INPLACE_NOT_SUPPORTED);
	}

	if (!(ha_alter_info->handler_flags & ~INNOBASE_INPLACE_IGNORE)) {
		DBUG_RETURN(HA_ALTER_INPLACE_NO_LOCK);
	}

	/* Only support NULL -> NOT NULL change if strict table sql_mode
	is set. Fall back to COPY for conversion if not strict tables.
	In-Place will fail with an error when trying to convert
	NULL to a NOT NULL value. */
	if ((ha_alter_info->handler_flags
	     & Alter_inplace_info::ALTER_COLUMN_NOT_NULLABLE)
	    && !thd_is_strict_mode(user_thd)) {
		ha_alter_info->unsupported_reason = innobase_get_err_msg(
			ER_ALTER_OPERATION_NOT_SUPPORTED_REASON_NOT_NULL);
		DBUG_RETURN(HA_ALTER_INPLACE_NOT_SUPPORTED);
	}

	/* InnoDB cannot IGNORE when creating unique indexes. IGNORE
	should silently delete some duplicate rows. Our inplace_alter
	code will not delete anything from existing indexes. */
	if (ha_alter_info->ignore
	    && (ha_alter_info->handler_flags
		& (Alter_inplace_info::ADD_PK_INDEX
		   | Alter_inplace_info::ADD_UNIQUE_INDEX))) {
		ha_alter_info->unsupported_reason = innobase_get_err_msg(
			ER_ALTER_OPERATION_NOT_SUPPORTED_REASON_IGNORE);
		DBUG_RETURN(HA_ALTER_INPLACE_NOT_SUPPORTED);
	}

	/* DROP PRIMARY KEY is only allowed in combination with ADD
	PRIMARY KEY. */
	if ((ha_alter_info->handler_flags
	     & (Alter_inplace_info::ADD_PK_INDEX
		| Alter_inplace_info::DROP_PK_INDEX))
	    == Alter_inplace_info::DROP_PK_INDEX) {
		ha_alter_info->unsupported_reason = innobase_get_err_msg(
			ER_ALTER_OPERATION_NOT_SUPPORTED_REASON_NOPK);
		DBUG_RETURN(HA_ALTER_INPLACE_NOT_SUPPORTED);
	}

	/* If a column change from NOT NULL to NULL,
	and there's a implict pk on this column. the
	table should be rebuild. The change should
	only go through the "Copy" method.*/
	if ((ha_alter_info->handler_flags
	     & Alter_inplace_info::ALTER_COLUMN_NULLABLE)) {
		uint primary_key = altered_table->s->primary_key;

		/* See if MYSQL table has no pk but we do.*/
		if (UNIV_UNLIKELY(primary_key >= MAX_KEY)
		    && !row_table_got_default_clust_index(prebuilt->table)) {
			ha_alter_info->unsupported_reason = innobase_get_err_msg(
				ER_PRIMARY_CANT_HAVE_NULL);
			DBUG_RETURN(HA_ALTER_INPLACE_NOT_SUPPORTED);
		}
	}

	/*
	  InnoDB in different MariaDB versions was generating different mtype
	  codes for certain types. In some cases the signed/unsigned bit was
	  generated differently too.

	  Online ALTER would change the mtype/unsigned_flag (to what the
	  current code generates) without changing the underlying data
	  represenation, and it might result in data corruption.

	  Don't do online ALTER if mtype/unsigned_flag are wrong.
	*/
	for (ulint i = 0, icol= 0; i < table->s->fields; i++) {
		const Field*		field = table->field[i];
		const dict_col_t*	col = dict_table_get_nth_col(prebuilt->table, icol);
		ulint		unsigned_flag;
		if (!field->stored_in_db)
			continue;
		icol++;

		if (col->mtype != get_innobase_type_from_mysql_type(&unsigned_flag, field)) {

			DBUG_RETURN(HA_ALTER_INPLACE_NOT_SUPPORTED);
		}

		if ((col->prtype & DATA_UNSIGNED) != unsigned_flag) {

			DBUG_RETURN(HA_ALTER_INPLACE_NOT_SUPPORTED);
		}
	}

	/* If we have column that has changed from NULL -> NOT NULL
	and column default has changed we need to do additional
	check. */
	if ((ha_alter_info->handler_flags
			& Alter_inplace_info::ALTER_COLUMN_NOT_NULLABLE) &&
	    (ha_alter_info->handler_flags
		    & Alter_inplace_info::ALTER_COLUMN_DEFAULT)) {
		Alter_info *alter_info = ha_alter_info->alter_info;
		List_iterator<Create_field> def_it(alter_info->create_list);
		Create_field *def;
		while ((def=def_it++)) {

			/* If this is first column definition whose SQL type
			is TIMESTAMP and it is defined as NOT NULL and
			it has either constant default or function default
			we must use "Copy" method. */
			if (is_timestamp_type(def->sql_type)) {
				if ((def->flags & NOT_NULL_FLAG) != 0 && // NOT NULL
					(def->def != NULL || // constant default ?
					 def->unireg_check != Field::NONE)) { // function default
					ha_alter_info->unsupported_reason = innobase_get_err_msg(
						ER_ALTER_OPERATION_NOT_SUPPORTED_REASON_NOT_NULL);
					DBUG_RETURN(HA_ALTER_INPLACE_NOT_SUPPORTED);
				}
				break;
			}
		}
	}

	ulint n_indexes = UT_LIST_GET_LEN((prebuilt->table)->indexes);

	/* If InnoDB dictionary and MySQL frm file are not consistent
	use "Copy" method. */
	if (prebuilt->table->dict_frm_mismatch) {

		ha_alter_info->unsupported_reason = innobase_get_err_msg(
			ER_NO_SUCH_INDEX);
		ib_push_frm_error(user_thd, prebuilt->table, altered_table,
			n_indexes, true);

		DBUG_RETURN(HA_ALTER_INPLACE_NOT_SUPPORTED);
	}

	/* We should be able to do the operation in-place.
	See if we can do it online (LOCK=NONE). */
	bool	online = true;

	List_iterator_fast<Create_field> cf_it(
		ha_alter_info->alter_info->create_list);

	/* Fix the key parts. */
	for (KEY* new_key = ha_alter_info->key_info_buffer;
	     new_key < ha_alter_info->key_info_buffer
		     + ha_alter_info->key_count;
	     new_key++) {
		for (KEY_PART_INFO* key_part = new_key->key_part;
		     key_part < new_key->key_part + new_key->user_defined_key_parts;
		     key_part++) {
			const Create_field*	new_field;

			DBUG_ASSERT(key_part->fieldnr < altered_table->s->fields);

			cf_it.rewind();
			for (uint fieldnr = 0; (new_field = cf_it++);
			     fieldnr++) {
				if (fieldnr == key_part->fieldnr) {
					break;
				}
			}

			DBUG_ASSERT(new_field);

			key_part->field = altered_table->field[
				key_part->fieldnr];
			/* In some special cases InnoDB emits "false"
			duplicate key errors with NULL key values. Let
			us play safe and ensure that we can correctly
			print key values even in such cases .*/
			key_part->null_offset = key_part->field->null_offset();
			key_part->null_bit = key_part->field->null_bit;

			if (new_field->field) {
				/* This is an existing column. */
				continue;
			}

			/* This is an added column. */
			DBUG_ASSERT(ha_alter_info->handler_flags
				    & Alter_inplace_info::ADD_COLUMN);

			/* We cannot replace a hidden FTS_DOC_ID
			with a user-visible FTS_DOC_ID. */
			if (prebuilt->table->fts
			    && innobase_fulltext_exist(altered_table)
			    && !my_strcasecmp(
				    system_charset_info,
				    key_part->field->field_name,
				    FTS_DOC_ID_COL_NAME)) {
				ha_alter_info->unsupported_reason = innobase_get_err_msg(
					ER_ALTER_OPERATION_NOT_SUPPORTED_REASON_HIDDEN_FTS);
				DBUG_RETURN(HA_ALTER_INPLACE_NOT_SUPPORTED);
			}

			DBUG_ASSERT((MTYP_TYPENR(key_part->field->unireg_check)
				     == Field::NEXT_NUMBER)
				    == !!(key_part->field->flags
					  & AUTO_INCREMENT_FLAG));

			if (key_part->field->flags & AUTO_INCREMENT_FLAG) {
				/* We cannot assign an AUTO_INCREMENT
				column values during online ALTER. */
				DBUG_ASSERT(key_part->field == altered_table
					    -> found_next_number_field);
				ha_alter_info->unsupported_reason = innobase_get_err_msg(
					ER_ALTER_OPERATION_NOT_SUPPORTED_REASON_AUTOINC);
				online = false;
			}
		}
	}

	DBUG_ASSERT(!prebuilt->table->fts || prebuilt->table->fts->doc_col
		    <= table->s->stored_fields);
	DBUG_ASSERT(!prebuilt->table->fts || prebuilt->table->fts->doc_col
		    < dict_table_get_n_user_cols(prebuilt->table));

	if (prebuilt->table->fts
	    && innobase_fulltext_exist(altered_table)) {
		/* FULLTEXT indexes are supposed to remain. */
		/* Disallow DROP INDEX FTS_DOC_ID_INDEX */

		for (uint i = 0; i < ha_alter_info->index_drop_count; i++) {
			if (!my_strcasecmp(
				    system_charset_info,
				    ha_alter_info->index_drop_buffer[i]->name,
				    FTS_DOC_ID_INDEX_NAME)) {
				ha_alter_info->unsupported_reason = innobase_get_err_msg(
					ER_ALTER_OPERATION_NOT_SUPPORTED_REASON_CHANGE_FTS);
				DBUG_RETURN(HA_ALTER_INPLACE_NOT_SUPPORTED);
			}
		}

		/* InnoDB can have a hidden FTS_DOC_ID_INDEX on a
		visible FTS_DOC_ID column as well. Prevent dropping or
		renaming the FTS_DOC_ID. */

		for (Field** fp = table->field; *fp; fp++) {
			if (!((*fp)->flags
			      & (FIELD_IS_RENAMED | FIELD_IS_DROPPED))) {
				continue;
			}

			if (!my_strcasecmp(
				    system_charset_info,
				    (*fp)->field_name,
				    FTS_DOC_ID_COL_NAME)) {
				ha_alter_info->unsupported_reason = innobase_get_err_msg(
					ER_ALTER_OPERATION_NOT_SUPPORTED_REASON_CHANGE_FTS);
				DBUG_RETURN(HA_ALTER_INPLACE_NOT_SUPPORTED);
			}
		}
	}

	prebuilt->trx->will_lock++;

	if (!online) {
		/* We already determined that only a non-locking
		operation is possible. */
	} else if (((ha_alter_info->handler_flags
		     & Alter_inplace_info::ADD_PK_INDEX)
			|| innobase_need_rebuild(ha_alter_info, table))
		   && (innobase_fulltext_exist(altered_table))) {
		/* Refuse to rebuild the table online, if
		fulltext indexes are to survive the rebuild. */
		online = false;
		/* If the table already contains fulltext indexes,
		refuse to rebuild the table natively altogether. */
		if (prebuilt->table->fts) {
			ha_alter_info->unsupported_reason = innobase_get_err_msg(
				ER_INNODB_FT_LIMIT);
			DBUG_RETURN(HA_ALTER_INPLACE_NOT_SUPPORTED);
		}
		ha_alter_info->unsupported_reason = innobase_get_err_msg(
			ER_ALTER_OPERATION_NOT_SUPPORTED_REASON_FTS);
	} else if ((ha_alter_info->handler_flags
		    & Alter_inplace_info::ADD_INDEX)) {
		/* Building a full-text index requires a lock.
		We could do without a lock if the table already contains
		an FTS_DOC_ID column, but in that case we would have
		to apply the modification log to the full-text indexes. */

		for (uint i = 0; i < ha_alter_info->index_add_count; i++) {
			const KEY* key =
				&ha_alter_info->key_info_buffer[
					ha_alter_info->index_add_buffer[i]];
			if (key->flags & HA_FULLTEXT) {
				DBUG_ASSERT(!(key->flags & HA_KEYFLAG_MASK
					      & ~(HA_FULLTEXT
						  | HA_PACK_KEY
						  | HA_GENERATED_KEY
						  | HA_BINARY_PACK_KEY)));
				ha_alter_info->unsupported_reason = innobase_get_err_msg(
					ER_ALTER_OPERATION_NOT_SUPPORTED_REASON_FTS);
				online = false;
				break;
			}
		}
	}

	DBUG_RETURN(online
		    ? HA_ALTER_INPLACE_NO_LOCK_AFTER_PREPARE
		    : HA_ALTER_INPLACE_SHARED_LOCK_AFTER_PREPARE);
}

/*************************************************************//**
Initialize the dict_foreign_t structure with supplied info
@return true if added, false if duplicate foreign->id */
static MY_ATTRIBUTE((nonnull(1,3,5,7)))
bool
innobase_init_foreign(
/*==================*/
	dict_foreign_t*	foreign,		/*!< in/out: structure to
						initialize */
	char*		constraint_name,	/*!< in/out: constraint name if
						exists */
	dict_table_t*	table,			/*!< in: foreign table */
	dict_index_t*	index,			/*!< in: foreign key index */
	const char**	column_names,		/*!< in: foreign key column
						names */
	ulint		num_field,		/*!< in: number of columns */
	const char*	referenced_table_name,	/*!< in: referenced table
						name */
	dict_table_t*	referenced_table,	/*!< in: referenced table */
	dict_index_t*	referenced_index,	/*!< in: referenced index */
	const char**	referenced_column_names,/*!< in: referenced column
						names */
	ulint		referenced_num_field)	/*!< in: number of referenced
						columns */
{
	ut_ad(mutex_own(&dict_sys->mutex));

        if (constraint_name) {
                ulint   db_len;

                /* Catenate 'databasename/' to the constraint name specified
                by the user: we conceive the constraint as belonging to the
                same MySQL 'database' as the table itself. We store the name
                to foreign->id. */

                db_len = dict_get_db_name_len(table->name);

                foreign->id = static_cast<char*>(mem_heap_alloc(
                        foreign->heap, db_len + strlen(constraint_name) + 2));

                ut_memcpy(foreign->id, table->name, db_len);
                foreign->id[db_len] = '/';
                strcpy(foreign->id + db_len + 1, constraint_name);

		/* Check if any existing foreign key has the same id,
		this is needed only if user supplies the constraint name */

		if (table->foreign_set.find(foreign)
		    != table->foreign_set.end()) {
			return(false);
		}
        }

        foreign->foreign_table = table;
        foreign->foreign_table_name = mem_heap_strdup(
                foreign->heap, table->name);
        dict_mem_foreign_table_name_lookup_set(foreign, TRUE);

        foreign->foreign_index = index;
        foreign->n_fields = (unsigned int) num_field;

        foreign->foreign_col_names = static_cast<const char**>(
                mem_heap_alloc(foreign->heap, num_field * sizeof(void*)));

        for (ulint i = 0; i < foreign->n_fields; i++) {
                foreign->foreign_col_names[i] = mem_heap_strdup(
                        foreign->heap, column_names[i]);
        }

	foreign->referenced_index = referenced_index;
	foreign->referenced_table = referenced_table;

	foreign->referenced_table_name = mem_heap_strdup(
		foreign->heap, referenced_table_name);
        dict_mem_referenced_table_name_lookup_set(foreign, TRUE);

        foreign->referenced_col_names = static_cast<const char**>(
                mem_heap_alloc(foreign->heap,
			       referenced_num_field * sizeof(void*)));

        for (ulint i = 0; i < foreign->n_fields; i++) {
                foreign->referenced_col_names[i]
                        = mem_heap_strdup(foreign->heap,
					  referenced_column_names[i]);
        }

	return(true);
}

/*************************************************************//**
Check whether the foreign key options is legit
@return true if it is */
static MY_ATTRIBUTE((nonnull, warn_unused_result))
bool
innobase_check_fk_option(
/*=====================*/
	const dict_foreign_t*	foreign)	/*!< in: foreign key */
{
	if (!foreign->foreign_index) {
		return(true);
	}

	if (foreign->type & (DICT_FOREIGN_ON_UPDATE_SET_NULL
			     | DICT_FOREIGN_ON_DELETE_SET_NULL)) {

		for (ulint j = 0; j < foreign->n_fields; j++) {
			if ((dict_index_get_nth_col(
				     foreign->foreign_index, j)->prtype)
			    & DATA_NOT_NULL) {

				/* It is not sensible to define
				SET NULL if the column is not
				allowed to be NULL! */
				return(false);
			}
		}
	}

	return(true);
}

/*************************************************************//**
Set foreign key options
@return true if successfully set */
static MY_ATTRIBUTE((nonnull, warn_unused_result))
bool
innobase_set_foreign_key_option(
/*============================*/
	dict_foreign_t*	foreign,	/*!< in:InnoDB Foreign key */
	Foreign_key*	fk_key)		/*!< in: Foreign key info from
					MySQL */
{
	ut_ad(!foreign->type);

	switch (fk_key->delete_opt) {
	case Foreign_key::FK_OPTION_NO_ACTION:
	case Foreign_key::FK_OPTION_RESTRICT:
	case Foreign_key::FK_OPTION_DEFAULT:
		foreign->type = DICT_FOREIGN_ON_DELETE_NO_ACTION;
		break;
	case Foreign_key::FK_OPTION_CASCADE:
		foreign->type = DICT_FOREIGN_ON_DELETE_CASCADE;
		break;
	case Foreign_key::FK_OPTION_SET_NULL:
		foreign->type = DICT_FOREIGN_ON_DELETE_SET_NULL;
		break;
	}

	switch (fk_key->update_opt) {
	case Foreign_key::FK_OPTION_NO_ACTION:
	case Foreign_key::FK_OPTION_RESTRICT:
	case Foreign_key::FK_OPTION_DEFAULT:
		foreign->type |= DICT_FOREIGN_ON_UPDATE_NO_ACTION;
		break;
	case Foreign_key::FK_OPTION_CASCADE:
		foreign->type |= DICT_FOREIGN_ON_UPDATE_CASCADE;
		break;
	case Foreign_key::FK_OPTION_SET_NULL:
		foreign->type |= DICT_FOREIGN_ON_UPDATE_SET_NULL;
		break;
	}

	return(innobase_check_fk_option(foreign));
}

/*******************************************************************//**
Check if a foreign key constraint can make use of an index
that is being created.
@return	useable index, or NULL if none found */
static MY_ATTRIBUTE((nonnull, warn_unused_result))
const KEY*
innobase_find_equiv_index(
/*======================*/
	const char*const*	col_names,
					/*!< in: column names */
	uint			n_cols,	/*!< in: number of columns */
	const KEY*		keys,	/*!< in: index information */
	const uint*		add,	/*!< in: indexes being created */
	uint			n_add)	/*!< in: number of indexes to create */
{
	for (uint i = 0; i < n_add; i++) {
		const KEY*	key = &keys[add[i]];

		if (key->user_defined_key_parts < n_cols) {
no_match:
			continue;
		}

		for (uint j = 0; j < n_cols; j++) {
			const KEY_PART_INFO&	key_part = key->key_part[j];
			uint32			col_len
				= key_part.field->pack_length();

			/* The MySQL pack length contains 1 or 2 bytes
			length field for a true VARCHAR. */

			if (key_part.field->type() == MYSQL_TYPE_VARCHAR) {
				col_len -= static_cast<const Field_varstring*>(
					key_part.field)->length_bytes;
			}

			if (key_part.length < col_len) {

				/* Column prefix indexes cannot be
				used for FOREIGN KEY constraints. */
				goto no_match;
			}

			if (innobase_strcasecmp(col_names[j],
						key_part.field->field_name)) {
				/* Name mismatch */
				goto no_match;
			}
		}

		return(key);
	}

	return(NULL);
}

/*************************************************************//**
Find an index whose first fields are the columns in the array
in the same order and is not marked for deletion
@return matching index, NULL if not found */
static MY_ATTRIBUTE((nonnull(1,2,6), warn_unused_result))
dict_index_t*
innobase_find_fk_index(
/*===================*/
	Alter_inplace_info*	ha_alter_info,
					/*!< in: alter table info */
	dict_table_t*		table,	/*!< in: table */
	const char**		col_names,
					/*!< in: column names, or NULL
					to use table->col_names */
	dict_index_t**		drop_index,
					/*!< in: indexes to be dropped */
	ulint			n_drop_index,
					/*!< in: size of drop_index[] */
	const char**		columns,/*!< in: array of column names */
	ulint			n_cols) /*!< in: number of columns */
{
	dict_index_t*	index;

	index = dict_table_get_first_index(table);

	while (index != NULL) {
		if (!(index->type & DICT_FTS)
		    && dict_foreign_qualify_index(
			    table, col_names, columns, n_cols,
			    index, NULL, true, 0,
			    NULL, NULL, NULL)) {
			for (ulint i = 0; i < n_drop_index; i++) {
				if (index == drop_index[i]) {
					/* Skip to-be-dropped indexes. */
					goto next_rec;
				}
			}

			return(index);
		}

next_rec:
		index = dict_table_get_next_index(index);
	}

	return(NULL);
}

/*************************************************************//**
Create InnoDB foreign key structure from MySQL alter_info
@retval true if successful
@retval false on error (will call my_error()) */
static MY_ATTRIBUTE((nonnull(1,2,3,7,8), warn_unused_result))
bool
innobase_get_foreign_key_info(
/*==========================*/
	Alter_inplace_info*
			ha_alter_info,	/*!< in: alter table info */
	const TABLE_SHARE*
			table_share,	/*!< in: the TABLE_SHARE */
	dict_table_t*	table,		/*!< in: table */
	const char**	col_names,	/*!< in: column names, or NULL
					to use table->col_names */
	dict_index_t**	drop_index,	/*!< in: indexes to be dropped */
	ulint		n_drop_index,	/*!< in: size of drop_index[] */
	dict_foreign_t**add_fk,		/*!< out: foreign constraint added */
	ulint*		n_add_fk,	/*!< out: number of foreign
					constraints added */
	const trx_t*	trx)		/*!< in: user transaction */
{
	Key*		key;
	Foreign_key*	fk_key;
	dict_table_t*	referenced_table = NULL;
	char*		referenced_table_name = NULL;
	ulint		num_fk = 0;
	Alter_info*	alter_info = ha_alter_info->alter_info;

	*n_add_fk = 0;

	List_iterator<Key> key_iterator(alter_info->key_list);

	while ((key=key_iterator++)) {
		if (key->type != Key::FOREIGN_KEY) {
			continue;
		}

		const char*	column_names[MAX_NUM_FK_COLUMNS];
		dict_index_t*	index = NULL;
		const char*	referenced_column_names[MAX_NUM_FK_COLUMNS];
		dict_index_t*	referenced_index = NULL;
		ulint		num_col = 0;
		ulint		referenced_num_col = 0;
		bool		correct_option;
		char*		db_namep = NULL;
		char*		tbl_namep = NULL;
		ulint		db_name_len = 0;
		ulint		tbl_name_len = 0;
		char		db_name[MAX_DATABASE_NAME_LEN];
		char		tbl_name[MAX_TABLE_NAME_LEN];

		fk_key = static_cast<Foreign_key*>(key);

		if (fk_key->columns.elements > 0) {
			ulint	i = 0;
			Key_part_spec* column;
			List_iterator<Key_part_spec> key_part_iterator(
				fk_key->columns);

			/* Get all the foreign key column info for the
			current table */
			while ((column = key_part_iterator++)) {
				column_names[i] = column->field_name.str;
				ut_ad(i < MAX_NUM_FK_COLUMNS);
				i++;
			}

			index = innobase_find_fk_index(
				ha_alter_info,
				table, col_names,
				drop_index, n_drop_index,
				column_names, i);

			/* MySQL would add a index in the creation
			list if no such index for foreign table,
			so we have to use DBUG_EXECUTE_IF to simulate
			the scenario */
			DBUG_EXECUTE_IF("innodb_test_no_foreign_idx",
					index = NULL;);

			/* Check whether there exist such
			index in the the index create clause */
			if (!index && !innobase_find_equiv_index(
				    column_names, static_cast<uint>(i),
				    ha_alter_info->key_info_buffer,
				    ha_alter_info->index_add_buffer,
				    ha_alter_info->index_add_count)) {
				my_error(
					ER_FK_NO_INDEX_CHILD,
					MYF(0),
					fk_key->name.str
					? fk_key->name.str : "",
					table_share->table_name.str);
				goto err_exit;
			}

			num_col = i;
		}

		add_fk[num_fk] = dict_mem_foreign_create();

#ifndef __WIN__
		if(fk_key->ref_db.str) {
			tablename_to_filename(fk_key->ref_db.str, db_name,
					      MAX_DATABASE_NAME_LEN);
			db_namep = db_name;
			db_name_len = strlen(db_name);
		}
		if (fk_key->ref_table.str) {
			tablename_to_filename(fk_key->ref_table.str, tbl_name,
					      MAX_TABLE_NAME_LEN);
			tbl_namep = tbl_name;
			tbl_name_len = strlen(tbl_name);
		}
#else
		ut_ad(fk_key->ref_table.str);
		tablename_to_filename(fk_key->ref_table.str, tbl_name,
				      MAX_TABLE_NAME_LEN);
		innobase_casedn_str(tbl_name);
		tbl_name_len = strlen(tbl_name);
		tbl_namep = &tbl_name[0];

		if (fk_key->ref_db.str != NULL) {
			tablename_to_filename(fk_key->ref_db.str, db_name,
					      MAX_DATABASE_NAME_LEN);
			innobase_casedn_str(db_name);
			db_name_len = strlen(db_name);
			db_namep = &db_name[0];
		}
#endif
		mutex_enter(&dict_sys->mutex);

		referenced_table_name = dict_get_referenced_table(
			table->name,
			db_namep,
			db_name_len,
			tbl_namep,
			tbl_name_len,
			&referenced_table,
			add_fk[num_fk]->heap);

		/* Test the case when referenced_table failed to
		open, if trx->check_foreigns is not set, we should
		still be able to add the foreign key */
		DBUG_EXECUTE_IF("innodb_test_open_ref_fail",
				referenced_table = NULL;);

		if (!referenced_table && trx->check_foreigns) {
			mutex_exit(&dict_sys->mutex);
			my_error(ER_FK_CANNOT_OPEN_PARENT,
				 MYF(0), tbl_namep);

			goto err_exit;
		}

		if (fk_key->ref_columns.elements > 0) {
			ulint	i = 0;
			Key_part_spec* column;
			List_iterator<Key_part_spec> key_part_iterator(
				fk_key->ref_columns);

			while ((column = key_part_iterator++)) {
				referenced_column_names[i] =
					column->field_name.str;
				ut_ad(i < MAX_NUM_FK_COLUMNS);
				i++;
			}

			if (referenced_table) {
				referenced_index =
					dict_foreign_find_index(
						referenced_table, 0,
						referenced_column_names,
						i, index,
						TRUE, FALSE,
						NULL, NULL, NULL);

				DBUG_EXECUTE_IF(
					"innodb_test_no_reference_idx",
					referenced_index = NULL;);

				/* Check whether there exist such
				index in the the index create clause */
				if (!referenced_index) {
					mutex_exit(&dict_sys->mutex);
					my_error(ER_FK_NO_INDEX_PARENT, MYF(0),
						 fk_key->name.str
						 ? fk_key->name.str : "",
						 tbl_namep);
					goto err_exit;
				}
			} else {
				ut_a(!trx->check_foreigns);
			}

			referenced_num_col = i;
		} else {
			/* Not possible to add a foreign key without a
			referenced column */
			mutex_exit(&dict_sys->mutex);
			my_error(ER_CANNOT_ADD_FOREIGN, MYF(0), tbl_namep);
			goto err_exit;
		}

		if (!innobase_init_foreign(
			    add_fk[num_fk], fk_key->name.str,
			    table, index, column_names,
			    num_col, referenced_table_name,
			    referenced_table, referenced_index,
			    referenced_column_names, referenced_num_col)) {
			mutex_exit(&dict_sys->mutex);
			my_error(
				ER_FK_DUP_NAME,
				MYF(0),
				add_fk[num_fk]->id);
			goto err_exit;
		}

		mutex_exit(&dict_sys->mutex);

		correct_option = innobase_set_foreign_key_option(
			add_fk[num_fk], fk_key);

		DBUG_EXECUTE_IF("innodb_test_wrong_fk_option",
				correct_option = false;);

		if (!correct_option) {
			my_error(ER_FK_INCORRECT_OPTION,
				 MYF(0),
				 table_share->table_name.str,
				 add_fk[num_fk]->id);
			goto err_exit;
		}

		num_fk++;
	}

	*n_add_fk = num_fk;

	return(true);
err_exit:
	for (ulint i = 0; i <= num_fk; i++) {
		if (add_fk[i]) {
			dict_foreign_free(add_fk[i]);
		}
	}

	return(false);
}

/*************************************************************//**
Copies an InnoDB column to a MySQL field.  This function is
adapted from row_sel_field_store_in_mysql_format(). */
static
void
innobase_col_to_mysql(
/*==================*/
	const dict_col_t*	col,	/*!< in: InnoDB column */
	const uchar*		data,	/*!< in: InnoDB column data */
	ulint			len,	/*!< in: length of data, in bytes */
	Field*			field)	/*!< in/out: MySQL field */
{
	uchar*	ptr;
	uchar*	dest	= field->ptr;
	ulint	flen	= field->pack_length();

	switch (col->mtype) {
	case DATA_INT:
		ut_ad(len == flen);

		/* Convert integer data from Innobase to little-endian
		format, sign bit restored to normal */

		for (ptr = dest + len; ptr != dest; ) {
			*--ptr = *data++;
		}

		if (!(col->prtype & DATA_UNSIGNED)) {
			((byte*) dest)[len - 1] ^= 0x80;
		}

		break;

	case DATA_VARCHAR:
	case DATA_VARMYSQL:
	case DATA_BINARY:
		field->reset();

		if (field->type() == MYSQL_TYPE_VARCHAR) {
			/* This is a >= 5.0.3 type true VARCHAR. Store the
			length of the data to the first byte or the first
			two bytes of dest. */

			dest = row_mysql_store_true_var_len(
				dest, len, flen - field->key_length());
		}

		/* Copy the actual data */
		memcpy(dest, data, len);
		break;

	case DATA_BLOB:
		/* Skip MySQL BLOBs when reporting an erroneous row
		during index creation or table rebuild. */
		field->set_null();
		break;

#ifdef UNIV_DEBUG
	case DATA_MYSQL:
		ut_ad(flen >= len);
		ut_ad(DATA_MBMAXLEN(col->mbminmaxlen)
		      >= DATA_MBMINLEN(col->mbminmaxlen));
		memcpy(dest, data, len);
		break;

	default:
	case DATA_SYS_CHILD:
	case DATA_SYS:
		/* These column types should never be shipped to MySQL. */
		ut_ad(0);

	case DATA_FLOAT:
	case DATA_DOUBLE:
	case DATA_DECIMAL:
		/* Above are the valid column types for MySQL data. */
		ut_ad(flen == len);
		/* fall through */
	case DATA_FIXBINARY:
	case DATA_CHAR:
		/* We may have flen > len when there is a shorter
		prefix on the CHAR and BINARY column. */
		ut_ad(flen >= len);
#else /* UNIV_DEBUG */
	default:
#endif /* UNIV_DEBUG */
		memcpy(dest, data, len);
	}
}

/*************************************************************//**
Copies an InnoDB record to table->record[0]. */
UNIV_INTERN
void
innobase_rec_to_mysql(
/*==================*/
	struct TABLE*		table,	/*!< in/out: MySQL table */
	const rec_t*		rec,	/*!< in: record */
	const dict_index_t*	index,	/*!< in: index */
	const ulint*		offsets)/*!< in: rec_get_offsets(
					rec, index, ...) */
{
	uint	n_fields	= table->s->stored_fields;
        uint    sql_idx         = 0;

	ut_ad(n_fields == dict_table_get_n_user_cols(index->table)
	      - !!(DICT_TF2_FLAG_IS_SET(index->table,
					DICT_TF2_FTS_HAS_DOC_ID)));

	for (uint i = 0; i < n_fields; i++, sql_idx++) {
		Field*		field;
		ulint		ipos;
		ulint		ilen;
		const uchar*	ifield;

                while (!((field= table->field[sql_idx])->stored_in_db))
                          sql_idx++;

		field->reset();

		ipos = dict_index_get_nth_col_or_prefix_pos(index, i, TRUE);

		if (ipos == ULINT_UNDEFINED
		    || rec_offs_nth_extern(offsets, ipos)) {
null_field:
			field->set_null();
			continue;
		}

		ifield = rec_get_nth_field(rec, offsets, ipos, &ilen);

		/* Assign the NULL flag */
		if (ilen == UNIV_SQL_NULL) {
			ut_ad(field->real_maybe_null());
			goto null_field;
		}

		field->set_notnull();

		innobase_col_to_mysql(
			dict_field_get_col(
				dict_index_get_nth_field(index, ipos)),
			ifield, ilen, field);
	}
}

/*************************************************************//**
Copies an InnoDB index entry to table->record[0]. */
UNIV_INTERN
void
innobase_fields_to_mysql(
/*=====================*/
	struct TABLE*		table,	/*!< in/out: MySQL table */
	const dict_index_t*	index,	/*!< in: InnoDB index */
	const dfield_t*		fields)	/*!< in: InnoDB index fields */
{
	uint	n_fields	= table->s->stored_fields;
        uint    sql_idx         = 0;

	ut_ad(n_fields == dict_table_get_n_user_cols(index->table)
	      - !!(DICT_TF2_FLAG_IS_SET(index->table,
					DICT_TF2_FTS_HAS_DOC_ID)));

	for (uint i = 0; i < n_fields; i++, sql_idx++) {
		Field*		field;
		ulint		ipos;

                while (!((field= table->field[sql_idx])->stored_in_db))
                          sql_idx++;

		field->reset();

		ipos = dict_index_get_nth_col_or_prefix_pos(index, i, TRUE);

		if (ipos == ULINT_UNDEFINED
		    || dfield_is_ext(&fields[ipos])
		    || dfield_is_null(&fields[ipos])) {

			field->set_null();
		} else {
			field->set_notnull();

			const dfield_t*	df	= &fields[ipos];

			innobase_col_to_mysql(
				dict_field_get_col(
					dict_index_get_nth_field(index, ipos)),
				static_cast<const uchar*>(dfield_get_data(df)),
				dfield_get_len(df), field);
		}
	}
}

/*************************************************************//**
Copies an InnoDB row to table->record[0]. */
UNIV_INTERN
void
innobase_row_to_mysql(
/*==================*/
	struct TABLE*		table,	/*!< in/out: MySQL table */
	const dict_table_t*	itab,	/*!< in: InnoDB table */
	const dtuple_t*		row)	/*!< in: InnoDB row */
{
	uint  n_fields	= table->s->stored_fields;
        uint  sql_idx   = 0;

	/* The InnoDB row may contain an extra FTS_DOC_ID column at the end. */
	ut_ad(row->n_fields == dict_table_get_n_cols(itab));
	ut_ad(n_fields == row->n_fields - DATA_N_SYS_COLS
	      - !!(DICT_TF2_FLAG_IS_SET(itab, DICT_TF2_FTS_HAS_DOC_ID)));

	for (uint i = 0; i < n_fields; i++, sql_idx++) {
		Field*          field;
		const dfield_t*	df	= dtuple_get_nth_field(row, i);

                while (!((field= table->field[sql_idx])->stored_in_db))
                          sql_idx++;

		field->reset();

		if (dfield_is_ext(df) || dfield_is_null(df)) {
			field->set_null();
		} else {
			field->set_notnull();

			innobase_col_to_mysql(
				dict_table_get_nth_col(itab, i),
				static_cast<const uchar*>(dfield_get_data(df)),
				dfield_get_len(df), field);
		}
	}
}

/*************************************************************//**
Resets table->record[0]. */
UNIV_INTERN
void
innobase_rec_reset(
/*===============*/
	TABLE*			table)		/*!< in/out: MySQL table */
{
	uint	n_fields	= table->s->fields;
	uint	i;

	for (i = 0; i < n_fields; i++) {
		table->field[i]->set_default();
	}
}

/*******************************************************************//**
This function checks that index keys are sensible.
@return	0 or error number */
static MY_ATTRIBUTE((nonnull, warn_unused_result))
int
innobase_check_index_keys(
/*======================*/
	const Alter_inplace_info*	info,
				/*!< in: indexes to be created or dropped */
	const dict_table_t*		innodb_table)
				/*!< in: Existing indexes */
{
	for (uint key_num = 0; key_num < info->index_add_count;
	     key_num++) {
		const KEY&	key = info->key_info_buffer[
			info->index_add_buffer[key_num]];

		/* Check that the same index name does not appear
		twice in indexes to be created. */

		for (ulint i = 0; i < key_num; i++) {
			const KEY&	key2 = info->key_info_buffer[
				info->index_add_buffer[i]];

			if (0 == strcmp(key.name, key2.name)) {
				my_error(ER_WRONG_NAME_FOR_INDEX, MYF(0),
					 key.name);

				return(ER_WRONG_NAME_FOR_INDEX);
			}
		}

		/* Check that the same index name does not already exist. */

		const dict_index_t* index;

		for (index = dict_table_get_first_index(innodb_table);
		     index; index = dict_table_get_next_index(index)) {

			if (!strcmp(key.name, index->name)) {
				break;
			}
		}

		if (index) {
			/* If a key by the same name is being created and
			dropped, the name clash is OK. */
			for (uint i = 0; i < info->index_drop_count;
			     i++) {
				const KEY*	drop_key
					= info->index_drop_buffer[i];

				if (0 == strcmp(key.name, drop_key->name)) {
					goto name_ok;
				}
			}

			my_error(ER_WRONG_NAME_FOR_INDEX, MYF(0), key.name);

			return(ER_WRONG_NAME_FOR_INDEX);
		}

name_ok:
		for (ulint i = 0; i < key.user_defined_key_parts; i++) {
			const KEY_PART_INFO&	key_part1
				= key.key_part[i];
			const Field*		field
				= key_part1.field;
			ibool			is_unsigned;

			switch (get_innobase_type_from_mysql_type(
					&is_unsigned, field)) {
			default:
				break;
			case DATA_INT:
			case DATA_FLOAT:
			case DATA_DOUBLE:
			case DATA_DECIMAL:
				/* Check that MySQL does not try to
				create a column prefix index field on
				an inappropriate data type. */

				if (field->type() == MYSQL_TYPE_VARCHAR) {
					if (key_part1.length
					    >= field->pack_length()
					    - ((Field_varstring*) field)
					    ->length_bytes) {
						break;
					}
				} else {
					if (key_part1.length
					    >= field->pack_length()) {
						break;
					}
				}

				my_error(ER_WRONG_KEY_COLUMN, MYF(0), "InnoDB",
					 field->field_name);
				return(ER_WRONG_KEY_COLUMN);
			}

			/* Check that the same column does not appear
			twice in the index. */

			for (ulint j = 0; j < i; j++) {
				const KEY_PART_INFO&	key_part2
					= key.key_part[j];

				if (key_part1.fieldnr != key_part2.fieldnr) {
					continue;
				}

				my_error(ER_WRONG_KEY_COLUMN, MYF(0), "InnoDB",
					 field->field_name);
				return(ER_WRONG_KEY_COLUMN);
			}
		}
	}

	return(0);
}

/*******************************************************************//**
Create index field definition for key part */
static MY_ATTRIBUTE((nonnull(2,3)))
void
innobase_create_index_field_def(
/*============================*/
	const TABLE*		altered_table,	/*!< in: MySQL table that is
						being altered, or NULL
						if a new clustered index is
						not being created */
	const KEY_PART_INFO*	key_part,	/*!< in: MySQL key definition */
	index_field_t*		index_field,	/*!< out: index field
						definition for key_part */
	const Field**		fields)		/*!< in: MySQL table fields */
{
	const Field*	field;
	ibool		is_unsigned;
	ulint		col_type;

	DBUG_ENTER("innobase_create_index_field_def");

	ut_ad(key_part);
	ut_ad(index_field);

	field = altered_table
		? altered_table->field[key_part->fieldnr]
		: key_part->field;
	ut_a(field);

	index_field->col_no = key_part->fieldnr;
	index_field->col_name = altered_table ? field->field_name : fields[key_part->fieldnr]->field_name;

	col_type = get_innobase_type_from_mysql_type(&is_unsigned, field);

	if (DATA_BLOB == col_type
	    || (key_part->length < field->pack_length()
		&& field->type() != MYSQL_TYPE_VARCHAR)
	    || (field->type() == MYSQL_TYPE_VARCHAR
		&& key_part->length < field->pack_length()
			- ((Field_varstring*) field)->length_bytes)) {

		index_field->prefix_len = key_part->length;
	} else {
		index_field->prefix_len = 0;
	}

	DBUG_VOID_RETURN;
}

/*******************************************************************//**
Create index definition for key */
static MY_ATTRIBUTE((nonnull))
void
innobase_create_index_def(
/*======================*/
	const TABLE*		altered_table,	/*!< in: MySQL table that is
						being altered */
	const KEY*		keys,		/*!< in: key definitions */
	ulint			key_number,	/*!< in: MySQL key number */
	bool			new_clustered,	/*!< in: true if generating
						a new clustered index
						on the table */
	bool			key_clustered,	/*!< in: true if this is
						the new clustered index */
	index_def_t*		index,		/*!< out: index definition */
	mem_heap_t*		heap,		/*!< in: heap where memory
						is allocated */
	const Field**		fields)		/*!< in: MySQL table fields
						*/
{
	const KEY*	key = &keys[key_number];
	ulint		i;
	ulint		len;
	ulint		n_fields = key->user_defined_key_parts;
	char*		index_name;

	DBUG_ENTER("innobase_create_index_def");
	DBUG_ASSERT(!key_clustered || new_clustered);

	index->fields = static_cast<index_field_t*>(
		mem_heap_alloc(heap, n_fields * sizeof *index->fields));
	memset(index->fields, 0, n_fields * sizeof *index->fields);

	index->ind_type = 0;
	index->key_number = key_number;
	index->n_fields = n_fields;
	len = strlen(key->name) + 1;
	index->name = index_name = static_cast<char*>(
		mem_heap_alloc(heap, len + !new_clustered));

	if (!new_clustered) {
		*index_name++ = TEMP_INDEX_PREFIX;
	}

	memcpy(index_name, key->name, len);

	if (key->flags & HA_NOSAME) {
		index->ind_type |= DICT_UNIQUE;
	}

	if (key_clustered) {
		DBUG_ASSERT(!(key->flags & HA_FULLTEXT));
		index->ind_type |= DICT_CLUSTERED;
	} else if (key->flags & HA_FULLTEXT) {
		DBUG_ASSERT(!(key->flags & HA_KEYFLAG_MASK
			      & ~(HA_FULLTEXT
				  | HA_PACK_KEY
				  | HA_BINARY_PACK_KEY)));
		DBUG_ASSERT(!(key->flags & HA_NOSAME));
		DBUG_ASSERT(!index->ind_type);
		index->ind_type |= DICT_FTS;
	}

	if (!new_clustered) {
		altered_table = NULL;
	}

	for (i = 0; i < n_fields; i++) {
		innobase_create_index_field_def(
			altered_table, &key->key_part[i], &index->fields[i], fields);
	}

	DBUG_VOID_RETURN;
}

/*******************************************************************//**
Check whether the table has the FTS_DOC_ID column
@return whether there exists an FTS_DOC_ID column */
static
bool
innobase_fts_check_doc_id_col(
/*==========================*/
	const dict_table_t*	table,  /*!< in: InnoDB table with
					fulltext index */
	const TABLE*		altered_table,
					/*!< in: MySQL table with
					fulltext index */
	ulint*			fts_doc_col_no)
					/*!< out: The column number for
					Doc ID, or ULINT_UNDEFINED
					if it is of wrong type */
{
	*fts_doc_col_no = ULINT_UNDEFINED;

	const uint n_cols = altered_table->s->stored_fields;
        uint sql_idx = 0;
	uint i;

	for (i = 0; i < n_cols; i++, sql_idx++) {
		const Field*	field;
                while (!((field= altered_table->field[sql_idx])->
                                 stored_in_db))
                          sql_idx++;
		if (my_strcasecmp(system_charset_info,
				  field->field_name, FTS_DOC_ID_COL_NAME)) {
			continue;
		}

		if (strcmp(field->field_name, FTS_DOC_ID_COL_NAME)) {
			my_error(ER_WRONG_COLUMN_NAME, MYF(0),
				 field->field_name);
		} else if (field->type() != MYSQL_TYPE_LONGLONG
			   || field->pack_length() != 8
			   || field->real_maybe_null()
			   || !(field->flags & UNSIGNED_FLAG)) {
			my_error(ER_INNODB_FT_WRONG_DOCID_COLUMN, MYF(0),
				 field->field_name);
		} else {
			*fts_doc_col_no = i;
		}

		return(true);
	}

	if (!table) {
		return(false);
	}

	for (; i + DATA_N_SYS_COLS < (uint) table->n_cols; i++) {
		const char*     name = dict_table_get_col_name(table, i);

		if (strcmp(name, FTS_DOC_ID_COL_NAME) == 0) {
#ifdef UNIV_DEBUG
			const dict_col_t*       col;

			col = dict_table_get_nth_col(table, i);

			/* Because the FTS_DOC_ID does not exist in
			the MySQL data dictionary, this must be the
			internally created FTS_DOC_ID column. */
			ut_ad(col->mtype == DATA_INT);
			ut_ad(col->len == 8);
			ut_ad(col->prtype & DATA_NOT_NULL);
			ut_ad(col->prtype & DATA_UNSIGNED);
#endif /* UNIV_DEBUG */
			*fts_doc_col_no = i;
			return(true);
		}
	}

	return(false);
}

/*******************************************************************//**
Check whether the table has a unique index with FTS_DOC_ID_INDEX_NAME
on the Doc ID column.
@return	the status of the FTS_DOC_ID index */
UNIV_INTERN
enum fts_doc_id_index_enum
innobase_fts_check_doc_id_index(
/*============================*/
	const dict_table_t*	table,		/*!< in: table definition */
	const TABLE*		altered_table,	/*!< in: MySQL table
						that is being altered */
	ulint*			fts_doc_col_no)	/*!< out: The column number for
						Doc ID, or ULINT_UNDEFINED
						if it is being created in
						ha_alter_info */
{
	const dict_index_t*	index;
	const dict_field_t*	field;

	if (altered_table) {
		/* Check if a unique index with the name of
		FTS_DOC_ID_INDEX_NAME is being created. */

		for (uint i = 0; i < altered_table->s->keys; i++) {
			const KEY& key = altered_table->key_info[i];

			if (innobase_strcasecmp(
				    key.name, FTS_DOC_ID_INDEX_NAME)) {
				continue;
			}

			if ((key.flags & HA_NOSAME)
			    && key.user_defined_key_parts == 1
			    && !strcmp(key.name, FTS_DOC_ID_INDEX_NAME)
			    && !strcmp(key.key_part[0].field->field_name,
				       FTS_DOC_ID_COL_NAME)) {
				if (fts_doc_col_no) {
					*fts_doc_col_no = ULINT_UNDEFINED;
				}
				return(FTS_EXIST_DOC_ID_INDEX);
			} else {
				return(FTS_INCORRECT_DOC_ID_INDEX);
			}
		}
	}

	if (!table) {
		return(FTS_NOT_EXIST_DOC_ID_INDEX);
	}

	for (index = dict_table_get_first_index(table);
	     index; index = dict_table_get_next_index(index)) {

		/* Check if there exists a unique index with the name of
		FTS_DOC_ID_INDEX_NAME */
		if (innobase_strcasecmp(index->name, FTS_DOC_ID_INDEX_NAME)) {
			continue;
		}

		if (!dict_index_is_unique(index)
		    || dict_index_get_n_unique(index) > 1
		    || strcmp(index->name, FTS_DOC_ID_INDEX_NAME)) {
			return(FTS_INCORRECT_DOC_ID_INDEX);
		}

		/* Check whether the index has FTS_DOC_ID as its
		first column */
		field = dict_index_get_nth_field(index, 0);

		/* The column would be of a BIGINT data type */
		if (strcmp(field->name, FTS_DOC_ID_COL_NAME) == 0
		    && field->col->mtype == DATA_INT
		    && field->col->len == 8
		    && field->col->prtype & DATA_NOT_NULL) {
			if (fts_doc_col_no) {
				*fts_doc_col_no = dict_col_get_no(field->col);
			}
			return(FTS_EXIST_DOC_ID_INDEX);
		} else {
			return(FTS_INCORRECT_DOC_ID_INDEX);
		}
	}


	/* Not found */
	return(FTS_NOT_EXIST_DOC_ID_INDEX);
}
/*******************************************************************//**
Check whether the table has a unique index with FTS_DOC_ID_INDEX_NAME
on the Doc ID column in MySQL create index definition.
@return	FTS_EXIST_DOC_ID_INDEX if there exists the FTS_DOC_ID index,
FTS_INCORRECT_DOC_ID_INDEX if the FTS_DOC_ID index is of wrong format */
UNIV_INTERN
enum fts_doc_id_index_enum
innobase_fts_check_doc_id_index_in_def(
/*===================================*/
	ulint		n_key,		/*!< in: Number of keys */
	const KEY*	key_info)	/*!< in: Key definition */
{
	/* Check whether there is a "FTS_DOC_ID_INDEX" in the to be built index
	list */
	for (ulint j = 0; j < n_key; j++) {
		const KEY*	key = &key_info[j];

		if (innobase_strcasecmp(key->name, FTS_DOC_ID_INDEX_NAME)) {
			continue;
		}

		/* Do a check on FTS DOC ID_INDEX, it must be unique,
		named as "FTS_DOC_ID_INDEX" and on column "FTS_DOC_ID" */
		if (!(key->flags & HA_NOSAME)
		    || key->user_defined_key_parts != 1
		    || strcmp(key->name, FTS_DOC_ID_INDEX_NAME)
		    || strcmp(key->key_part[0].field->field_name,
			      FTS_DOC_ID_COL_NAME)) {
			return(FTS_INCORRECT_DOC_ID_INDEX);
		}

		return(FTS_EXIST_DOC_ID_INDEX);
	}

	return(FTS_NOT_EXIST_DOC_ID_INDEX);
}

/*******************************************************************//**
Create an index table where indexes are ordered as follows:

IF a new primary key is defined for the table THEN

	1) New primary key
	2) The remaining keys in key_info

ELSE

	1) All new indexes in the order they arrive from MySQL

ENDIF

@return	key definitions */
static MY_ATTRIBUTE((nonnull, warn_unused_result, malloc))
index_def_t*
innobase_create_key_defs(
/*=====================*/
	mem_heap_t*			heap,
			/*!< in/out: memory heap where space for key
			definitions are allocated */
	const Alter_inplace_info*	ha_alter_info,
			/*!< in: alter operation */
	const TABLE*			altered_table,
			/*!< in: MySQL table that is being altered */
	ulint&				n_add,
			/*!< in/out: number of indexes to be created */
	ulint&				n_fts_add,
			/*!< out: number of FTS indexes to be created */
	bool				got_default_clust,
			/*!< in: whether the table lacks a primary key */
	ulint&				fts_doc_id_col,
			/*!< in: The column number for Doc ID */
	bool&				add_fts_doc_id,
			/*!< in: whether we need to add new DOC ID
			column for FTS index */
	bool&				add_fts_doc_idx,
			/*!< in: whether we need to add new DOC ID
			index for FTS index */
	const TABLE*			table)
			/*!< in: MySQL table that is being altered */
{
	index_def_t*		indexdef;
	index_def_t*		indexdefs;
	bool			new_primary;
	const uint*const	add
		= ha_alter_info->index_add_buffer;
	const KEY*const		key_info
		= ha_alter_info->key_info_buffer;

	DBUG_ENTER("innobase_create_key_defs");
	DBUG_ASSERT(!add_fts_doc_id || add_fts_doc_idx);
	DBUG_ASSERT(ha_alter_info->index_add_count == n_add);

	/* If there is a primary key, it is always the first index
	defined for the innodb_table. */

	new_primary = n_add > 0
		&& !my_strcasecmp(system_charset_info,
				  key_info[*add].name, "PRIMARY");
	n_fts_add = 0;

	/* If there is a UNIQUE INDEX consisting entirely of NOT NULL
	columns and if the index does not contain column prefix(es)
	(only prefix/part of the column is indexed), MySQL will treat the
	index as a PRIMARY KEY unless the table already has one. */

	ut_ad(altered_table->s->primary_key == 0
	      || altered_table->s->primary_key == MAX_KEY);

	if (got_default_clust && !new_primary) {
		new_primary = (altered_table->s->primary_key != MAX_KEY);
	}

	const bool rebuild = new_primary || add_fts_doc_id
		|| innobase_need_rebuild(ha_alter_info, table);

	/* Reserve one more space if new_primary is true, and we might
	need to add the FTS_DOC_ID_INDEX */
	indexdef = indexdefs = static_cast<index_def_t*>(
		mem_heap_alloc(
			heap, sizeof *indexdef
			* (ha_alter_info->key_count
			   + rebuild
			   + got_default_clust)));

	if (rebuild) {
		ulint	primary_key_number;

		if (new_primary) {
			if (n_add == 0) {
				DBUG_ASSERT(got_default_clust);
				DBUG_ASSERT(altered_table->s->primary_key
					    == 0);
				primary_key_number = 0;
			} else {
				primary_key_number = *add;
			}
		} else if (got_default_clust) {
			/* Create the GEN_CLUST_INDEX */
			index_def_t*	index = indexdef++;

			index->fields = NULL;
			index->n_fields = 0;
			index->ind_type = DICT_CLUSTERED;
			index->name = mem_heap_strdup(
				heap, innobase_index_reserve_name);
			index->key_number = ~0;
			primary_key_number = ULINT_UNDEFINED;
			goto created_clustered;
		} else {
			primary_key_number = 0;
		}

		/* Create the PRIMARY key index definition */
		innobase_create_index_def(
			altered_table, key_info, primary_key_number,
			TRUE, TRUE, indexdef++, heap, (const Field **)altered_table->field);

created_clustered:
		n_add = 1;

		for (ulint i = 0; i < ha_alter_info->key_count; i++) {
			if (i == primary_key_number) {
				continue;
			}
			/* Copy the index definitions. */
			innobase_create_index_def(
				altered_table, key_info, i, TRUE, FALSE,
				indexdef, heap, (const Field **)altered_table->field);

			if (indexdef->ind_type & DICT_FTS) {
				n_fts_add++;
			}

			indexdef++;
			n_add++;
		}

		if (n_fts_add > 0) {
			if (!add_fts_doc_id
			    && !innobase_fts_check_doc_id_col(
				    NULL, altered_table,
				    &fts_doc_id_col)) {
				fts_doc_id_col =
                                  altered_table->s->stored_fields;
				add_fts_doc_id = true;
			}

			if (!add_fts_doc_idx) {
				fts_doc_id_index_enum	ret;
				ulint			doc_col_no;

				ret = innobase_fts_check_doc_id_index(
					NULL, altered_table, &doc_col_no);

				/* This should have been checked before */
				ut_ad(ret != FTS_INCORRECT_DOC_ID_INDEX);

				if (ret == FTS_NOT_EXIST_DOC_ID_INDEX) {
					add_fts_doc_idx = true;
				} else {
					ut_ad(ret == FTS_EXIST_DOC_ID_INDEX);
					ut_ad(doc_col_no == ULINT_UNDEFINED
					      || doc_col_no == fts_doc_id_col);
				}
			}
		}
	} else {
		/* Create definitions for added secondary indexes. */

		for (ulint i = 0; i < n_add; i++) {
			innobase_create_index_def(
				altered_table, key_info, add[i], FALSE, FALSE,
				indexdef, heap, (const Field **)altered_table->field);

			if (indexdef->ind_type & DICT_FTS) {
				n_fts_add++;
			}

			indexdef++;
		}
	}

	DBUG_ASSERT(indexdefs + n_add == indexdef);

	if (add_fts_doc_idx) {
		index_def_t*	index = indexdef++;

		index->fields = static_cast<index_field_t*>(
			mem_heap_alloc(heap, sizeof *index->fields));
		memset(index->fields, 0, sizeof *index->fields);
		index->n_fields = 1;
		index->fields->col_no = fts_doc_id_col;
		index->fields->prefix_len = 0;
		index->ind_type = DICT_UNIQUE;

		if (rebuild) {
			index->name = mem_heap_strdup(
				heap, FTS_DOC_ID_INDEX_NAME);
			ut_ad(!add_fts_doc_id
			      || fts_doc_id_col == altered_table->s->stored_fields);
		} else {
			char*	index_name;
			index->name = index_name = static_cast<char*>(
				mem_heap_alloc(
					heap,
					1 + sizeof FTS_DOC_ID_INDEX_NAME));
			*index_name++ = TEMP_INDEX_PREFIX;
			memcpy(index_name, FTS_DOC_ID_INDEX_NAME,
			       sizeof FTS_DOC_ID_INDEX_NAME);
		}

		/* TODO: assign a real MySQL key number for this */
		index->key_number = ULINT_UNDEFINED;
		n_add++;
	}

	DBUG_ASSERT(indexdef > indexdefs);
	DBUG_ASSERT((ulint) (indexdef - indexdefs)
		    <= ha_alter_info->key_count
		    + add_fts_doc_idx + got_default_clust);
	DBUG_ASSERT(ha_alter_info->index_add_count <= n_add);
	DBUG_RETURN(indexdefs);
}

/*******************************************************************//**
Check each index column size, make sure they do not exceed the max limit
@return	true if index column size exceeds limit */
static MY_ATTRIBUTE((nonnull, warn_unused_result))
bool
innobase_check_column_length(
/*=========================*/
	ulint		max_col_len,	/*!< in: maximum column length */
	const KEY*	key_info)	/*!< in: Indexes to be created */
{
	for (ulint key_part = 0; key_part < key_info->user_defined_key_parts; key_part++) {
		if (key_info->key_part[key_part].length > max_col_len) {
			return(true);
		}
	}
	return(false);
}

struct ha_innobase_inplace_ctx : public inplace_alter_handler_ctx
{
	/** Dummy query graph */
	que_thr_t*	thr;
	/** reference to the prebuilt struct of the creating instance */
	row_prebuilt_t*&prebuilt;
	/** InnoDB indexes being created */
	dict_index_t**	add_index;
	/** MySQL key numbers for the InnoDB indexes that are being created */
	const ulint*	add_key_numbers;
	/** number of InnoDB indexes being created */
	ulint		num_to_add_index;
	/** InnoDB indexes being dropped */
	dict_index_t**	drop_index;
	/** number of InnoDB indexes being dropped */
	const ulint	num_to_drop_index;
	/** InnoDB foreign key constraints being dropped */
	dict_foreign_t** drop_fk;
	/** number of InnoDB foreign key constraints being dropped */
	const ulint	num_to_drop_fk;
	/** InnoDB foreign key constraints being added */
	dict_foreign_t** add_fk;
	/** number of InnoDB foreign key constraints being dropped */
	const ulint	num_to_add_fk;
	/** whether to create the indexes online */
	bool		online;
	/** memory heap */
	mem_heap_t*	heap;
	/** dictionary transaction */
	trx_t*		trx;
	/** original table (if rebuilt, differs from indexed_table) */
	dict_table_t*	old_table;
	/** table where the indexes are being created or dropped */
	dict_table_t*	new_table;
	/** mapping of old column numbers to new ones, or NULL */
	const ulint*	col_map;
	/** new column names, or NULL if nothing was renamed */
	const char**	col_names;
	/** added AUTO_INCREMENT column position, or ULINT_UNDEFINED */
	const ulint	add_autoinc;
	/** default values of ADD COLUMN, or NULL */
	const dtuple_t*	add_cols;
	/** autoinc sequence to use */
	ib_sequence_t	sequence;
	/** maximum auto-increment value */
	ulonglong	max_autoinc;
	/** temporary table name to use for old table when renaming tables */
	const char*	tmp_name;

	ha_innobase_inplace_ctx(row_prebuilt_t*& prebuilt_arg,
				dict_index_t** drop_arg,
				ulint num_to_drop_arg,
				dict_foreign_t** drop_fk_arg,
				ulint num_to_drop_fk_arg,
				dict_foreign_t** add_fk_arg,
				ulint num_to_add_fk_arg,
				bool online_arg,
				mem_heap_t* heap_arg,
				dict_table_t* new_table_arg,
				const char** col_names_arg,
				ulint add_autoinc_arg,
				ulonglong autoinc_col_min_value_arg,
				ulonglong autoinc_col_max_value_arg) :
		inplace_alter_handler_ctx(),
		prebuilt (prebuilt_arg),
		add_index (0), add_key_numbers (0), num_to_add_index (0),
		drop_index (drop_arg), num_to_drop_index (num_to_drop_arg),
		drop_fk (drop_fk_arg), num_to_drop_fk (num_to_drop_fk_arg),
		add_fk (add_fk_arg), num_to_add_fk (num_to_add_fk_arg),
		online (online_arg), heap (heap_arg), trx (0),
		old_table (prebuilt_arg->table),
		new_table (new_table_arg),
		col_map (0), col_names (col_names_arg),
		add_autoinc (add_autoinc_arg),
		add_cols (0),
		sequence(prebuilt->trx->mysql_thd,
			 autoinc_col_min_value_arg, autoinc_col_max_value_arg),
		max_autoinc (0),
		tmp_name (0)
	{
#ifdef UNIV_DEBUG
		for (ulint i = 0; i < num_to_add_index; i++) {
			ut_ad(!add_index[i]->to_be_dropped);
		}
		for (ulint i = 0; i < num_to_drop_index; i++) {
			ut_ad(drop_index[i]->to_be_dropped);
		}
#endif /* UNIV_DEBUG */

		thr = pars_complete_graph_for_exec(NULL, prebuilt->trx, heap);
	}

	~ha_innobase_inplace_ctx()
	{
		mem_heap_free(heap);
	}

	/** Determine if the table will be rebuilt.
	@return whether the table will be rebuilt */
	bool need_rebuild () const { return(old_table != new_table); }

private:
	// Disable copying
	ha_innobase_inplace_ctx(const ha_innobase_inplace_ctx&);
	ha_innobase_inplace_ctx& operator=(const ha_innobase_inplace_ctx&);
};

/********************************************************************//**
Drop any indexes that we were not able to free previously due to
open table handles. */
static
void
online_retry_drop_indexes_low(
/*==========================*/
	dict_table_t*	table,	/*!< in/out: table */
	trx_t*		trx)	/*!< in/out: transaction */
{
	ut_ad(mutex_own(&dict_sys->mutex));
	ut_ad(trx->dict_operation_lock_mode == RW_X_LATCH);
	ut_ad(trx_get_dict_operation(trx) == TRX_DICT_OP_INDEX);

	/* We can have table->n_ref_count > 1, because other threads
	may have prebuilt->table pointing to the table. However, these
	other threads should be between statements, waiting for the
	next statement to execute, or for a meta-data lock. */
	ut_ad(table->n_ref_count >= 1);

	if (table->drop_aborted) {
		row_merge_drop_indexes(trx, table, TRUE);
	}
}

/********************************************************************//**
Drop any indexes that we were not able to free previously due to
open table handles. */
static MY_ATTRIBUTE((nonnull))
void
online_retry_drop_indexes(
/*======================*/
	dict_table_t*	table,		/*!< in/out: table */
	THD*		user_thd)	/*!< in/out: MySQL connection */
{
	if (table->drop_aborted) {
		trx_t*	trx = innobase_trx_allocate(user_thd);

		trx_start_for_ddl(trx, TRX_DICT_OP_INDEX);

		row_mysql_lock_data_dictionary(trx);
		online_retry_drop_indexes_low(table, trx);
		trx_commit_for_mysql(trx);
		row_mysql_unlock_data_dictionary(trx);
		trx_free_for_mysql(trx);
	}

#ifdef UNIV_DEBUG
	mutex_enter(&dict_sys->mutex);
	dict_table_check_for_dup_indexes(table, CHECK_ALL_COMPLETE);
	mutex_exit(&dict_sys->mutex);
	ut_a(!table->drop_aborted);
#endif /* UNIV_DEBUG */
}

/********************************************************************//**
Commit a dictionary transaction and drop any indexes that we were not
able to free previously due to open table handles. */
static MY_ATTRIBUTE((nonnull))
void
online_retry_drop_indexes_with_trx(
/*===============================*/
	dict_table_t*	table,	/*!< in/out: table */
	trx_t*		trx)	/*!< in/out: transaction */
{
	ut_ad(trx_state_eq(trx, TRX_STATE_NOT_STARTED));
	ut_ad(trx->dict_operation_lock_mode == RW_X_LATCH);

	/* Now that the dictionary is being locked, check if we can
	drop any incompletely created indexes that may have been left
	behind in rollback_inplace_alter_table() earlier. */
	if (table->drop_aborted) {

		trx->table_id = 0;

		trx_start_for_ddl(trx, TRX_DICT_OP_INDEX);

		online_retry_drop_indexes_low(table, trx);
		trx_commit_for_mysql(trx);
	}
}

/** Determines if InnoDB is dropping a foreign key constraint.
@param foreign		the constraint
@param drop_fk		constraints being dropped
@param n_drop_fk	number of constraints that are being dropped
@return whether the constraint is being dropped */
inline MY_ATTRIBUTE((pure, nonnull, warn_unused_result))
bool
innobase_dropping_foreign(
/*======================*/
	const dict_foreign_t*	foreign,
	dict_foreign_t**	drop_fk,
	ulint			n_drop_fk)
{
	while (n_drop_fk--) {
		if (*drop_fk++ == foreign) {
			return(true);
		}
	}

	return(false);
}

/** Determines if an InnoDB FOREIGN KEY constraint depends on a
column that is being dropped or modified to NOT NULL.
@param user_table	InnoDB table as it is before the ALTER operation
@param col_name		Name of the column being altered
@param drop_fk		constraints being dropped
@param n_drop_fk	number of constraints that are being dropped
@param drop		true=drop column, false=set NOT NULL
@retval true		Not allowed (will call my_error())
@retval false		Allowed
*/
static MY_ATTRIBUTE((pure, nonnull, warn_unused_result))
bool
innobase_check_foreigns_low(
/*========================*/
	const dict_table_t*	user_table,
	dict_foreign_t**	drop_fk,
	ulint			n_drop_fk,
	const char*		col_name,
	bool			drop)
{
	dict_foreign_t*	foreign;
	ut_ad(mutex_own(&dict_sys->mutex));

	/* Check if any FOREIGN KEY constraints are defined on this
	column. */

	for (dict_foreign_set::const_iterator it = user_table->foreign_set.begin();
	     it != user_table->foreign_set.end();
	     ++it) {

		foreign = *it;

		if (!drop && !(foreign->type
			       & (DICT_FOREIGN_ON_DELETE_SET_NULL
				  | DICT_FOREIGN_ON_UPDATE_SET_NULL))) {
			continue;
		}

		if (innobase_dropping_foreign(foreign, drop_fk, n_drop_fk)) {
			continue;
		}

		for (unsigned f = 0; f < foreign->n_fields; f++) {
			if (!strcmp(foreign->foreign_col_names[f],
				    col_name)) {
				my_error(drop
					 ? ER_FK_COLUMN_CANNOT_DROP
					 : ER_FK_COLUMN_NOT_NULL, MYF(0),
					 col_name, foreign->id);
				return(true);
			}
		}
	}

	if (!drop) {
		/* SET NULL clauses on foreign key constraints of
		child tables affect the child tables, not the parent table.
		The column can be NOT NULL in the parent table. */
		return(false);
	}

	/* Check if any FOREIGN KEY constraints in other tables are
	referring to the column that is being dropped. */
	for (dict_foreign_set::const_iterator it
		= user_table->referenced_set.begin();
	     it != user_table->referenced_set.end();
	     ++it) {

		foreign = *it;

		if (innobase_dropping_foreign(foreign, drop_fk, n_drop_fk)) {
			continue;
		}

		for (unsigned f = 0; f < foreign->n_fields; f++) {
			char display_name[FN_REFLEN];

			if (strcmp(foreign->referenced_col_names[f],
				   col_name)) {
				continue;
			}

			char* buf_end = innobase_convert_name(
				display_name, (sizeof display_name) - 1,
				foreign->foreign_table_name,
				strlen(foreign->foreign_table_name),
				NULL, TRUE);
			*buf_end = '\0';
			my_error(ER_FK_COLUMN_CANNOT_DROP_CHILD,
				 MYF(0), col_name, foreign->id,
				 display_name);

			return(true);
		}
	}

	return(false);
}

/** Determines if an InnoDB FOREIGN KEY constraint depends on a
column that is being dropped or modified to NOT NULL.
@param ha_alter_info	Data used during in-place alter
@param altered_table	MySQL table that is being altered
@param old_table	MySQL table as it is before the ALTER operation
@param user_table	InnoDB table as it is before the ALTER operation
@param drop_fk		constraints being dropped
@param n_drop_fk	number of constraints that are being dropped
@retval true		Not allowed (will call my_error())
@retval false		Allowed
*/
static MY_ATTRIBUTE((pure, nonnull, warn_unused_result))
bool
innobase_check_foreigns(
/*====================*/
	Alter_inplace_info*	ha_alter_info,
	const TABLE*		altered_table,
	const TABLE*		old_table,
	const dict_table_t*	user_table,
	dict_foreign_t**	drop_fk,
	ulint			n_drop_fk)
{
	List_iterator_fast<Create_field> cf_it(
		ha_alter_info->alter_info->create_list);

	for (Field** fp = old_table->field; *fp; fp++) {
		cf_it.rewind();
		const Create_field* new_field;

		ut_ad(!(*fp)->real_maybe_null()
		      == !!((*fp)->flags & NOT_NULL_FLAG));

		while ((new_field = cf_it++)) {
			if (new_field->field == *fp) {
				break;
			}
		}

		if (!new_field || (new_field->flags & NOT_NULL_FLAG)) {
			if (innobase_check_foreigns_low(
				    user_table, drop_fk, n_drop_fk,
				    (*fp)->field_name, !new_field)) {
				return(true);
			}
		}
	}

	return(false);
}

/** Convert a default value for ADD COLUMN.

@param heap	Memory heap where allocated
@param dfield	InnoDB data field to copy to
@param field	MySQL value for the column
@param comp	nonzero if in compact format */
static MY_ATTRIBUTE((nonnull))
void
innobase_build_col_map_add(
/*=======================*/
	mem_heap_t*	heap,
	dfield_t*	dfield,
	const Field*	field,
	ulint		comp)
{
	if (field->is_real_null()) {
		dfield_set_null(dfield);
		return;
	}

	ulint	size	= field->pack_length();

	byte*	buf	= static_cast<byte*>(mem_heap_alloc(heap, size));

	row_mysql_store_col_in_innobase_format(
		dfield, buf, TRUE, field->ptr, size, comp);
}

/** Construct the translation table for reordering, dropping or
adding columns.

@param ha_alter_info	Data used during in-place alter
@param altered_table	MySQL table that is being altered
@param table		MySQL table as it is before the ALTER operation
@param new_table	InnoDB table corresponding to MySQL altered_table
@param old_table	InnoDB table corresponding to MYSQL table
@param add_cols		Default values for ADD COLUMN, or NULL if no ADD COLUMN
@param heap		Memory heap where allocated
@return	array of integers, mapping column numbers in the table
to column numbers in altered_table */
static MY_ATTRIBUTE((nonnull(1,2,3,4,5,7), warn_unused_result))
const ulint*
innobase_build_col_map(
/*===================*/
	Alter_inplace_info*	ha_alter_info,
	const TABLE*		altered_table,
	const TABLE*		table,
	const dict_table_t*	new_table,
	const dict_table_t*	old_table,
	dtuple_t*		add_cols,
	mem_heap_t*		heap)
{
        uint old_i, old_innobase_i;
	DBUG_ENTER("innobase_build_col_map");
	DBUG_ASSERT(altered_table != table);
	DBUG_ASSERT(new_table != old_table);
	DBUG_ASSERT(dict_table_get_n_cols(new_table)
		    >= altered_table->s->stored_fields + DATA_N_SYS_COLS);
	DBUG_ASSERT(dict_table_get_n_cols(old_table)
		    >= table->s->stored_fields + DATA_N_SYS_COLS);
	DBUG_ASSERT(!!add_cols == !!(ha_alter_info->handler_flags
				     & Alter_inplace_info::ADD_COLUMN));
	DBUG_ASSERT(!add_cols || dtuple_get_n_fields(add_cols)
		    == dict_table_get_n_cols(new_table));

	ulint*	col_map = static_cast<ulint*>(
		mem_heap_alloc(heap, old_table->n_cols * sizeof *col_map));

	List_iterator_fast<Create_field> cf_it(
		ha_alter_info->alter_info->create_list);
	uint i = 0, sql_idx = 0;

	/* Any dropped columns will map to ULINT_UNDEFINED. */
	for (old_innobase_i = 0;
             old_innobase_i + DATA_N_SYS_COLS < old_table->n_cols;
	     old_innobase_i++) {
		col_map[old_innobase_i] = ULINT_UNDEFINED;
	}

	while (const Create_field* new_field = cf_it++) {
                if (!new_field->stored_in_db)
                {
                  sql_idx++;
                  continue;
                }
		for (old_i = 0, old_innobase_i= 0;
                     table->field[old_i];
                     old_i++) {
			const Field* field = table->field[old_i];
                        if (!table->field[old_i]->stored_in_db)
                          continue;
			if (new_field->field == field) {
				col_map[old_innobase_i] = i;
				goto found_col;
			}
                        old_innobase_i++;
		}

		innobase_build_col_map_add(
			heap, dtuple_get_nth_field(add_cols, i),
			altered_table->field[sql_idx],
			dict_table_is_comp(new_table));
found_col:
		i++;
                sql_idx++;
	}

	DBUG_ASSERT(i == altered_table->s->stored_fields);

	i = table->s->stored_fields;

	/* Add the InnoDB hidden FTS_DOC_ID column, if any. */
	if (i + DATA_N_SYS_COLS < old_table->n_cols) {
		/* There should be exactly one extra field,
		the FTS_DOC_ID. */
		DBUG_ASSERT(DICT_TF2_FLAG_IS_SET(old_table,
						 DICT_TF2_FTS_HAS_DOC_ID));
		DBUG_ASSERT(i + DATA_N_SYS_COLS + 1 == old_table->n_cols);
		DBUG_ASSERT(!strcmp(dict_table_get_col_name(
					    old_table, table->s->stored_fields),
				    FTS_DOC_ID_COL_NAME));
		if (altered_table->s->stored_fields + DATA_N_SYS_COLS
		    < new_table->n_cols) {
			DBUG_ASSERT(DICT_TF2_FLAG_IS_SET(
					    new_table,
					    DICT_TF2_FTS_HAS_DOC_ID));
			DBUG_ASSERT(altered_table->s->stored_fields
				    + DATA_N_SYS_COLS + 1
				    == new_table->n_cols);
			col_map[i] = altered_table->s->stored_fields;
		} else {
			DBUG_ASSERT(!DICT_TF2_FLAG_IS_SET(
					    new_table,
					    DICT_TF2_FTS_HAS_DOC_ID));
			col_map[i] = ULINT_UNDEFINED;
		}

		i++;
	} else {
		DBUG_ASSERT(!DICT_TF2_FLAG_IS_SET(
				    old_table,
				    DICT_TF2_FTS_HAS_DOC_ID));
	}

	for (; i < old_table->n_cols; i++) {
		col_map[i] = i + new_table->n_cols - old_table->n_cols;
	}

	DBUG_RETURN(col_map);
}

/** Drop newly create FTS index related auxiliary table during
FIC create index process, before fts_add_index is called
@param table    table that was being rebuilt online
@param trx	transaction
@return		DB_SUCCESS if successful, otherwise last error code
*/
static
dberr_t
innobase_drop_fts_index_table(
/*==========================*/
        dict_table_t*   table,
	trx_t*		trx)
{
	dberr_t		ret_err = DB_SUCCESS;

	for (dict_index_t* index = dict_table_get_first_index(table);
	     index != NULL;
	     index = dict_table_get_next_index(index)) {
		if (index->type & DICT_FTS) {
			dberr_t	err;

			err = fts_drop_index_tables(trx, index);

			if (err != DB_SUCCESS) {
				ret_err = err;
			}
		}
	}

	return(ret_err);
}

/** Get the new column names if any columns were renamed
@param ha_alter_info	Data used during in-place alter
@param altered_table	MySQL table that is being altered
@param table		MySQL table as it is before the ALTER operation
@param user_table	InnoDB table as it is before the ALTER operation
@param heap		Memory heap for the allocation
@return array of new column names in rebuilt_table, or NULL if not renamed */
static MY_ATTRIBUTE((nonnull, warn_unused_result))
const char**
innobase_get_col_names(
	Alter_inplace_info*	ha_alter_info,
	const TABLE*		altered_table,
	const TABLE*		table,
	const dict_table_t*	user_table,
	mem_heap_t*		heap)
{
	const char**		cols;
	uint			i;

	DBUG_ENTER("innobase_get_col_names");
	DBUG_ASSERT(user_table->n_def > table->s->fields);
	DBUG_ASSERT(ha_alter_info->handler_flags
		    & Alter_inplace_info::ALTER_COLUMN_NAME);

	cols = static_cast<const char**>(
		mem_heap_zalloc(heap, user_table->n_def * sizeof *cols));

	i = 0;
	List_iterator_fast<Create_field> cf_it(
		ha_alter_info->alter_info->create_list);
	while (const Create_field* new_field = cf_it++) {
		DBUG_ASSERT(i < altered_table->s->fields);

		for (uint old_i = 0; table->field[old_i]; old_i++) {
			if (new_field->field == table->field[old_i]) {
				cols[old_i] = new_field->field_name;
				break;
			}
		}

		i++;
	}

	/* Copy the internal column names. */
	i = table->s->fields;
	cols[i] = dict_table_get_col_name(user_table, i);

	while (++i < user_table->n_def) {
		cols[i] = cols[i - 1] + strlen(cols[i - 1]) + 1;
	}

	DBUG_RETURN(cols);
}

/** Update internal structures with concurrent writes blocked,
while preparing ALTER TABLE.

@param ha_alter_info	Data used during in-place alter
@param altered_table	MySQL table that is being altered
@param old_table	MySQL table as it is before the ALTER operation
@param table_name	Table name in MySQL
@param flags		Table and tablespace flags
@param flags2		Additional table flags
@param fts_doc_id_col	The column number of FTS_DOC_ID
@param add_fts_doc_id	Flag: add column FTS_DOC_ID?
@param add_fts_doc_id_idx Flag: add index FTS_DOC_ID_INDEX (FTS_DOC_ID)?

@retval true		Failure
@retval false		Success
*/
static MY_ATTRIBUTE((warn_unused_result, nonnull(1,2,3,4)))
bool
prepare_inplace_alter_table_dict(
/*=============================*/
	Alter_inplace_info*	ha_alter_info,
	const TABLE*		altered_table,
	const TABLE*		old_table,
	const char*		table_name,
	ulint			flags,
	ulint			flags2,
	ulint			fts_doc_id_col,
	bool			add_fts_doc_id,
	bool			add_fts_doc_id_idx)
{
	bool			dict_locked	= false;
	ulint*			add_key_nums;	/* MySQL key numbers */
	index_def_t*		index_defs;	/* index definitions */
	dict_table_t*		user_table;
	dict_index_t*		fts_index	= NULL;
	ulint			new_clustered	= 0;
	dberr_t			error;
	ulint			num_fts_index;
        uint                    sql_idx;
	ha_innobase_inplace_ctx*ctx;

	DBUG_ENTER("prepare_inplace_alter_table_dict");

	ctx = static_cast<ha_innobase_inplace_ctx*>
		(ha_alter_info->handler_ctx);

	DBUG_ASSERT((ctx->add_autoinc != ULINT_UNDEFINED)
		    == (ctx->sequence.m_max_value > 0));
	DBUG_ASSERT(!ctx->num_to_drop_index == !ctx->drop_index);
	DBUG_ASSERT(!ctx->num_to_drop_fk == !ctx->drop_fk);
	DBUG_ASSERT(!add_fts_doc_id || add_fts_doc_id_idx);
	DBUG_ASSERT(!add_fts_doc_id_idx
		    || innobase_fulltext_exist(altered_table));
	DBUG_ASSERT(!ctx->add_cols);
	DBUG_ASSERT(!ctx->add_index);
	DBUG_ASSERT(!ctx->add_key_numbers);
	DBUG_ASSERT(!ctx->num_to_add_index);

	user_table = ctx->new_table;

	trx_start_if_not_started_xa(ctx->prebuilt->trx);

	/* Create a background transaction for the operations on
	the data dictionary tables. */
	ctx->trx = innobase_trx_allocate(ctx->prebuilt->trx->mysql_thd);

	trx_start_for_ddl(ctx->trx, TRX_DICT_OP_INDEX);

	/* Create table containing all indexes to be built in this
	ALTER TABLE ADD INDEX so that they are in the correct order
	in the table. */

	ctx->num_to_add_index = ha_alter_info->index_add_count;

	ut_ad(ctx->prebuilt->trx->mysql_thd != NULL);
	const char*	path = thd_innodb_tmpdir(
		ctx->prebuilt->trx->mysql_thd);

	index_defs = innobase_create_key_defs(
		ctx->heap, ha_alter_info, altered_table, ctx->num_to_add_index,
		num_fts_index,
		row_table_got_default_clust_index(ctx->new_table),
		fts_doc_id_col, add_fts_doc_id, add_fts_doc_id_idx,
		old_table);

	new_clustered = DICT_CLUSTERED & index_defs[0].ind_type;

	if (num_fts_index > 1) {
		my_error(ER_INNODB_FT_LIMIT, MYF(0));
		goto error_handled;
	}

	if (!ctx->online) {
		/* This is not an online operation (LOCK=NONE). */
	} else if (ctx->add_autoinc == ULINT_UNDEFINED
		   && num_fts_index == 0
		   && (!innobase_need_rebuild(ha_alter_info, old_table)
		       || !innobase_fulltext_exist(altered_table))) {
		/* InnoDB can perform an online operation (LOCK=NONE). */
	} else {
		/* This should have been blocked in
		check_if_supported_inplace_alter(). */
		ut_ad(0);
		my_error(ER_NOT_SUPPORTED_YET, MYF(0),
			 thd_query_string(ctx->prebuilt->trx->mysql_thd)->str);
		goto error_handled;
	}

	/* The primary index would be rebuilt if a FTS Doc ID
	column is to be added, and the primary index definition
	is just copied from old table and stored in indexdefs[0] */
	DBUG_ASSERT(!add_fts_doc_id || new_clustered);
	DBUG_ASSERT(!!new_clustered ==
		    (innobase_need_rebuild(ha_alter_info, old_table)
		     || add_fts_doc_id));

	/* Allocate memory for dictionary index definitions */

	ctx->add_index = static_cast<dict_index_t**>(
		mem_heap_alloc(ctx->heap, ctx->num_to_add_index
			       * sizeof *ctx->add_index));
	ctx->add_key_numbers = add_key_nums = static_cast<ulint*>(
		mem_heap_alloc(ctx->heap, ctx->num_to_add_index
			       * sizeof *ctx->add_key_numbers));

	/* This transaction should be dictionary operation, so that
	the data dictionary will be locked during crash recovery. */

	ut_ad(ctx->trx->dict_operation == TRX_DICT_OP_INDEX);

	/* Acquire a lock on the table before creating any indexes. */

	if (ctx->online) {
		error = DB_SUCCESS;
	} else {
		error = row_merge_lock_table(
			ctx->prebuilt->trx, ctx->new_table, LOCK_S);

		if (error != DB_SUCCESS) {

			goto error_handling;
		}
	}

	/* Latch the InnoDB data dictionary exclusively so that no deadlocks
	or lock waits can happen in it during an index create operation. */

	row_mysql_lock_data_dictionary(ctx->trx);
	dict_locked = true;

	/* Wait for background stats processing to stop using the table that
	we are going to alter. We know bg stats will not start using it again
	until we are holding the data dict locked and we are holding it here
	at least until checking ut_ad(user_table->n_ref_count == 1) below.
	XXX what may happen if bg stats opens the table after we
	have unlocked data dictionary below? */
	dict_stats_wait_bg_to_stop_using_table(user_table, ctx->trx);

	online_retry_drop_indexes_low(ctx->new_table, ctx->trx);

	ut_d(dict_table_check_for_dup_indexes(
		     ctx->new_table, CHECK_ABORTED_OK));

	/* If a new clustered index is defined for the table we need
	to rebuild the table with a temporary name. */

	if (new_clustered) {
		const char*	new_table_name
			= dict_mem_create_temporary_tablename(
				ctx->heap,
				ctx->new_table->name,
				ctx->new_table->id);
		ulint		n_cols;
		dtuple_t*	add_cols;

		if (innobase_check_foreigns(
			    ha_alter_info, altered_table, old_table,
			    user_table, ctx->drop_fk, ctx->num_to_drop_fk)) {
			goto new_clustered_failed;
		}

		n_cols = altered_table->s->stored_fields;

		if (add_fts_doc_id) {
			n_cols++;
			DBUG_ASSERT(flags2 & DICT_TF2_FTS);
			DBUG_ASSERT(add_fts_doc_id_idx);
			flags2 |= DICT_TF2_FTS_ADD_DOC_ID
				| DICT_TF2_FTS_HAS_DOC_ID
				| DICT_TF2_FTS;
		}

		DBUG_ASSERT(!add_fts_doc_id_idx || (flags2 & DICT_TF2_FTS));

		/* Create the table. */
		trx_set_dict_operation(ctx->trx, TRX_DICT_OP_TABLE);

		if (dict_table_get_low(new_table_name)) {
			my_error(ER_TABLE_EXISTS_ERROR, MYF(0),
				 new_table_name);
			goto new_clustered_failed;
		}

		/* The initial space id 0 may be overridden later. */
		ctx->new_table = dict_mem_table_create(
			new_table_name, 0, n_cols, flags, flags2);
		/* The rebuilt indexed_table will use the renamed
		column names. */
		ctx->col_names = NULL;

		if (DICT_TF_HAS_DATA_DIR(flags)) {
			ctx->new_table->data_dir_path =
				mem_heap_strdup(ctx->new_table->heap,
				user_table->data_dir_path);
		}

                sql_idx= 0;
		for (uint i = 0; i < altered_table->s->stored_fields; i++, sql_idx++) {
			const Field*	field;
                        while (!((field= altered_table->field[sql_idx])->
                                 stored_in_db))
                          sql_idx++;
			ulint		is_unsigned;
			ulint		field_type
				= (ulint) field->type();
			ulint		col_type
				= get_innobase_type_from_mysql_type(
					&is_unsigned, field);
			ulint		charset_no;
			ulint		col_len;

			/* we assume in dtype_form_prtype() that this
			fits in two bytes */
			ut_a(field_type <= MAX_CHAR_COLL_NUM);

			if (!field->real_maybe_null()) {
				field_type |= DATA_NOT_NULL;
			}

			if (field->binary()) {
				field_type |= DATA_BINARY_TYPE;
			}

			if (is_unsigned) {
				field_type |= DATA_UNSIGNED;
			}

			if (dtype_is_string_type(col_type)) {
				charset_no = (ulint) field->charset()->number;

				if (charset_no > MAX_CHAR_COLL_NUM) {
					dict_mem_table_free(
						ctx->new_table);
					my_error(ER_WRONG_KEY_COLUMN, MYF(0),
						 field->field_name);
					goto new_clustered_failed;
				}
			} else {
				charset_no = 0;
			}

			col_len = field->pack_length();

			/* The MySQL pack length contains 1 or 2 bytes
			length field for a true VARCHAR. Let us
			subtract that, so that the InnoDB column
			length in the InnoDB data dictionary is the
			real maximum byte length of the actual data. */

			if (field->type() == MYSQL_TYPE_VARCHAR) {
				uint32	length_bytes
					= static_cast<const Field_varstring*>(
						field)->length_bytes;

				col_len -= length_bytes;

				if (length_bytes == 2) {
					field_type |= DATA_LONG_TRUE_VARCHAR;
				}
			}

			if (dict_col_name_is_reserved(field->field_name)) {
				dict_mem_table_free(ctx->new_table);
				my_error(ER_WRONG_COLUMN_NAME, MYF(0),
					 field->field_name);
				goto new_clustered_failed;
			}

			dict_mem_table_add_col(
				ctx->new_table, ctx->heap,
				field->field_name,
				col_type,
				dtype_form_prtype(field_type, charset_no),
				col_len);
		}

		if (add_fts_doc_id) {
			fts_add_doc_id_column(ctx->new_table, ctx->heap);
			ctx->new_table->fts->doc_col = fts_doc_id_col;
			ut_ad(fts_doc_id_col == altered_table->s->stored_fields);
		} else if (ctx->new_table->fts) {
			ctx->new_table->fts->doc_col = fts_doc_id_col;
		}

		error = row_create_table_for_mysql(
			ctx->new_table, ctx->trx, false);

		switch (error) {
			dict_table_t*	temp_table;
		case DB_SUCCESS:
			/* We need to bump up the table ref count and
			before we can use it we need to open the
			table. The new_table must be in the data
			dictionary cache, because we are still holding
			the dict_sys->mutex. */
			ut_ad(mutex_own(&dict_sys->mutex));
			temp_table = dict_table_open_on_name(
				ctx->new_table->name, TRUE, FALSE,
				DICT_ERR_IGNORE_NONE);
			ut_a(ctx->new_table == temp_table);
			/* n_ref_count must be 1, because purge cannot
			be executing on this very table as we are
			holding dict_operation_lock X-latch. */
			DBUG_ASSERT(ctx->new_table->n_ref_count == 1);
			break;
		case DB_TABLESPACE_EXISTS:
			my_error(ER_TABLESPACE_EXISTS, MYF(0),
				 new_table_name);
			goto new_clustered_failed;
		case DB_DUPLICATE_KEY:
			my_error(HA_ERR_TABLE_EXIST, MYF(0),
				 altered_table->s->table_name.str);
			goto new_clustered_failed;
		default:
			my_error_innodb(error, table_name, flags);
		new_clustered_failed:
			DBUG_ASSERT(ctx->trx != ctx->prebuilt->trx);
			trx_rollback_to_savepoint(ctx->trx, NULL);

			ut_ad(user_table->n_ref_count == 1);

			online_retry_drop_indexes_with_trx(
				user_table, ctx->trx);
			goto err_exit;
		}

		if (ha_alter_info->handler_flags
		    & Alter_inplace_info::ADD_COLUMN) {
			add_cols = dtuple_create(
				ctx->heap,
				dict_table_get_n_cols(ctx->new_table));

			dict_table_copy_types(add_cols, ctx->new_table);
		} else {
			add_cols = NULL;
		}

		ctx->col_map = innobase_build_col_map(
			ha_alter_info, altered_table, old_table,
			ctx->new_table, user_table,
			add_cols, ctx->heap);
		ctx->add_cols = add_cols;
	} else {
<<<<<<< HEAD
		DBUG_ASSERT(!innobase_need_rebuild(ha_alter_info, old_table));
=======
		DBUG_ASSERT(!innobase_need_rebuild(ha_alter_info));
		DBUG_ASSERT(old_table->s->primary_key
			    == altered_table->s->primary_key);
>>>>>>> 6ac84d98

		if (!ctx->new_table->fts
		    && innobase_fulltext_exist(altered_table)) {
			ctx->new_table->fts = fts_create(
				ctx->new_table);
			ctx->new_table->fts->doc_col = fts_doc_id_col;
		}
	}

	/* Assign table_id, so that no table id of
	fts_create_index_tables() will be written to the undo logs. */
	DBUG_ASSERT(ctx->new_table->id != 0);
	ctx->trx->table_id = ctx->new_table->id;

	/* Create the indexes in SYS_INDEXES and load into dictionary. */

	for (ulint a = 0; a < ctx->num_to_add_index; a++) {

		ctx->add_index[a] = row_merge_create_index(
			ctx->trx, ctx->new_table,
			&index_defs[a], ctx->col_names);

		add_key_nums[a] = index_defs[a].key_number;

		if (!ctx->add_index[a]) {
			error = ctx->trx->error_state;
			DBUG_ASSERT(error != DB_SUCCESS);
			goto error_handling;
		}

		if (ctx->add_index[a]->type & DICT_FTS) {
			DBUG_ASSERT(num_fts_index);
			DBUG_ASSERT(!fts_index);
			DBUG_ASSERT(ctx->add_index[a]->type == DICT_FTS);
			fts_index = ctx->add_index[a];
		}

		/* If only online ALTER TABLE operations have been
		requested, allocate a modification log. If the table
		will be locked anyway, the modification
		log is unnecessary. When rebuilding the table
		(new_clustered), we will allocate the log for the
		clustered index of the old table, later. */
		if (new_clustered
		    || !ctx->online
		    || user_table->ibd_file_missing
		    || dict_table_is_discarded(user_table)) {
			/* No need to allocate a modification log. */
			ut_ad(!ctx->add_index[a]->online_log);
		} else if (ctx->add_index[a]->type & DICT_FTS) {
			/* Fulltext indexes are not covered
			by a modification log. */
		} else {
			DBUG_EXECUTE_IF("innodb_OOM_prepare_inplace_alter",
					error = DB_OUT_OF_MEMORY;
					goto error_handling;);
			rw_lock_x_lock(&ctx->add_index[a]->lock);

			bool ok = row_log_allocate(ctx->add_index[a],
						   NULL, true, NULL,
						   NULL, path);
			rw_lock_x_unlock(&ctx->add_index[a]->lock);

			if (!ok) {
				error = DB_OUT_OF_MEMORY;
				goto error_handling;
			}
		}
	}

	ut_ad(new_clustered == ctx->need_rebuild());

	DBUG_EXECUTE_IF("innodb_OOM_prepare_inplace_alter",
			error = DB_OUT_OF_MEMORY;
			goto error_handling;);

	if (new_clustered && ctx->online) {
		/* Allocate a log for online table rebuild. */
		dict_index_t* clust_index = dict_table_get_first_index(
			user_table);

		rw_lock_x_lock(&clust_index->lock);
		bool ok = row_log_allocate(
			clust_index, ctx->new_table,
			!(ha_alter_info->handler_flags
			  & Alter_inplace_info::ADD_PK_INDEX),
			ctx->add_cols, ctx->col_map, path);
		rw_lock_x_unlock(&clust_index->lock);

		if (!ok) {
			error = DB_OUT_OF_MEMORY;
			goto error_handling;
		}
	}

	if (ctx->online) {
		/* Assign a consistent read view for
		row_merge_read_clustered_index(). */
		trx_assign_read_view(ctx->prebuilt->trx);
	}

	if (fts_index) {
		/* Ensure that the dictionary operation mode will
		not change while creating the auxiliary tables. */
		trx_dict_op_t	op = trx_get_dict_operation(ctx->trx);

#ifdef UNIV_DEBUG
		switch (op) {
		case TRX_DICT_OP_NONE:
			break;
		case TRX_DICT_OP_TABLE:
		case TRX_DICT_OP_INDEX:
			goto op_ok;
		}
		ut_error;
op_ok:
#endif /* UNIV_DEBUG */
		ut_ad(ctx->trx->dict_operation_lock_mode == RW_X_LATCH);
		ut_ad(mutex_own(&dict_sys->mutex));
#ifdef UNIV_SYNC_DEBUG
		ut_ad(rw_lock_own(&dict_operation_lock, RW_LOCK_EX));
#endif /* UNIV_SYNC_DEBUG */

		DICT_TF2_FLAG_SET(ctx->new_table, DICT_TF2_FTS);

		/* This function will commit the transaction and reset
		the trx_t::dict_operation flag on success. */

		error = fts_create_index_tables(ctx->trx, fts_index);

		DBUG_EXECUTE_IF("innodb_test_fail_after_fts_index_table",
				error = DB_LOCK_WAIT_TIMEOUT;
				goto error_handling;);

		if (error != DB_SUCCESS) {
			goto error_handling;
		}

		trx_start_for_ddl(ctx->trx, op);

		if (!ctx->new_table->fts
		    || ib_vector_size(ctx->new_table->fts->indexes) == 0) {
			error = fts_create_common_tables(
				ctx->trx, ctx->new_table,
				user_table->name, TRUE);

			DBUG_EXECUTE_IF(
				"innodb_test_fail_after_fts_common_table",
				error = DB_LOCK_WAIT_TIMEOUT;);

			if (error != DB_SUCCESS) {
				goto error_handling;
			}

			ctx->new_table->fts->fts_status
				|= TABLE_DICT_LOCKED;

			error = innobase_fts_load_stopword(
				ctx->new_table, ctx->trx,
				ctx->prebuilt->trx->mysql_thd)
				? DB_SUCCESS : DB_ERROR;
			ctx->new_table->fts->fts_status
				&= ~TABLE_DICT_LOCKED;

			if (error != DB_SUCCESS) {
				goto error_handling;
			}
		}

		ut_ad(trx_get_dict_operation(ctx->trx) == op);
	}

	DBUG_ASSERT(error == DB_SUCCESS);

	/* Commit the data dictionary transaction in order to release
	the table locks on the system tables.  This means that if
	MySQL crashes while creating a new primary key inside
	row_merge_build_indexes(), ctx->new_table will not be dropped
	by trx_rollback_active().  It will have to be recovered or
	dropped by the database administrator. */
	trx_commit_for_mysql(ctx->trx);

	row_mysql_unlock_data_dictionary(ctx->trx);
	dict_locked = false;

	ut_a(ctx->trx->lock.n_active_thrs == 0);

error_handling:
	/* After an error, remove all those index definitions from the
	dictionary which were defined. */

	switch (error) {
	case DB_SUCCESS:
		ut_a(!dict_locked);

		ut_d(mutex_enter(&dict_sys->mutex));
		ut_d(dict_table_check_for_dup_indexes(
			     user_table, CHECK_PARTIAL_OK));
		ut_d(mutex_exit(&dict_sys->mutex));
		DBUG_RETURN(false);
	case DB_TABLESPACE_EXISTS:
		my_error(ER_TABLESPACE_EXISTS, MYF(0), "(unknown)");
		break;
	case DB_DUPLICATE_KEY:
		my_error(ER_DUP_KEY, MYF(0), "SYS_INDEXES");
		break;
	default:
		my_error_innodb(error, table_name, user_table->flags);
	}

error_handled:

	ctx->prebuilt->trx->error_info = NULL;
	ctx->trx->error_state = DB_SUCCESS;

	if (!dict_locked) {
		row_mysql_lock_data_dictionary(ctx->trx);
	}

	if (new_clustered) {
		if (ctx->need_rebuild()) {

			if (DICT_TF2_FLAG_IS_SET(
				    ctx->new_table, DICT_TF2_FTS)) {
				innobase_drop_fts_index_table(
					ctx->new_table, ctx->trx);
			}

			dict_table_close(ctx->new_table, TRUE, FALSE);

#if defined UNIV_DEBUG || defined UNIV_DDL_DEBUG
			/* Nobody should have initialized the stats of the
			newly created table yet. When this is the case, we
			know that it has not been added for background stats
			gathering. */
			ut_a(!ctx->new_table->stat_initialized);
#endif /* UNIV_DEBUG || UNIV_DDL_DEBUG */

			row_merge_drop_table(ctx->trx, ctx->new_table);

			/* Free the log for online table rebuild, if
			one was allocated. */

			dict_index_t* clust_index = dict_table_get_first_index(
				user_table);

			rw_lock_x_lock(&clust_index->lock);

			if (clust_index->online_log) {
				ut_ad(ctx->online);
				row_log_abort_sec(clust_index);
				clust_index->online_status
					= ONLINE_INDEX_COMPLETE;
			}

			rw_lock_x_unlock(&clust_index->lock);
		}

		trx_commit_for_mysql(ctx->trx);
		/* n_ref_count must be 1, because purge cannot
		be executing on this very table as we are
		holding dict_operation_lock X-latch. */
		DBUG_ASSERT(user_table->n_ref_count == 1 || ctx->online);

		online_retry_drop_indexes_with_trx(user_table, ctx->trx);
	} else {
		ut_ad(!ctx->need_rebuild());
		row_merge_drop_indexes(ctx->trx, user_table, TRUE);
		trx_commit_for_mysql(ctx->trx);
	}

	ut_d(dict_table_check_for_dup_indexes(user_table, CHECK_ALL_COMPLETE));
	ut_ad(!user_table->drop_aborted);

err_exit:
	/* Clear the to_be_dropped flag in the data dictionary cache. */
	for (ulint i = 0; i < ctx->num_to_drop_index; i++) {
		DBUG_ASSERT(*ctx->drop_index[i]->name != TEMP_INDEX_PREFIX);
		DBUG_ASSERT(ctx->drop_index[i]->to_be_dropped);
		ctx->drop_index[i]->to_be_dropped = 0;
	}

	row_mysql_unlock_data_dictionary(ctx->trx);

	trx_free_for_mysql(ctx->trx);
	trx_commit_for_mysql(ctx->prebuilt->trx);

	delete ctx;
	ha_alter_info->handler_ctx = NULL;

	DBUG_RETURN(true);
}

/* Check whether an index is needed for the foreign key constraint.
If so, if it is dropped, is there an equivalent index can play its role.
@return true if the index is needed and can't be dropped */
static MY_ATTRIBUTE((nonnull(1,2,3,5), warn_unused_result))
bool
innobase_check_foreign_key_index(
/*=============================*/
	Alter_inplace_info*	ha_alter_info,	/*!< in: Structure describing
						changes to be done by ALTER
						TABLE */
	dict_index_t*		index,		/*!< in: index to check */
	dict_table_t*		indexed_table,	/*!< in: table that owns the
						foreign keys */
	const char**		col_names,	/*!< in: column names, or NULL
						for indexed_table->col_names */
	trx_t*			trx,		/*!< in/out: transaction */
	dict_foreign_t**	drop_fk,	/*!< in: Foreign key constraints
						to drop */
	ulint			n_drop_fk)	/*!< in: Number of foreign keys
						to drop */
{
	ut_ad(index != NULL);
	ut_ad(indexed_table != NULL);

	const dict_foreign_set*	fks = &indexed_table->referenced_set;

	/* Check for all FK references from other tables to the index. */
	for (dict_foreign_set::const_iterator it = fks->begin();
	     it != fks->end(); ++it) {

		dict_foreign_t*	foreign = *it;
		if (foreign->referenced_index != index) {
			continue;
		}
		ut_ad(indexed_table == foreign->referenced_table);

		if (NULL == dict_foreign_find_index(
			    indexed_table, col_names,
			    foreign->referenced_col_names,
			    foreign->n_fields, index,
			    /*check_charsets=*/TRUE,
			    /*check_null=*/FALSE,
			    NULL, NULL, NULL)
		    && NULL == innobase_find_equiv_index(
			    foreign->referenced_col_names,
			    foreign->n_fields,
			    ha_alter_info->key_info_buffer,
			    ha_alter_info->index_add_buffer,
			    ha_alter_info->index_add_count)) {

			/* Index cannot be dropped. */
			trx->error_info = index;
			return(true);
		}
	}

	fks = &indexed_table->foreign_set;

	/* Check for all FK references in current table using the index. */
	for (dict_foreign_set::const_iterator it = fks->begin();
	     it != fks->end(); ++it) {

		dict_foreign_t*	foreign = *it;
		if (foreign->foreign_index != index) {
			continue;
		}

		ut_ad(indexed_table == foreign->foreign_table);

		if (!innobase_dropping_foreign(
			    foreign, drop_fk, n_drop_fk)
		    && NULL == dict_foreign_find_index(
			    indexed_table, col_names,
			    foreign->foreign_col_names,
			    foreign->n_fields, index,
			    /*check_charsets=*/TRUE,
			    /*check_null=*/FALSE,
			    NULL, NULL, NULL)
		    && NULL == innobase_find_equiv_index(
			    foreign->foreign_col_names,
			    foreign->n_fields,
			    ha_alter_info->key_info_buffer,
			    ha_alter_info->index_add_buffer,
			    ha_alter_info->index_add_count)) {

			/* Index cannot be dropped. */
			trx->error_info = index;
			return(true);
		}
	}

	return(false);
}

/** Allows InnoDB to update internal structures with concurrent
writes blocked (provided that check_if_supported_inplace_alter()
did not return HA_ALTER_INPLACE_NO_LOCK).
This will be invoked before inplace_alter_table().

@param altered_table	TABLE object for new version of table.
@param ha_alter_info	Structure describing changes to be done
by ALTER TABLE and holding data used during in-place alter.

@retval true		Failure
@retval false		Success
*/
UNIV_INTERN
bool
ha_innobase::prepare_inplace_alter_table(
/*=====================================*/
	TABLE*			altered_table,
	Alter_inplace_info*	ha_alter_info)
{
	dict_index_t**	drop_index;	/*!< Index to be dropped */
	ulint		n_drop_index;	/*!< Number of indexes to drop */
	dict_foreign_t**drop_fk;	/*!< Foreign key constraints to drop */
	ulint		n_drop_fk;	/*!< Number of foreign keys to drop */
	dict_foreign_t**add_fk = NULL;	/*!< Foreign key constraints to drop */
	ulint		n_add_fk;	/*!< Number of foreign keys to drop */
	dict_table_t*	indexed_table;	/*!< Table where indexes are created */
	mem_heap_t*     heap;
	const char**	col_names;
	int		error;
	ulint		flags;
	ulint		flags2;
	ulint		max_col_len;
	ulint		add_autoinc_col_no	= ULINT_UNDEFINED;
	ulonglong	autoinc_col_max_value	= 0;
	ulint		fts_doc_col_no		= ULINT_UNDEFINED;
	bool		add_fts_doc_id		= false;
	bool		add_fts_doc_id_idx	= false;
	bool		add_fts_idx		= false;

	DBUG_ENTER("prepare_inplace_alter_table");
	DBUG_ASSERT(!ha_alter_info->handler_ctx);
	DBUG_ASSERT(ha_alter_info->create_info);
	DBUG_ASSERT(!srv_read_only_mode);

	MONITOR_ATOMIC_INC(MONITOR_PENDING_ALTER_TABLE);

#ifdef UNIV_DEBUG
	for (dict_index_t* index = dict_table_get_first_index(prebuilt->table);
	     index;
	     index = dict_table_get_next_index(index)) {
		ut_ad(!index->to_be_dropped);
	}
#endif /* UNIV_DEBUG */

	ut_d(mutex_enter(&dict_sys->mutex));
	ut_d(dict_table_check_for_dup_indexes(
		     prebuilt->table, CHECK_ABORTED_OK));
	ut_d(mutex_exit(&dict_sys->mutex));

	if (!(ha_alter_info->handler_flags & ~INNOBASE_INPLACE_IGNORE)) {
		/* Nothing to do */
		goto func_exit;
	}

	if (ha_alter_info->handler_flags
	    & Alter_inplace_info::CHANGE_CREATE_OPTION) {
		if (const char* invalid_opt = create_options_are_invalid(
			    user_thd, altered_table,
			    ha_alter_info->create_info,
			    prebuilt->table->space != 0)) {
			my_error(ER_ILLEGAL_HA_CREATE_OPTION, MYF(0),
				 table_type(), invalid_opt);
			goto err_exit_no_heap;
		}
	}

	/* Check if any index name is reserved. */
	if (innobase_index_name_is_reserved(
		    user_thd,
		    ha_alter_info->key_info_buffer,
		    ha_alter_info->key_count)) {
err_exit_no_heap:
		DBUG_ASSERT(prebuilt->trx->dict_operation_lock_mode == 0);
		if (ha_alter_info->handler_flags & ~INNOBASE_INPLACE_IGNORE) {
			online_retry_drop_indexes(prebuilt->table, user_thd);
		}
		DBUG_RETURN(true);
	}

	indexed_table = prebuilt->table;

	/* Check that index keys are sensible */
	error = innobase_check_index_keys(ha_alter_info, indexed_table);

	if (error) {
		goto err_exit_no_heap;
	}

	/* Prohibit renaming a column to something that the table
	already contains. */
	if (ha_alter_info->handler_flags
	    & Alter_inplace_info::ALTER_COLUMN_NAME) {
		List_iterator_fast<Create_field> cf_it(
			ha_alter_info->alter_info->create_list);

		for (Field** fp = table->field; *fp; fp++) {
			if (!((*fp)->flags & FIELD_IS_RENAMED)) {
				continue;
			}

			const char* name = 0;

			cf_it.rewind();
			while (Create_field* cf = cf_it++) {
				if (cf->field == *fp) {
					name = cf->field_name;
					goto check_if_ok_to_rename;
				}
			}

			ut_error;
check_if_ok_to_rename:
			/* Prohibit renaming a column from FTS_DOC_ID
			if full-text indexes exist. */
			if (!my_strcasecmp(system_charset_info,
					   (*fp)->field_name,
					   FTS_DOC_ID_COL_NAME)
			    && innobase_fulltext_exist(altered_table)) {
				my_error(ER_INNODB_FT_WRONG_DOCID_COLUMN,
					 MYF(0), name);
				goto err_exit_no_heap;
			}

			/* Prohibit renaming a column to an internal column. */
			const char*	s = prebuilt->table->col_names;
			unsigned j;
			/* Skip user columns.
			MySQL should have checked these already.
			We want to allow renaming of c1 to c2, c2 to c1. */
			for (j = 0; j < table->s->fields; j++) {
				s += strlen(s) + 1;
			}

			for (; j < prebuilt->table->n_def; j++) {
				if (!my_strcasecmp(
					    system_charset_info, name, s)) {
					my_error(ER_WRONG_COLUMN_NAME, MYF(0),
						 s);
					goto err_exit_no_heap;
				}

				s += strlen(s) + 1;
			}
		}
	}

	if (!innobase_table_flags(altered_table,
				  ha_alter_info->create_info,
				  user_thd,
				  srv_file_per_table
				  || indexed_table->space != 0,
				  &flags, &flags2)) {
		goto err_exit_no_heap;
	}

	max_col_len = DICT_MAX_FIELD_LEN_BY_FORMAT_FLAG(flags);

	/* Check each index's column length to make sure they do not
	exceed limit */
	for (ulint i = 0; i < ha_alter_info->index_add_count; i++) {
		const KEY* key = &ha_alter_info->key_info_buffer[
			ha_alter_info->index_add_buffer[i]];

		if (key->flags & HA_FULLTEXT) {
			/* The column length does not matter for
			fulltext search indexes. But, UNIQUE
			fulltext indexes are not supported. */
			DBUG_ASSERT(!(key->flags & HA_NOSAME));
			DBUG_ASSERT(!(key->flags & HA_KEYFLAG_MASK
				      & ~(HA_FULLTEXT
					  | HA_PACK_KEY
					  | HA_BINARY_PACK_KEY)));
			add_fts_idx = true;
			continue;
		}

		if (innobase_check_column_length(max_col_len, key)) {
			my_error(ER_INDEX_COLUMN_TOO_LONG, MYF(0),
				 max_col_len);
			goto err_exit_no_heap;
		}
	}

	/* We won't be allowed to add fts index to a table with
	fts indexes already but without AUX_HEX_NAME set.
	This means the aux tables of the table failed to
	rename to hex format but new created aux tables
	shall be in hex format, which is contradictory. */
	if (!DICT_TF2_FLAG_IS_SET(indexed_table, DICT_TF2_FTS_AUX_HEX_NAME)
	    && indexed_table->fts != NULL && add_fts_idx) {
		my_error(ER_INNODB_FT_AUX_NOT_HEX_ID, MYF(0));
		goto err_exit_no_heap;
	}

	/* Check existing index definitions for too-long column
	prefixes as well, in case max_col_len shrunk. */
	for (const dict_index_t* index
		     = dict_table_get_first_index(indexed_table);
	     index;
	     index = dict_table_get_next_index(index)) {
		if (index->type & DICT_FTS) {
			DBUG_ASSERT(index->type == DICT_FTS
				    || (index->type & DICT_CORRUPT));

			/* We need to drop any corrupted fts indexes
			before we add a new fts index. */
			if (add_fts_idx && index->type & DICT_CORRUPT) {
				ib_errf(user_thd, IB_LOG_LEVEL_ERROR,
					ER_INNODB_INDEX_CORRUPT,
					"Fulltext index '%s' is corrupt. "
					"you should drop this index first.",
					index->name);

				goto err_exit_no_heap;
			}

			continue;
		}

		for (ulint i = 0; i < dict_index_get_n_fields(index); i++) {
			const dict_field_t* field
				= dict_index_get_nth_field(index, i);
			if (field->prefix_len > max_col_len) {
				my_error(ER_INDEX_COLUMN_TOO_LONG, MYF(0),
					 max_col_len);
				goto err_exit_no_heap;
			}
		}
	}

	n_drop_index = 0;
	n_drop_fk = 0;

	if (ha_alter_info->handler_flags
	    & (INNOBASE_ALTER_NOREBUILD | INNOBASE_ALTER_REBUILD)) {
		heap = mem_heap_create(1024);

		if (ha_alter_info->handler_flags
		    & Alter_inplace_info::ALTER_COLUMN_NAME) {
			col_names = innobase_get_col_names(
				ha_alter_info, altered_table, table,
				indexed_table, heap);
		} else {
			col_names = NULL;
		}
	} else {
		heap = NULL;
		col_names = NULL;
	}

	if (ha_alter_info->handler_flags
	    & Alter_inplace_info::DROP_FOREIGN_KEY) {
		DBUG_ASSERT(ha_alter_info->alter_info->drop_list.elements > 0);

		drop_fk = static_cast<dict_foreign_t**>(
			mem_heap_alloc(
				heap,
				ha_alter_info->alter_info->drop_list.elements
				* sizeof(dict_foreign_t*)));

		List_iterator<Alter_drop> drop_it(
			ha_alter_info->alter_info->drop_list);

		while (Alter_drop* drop = drop_it++) {
			if (drop->type != Alter_drop::FOREIGN_KEY) {
				continue;
			}

			for (dict_foreign_set::iterator it
				= prebuilt->table->foreign_set.begin();
			     it != prebuilt->table->foreign_set.end();
			     ++it) {

				dict_foreign_t*	foreign = *it;
				const char* fid = strchr(foreign->id, '/');

				DBUG_ASSERT(fid);
				/* If no database/ prefix was present in
				the FOREIGN KEY constraint name, compare
				to the full constraint name. */
				fid = fid ? fid + 1 : foreign->id;

				if (!my_strcasecmp(system_charset_info,
						   fid, drop->name)) {
					drop_fk[n_drop_fk++] = foreign;
					goto found_fk;
				}
			}

			my_error(ER_CANT_DROP_FIELD_OR_KEY, MYF(0),
				 drop->name);
			goto err_exit;
found_fk:
			continue;
		}

		DBUG_ASSERT(n_drop_fk > 0);
		DBUG_ASSERT(n_drop_fk
			    == ha_alter_info->alter_info->drop_list.elements);
	} else {
		drop_fk = NULL;
	}

	if (ha_alter_info->index_drop_count) {
		dict_index_t*	drop_primary = NULL;

		DBUG_ASSERT(ha_alter_info->handler_flags
			    & (Alter_inplace_info::DROP_INDEX
			       | Alter_inplace_info::DROP_UNIQUE_INDEX
			       | Alter_inplace_info::DROP_PK_INDEX));
		/* Check which indexes to drop. */
		drop_index = static_cast<dict_index_t**>(
			mem_heap_alloc(
				heap, (ha_alter_info->index_drop_count + 1)
				* sizeof *drop_index));

		for (uint i = 0; i < ha_alter_info->index_drop_count; i++) {
			const KEY*	key
				= ha_alter_info->index_drop_buffer[i];
			dict_index_t*	index
				= dict_table_get_index_on_name_and_min_id(
					indexed_table, key->name);

			if (!index) {
				push_warning_printf(
					user_thd,
					Sql_condition::WARN_LEVEL_WARN,
					HA_ERR_WRONG_INDEX,
					"InnoDB could not find key "
					"with name %s", key->name);
			} else {
				ut_ad(!index->to_be_dropped);
				if (!dict_index_is_clust(index)) {
					drop_index[n_drop_index++] = index;
				} else {
					drop_primary = index;
				}
			}
		}

		/* If all FULLTEXT indexes were removed, drop an
		internal FTS_DOC_ID_INDEX as well, unless it exists in
		the table. */

		if (innobase_fulltext_exist(table)
		    && !innobase_fulltext_exist(altered_table)
		    && !DICT_TF2_FLAG_IS_SET(
			indexed_table, DICT_TF2_FTS_HAS_DOC_ID)) {
			dict_index_t*	fts_doc_index
				= dict_table_get_index_on_name(
					indexed_table, FTS_DOC_ID_INDEX_NAME);

			// Add some fault tolerance for non-debug builds.
			if (fts_doc_index == NULL) {
				goto check_if_can_drop_indexes;
			}

			DBUG_ASSERT(!fts_doc_index->to_be_dropped);

			for (uint i = 0; i < table->s->keys; i++) {
				if (!my_strcasecmp(
					    system_charset_info,
					    FTS_DOC_ID_INDEX_NAME,
					    table->key_info[i].name)) {
					/* The index exists in the MySQL
					data dictionary. Do not drop it,
					even though it is no longer needed
					by InnoDB fulltext search. */
					goto check_if_can_drop_indexes;
				}
			}

			drop_index[n_drop_index++] = fts_doc_index;
		}

check_if_can_drop_indexes:
		/* Check if the indexes can be dropped. */

		/* Prevent a race condition between DROP INDEX and
		CREATE TABLE adding FOREIGN KEY constraints. */
		row_mysql_lock_data_dictionary(prebuilt->trx);

		if (!n_drop_index) {
			drop_index = NULL;
		} else {
			/* Flag all indexes that are to be dropped. */
			for (ulint i = 0; i < n_drop_index; i++) {
				ut_ad(!drop_index[i]->to_be_dropped);
				drop_index[i]->to_be_dropped = 1;
			}
		}

		if (prebuilt->trx->check_foreigns) {
			for (uint i = 0; i < n_drop_index; i++) {
			     dict_index_t*	index = drop_index[i];

				if (innobase_check_foreign_key_index(
					ha_alter_info, index,
					indexed_table, col_names,
					prebuilt->trx, drop_fk, n_drop_fk)) {
					row_mysql_unlock_data_dictionary(
						prebuilt->trx);
					prebuilt->trx->error_info = index;
					print_error(HA_ERR_DROP_INDEX_FK,
						    MYF(0));
					goto err_exit;
				}
			}

			/* If a primary index is dropped, need to check
			any depending foreign constraints get affected */
			if (drop_primary
			    && innobase_check_foreign_key_index(
				ha_alter_info, drop_primary,
				indexed_table, col_names,
				prebuilt->trx, drop_fk, n_drop_fk)) {
				row_mysql_unlock_data_dictionary(prebuilt->trx);
				print_error(HA_ERR_DROP_INDEX_FK, MYF(0));
				goto err_exit;
			}
		}

		row_mysql_unlock_data_dictionary(prebuilt->trx);
	} else {
		drop_index = NULL;
	}

	/* Check if any of the existing indexes are marked as corruption
	and if they are, refuse adding more indexes. */
	if (ha_alter_info->handler_flags & Alter_inplace_info::ADD_INDEX) {
		for (dict_index_t* index = dict_table_get_first_index(indexed_table);
		     index != NULL; index = dict_table_get_next_index(index)) {

			if (!index->to_be_dropped && dict_index_is_corrupted(index)) {
				char	index_name[MAX_FULL_NAME_LEN + 1];

				innobase_format_name(index_name, sizeof index_name,
					index->name, TRUE);

				my_error(ER_INDEX_CORRUPT, MYF(0), index_name);
				goto err_exit;
			}
		}
	}

	n_add_fk = 0;

	if (ha_alter_info->handler_flags
	    & Alter_inplace_info::ADD_FOREIGN_KEY) {
		ut_ad(!prebuilt->trx->check_foreigns);

		add_fk = static_cast<dict_foreign_t**>(
			mem_heap_zalloc(
				heap,
				ha_alter_info->alter_info->key_list.elements
				* sizeof(dict_foreign_t*)));

		if (!innobase_get_foreign_key_info(
			    ha_alter_info, table_share,
			    prebuilt->table, col_names,
			    drop_index, n_drop_index,
			    add_fk, &n_add_fk, prebuilt->trx)) {
err_exit:
			if (n_drop_index) {
				row_mysql_lock_data_dictionary(prebuilt->trx);

				/* Clear the to_be_dropped flags, which might
				have been set at this point. */
				for (ulint i = 0; i < n_drop_index; i++) {
					DBUG_ASSERT(*drop_index[i]->name
						    != TEMP_INDEX_PREFIX);
					drop_index[i]->to_be_dropped = 0;
				}

				row_mysql_unlock_data_dictionary(prebuilt->trx);
			}

			if (heap) {
				mem_heap_free(heap);
			}

			goto err_exit_no_heap;
		}
	}

	if (!(ha_alter_info->handler_flags & INNOBASE_ALTER_DATA)
	    || ((ha_alter_info->handler_flags & ~INNOBASE_INPLACE_IGNORE)
		== Alter_inplace_info::CHANGE_CREATE_OPTION
		&& !innobase_need_rebuild(ha_alter_info, table))) {

		if (heap) {
			ha_alter_info->handler_ctx
				= new ha_innobase_inplace_ctx(
					prebuilt,
					drop_index, n_drop_index,
					drop_fk, n_drop_fk,
					add_fk, n_add_fk,
					ha_alter_info->online,
					heap, indexed_table,
					col_names, ULINT_UNDEFINED, 0, 0);
		}

func_exit:
		DBUG_ASSERT(prebuilt->trx->dict_operation_lock_mode == 0);
		if (ha_alter_info->handler_flags & ~INNOBASE_INPLACE_IGNORE) {
			online_retry_drop_indexes(prebuilt->table, user_thd);
		}
		DBUG_RETURN(false);
	}

	/* If we are to build a full-text search index, check whether
	the table already has a DOC ID column.  If not, we will need to
	add a Doc ID hidden column and rebuild the primary index */
	if (innobase_fulltext_exist(altered_table)) {
		ulint	doc_col_no;

		if (!innobase_fts_check_doc_id_col(
			    prebuilt->table, altered_table, &fts_doc_col_no)) {
			fts_doc_col_no = altered_table->s->stored_fields;
			add_fts_doc_id = true;
			add_fts_doc_id_idx = true;

			push_warning_printf(
				user_thd,
				Sql_condition::WARN_LEVEL_WARN,
				HA_ERR_WRONG_INDEX,
				"InnoDB rebuilding table to add column "
				FTS_DOC_ID_COL_NAME);
		} else if (fts_doc_col_no == ULINT_UNDEFINED) {
			goto err_exit;
		}

		switch (innobase_fts_check_doc_id_index(
				prebuilt->table, altered_table, &doc_col_no)) {
		case FTS_NOT_EXIST_DOC_ID_INDEX:
			add_fts_doc_id_idx = true;
			break;
		case FTS_INCORRECT_DOC_ID_INDEX:
			my_error(ER_INNODB_FT_WRONG_DOCID_INDEX, MYF(0),
				 FTS_DOC_ID_INDEX_NAME);
			goto err_exit;
		case FTS_EXIST_DOC_ID_INDEX:
			DBUG_ASSERT(doc_col_no == fts_doc_col_no
				    || doc_col_no == ULINT_UNDEFINED
				    || (ha_alter_info->handler_flags
					& (Alter_inplace_info::ALTER_COLUMN_ORDER
					   | Alter_inplace_info::DROP_COLUMN
					   | Alter_inplace_info::ADD_COLUMN)));
		}
	}

	/* See if an AUTO_INCREMENT column was added. */
	uint i = 0, innodb_idx= 0;
	List_iterator_fast<Create_field> cf_it(
		ha_alter_info->alter_info->create_list);
	while (const Create_field* new_field = cf_it++) {
		const Field*	field;
                if (!new_field->stored_in_db) {
                  i++;
                  continue;
                }

		DBUG_ASSERT(i < altered_table->s->fields);
		DBUG_ASSERT(innodb_idx < altered_table->s->stored_fields);

		for (uint old_i = 0; table->field[old_i]; old_i++) {
                        if (!table->field[old_i]->stored_in_db)
                          continue;
			if (new_field->field == table->field[old_i]) {
				goto found_col;
			}
		}

		/* This is an added column. */
		DBUG_ASSERT(!new_field->field);
		DBUG_ASSERT(ha_alter_info->handler_flags
			    & Alter_inplace_info::ADD_COLUMN);

		field = altered_table->field[i];

		DBUG_ASSERT((MTYP_TYPENR(field->unireg_check)
			     == Field::NEXT_NUMBER)
			    == !!(field->flags & AUTO_INCREMENT_FLAG));

		if (field->flags & AUTO_INCREMENT_FLAG) {
			if (add_autoinc_col_no != ULINT_UNDEFINED) {
				/* This should have been blocked earlier. */
				ut_ad(0);
				my_error(ER_WRONG_AUTO_KEY, MYF(0));
				goto err_exit;
			}
			add_autoinc_col_no = innodb_idx;

			autoinc_col_max_value = innobase_get_int_col_max_value(
				field);
		}
found_col:
		i++;
                innodb_idx++;
	}

	DBUG_ASSERT(heap);
	DBUG_ASSERT(user_thd == prebuilt->trx->mysql_thd);
	DBUG_ASSERT(!ha_alter_info->handler_ctx);

	ha_alter_info->handler_ctx = new ha_innobase_inplace_ctx(
		prebuilt,
		drop_index, n_drop_index,
		drop_fk, n_drop_fk, add_fk, n_add_fk,
		ha_alter_info->online,
		heap, prebuilt->table, col_names,
		add_autoinc_col_no,
		ha_alter_info->create_info->auto_increment_value,
		autoinc_col_max_value);

	DBUG_RETURN(prepare_inplace_alter_table_dict(
			    ha_alter_info, altered_table, table,
			    table_share->table_name.str,
			    flags, flags2,
			    fts_doc_col_no, add_fts_doc_id,
			    add_fts_doc_id_idx));
}

/** Get the name of an erroneous key.
@param[in]	error_key_num	InnoDB number of the erroneus key
@param[in]	ha_alter_info	changes that were being performed
@param[in]	table		InnoDB table
@return	the name of the erroneous key */
static
const char*
get_error_key_name(
	ulint				error_key_num,
	const Alter_inplace_info*	ha_alter_info,
	const dict_table_t*		table)
{
	if (error_key_num == ULINT_UNDEFINED) {
		return(FTS_DOC_ID_INDEX_NAME);
	} else if (ha_alter_info->key_count == 0) {
		return(dict_table_get_first_index(table)->name);
	} else {
		return(ha_alter_info->key_info_buffer[error_key_num].name);
	}
}

/** Alter the table structure in-place with operations
specified using Alter_inplace_info.
The level of concurrency allowed during this operation depends
on the return value from check_if_supported_inplace_alter().

@param altered_table	TABLE object for new version of table.
@param ha_alter_info	Structure describing changes to be done
by ALTER TABLE and holding data used during in-place alter.

@retval true		Failure
@retval false		Success
*/
UNIV_INTERN
bool
ha_innobase::inplace_alter_table(
/*=============================*/
	TABLE*			altered_table,
	Alter_inplace_info*	ha_alter_info)
{
	dberr_t	error;

	DBUG_ENTER("inplace_alter_table");
	DBUG_ASSERT(!srv_read_only_mode);

#ifdef UNIV_SYNC_DEBUG
	ut_ad(!rw_lock_own(&dict_operation_lock, RW_LOCK_EX));
	ut_ad(!rw_lock_own(&dict_operation_lock, RW_LOCK_SHARED));
#endif /* UNIV_SYNC_DEBUG */

	DEBUG_SYNC(user_thd, "innodb_inplace_alter_table_enter");

	if (!(ha_alter_info->handler_flags & INNOBASE_ALTER_DATA)) {
ok_exit:
		DEBUG_SYNC(user_thd, "innodb_after_inplace_alter_table");
		DBUG_RETURN(false);
	}

	if ((ha_alter_info->handler_flags & ~INNOBASE_INPLACE_IGNORE)
	    == Alter_inplace_info::CHANGE_CREATE_OPTION
	    && !innobase_need_rebuild(ha_alter_info, table)) {
		goto ok_exit;
	}

	ha_innobase_inplace_ctx*	ctx
		= static_cast<ha_innobase_inplace_ctx*>
		(ha_alter_info->handler_ctx);

	DBUG_ASSERT(ctx);
	DBUG_ASSERT(ctx->trx);
	DBUG_ASSERT(ctx->prebuilt == prebuilt);

	if (prebuilt->table->ibd_file_missing
	    || dict_table_is_discarded(prebuilt->table)) {
		goto all_done;
	}

	/* Read the clustered index of the table and build
	indexes based on this information using temporary
	files and merge sort. */
	DBUG_EXECUTE_IF("innodb_OOM_inplace_alter",
			error = DB_OUT_OF_MEMORY; goto oom;);

	error = row_merge_build_indexes(
		prebuilt->trx,
		prebuilt->table, ctx->new_table,
		ctx->online,
		ctx->add_index, ctx->add_key_numbers, ctx->num_to_add_index,
		altered_table, ctx->add_cols, ctx->col_map,
		ctx->add_autoinc, ctx->sequence);
#ifndef DBUG_OFF
oom:
#endif /* !DBUG_OFF */
	if (error == DB_SUCCESS && ctx->online && ctx->need_rebuild()) {
		DEBUG_SYNC_C("row_log_table_apply1_before");
		error = row_log_table_apply(
			ctx->thr, prebuilt->table, altered_table);
	}

	DEBUG_SYNC_C("inplace_after_index_build");

	DBUG_EXECUTE_IF("create_index_fail",
			error = DB_DUPLICATE_KEY;
			prebuilt->trx->error_key_num = ULINT_UNDEFINED;);

	/* After an error, remove all those index definitions
	from the dictionary which were defined. */

	switch (error) {
		KEY*	dup_key;
	all_done:
	case DB_SUCCESS:
		ut_d(mutex_enter(&dict_sys->mutex));
		ut_d(dict_table_check_for_dup_indexes(
			     prebuilt->table, CHECK_PARTIAL_OK));
		ut_d(mutex_exit(&dict_sys->mutex));
		/* prebuilt->table->n_ref_count can be anything here,
		given that we hold at most a shared lock on the table. */
		goto ok_exit;
	case DB_DUPLICATE_KEY:
		if (prebuilt->trx->error_key_num == ULINT_UNDEFINED
		    || ha_alter_info->key_count == 0) {
			/* This should be the hidden index on
			FTS_DOC_ID, or there is no PRIMARY KEY in the
			table. Either way, we should be seeing and
			reporting a bogus duplicate key error. */
			dup_key = NULL;
		} else {
			DBUG_ASSERT(prebuilt->trx->error_key_num
				    < ha_alter_info->key_count);
			dup_key = &ha_alter_info->key_info_buffer[
				prebuilt->trx->error_key_num];
		}
		print_keydup_error(altered_table, dup_key, MYF(0));
		break;
	case DB_ONLINE_LOG_TOO_BIG:
		DBUG_ASSERT(ctx->online);
		my_error(ER_INNODB_ONLINE_LOG_TOO_BIG, MYF(0),
			 get_error_key_name(prebuilt->trx->error_key_num,
					    ha_alter_info, prebuilt->table));
		break;
	case DB_INDEX_CORRUPT:
		my_error(ER_INDEX_CORRUPT, MYF(0),
			 get_error_key_name(prebuilt->trx->error_key_num,
					    ha_alter_info, prebuilt->table));
		break;
	default:
		my_error_innodb(error,
				table_share->table_name.str,
				prebuilt->table->flags);
	}

	/* prebuilt->table->n_ref_count can be anything here, given
	that we hold at most a shared lock on the table. */
	prebuilt->trx->error_info = NULL;
	ctx->trx->error_state = DB_SUCCESS;

	DBUG_RETURN(true);
}

/** Free the modification log for online table rebuild.
@param table	table that was being rebuilt online */
static
void
innobase_online_rebuild_log_free(
/*=============================*/
	dict_table_t*	table)
{
	dict_index_t* clust_index = dict_table_get_first_index(table);

	ut_ad(mutex_own(&dict_sys->mutex));
#ifdef UNIV_SYNC_DEBUG
	ut_ad(rw_lock_own(&dict_operation_lock, RW_LOCK_EX));
#endif /* UNIV_SYNC_DEBUG */

	rw_lock_x_lock(&clust_index->lock);

	if (clust_index->online_log) {
		ut_ad(dict_index_get_online_status(clust_index)
		      == ONLINE_INDEX_CREATION);
		clust_index->online_status = ONLINE_INDEX_COMPLETE;
		row_log_free(clust_index->online_log);
		DEBUG_SYNC_C("innodb_online_rebuild_log_free_aborted");
	}

	DBUG_ASSERT(dict_index_get_online_status(clust_index)
		    == ONLINE_INDEX_COMPLETE);
	rw_lock_x_unlock(&clust_index->lock);
}

/** Rollback a secondary index creation, drop the indexes with
temparary index prefix
@param user_table	InnoDB table
@param table		the TABLE
@param locked		TRUE=table locked, FALSE=may need to do a lazy drop
@param trx		the transaction
*/
static MY_ATTRIBUTE((nonnull))
void
innobase_rollback_sec_index(
/*========================*/
	dict_table_t*		user_table,
	const TABLE*		table,
	ibool			locked,
	trx_t*			trx)
{
	row_merge_drop_indexes(trx, user_table, locked);

	/* Free the table->fts only if there is no FTS_DOC_ID
	in the table */
	if (user_table->fts
	    && !DICT_TF2_FLAG_IS_SET(user_table,
				     DICT_TF2_FTS_HAS_DOC_ID)
	    && !innobase_fulltext_exist(table)) {
		fts_free(user_table);
	}
}

/** Roll back the changes made during prepare_inplace_alter_table()
and inplace_alter_table() inside the storage engine. Note that the
allowed level of concurrency during this operation will be the same as
for inplace_alter_table() and thus might be higher than during
prepare_inplace_alter_table(). (E.g concurrent writes were blocked
during prepare, but might not be during commit).

@param ha_alter_info	Data used during in-place alter.
@param table		the TABLE
@param prebuilt		the prebuilt struct
@retval true		Failure
@retval false		Success
*/
inline MY_ATTRIBUTE((nonnull, warn_unused_result))
bool
rollback_inplace_alter_table(
/*=========================*/
	Alter_inplace_info*	ha_alter_info,
	const TABLE*		table,
	row_prebuilt_t*		prebuilt)
{
	bool	fail	= false;

	ha_innobase_inplace_ctx*	ctx
		= static_cast<ha_innobase_inplace_ctx*>
		(ha_alter_info->handler_ctx);

	DBUG_ENTER("rollback_inplace_alter_table");

	if (!ctx || !ctx->trx) {
		/* If we have not started a transaction yet,
		(almost) nothing has been or needs to be done. */
		goto func_exit;
	}

	row_mysql_lock_data_dictionary(ctx->trx);

	if (ctx->need_rebuild()) {
		dberr_t	err;
		ulint	flags	= ctx->new_table->flags;

		/* DML threads can access ctx->new_table via the
		online rebuild log. Free it first. */
		innobase_online_rebuild_log_free(prebuilt->table);

		/* Since the FTS index specific auxiliary tables has
		not yet registered with "table->fts" by fts_add_index(),
		we will need explicitly delete them here */
		if (DICT_TF2_FLAG_IS_SET(ctx->new_table, DICT_TF2_FTS)) {

			err = innobase_drop_fts_index_table(
				ctx->new_table, ctx->trx);

			if (err != DB_SUCCESS) {
				my_error_innodb(
					err, table->s->table_name.str,
					flags);
				fail = true;
			}
		}

		/* Drop the table. */
		dict_table_close(ctx->new_table, TRUE, FALSE);

#if defined UNIV_DEBUG || defined UNIV_DDL_DEBUG
		/* Nobody should have initialized the stats of the
		newly created table yet. When this is the case, we
		know that it has not been added for background stats
		gathering. */
		ut_a(!ctx->new_table->stat_initialized);
#endif /* UNIV_DEBUG || UNIV_DDL_DEBUG */

		err = row_merge_drop_table(ctx->trx, ctx->new_table);

		switch (err) {
		case DB_SUCCESS:
			break;
		default:
			my_error_innodb(err, table->s->table_name.str,
					flags);
			fail = true;
		}
	} else {
		DBUG_ASSERT(!(ha_alter_info->handler_flags
			      & Alter_inplace_info::ADD_PK_INDEX));
		DBUG_ASSERT(ctx->new_table == prebuilt->table);

		trx_start_for_ddl(ctx->trx, TRX_DICT_OP_INDEX);

		innobase_rollback_sec_index(
			prebuilt->table, table, FALSE, ctx->trx);
	}

	trx_commit_for_mysql(ctx->trx);
	row_mysql_unlock_data_dictionary(ctx->trx);
	trx_free_for_mysql(ctx->trx);

func_exit:
#ifndef DBUG_OFF
	dict_index_t* clust_index = dict_table_get_first_index(
		prebuilt->table);
	DBUG_ASSERT(!clust_index->online_log);
	DBUG_ASSERT(dict_index_get_online_status(clust_index)
		    == ONLINE_INDEX_COMPLETE);
#endif /* !DBUG_OFF */

	if (ctx) {
		DBUG_ASSERT(ctx->prebuilt == prebuilt);

		if (ctx->num_to_add_fk) {
			for (ulint i = 0; i < ctx->num_to_add_fk; i++) {
				dict_foreign_free(ctx->add_fk[i]);
			}
		}

		if (ctx->num_to_drop_index) {
			row_mysql_lock_data_dictionary(prebuilt->trx);

			/* Clear the to_be_dropped flags
			in the data dictionary cache.
			The flags may already have been cleared,
			in case an error was detected in
			commit_inplace_alter_table(). */
			for (ulint i = 0; i < ctx->num_to_drop_index; i++) {
				dict_index_t*	index = ctx->drop_index[i];
				DBUG_ASSERT(*index->name != TEMP_INDEX_PREFIX);

				index->to_be_dropped = 0;
			}

			row_mysql_unlock_data_dictionary(prebuilt->trx);
		}
	}

	trx_commit_for_mysql(prebuilt->trx);
	MONITOR_ATOMIC_DEC(MONITOR_PENDING_ALTER_TABLE);
	DBUG_RETURN(fail);
}

/** Drop a FOREIGN KEY constraint from the data dictionary tables.
@param trx		data dictionary transaction
@param table_name	Table name in MySQL
@param foreign_id	Foreign key constraint identifier
@retval true		Failure
@retval false		Success */
static MY_ATTRIBUTE((nonnull, warn_unused_result))
bool
innobase_drop_foreign_try(
/*======================*/
	trx_t*			trx,
	const char*		table_name,
	const char*		foreign_id)
{
	DBUG_ENTER("innobase_drop_foreign_try");

	DBUG_ASSERT(trx_get_dict_operation(trx) == TRX_DICT_OP_INDEX);
	ut_ad(trx->dict_operation_lock_mode == RW_X_LATCH);
	ut_ad(mutex_own(&dict_sys->mutex));
#ifdef UNIV_SYNC_DEBUG
	ut_ad(rw_lock_own(&dict_operation_lock, RW_LOCK_EX));
#endif /* UNIV_SYNC_DEBUG */

	/* Drop the constraint from the data dictionary. */
	static const char sql[] =
		"PROCEDURE DROP_FOREIGN_PROC () IS\n"
		"BEGIN\n"
		"DELETE FROM SYS_FOREIGN WHERE ID=:id;\n"
		"DELETE FROM SYS_FOREIGN_COLS WHERE ID=:id;\n"
		"END;\n";

	dberr_t		error;
	pars_info_t*	info;

	info = pars_info_create();
	pars_info_add_str_literal(info, "id", foreign_id);

	trx->op_info = "dropping foreign key constraint from dictionary";
	error = que_eval_sql(info, sql, FALSE, trx);
	trx->op_info = "";

	DBUG_EXECUTE_IF("ib_drop_foreign_error",
			error = DB_OUT_OF_FILE_SPACE;);

	if (error != DB_SUCCESS) {
		my_error_innodb(error, table_name, 0);
		trx->error_state = DB_SUCCESS;
		DBUG_RETURN(true);
	}

	DBUG_RETURN(false);
}

/** Rename a column in the data dictionary tables.
@param user_table	InnoDB table that was being altered
@param trx		data dictionary transaction
@param table_name	Table name in MySQL
@param nth_col		0-based index of the column
@param from		old column name
@param to		new column name
@param new_clustered	whether the table has been rebuilt
@retval true		Failure
@retval false		Success */
static MY_ATTRIBUTE((nonnull, warn_unused_result))
bool
innobase_rename_column_try(
/*=======================*/
	const dict_table_t*	user_table,
	trx_t*			trx,
	const char*		table_name,
	ulint			nth_col,
	const char*		from,
	const char*		to,
	bool			new_clustered)
{
	pars_info_t*	info;
	dberr_t		error;

	DBUG_ENTER("innobase_rename_column_try");

	DBUG_ASSERT(trx_get_dict_operation(trx) == TRX_DICT_OP_INDEX);
	ut_ad(trx->dict_operation_lock_mode == RW_X_LATCH);
	ut_ad(mutex_own(&dict_sys->mutex));
#ifdef UNIV_SYNC_DEBUG
	ut_ad(rw_lock_own(&dict_operation_lock, RW_LOCK_EX));
#endif /* UNIV_SYNC_DEBUG */

	if (new_clustered) {
		goto rename_foreign;
	}

	info = pars_info_create();

	pars_info_add_ull_literal(info, "tableid", user_table->id);
	pars_info_add_int4_literal(info, "nth", nth_col);
	pars_info_add_str_literal(info, "old", from);
	pars_info_add_str_literal(info, "new", to);

	trx->op_info = "renaming column in SYS_COLUMNS";

	error = que_eval_sql(
		info,
		"PROCEDURE RENAME_SYS_COLUMNS_PROC () IS\n"
		"BEGIN\n"
		"UPDATE SYS_COLUMNS SET NAME=:new\n"
		"WHERE TABLE_ID=:tableid AND NAME=:old\n"
		"AND POS=:nth;\n"
		"END;\n",
		FALSE, trx);

	DBUG_EXECUTE_IF("ib_rename_column_error",
			error = DB_OUT_OF_FILE_SPACE;);

	if (error != DB_SUCCESS) {
err_exit:
		my_error_innodb(error, table_name, 0);
		trx->error_state = DB_SUCCESS;
		trx->op_info = "";
		DBUG_RETURN(true);
	}

	trx->op_info = "renaming column in SYS_FIELDS";

	for (const dict_index_t* index = dict_table_get_first_index(
		     user_table);
	     index != NULL;
	     index = dict_table_get_next_index(index)) {

		for (ulint i = 0; i < dict_index_get_n_fields(index); i++) {
			if (strcmp(dict_index_get_nth_field(index, i)->name,
				   from)) {
				continue;
			}

			info = pars_info_create();

			pars_info_add_ull_literal(info, "indexid", index->id);
			pars_info_add_int4_literal(info, "nth", i);
			pars_info_add_str_literal(info, "old", from);
			pars_info_add_str_literal(info, "new", to);

			error = que_eval_sql(
				info,
				"PROCEDURE RENAME_SYS_FIELDS_PROC () IS\n"
				"BEGIN\n"

				"UPDATE SYS_FIELDS SET COL_NAME=:new\n"
				"WHERE INDEX_ID=:indexid AND COL_NAME=:old\n"
				"AND POS=:nth;\n"

				/* Try again, in case there is a prefix_len
				encoded in SYS_FIELDS.POS */

				"UPDATE SYS_FIELDS SET COL_NAME=:new\n"
				"WHERE INDEX_ID=:indexid AND COL_NAME=:old\n"
				"AND POS>=65536*:nth AND POS<65536*(:nth+1);\n"

				"END;\n",
				FALSE, trx);

			if (error != DB_SUCCESS) {
				goto err_exit;
			}
		}
	}

rename_foreign:
	trx->op_info = "renaming column in SYS_FOREIGN_COLS";

	std::list<dict_foreign_t*>	fk_evict;
	bool		foreign_modified;

	for (dict_foreign_set::const_iterator it = user_table->foreign_set.begin();
	     it != user_table->foreign_set.end();
	     ++it) {

		dict_foreign_t*	foreign = *it;
		foreign_modified = false;

		for (unsigned i = 0; i < foreign->n_fields; i++) {
			if (strcmp(foreign->foreign_col_names[i], from)) {
				continue;
			}

			info = pars_info_create();

			pars_info_add_str_literal(info, "id", foreign->id);
			pars_info_add_int4_literal(info, "nth", i);
			pars_info_add_str_literal(info, "old", from);
			pars_info_add_str_literal(info, "new", to);

			error = que_eval_sql(
				info,
				"PROCEDURE RENAME_SYS_FOREIGN_F_PROC () IS\n"
				"BEGIN\n"
				"UPDATE SYS_FOREIGN_COLS\n"
				"SET FOR_COL_NAME=:new\n"
				"WHERE ID=:id AND POS=:nth\n"
				"AND FOR_COL_NAME=:old;\n"
				"END;\n",
				FALSE, trx);

			if (error != DB_SUCCESS) {
				goto err_exit;
			}
			foreign_modified = true;
		}

		if (foreign_modified) {
			fk_evict.push_back(foreign);
		}
	}

	for (dict_foreign_set::const_iterator it
		= user_table->referenced_set.begin();
	     it != user_table->referenced_set.end();
	     ++it) {

		foreign_modified = false;
		dict_foreign_t*	foreign = *it;

		for (unsigned i = 0; i < foreign->n_fields; i++) {
			if (strcmp(foreign->referenced_col_names[i], from)) {
				continue;
			}

			info = pars_info_create();

			pars_info_add_str_literal(info, "id", foreign->id);
			pars_info_add_int4_literal(info, "nth", i);
			pars_info_add_str_literal(info, "old", from);
			pars_info_add_str_literal(info, "new", to);

			error = que_eval_sql(
				info,
				"PROCEDURE RENAME_SYS_FOREIGN_R_PROC () IS\n"
				"BEGIN\n"
				"UPDATE SYS_FOREIGN_COLS\n"
				"SET REF_COL_NAME=:new\n"
				"WHERE ID=:id AND POS=:nth\n"
				"AND REF_COL_NAME=:old;\n"
				"END;\n",
				FALSE, trx);

			if (error != DB_SUCCESS) {
				goto err_exit;
			}
			foreign_modified = true;
		}

		if (foreign_modified) {
			fk_evict.push_back(foreign);
		}
	}

	if (new_clustered) {
		std::for_each(fk_evict.begin(), fk_evict.end(),
			      dict_foreign_remove_from_cache);
	}

	trx->op_info = "";
	DBUG_RETURN(false);
}

/** Rename columns in the data dictionary tables.
@param ha_alter_info	Data used during in-place alter.
@param ctx		In-place ALTER TABLE context
@param table		the TABLE
@param trx		data dictionary transaction
@param table_name	Table name in MySQL
@retval true		Failure
@retval false		Success */
static MY_ATTRIBUTE((nonnull, warn_unused_result))
bool
innobase_rename_columns_try(
/*========================*/
	Alter_inplace_info*	ha_alter_info,
	ha_innobase_inplace_ctx*ctx,
	const TABLE*		table,
	trx_t*			trx,
	const char*		table_name)
{
	List_iterator_fast<Create_field> cf_it(
		ha_alter_info->alter_info->create_list);
	uint i = 0;

	DBUG_ASSERT(ctx);
	DBUG_ASSERT(ha_alter_info->handler_flags
		    & Alter_inplace_info::ALTER_COLUMN_NAME);

	for (Field** fp = table->field; *fp; fp++, i++) {
		if (!((*fp)->flags & FIELD_IS_RENAMED) || !((*fp)->stored_in_db)) {
			continue;
		}

		cf_it.rewind();
		while (Create_field* cf = cf_it++) {
			if (cf->field == *fp) {
				if (innobase_rename_column_try(
					    ctx->old_table, trx, table_name, i,
					    cf->field->field_name,
					    cf->field_name,
					    ctx->need_rebuild())) {
					return(true);
				}
				goto processed_field;
			}
		}

		ut_error;
processed_field:
		continue;
	}

	return(false);
}

/** Rename columns in the data dictionary cache
as part of commit_cache_norebuild().
@param ha_alter_info	Data used during in-place alter.
@param table		the TABLE
@param user_table	InnoDB table that was being altered */
static MY_ATTRIBUTE((nonnull))
void
innobase_rename_columns_cache(
/*==========================*/
	Alter_inplace_info*	ha_alter_info,
	const TABLE*		table,
	dict_table_t*		user_table)
{
	if (!(ha_alter_info->handler_flags
	      & Alter_inplace_info::ALTER_COLUMN_NAME)) {
		return;
	}

	List_iterator_fast<Create_field> cf_it(
		ha_alter_info->alter_info->create_list);
	uint i = 0;

	for (Field** fp = table->field; *fp; fp++, i++) {
		if (!((*fp)->flags & FIELD_IS_RENAMED)) {
			continue;
		}

		cf_it.rewind();
		while (Create_field* cf = cf_it++) {
			if (cf->field == *fp) {
				dict_mem_table_col_rename(user_table, i,
							  cf->field->field_name,
							  cf->field_name);
				goto processed_field;
			}
		}

		ut_error;
processed_field:
		continue;
	}
}

/** Get the auto-increment value of the table on commit.
@param ha_alter_info	Data used during in-place alter
@param ctx		In-place ALTER TABLE context
@param altered_table	MySQL table that is being altered
@param old_table	MySQL table as it is before the ALTER operation
@return the next auto-increment value (0 if not present) */
static MY_ATTRIBUTE((nonnull, warn_unused_result))
ulonglong
commit_get_autoinc(
/*===============*/
	Alter_inplace_info*	ha_alter_info,
	ha_innobase_inplace_ctx*ctx,
	const TABLE*		altered_table,
	const TABLE*		old_table)
{
	ulonglong		max_autoinc;

	DBUG_ENTER("commit_get_autoinc");

	if (!altered_table->found_next_number_field) {
		/* There is no AUTO_INCREMENT column in the table
		after the ALTER operation. */
		max_autoinc = 0;
	} else if (ctx->add_autoinc != ULINT_UNDEFINED) {
		/* An AUTO_INCREMENT column was added. Get the last
		value from the sequence, which may be based on a
		supplied AUTO_INCREMENT value. */
		max_autoinc = ctx->sequence.last();
	} else if ((ha_alter_info->handler_flags
		    & Alter_inplace_info::CHANGE_CREATE_OPTION)
		   && (ha_alter_info->create_info->used_fields
		       & HA_CREATE_USED_AUTO)) {
		/* An AUTO_INCREMENT value was supplied, but the table was not
		rebuilt. Get the user-supplied value or the last value from the
		sequence. */
		ib_uint64_t	max_value_table;
		dberr_t		err;

		Field*	autoinc_field =
			old_table->found_next_number_field;
		KEY*	autoinc_key =
			old_table->key_info + old_table->s->next_number_index;

		dict_index_t*	index = dict_table_get_index_on_name(
			ctx->old_table, autoinc_key->name);

		max_autoinc = ha_alter_info->create_info->auto_increment_value;

		dict_table_autoinc_lock(ctx->old_table);

		err = row_search_max_autoinc(
			index, autoinc_field->field_name, &max_value_table);

		if (err != DB_SUCCESS) {
			ut_ad(0);
			max_autoinc = 0;
		} else if (max_autoinc <= max_value_table) {
			ulonglong	col_max_value;
			ulonglong	offset;

			col_max_value = innobase_get_int_col_max_value(
				old_table->found_next_number_field);

			offset = ctx->prebuilt->autoinc_offset;
			max_autoinc = innobase_next_autoinc(
				max_value_table, 1, 1, offset,
				col_max_value);
		}
		dict_table_autoinc_unlock(ctx->old_table);
	} else {
		/* An AUTO_INCREMENT value was not specified.
		Read the old counter value from the table. */
		ut_ad(old_table->found_next_number_field);
		dict_table_autoinc_lock(ctx->old_table);
		max_autoinc = ctx->old_table->autoinc;
		dict_table_autoinc_unlock(ctx->old_table);
	}

	DBUG_RETURN(max_autoinc);
}

/** Add or drop foreign key constraints to the data dictionary tables,
but do not touch the data dictionary cache.
@param ha_alter_info	Data used during in-place alter
@param ctx		In-place ALTER TABLE context
@param trx		Data dictionary transaction
@param table_name	Table name in MySQL
@retval true		Failure
@retval false		Success
*/
static MY_ATTRIBUTE((nonnull, warn_unused_result))
bool
innobase_update_foreign_try(
/*========================*/
	ha_innobase_inplace_ctx*ctx,
	trx_t*			trx,
	const char*		table_name)
{
	ulint	foreign_id;
	ulint	i;

	DBUG_ENTER("innobase_update_foreign_try");
	DBUG_ASSERT(ctx);

	foreign_id = dict_table_get_highest_foreign_id(ctx->new_table);

	foreign_id++;

	for (i = 0; i < ctx->num_to_add_fk; i++) {
		dict_foreign_t*		fk = ctx->add_fk[i];

		ut_ad(fk->foreign_table == ctx->new_table
		      || fk->foreign_table == ctx->old_table);

		dberr_t error = dict_create_add_foreign_id(
			&foreign_id, ctx->old_table->name, fk);

		if (error != DB_SUCCESS) {
			my_error(ER_TOO_LONG_IDENT, MYF(0),
				 fk->id);
			DBUG_RETURN(true);
		}

		if (!fk->foreign_index) {
			fk->foreign_index = dict_foreign_find_index(
				ctx->new_table, ctx->col_names,
				fk->foreign_col_names,
				fk->n_fields, fk->referenced_index, TRUE,
				fk->type
				& (DICT_FOREIGN_ON_DELETE_SET_NULL
					| DICT_FOREIGN_ON_UPDATE_SET_NULL),
				NULL, NULL, NULL);
			if (!fk->foreign_index) {
				my_error(ER_FK_INCORRECT_OPTION,
					 MYF(0), table_name, fk->id);
				DBUG_RETURN(true);
			}
		}

		/* The fk->foreign_col_names[] uses renamed column
		names, while the columns in ctx->old_table have not
		been renamed yet. */
		error = dict_create_add_foreign_to_dictionary(
			(dict_table_t*)ctx->old_table,ctx->old_table->name, fk, trx);

		DBUG_EXECUTE_IF(
			"innodb_test_cannot_add_fk_system",
			error = DB_ERROR;);

		if (error != DB_SUCCESS) {
			my_error(ER_FK_FAIL_ADD_SYSTEM, MYF(0),
				 fk->id);
			DBUG_RETURN(true);
		}
	}

	for (i = 0; i < ctx->num_to_drop_fk; i++) {
		dict_foreign_t* fk = ctx->drop_fk[i];

		DBUG_ASSERT(fk->foreign_table == ctx->old_table);

		if (innobase_drop_foreign_try(trx, table_name, fk->id)) {
			DBUG_RETURN(true);
		}
	}

	DBUG_RETURN(false);
}

/** Update the foreign key constraint definitions in the data dictionary cache
after the changes to data dictionary tables were committed.
@param ctx	In-place ALTER TABLE context
@param user_thd	MySQL connection
@return		InnoDB error code (should always be DB_SUCCESS) */
static MY_ATTRIBUTE((nonnull, warn_unused_result))
dberr_t
innobase_update_foreign_cache(
/*==========================*/
	ha_innobase_inplace_ctx*	ctx,
	THD*				user_thd)
{
	dict_table_t*	user_table;
	dberr_t		err = DB_SUCCESS;

	DBUG_ENTER("innobase_update_foreign_cache");

	user_table = ctx->old_table;

	/* Discard the added foreign keys, because we will
	load them from the data dictionary. */
	for (ulint i = 0; i < ctx->num_to_add_fk; i++) {
		dict_foreign_t*	fk = ctx->add_fk[i];
		dict_foreign_free(fk);
	}

	if (ctx->need_rebuild()) {
		/* The rebuilt table is already using the renamed
		column names. No need to pass col_names or to drop
		constraints from the data dictionary cache. */
		DBUG_ASSERT(!ctx->col_names);
		DBUG_ASSERT(user_table->foreign_set.empty());
		DBUG_ASSERT(user_table->referenced_set.empty());
		user_table = ctx->new_table;
	} else {
		/* Drop the foreign key constraints if the
		table was not rebuilt. If the table is rebuilt,
		there would not be any foreign key contraints for
		it yet in the data dictionary cache. */
		for (ulint i = 0; i < ctx->num_to_drop_fk; i++) {
			dict_foreign_t* fk = ctx->drop_fk[i];
			dict_foreign_remove_from_cache(fk);
		}
	}

	/* Load the old or added foreign keys from the data dictionary
	and prevent the table from being evicted from the data
	dictionary cache (work around the lack of WL#6049). */
	err = dict_load_foreigns(user_table->name,
				 ctx->col_names, false, true,
				 DICT_ERR_IGNORE_NONE);

	if (err == DB_CANNOT_ADD_CONSTRAINT) {
		/* It is possible there are existing foreign key are
		loaded with "foreign_key checks" off,
		so let's retry the loading with charset_check is off */
		err = dict_load_foreigns(user_table->name,
					 ctx->col_names, false, false,
					 DICT_ERR_IGNORE_NONE);

		/* The load with "charset_check" off is successful, warn
		the user that the foreign key has loaded with mis-matched
		charset */
		if (err == DB_SUCCESS) {
			push_warning_printf(
				user_thd,
				Sql_condition::WARN_LEVEL_WARN,
				ER_ALTER_INFO,
				"Foreign key constraints for table '%s'"
				" are loaded with charset check off",
				user_table->name);
		}
	}

	DBUG_RETURN(err);
}

/** Commit the changes made during prepare_inplace_alter_table()
and inplace_alter_table() inside the data dictionary tables,
when rebuilding the table.
@param ha_alter_info	Data used during in-place alter
@param ctx		In-place ALTER TABLE context
@param altered_table	MySQL table that is being altered
@param old_table	MySQL table as it is before the ALTER operation
@param trx		Data dictionary transaction
@param table_name	Table name in MySQL
@retval true		Failure
@retval false		Success
*/
inline MY_ATTRIBUTE((nonnull, warn_unused_result))
bool
commit_try_rebuild(
/*===============*/
	Alter_inplace_info*	ha_alter_info,
	ha_innobase_inplace_ctx*ctx,
	TABLE*			altered_table,
	const TABLE*		old_table,
	trx_t*			trx,
	const char*		table_name)
{
	dict_table_t*	rebuilt_table	= ctx->new_table;
	dict_table_t*	user_table	= ctx->old_table;

	DBUG_ENTER("commit_try_rebuild");
	DBUG_ASSERT(ctx->need_rebuild());
	DBUG_ASSERT(trx->dict_operation_lock_mode == RW_X_LATCH);
	DBUG_ASSERT(!(ha_alter_info->handler_flags
		      & Alter_inplace_info::DROP_FOREIGN_KEY)
		    || ctx->num_to_drop_fk > 0);
	DBUG_ASSERT(ctx->num_to_drop_fk
		    == ha_alter_info->alter_info->drop_list.elements);

	for (dict_index_t* index = dict_table_get_first_index(rebuilt_table);
	     index;
	     index = dict_table_get_next_index(index)) {
		DBUG_ASSERT(dict_index_get_online_status(index)
			    == ONLINE_INDEX_COMPLETE);
		DBUG_ASSERT(*index->name != TEMP_INDEX_PREFIX);
		if (dict_index_is_corrupted(index)) {
			my_error(ER_INDEX_CORRUPT, MYF(0),
				 index->name);
			DBUG_RETURN(true);
		}
	}

	if (innobase_update_foreign_try(ctx, trx, table_name)) {
		DBUG_RETURN(true);
	}

	dberr_t	error;

	/* Clear the to_be_dropped flag in the data dictionary cache
	of user_table. */
	for (ulint i = 0; i < ctx->num_to_drop_index; i++) {
		dict_index_t*	index = ctx->drop_index[i];
		DBUG_ASSERT(index->table == user_table);
		DBUG_ASSERT(*index->name != TEMP_INDEX_PREFIX);
		DBUG_ASSERT(index->to_be_dropped);
		index->to_be_dropped = 0;
	}

	/* We copied the table. Any indexes that were requested to be
	dropped were not created in the copy of the table. Apply any
	last bit of the rebuild log and then rename the tables. */

	if (ctx->online) {
		DEBUG_SYNC_C("row_log_table_apply2_before");
		error = row_log_table_apply(
			ctx->thr, user_table, altered_table);
		ulint	err_key = thr_get_trx(ctx->thr)->error_key_num;

		switch (error) {
			KEY*	dup_key;
		case DB_SUCCESS:
			break;
		case DB_DUPLICATE_KEY:
			if (err_key == ULINT_UNDEFINED) {
				/* This should be the hidden index on
				FTS_DOC_ID. */
				dup_key = NULL;
			} else {
				DBUG_ASSERT(err_key <
					    ha_alter_info->key_count);
				dup_key = &ha_alter_info
					->key_info_buffer[err_key];
			}
			print_keydup_error(altered_table, dup_key, MYF(0));
			DBUG_RETURN(true);
		case DB_ONLINE_LOG_TOO_BIG:
			my_error(ER_INNODB_ONLINE_LOG_TOO_BIG, MYF(0),
				 get_error_key_name(err_key, ha_alter_info,
						    rebuilt_table));
			DBUG_RETURN(true);
		case DB_INDEX_CORRUPT:
			my_error(ER_INDEX_CORRUPT, MYF(0),
				 get_error_key_name(err_key, ha_alter_info,
						    rebuilt_table));
			DBUG_RETURN(true);
		default:
			my_error_innodb(error, table_name, user_table->flags);
			DBUG_RETURN(true);
		}
	}

	if ((ha_alter_info->handler_flags
	     & Alter_inplace_info::ALTER_COLUMN_NAME)
	    && innobase_rename_columns_try(ha_alter_info, ctx, old_table,
					   trx, table_name)) {
		DBUG_RETURN(true);
	}

	DBUG_EXECUTE_IF("ib_ddl_crash_before_rename", DBUG_SUICIDE(););

	/* The new table must inherit the flag from the
	"parent" table. */
	if (dict_table_is_discarded(user_table)) {
		rebuilt_table->ibd_file_missing = true;
		rebuilt_table->flags2 |= DICT_TF2_DISCARDED;
	}

	/* We can now rename the old table as a temporary table,
	rename the new temporary table as the old table and drop the
	old table. First, we only do this in the data dictionary
	tables. The actual renaming will be performed in
	commit_cache_rebuild(), once the data dictionary transaction
	has been successfully committed. */

	error = row_merge_rename_tables_dict(
		user_table, rebuilt_table, ctx->tmp_name, trx);

	/* We must be still holding a table handle. */
	DBUG_ASSERT(user_table->n_ref_count >= 1);

	DBUG_EXECUTE_IF("ib_ddl_crash_after_rename", DBUG_SUICIDE(););
	DBUG_EXECUTE_IF("ib_rebuild_cannot_rename", error = DB_ERROR;);

	if (user_table->n_ref_count > 1) {
		/* This should only occur when an innodb_memcached
		connection with innodb_api_enable_mdl=off was started
		before commit_inplace_alter_table() locked the data
		dictionary. We must roll back the ALTER TABLE, because
		we cannot drop a table while it is being used. */

		/* Normally, n_ref_count must be 1, because purge
		cannot be executing on this very table as we are
		holding dict_operation_lock X-latch. */

		error = DB_LOCK_WAIT_TIMEOUT;
	}

	switch (error) {
	case DB_SUCCESS:
		DBUG_RETURN(false);
	case DB_TABLESPACE_EXISTS:
		ut_a(rebuilt_table->n_ref_count == 1);
		my_error(ER_TABLESPACE_EXISTS, MYF(0), ctx->tmp_name);
		DBUG_RETURN(true);
	case DB_DUPLICATE_KEY:
		ut_a(rebuilt_table->n_ref_count == 1);
		my_error(ER_TABLE_EXISTS_ERROR, MYF(0), ctx->tmp_name);
		DBUG_RETURN(true);
	default:
		my_error_innodb(error, table_name, user_table->flags);
		DBUG_RETURN(true);
	}
}

/** Apply the changes made during commit_try_rebuild(),
to the data dictionary cache and the file system.
@param ctx	In-place ALTER TABLE context */
inline MY_ATTRIBUTE((nonnull))
void
commit_cache_rebuild(
/*=================*/
	ha_innobase_inplace_ctx*	ctx)
{
	dberr_t		error;

	DBUG_ENTER("commit_cache_rebuild");
	DBUG_ASSERT(ctx->need_rebuild());
	DBUG_ASSERT(dict_table_is_discarded(ctx->old_table)
		    == dict_table_is_discarded(ctx->new_table));

	const char* old_name = mem_heap_strdup(
		ctx->heap, ctx->old_table->name);

	/* We already committed and redo logged the renames,
	so this must succeed. */
	error = dict_table_rename_in_cache(
		ctx->old_table, ctx->tmp_name, FALSE);
	ut_a(error == DB_SUCCESS);

	error = dict_table_rename_in_cache(
		ctx->new_table, old_name, FALSE);
	ut_a(error == DB_SUCCESS);

	DBUG_VOID_RETURN;
}

/** Store the column number of the columns in a list belonging
to indexes which are not being dropped.
@param[in]	ctx		In-place ALTER TABLE context
@param[out]	drop_col_list	list which will be set, containing columns
				which is part of index being dropped */
static
void
get_col_list_to_be_dropped(
	ha_innobase_inplace_ctx*	ctx,
	std::set<ulint>&		drop_col_list)
{
	for (ulint index_count = 0; index_count < ctx->num_to_drop_index;
	     index_count++) {
		dict_index_t*	index = ctx->drop_index[index_count];

		for (ulint col = 0; col < index->n_user_defined_cols; col++) {
			ulint	col_no = dict_index_get_nth_col_no(index, col);
			drop_col_list.insert(col_no);
		}
	}
}

/** For each column, which is part of an index which is not going to be
dropped, it checks if the column number of the column is same as col_no
argument passed.
@param[in]	table	table object
@param[in]	col_no	column number of the column which is to be checked
@retval true column exists
@retval false column does not exist. */
static
bool
check_col_exists_in_indexes(
	const dict_table_t*	table,
	ulint			col_no)
{
	for (dict_index_t* index = dict_table_get_first_index(table); index;
	     index = dict_table_get_next_index(index)) {

		if (index->to_be_dropped) {
			continue;
		}

		for (ulint col = 0; col < index->n_user_defined_cols; col++) {

			ulint	index_col_no = dict_index_get_nth_col_no(
						index, col);
			if (col_no == index_col_no) {
				return(true);
			}
		}
	}

	return(false);
}

/** Commit the changes made during prepare_inplace_alter_table()
and inplace_alter_table() inside the data dictionary tables,
when not rebuilding the table.
@param ha_alter_info	Data used during in-place alter
@param ctx		In-place ALTER TABLE context
@param old_table	MySQL table as it is before the ALTER operation
@param trx		Data dictionary transaction
@param table_name	Table name in MySQL
@retval true		Failure
@retval false		Success
*/
inline MY_ATTRIBUTE((nonnull, warn_unused_result))
bool
commit_try_norebuild(
/*=================*/
	Alter_inplace_info*	ha_alter_info,
	ha_innobase_inplace_ctx*ctx,
	const TABLE*		old_table,
	trx_t*			trx,
	const char*		table_name)
{
	DBUG_ENTER("commit_try_norebuild");
	DBUG_ASSERT(!ctx->need_rebuild());
	DBUG_ASSERT(trx->dict_operation_lock_mode == RW_X_LATCH);
	DBUG_ASSERT(!(ha_alter_info->handler_flags
		      & Alter_inplace_info::DROP_FOREIGN_KEY)
		    || ctx->num_to_drop_fk > 0);
	DBUG_ASSERT(ctx->num_to_drop_fk
		    == ha_alter_info->alter_info->drop_list.elements);

	for (ulint i = 0; i < ctx->num_to_add_index; i++) {
		dict_index_t*	index = ctx->add_index[i];
		DBUG_ASSERT(dict_index_get_online_status(index)
			    == ONLINE_INDEX_COMPLETE);
		DBUG_ASSERT(*index->name == TEMP_INDEX_PREFIX);
		if (dict_index_is_corrupted(index)) {
			/* Report a duplicate key
			error for the index that was
			flagged corrupted, most likely
			because a duplicate value was
			inserted (directly or by
			rollback) after
			ha_innobase::inplace_alter_table()
			completed.
			TODO: report this as a corruption
			with a detailed reason once
			WL#6379 has been implemented. */
			my_error(ER_DUP_UNKNOWN_IN_INDEX,
				 MYF(0), index->name + 1);
			DBUG_RETURN(true);
		}
	}

	if (innobase_update_foreign_try(ctx, trx, table_name)) {
		DBUG_RETURN(true);
	}

	dberr_t	error;

	/* We altered the table in place. */
	/* Lose the TEMP_INDEX_PREFIX. */
	for (ulint i = 0; i < ctx->num_to_add_index; i++) {
		dict_index_t*	index = ctx->add_index[i];
		DBUG_ASSERT(dict_index_get_online_status(index)
			    == ONLINE_INDEX_COMPLETE);
		DBUG_ASSERT(*index->name
			    == TEMP_INDEX_PREFIX);
		error = row_merge_rename_index_to_add(
			trx, ctx->new_table->id, index->id);
		if (error != DB_SUCCESS) {
			sql_print_error(
				"InnoDB: rename index to add: %lu\n",
				(ulong) error);
			DBUG_ASSERT(0);
			my_error(ER_INTERNAL_ERROR, MYF(0),
				 "rename index to add");
			DBUG_RETURN(true);
		}
	}

	/* Drop any indexes that were requested to be dropped.
	Rename them to TEMP_INDEX_PREFIX in the data
	dictionary first. We do not bother to rename
	index->name in the dictionary cache, because the index
	is about to be freed after row_merge_drop_indexes_dict(). */

	for (ulint i = 0; i < ctx->num_to_drop_index; i++) {
		dict_index_t*	index = ctx->drop_index[i];
		DBUG_ASSERT(*index->name != TEMP_INDEX_PREFIX);
		DBUG_ASSERT(index->table == ctx->new_table);
		DBUG_ASSERT(index->to_be_dropped);

		error = row_merge_rename_index_to_drop(
			trx, index->table->id, index->id);
		if (error != DB_SUCCESS) {
			sql_print_error(
				"InnoDB: rename index to drop: %lu\n",
				(ulong) error);
			DBUG_ASSERT(0);
			my_error(ER_INTERNAL_ERROR, MYF(0),
				 "rename index to drop");
			DBUG_RETURN(true);
		}
	}

	if (!(ha_alter_info->handler_flags
	      & Alter_inplace_info::ALTER_COLUMN_NAME)) {
		DBUG_RETURN(false);
	}

	DBUG_RETURN(innobase_rename_columns_try(ha_alter_info, ctx,
						old_table, trx, table_name));
}

/** Commit the changes to the data dictionary cache
after a successful commit_try_norebuild() call.
@param ctx		In-place ALTER TABLE context
@param table		the TABLE before the ALTER
@param trx		Data dictionary transaction object
(will be started and committed)
@return whether all replacements were found for dropped indexes */
inline MY_ATTRIBUTE((nonnull, warn_unused_result))
bool
commit_cache_norebuild(
/*===================*/
	ha_innobase_inplace_ctx*ctx,
	const TABLE*		table,
	trx_t*			trx)
{
	DBUG_ENTER("commit_cache_norebuild");

	bool	found = true;

	DBUG_ASSERT(!ctx->need_rebuild());

	std::set<ulint>			drop_list;
	std::set<ulint>::const_iterator	col_it;

	/* Check if the column, part of an index to be dropped is part of any
	other index which is not being dropped. If it so, then set the ord_part
	of the column to 0. */
	get_col_list_to_be_dropped(ctx, drop_list);

	for(col_it = drop_list.begin(); col_it != drop_list.end(); ++col_it) {
		if (!check_col_exists_in_indexes(ctx->new_table, *col_it)) {
			ctx->new_table->cols[*col_it].ord_part = 0;
		}
	}

	for (ulint i = 0; i < ctx->num_to_add_index; i++) {
		dict_index_t*	index = ctx->add_index[i];
		DBUG_ASSERT(dict_index_get_online_status(index)
			    == ONLINE_INDEX_COMPLETE);
		DBUG_ASSERT(*index->name == TEMP_INDEX_PREFIX);
		index->name++;
	}

	if (ctx->num_to_drop_index) {
		/* Really drop the indexes that were dropped.
		The transaction had to be committed first
		(after renaming the indexes), so that in the
		event of a crash, crash recovery will drop the
		indexes, because it drops all indexes whose
		names start with TEMP_INDEX_PREFIX. Once we
		have started dropping an index tree, there is
		no way to roll it back. */

		for (ulint i = 0; i < ctx->num_to_drop_index; i++) {
			dict_index_t*	index = ctx->drop_index[i];
			DBUG_ASSERT(*index->name != TEMP_INDEX_PREFIX);
			DBUG_ASSERT(index->table == ctx->new_table);
			DBUG_ASSERT(index->to_be_dropped);

			/* Replace the indexes in foreign key
			constraints if needed. */

			if (!dict_foreign_replace_index(
				    index->table, ctx->col_names, index)) {
				found = false;
			}

			/* Mark the index dropped
			in the data dictionary cache. */
			rw_lock_x_lock(dict_index_get_lock(index));
			index->page = FIL_NULL;
			rw_lock_x_unlock(dict_index_get_lock(index));
		}

		trx_start_for_ddl(trx, TRX_DICT_OP_INDEX);
		row_merge_drop_indexes_dict(trx, ctx->new_table->id);

		for (ulint i = 0; i < ctx->num_to_drop_index; i++) {
			dict_index_t*	index = ctx->drop_index[i];
			DBUG_ASSERT(*index->name != TEMP_INDEX_PREFIX);
			DBUG_ASSERT(index->table == ctx->new_table);

			if (index->type & DICT_FTS) {
				DBUG_ASSERT(index->type == DICT_FTS
					    || (index->type
						& DICT_CORRUPT));
				DBUG_ASSERT(index->table->fts);
				fts_drop_index(index->table, index, trx);
			}

			dict_index_remove_from_cache(index->table, index);
		}

		trx_commit_for_mysql(trx);
	}

	DBUG_RETURN(found);
}

/** Adjust the persistent statistics after non-rebuilding ALTER TABLE.
Remove statistics for dropped indexes, add statistics for created indexes
and rename statistics for renamed indexes.
@param ha_alter_info	Data used during in-place alter
@param ctx		In-place ALTER TABLE context
@param altered_table	MySQL table that is being altered
@param table_name	Table name in MySQL
@param thd		MySQL connection
*/
static
void
alter_stats_norebuild(
/*==================*/
	Alter_inplace_info*		ha_alter_info,
	ha_innobase_inplace_ctx*	ctx,
	TABLE*				altered_table,
	const char*			table_name,
	THD*				thd)
{
	ulint	i;

	DBUG_ENTER("alter_stats_norebuild");
	DBUG_ASSERT(!ctx->need_rebuild());

	if (!dict_stats_is_persistent_enabled(ctx->new_table)) {
		DBUG_VOID_RETURN;
	}

	/* TODO: This will not drop the (unused) statistics for
	FTS_DOC_ID_INDEX if it was a hidden index, dropped together
	with the last renamining FULLTEXT index. */
	for (i = 0; i < ha_alter_info->index_drop_count; i++) {
		const KEY* key = ha_alter_info->index_drop_buffer[i];

		if (key->flags & HA_FULLTEXT) {
			/* There are no index cardinality
			statistics for FULLTEXT indexes. */
			continue;
		}

		char	errstr[1024];

		if (dict_stats_drop_index(
			    ctx->new_table->name, key->name,
			    errstr, sizeof errstr) != DB_SUCCESS) {
			push_warning(thd,
				     Sql_condition::WARN_LEVEL_WARN,
				     ER_LOCK_WAIT_TIMEOUT, errstr);
		}
	}

	for (i = 0; i < ctx->num_to_add_index; i++) {
		dict_index_t*	index = ctx->add_index[i];
		DBUG_ASSERT(index->table == ctx->new_table);

		if (!(index->type & DICT_FTS)) {
			dict_stats_init(ctx->new_table);
			dict_stats_update_for_index(index);
		}
	}

	DBUG_VOID_RETURN;
}

/** Adjust the persistent statistics after rebuilding ALTER TABLE.
Remove statistics for dropped indexes, add statistics for created indexes
and rename statistics for renamed indexes.
@param table		InnoDB table that was rebuilt by ALTER TABLE
@param table_name	Table name in MySQL
@param thd		MySQL connection
*/
static
void
alter_stats_rebuild(
/*================*/
	dict_table_t*	table,
	const char*	table_name,
	THD*		thd)
{
	DBUG_ENTER("alter_stats_rebuild");

	if (dict_table_is_discarded(table)
	    || !dict_stats_is_persistent_enabled(table)) {
		DBUG_VOID_RETURN;
	}

	dberr_t	ret;

	ret = dict_stats_update(table, DICT_STATS_RECALC_PERSISTENT);

	if (ret != DB_SUCCESS) {
		push_warning_printf(
			thd,
			Sql_condition::WARN_LEVEL_WARN,
			ER_ALTER_INFO,
			"Error updating stats for table '%s' "
			"after table rebuild: %s",
			table_name, ut_strerr(ret));
	}

	DBUG_VOID_RETURN;
}

#ifndef DBUG_OFF
# define DBUG_INJECT_CRASH(prefix, count)			\
do {								\
	char buf[32];						\
	ut_snprintf(buf, sizeof buf, prefix "_%u", count);	\
	DBUG_EXECUTE_IF(buf, DBUG_SUICIDE(););			\
} while (0)
#else
# define DBUG_INJECT_CRASH(prefix, count)
#endif

/** Commit or rollback the changes made during
prepare_inplace_alter_table() and inplace_alter_table() inside
the storage engine. Note that the allowed level of concurrency
during this operation will be the same as for
inplace_alter_table() and thus might be higher than during
prepare_inplace_alter_table(). (E.g concurrent writes were
blocked during prepare, but might not be during commit).
@param altered_table	TABLE object for new version of table.
@param ha_alter_info	Structure describing changes to be done
by ALTER TABLE and holding data used during in-place alter.
@param commit		true => Commit, false => Rollback.
@retval true		Failure
@retval false		Success
*/
UNIV_INTERN
bool
ha_innobase::commit_inplace_alter_table(
/*====================================*/
	TABLE*			altered_table,
	Alter_inplace_info*	ha_alter_info,
	bool			commit)
{
	dberr_t				error;
	ha_innobase_inplace_ctx*	ctx0
		= static_cast<ha_innobase_inplace_ctx*>
		(ha_alter_info->handler_ctx);
#ifndef DBUG_OFF
	uint				crash_inject_count	= 1;
	uint				crash_fail_inject_count	= 1;
	uint				failure_inject_count	= 1;
#endif

	DBUG_ENTER("commit_inplace_alter_table");
	DBUG_ASSERT(!srv_read_only_mode);
	DBUG_ASSERT(!ctx0 || ctx0->prebuilt == prebuilt);
	DBUG_ASSERT(!ctx0 || ctx0->old_table == prebuilt->table);

	DEBUG_SYNC_C("innodb_commit_inplace_alter_table_enter");

	DEBUG_SYNC_C("innodb_commit_inplace_alter_table_wait");

	if (!commit) {
		/* A rollback is being requested. So far we may at
		most have created some indexes. If any indexes were to
		be dropped, they would actually be dropped in this
		method if commit=true. */
		DBUG_RETURN(rollback_inplace_alter_table(
				    ha_alter_info, table, prebuilt));
	}

	if (!(ha_alter_info->handler_flags & ~INNOBASE_INPLACE_IGNORE)) {
		DBUG_ASSERT(!ctx0);
		MONITOR_ATOMIC_DEC(MONITOR_PENDING_ALTER_TABLE);
		ha_alter_info->group_commit_ctx = NULL;
		DBUG_RETURN(false);
	}

	DBUG_ASSERT(ctx0);

	inplace_alter_handler_ctx**	ctx_array;
	inplace_alter_handler_ctx*	ctx_single[2];

	if (ha_alter_info->group_commit_ctx) {
		ctx_array = ha_alter_info->group_commit_ctx;
	} else {
	ctx_single[0] = ctx0;
	ctx_single[1] = NULL;
	ctx_array = ctx_single;
	}

	DBUG_ASSERT(ctx0 == ctx_array[0]);
	ut_ad(prebuilt->table == ctx0->old_table);
	ha_alter_info->group_commit_ctx = NULL;

	/* Free the ctx->trx of other partitions, if any. We will only
	use the ctx0->trx here. Others may have been allocated in
	the prepare stage. */

	for (inplace_alter_handler_ctx** pctx = &ctx_array[1]; *pctx;
	     pctx++) {
		ha_innobase_inplace_ctx*	ctx
			= static_cast<ha_innobase_inplace_ctx*>(*pctx);

		if (ctx->trx) {
			trx_free_for_mysql(ctx->trx);
			ctx->trx = NULL;
		}
	}

	trx_start_if_not_started_xa(prebuilt->trx);

	for (inplace_alter_handler_ctx** pctx = ctx_array; *pctx; pctx++) {
		ha_innobase_inplace_ctx*	ctx
			= static_cast<ha_innobase_inplace_ctx*>(*pctx);
		DBUG_ASSERT(ctx->prebuilt->trx == prebuilt->trx);

		/* Exclusively lock the table, to ensure that no other
		transaction is holding locks on the table while we
		change the table definition. The MySQL meta-data lock
		should normally guarantee that no conflicting locks
		exist. However, FOREIGN KEY constraints checks and any
		transactions collected during crash recovery could be
		holding InnoDB locks only, not MySQL locks. */

		error = row_merge_lock_table(
			prebuilt->trx, ctx->old_table, LOCK_X);

		if (error != DB_SUCCESS) {
			my_error_innodb(
				error, table_share->table_name.str, 0);
			DBUG_RETURN(true);
		}
	}

	DEBUG_SYNC(user_thd, "innodb_alter_commit_after_lock_table");

	const bool	new_clustered	= ctx0->need_rebuild();
	trx_t*		trx		= ctx0->trx;
	bool		fail		= false;

	if (new_clustered) {
		for (inplace_alter_handler_ctx** pctx = ctx_array;
		     *pctx; pctx++) {
			ha_innobase_inplace_ctx*	ctx
				= static_cast<ha_innobase_inplace_ctx*>(*pctx);
			DBUG_ASSERT(ctx->need_rebuild());

			if (ctx->old_table->fts) {
				ut_ad(!ctx->old_table->fts->add_wq);
				fts_optimize_remove_table(
					ctx->old_table);
			}

			if (ctx->new_table->fts) {
				ut_ad(!ctx->new_table->fts->add_wq);
				fts_optimize_remove_table(
					ctx->new_table);
			}
		}
	}

	if (!trx) {
		DBUG_ASSERT(!new_clustered);
		trx = innobase_trx_allocate(user_thd);
	}

	trx_start_for_ddl(trx, TRX_DICT_OP_INDEX);
	/* Latch the InnoDB data dictionary exclusively so that no deadlocks
	or lock waits can happen in it during the data dictionary operation. */
	row_mysql_lock_data_dictionary(trx);

	/* Prevent the background statistics collection from accessing
	the tables. */
	for (;;) {
		bool	retry = false;

		for (inplace_alter_handler_ctx** pctx = ctx_array;
		     *pctx; pctx++) {
			ha_innobase_inplace_ctx*	ctx
				= static_cast<ha_innobase_inplace_ctx*>(*pctx);

			DBUG_ASSERT(new_clustered == ctx->need_rebuild());

			if (new_clustered
			    && !dict_stats_stop_bg(ctx->old_table)) {
				retry = true;
			}

			if (!dict_stats_stop_bg(ctx->new_table)) {
				retry = true;
			}
		}

		if (!retry) {
			break;
		}

		DICT_STATS_BG_YIELD(trx);
	}

	/* Apply the changes to the data dictionary tables, for all
	partitions. */

	for (inplace_alter_handler_ctx** pctx = ctx_array;
	     *pctx && !fail; pctx++) {
		ha_innobase_inplace_ctx*	ctx
			= static_cast<ha_innobase_inplace_ctx*>(*pctx);

		DBUG_ASSERT(new_clustered == ctx->need_rebuild());

		ctx->max_autoinc = commit_get_autoinc(
			ha_alter_info, ctx, altered_table, table);

		if (ctx->need_rebuild()) {
			ctx->tmp_name = dict_mem_create_temporary_tablename(
				ctx->heap, ctx->new_table->name,
				ctx->new_table->id);

			fail = commit_try_rebuild(
				ha_alter_info, ctx, altered_table, table,
				trx, table_share->table_name.str);
		} else {
			fail = commit_try_norebuild(
				ha_alter_info, ctx, table, trx,
				table_share->table_name.str);
		}
		DBUG_INJECT_CRASH("ib_commit_inplace_crash",
				  crash_inject_count++);
#ifndef DBUG_OFF
		{
			/* Generate a dynamic dbug text. */
			char buf[32];
			ut_snprintf(buf, sizeof buf, "ib_commit_inplace_fail_%u",
				    failure_inject_count++);
			DBUG_EXECUTE_IF(buf,
					my_error(ER_INTERNAL_ERROR, MYF(0),
						 "Injected error!");
					fail = true;
			);
		}
#endif
	}

	/* Commit or roll back the changes to the data dictionary. */

	if (fail) {
		trx_rollback_for_mysql(trx);
	} else if (!new_clustered) {
		trx_commit_for_mysql(trx);
	} else {
		mtr_t	mtr;
		mtr_start(&mtr);

		for (inplace_alter_handler_ctx** pctx = ctx_array;
		     *pctx; pctx++) {
			ha_innobase_inplace_ctx*	ctx
				= static_cast<ha_innobase_inplace_ctx*>(*pctx);

			DBUG_ASSERT(ctx->need_rebuild());
			/* Check for any possible problems for any
			file operations that will be performed in
			commit_cache_rebuild(), and if none, generate
			the redo log for these operations. */
			error = fil_mtr_rename_log(ctx->old_table,
						   ctx->new_table,
						   ctx->tmp_name, &mtr);
			if (error != DB_SUCCESS) {
				/* Out of memory or a problem will occur
				when renaming files. */
				fail = true;
				my_error_innodb(error, ctx->old_table->name,
						ctx->old_table->flags);
			}
			DBUG_INJECT_CRASH("ib_commit_inplace_crash",
					  crash_inject_count++);
		}

		/* Test what happens on crash if the redo logs
		are flushed to disk here. The log records
		about the rename should not be committed, and
		the data dictionary transaction should be
		rolled back, restoring the old table. */
		DBUG_EXECUTE_IF("innodb_alter_commit_crash_before_commit",
				log_buffer_flush_to_disk();
				DBUG_SUICIDE(););
		ut_ad(!trx->fts_trx);

		if (fail) {
			mtr_set_log_mode(&mtr, MTR_LOG_NO_REDO);
			mtr_commit(&mtr);
			trx_rollback_for_mysql(trx);
		} else {
			/* The following call commits the
			mini-transaction, making the data dictionary
			transaction committed at mtr.end_lsn. The
			transaction becomes 'durable' by the time when
			log_buffer_flush_to_disk() returns. In the
			logical sense the commit in the file-based
			data structures happens here. */
			ut_ad(trx_state_eq(trx, TRX_STATE_ACTIVE));
			ut_ad(trx->insert_undo || trx->update_undo);

			trx_commit_low(trx, &mtr);
		}

		/* If server crashes here, the dictionary in
		InnoDB and MySQL will differ.  The .ibd files
		and the .frm files must be swapped manually by
		the administrator. No loss of data. */
		DBUG_EXECUTE_IF("innodb_alter_commit_crash_after_commit",
				log_buffer_flush_to_disk();
				DBUG_SUICIDE(););
	}

	/* Flush the log to reduce probability that the .frm files and
	the InnoDB data dictionary get out-of-sync if the user runs
	with innodb_flush_log_at_trx_commit = 0 */

	log_buffer_flush_to_disk();

	/* At this point, the changes to the persistent storage have
	been committed or rolled back. What remains to be done is to
	update the in-memory structures, close some handles, release
	temporary files, and (unless we rolled back) update persistent
	statistics. */

	for (inplace_alter_handler_ctx** pctx = ctx_array;
	     *pctx; pctx++) {
		ha_innobase_inplace_ctx*	ctx
			= static_cast<ha_innobase_inplace_ctx*>(*pctx);

		DBUG_ASSERT(ctx->need_rebuild() == new_clustered);

		if (new_clustered) {
			innobase_online_rebuild_log_free(ctx->old_table);
		}

		if (fail) {
			if (new_clustered) {
				dict_table_close(ctx->new_table,
						 TRUE, FALSE);

#if defined UNIV_DEBUG || defined UNIV_DDL_DEBUG
				/* Nobody should have initialized the
				stats of the newly created table
				yet. When this is the case, we know
				that it has not been added for
				background stats gathering. */
				ut_a(!ctx->new_table->stat_initialized);
#endif /* UNIV_DEBUG || UNIV_DDL_DEBUG */

				trx_start_for_ddl(trx, TRX_DICT_OP_TABLE);
				row_merge_drop_table(trx, ctx->new_table);
				trx_commit_for_mysql(trx);
				ctx->new_table = NULL;
			} else {
				/* We failed, but did not rebuild the table.
				Roll back any ADD INDEX, or get rid of garbage
				ADD INDEX that was left over from a previous
				ALTER TABLE statement. */
				trx_start_for_ddl(trx, TRX_DICT_OP_INDEX);
				innobase_rollback_sec_index(
					ctx->new_table, table, TRUE, trx);
				trx_commit_for_mysql(trx);
			}
			DBUG_INJECT_CRASH("ib_commit_inplace_crash_fail",
					  crash_fail_inject_count++);

			continue;
		}

		innobase_copy_frm_flags_from_table_share(
			ctx->new_table, altered_table->s);

		if (new_clustered) {
			/* We will reload and refresh the
			in-memory foreign key constraint
			metadata. This is a rename operation
			in preparing for dropping the old
			table. Set the table to_be_dropped bit
			here, so to make sure DML foreign key
			constraint check does not use the
			stale dict_foreign_t. This is done
			because WL#6049 (FK MDL) has not been
			implemented yet. */
			ctx->old_table->to_be_dropped = true;

			/* Rename the tablespace files. */
			commit_cache_rebuild(ctx);

			error = innobase_update_foreign_cache(ctx, user_thd);
			if (error != DB_SUCCESS) {
				goto foreign_fail;
			}
		} else {
			error = innobase_update_foreign_cache(ctx, user_thd);

			if (error != DB_SUCCESS) {
foreign_fail:
				/* The data dictionary cache
				should be corrupted now.  The
				best solution should be to
				kill and restart the server,
				but the *.frm file has not
				been replaced yet. */
				my_error(ER_CANNOT_ADD_FOREIGN,
					 MYF(0));
				sql_print_error(
					"InnoDB: dict_load_foreigns()"
					" returned %u for %s",
					(unsigned) error,
					thd_query_string(user_thd)
					->str);
				ut_ad(0);
			} else {
				if (!commit_cache_norebuild(
					    ctx, table, trx)) {
					ut_a(!prebuilt->trx->check_foreigns);
				}

				innobase_rename_columns_cache(
					ha_alter_info, table,
					ctx->new_table);
			}
		}
		DBUG_INJECT_CRASH("ib_commit_inplace_crash",
				  crash_inject_count++);
	}

	/* Invalidate the index translation table. In partitioned
	tables, there is one TABLE_SHARE (and also only one TABLE)
	covering all partitions. */
	share->idx_trans_tbl.index_count = 0;

	if (trx == ctx0->trx) {
		ctx0->trx = NULL;
	}

	/* Tell the InnoDB server that there might be work for
	utility threads: */

	srv_active_wake_master_thread();

	if (fail) {
		for (inplace_alter_handler_ctx** pctx = ctx_array;
		     *pctx; pctx++) {
			ha_innobase_inplace_ctx*	ctx
				= static_cast<ha_innobase_inplace_ctx*>
				(*pctx);
			DBUG_ASSERT(ctx->need_rebuild() == new_clustered);

			ut_d(dict_table_check_for_dup_indexes(
				     ctx->old_table,
				     CHECK_ABORTED_OK));
			ut_a(fts_check_cached_index(ctx->old_table));
			DBUG_INJECT_CRASH("ib_commit_inplace_crash_fail",
					  crash_fail_inject_count++);
		}

		row_mysql_unlock_data_dictionary(trx);
		trx_free_for_mysql(trx);
		DBUG_RETURN(true);
	}

	/* Release the table locks. */
	trx_commit_for_mysql(prebuilt->trx);

	DBUG_EXECUTE_IF("ib_ddl_crash_after_user_trx_commit", DBUG_SUICIDE(););

	for (inplace_alter_handler_ctx** pctx = ctx_array;
	     *pctx; pctx++) {
		ha_innobase_inplace_ctx*	ctx
			= static_cast<ha_innobase_inplace_ctx*>
			(*pctx);
		DBUG_ASSERT(ctx->need_rebuild() == new_clustered);

		if (altered_table->found_next_number_field) {
			dict_table_t* t = ctx->new_table;

			dict_table_autoinc_lock(t);
			dict_table_autoinc_initialize(t, ctx->max_autoinc);
			dict_table_autoinc_unlock(t);
		}

		bool	add_fts	= false;

		/* Publish the created fulltext index, if any.
		Note that a fulltext index can be created without
		creating the clustered index, if there already exists
		a suitable FTS_DOC_ID column. If not, one will be
		created, implying new_clustered */
		for (ulint i = 0; i < ctx->num_to_add_index; i++) {
			dict_index_t*	index = ctx->add_index[i];

			if (index->type & DICT_FTS) {
				DBUG_ASSERT(index->type == DICT_FTS);
				/* We reset DICT_TF2_FTS here because the bit
				is left unset when a drop proceeds the add. */
				DICT_TF2_FLAG_SET(ctx->new_table, DICT_TF2_FTS);
				fts_add_index(index, ctx->new_table);
				add_fts = true;
			}
		}

		ut_d(dict_table_check_for_dup_indexes(
			     ctx->new_table, CHECK_ALL_COMPLETE));

		if (add_fts) {
			fts_optimize_add_table(ctx->new_table);
		}

		ut_d(dict_table_check_for_dup_indexes(
			     ctx->new_table, CHECK_ABORTED_OK));
		ut_a(fts_check_cached_index(ctx->new_table));

		if (new_clustered) {
			/* Since the table has been rebuilt, we remove
			all persistent statistics corresponding to the
			old copy of the table (which was renamed to
			ctx->tmp_name). */

			char	errstr[1024];

			DBUG_ASSERT(0 == strcmp(ctx->old_table->name,
						ctx->tmp_name));

			if (dict_stats_drop_table(
				    ctx->new_table->name,
				    errstr, sizeof(errstr))
			    != DB_SUCCESS) {
				push_warning_printf(
					user_thd,
					Sql_condition::WARN_LEVEL_WARN,
					ER_ALTER_INFO,
					"Deleting persistent statistics"
					" for rebuilt table '%s' in"
					" InnoDB failed: %s",
					table->s->table_name.str,
					errstr);
			}

			DBUG_EXECUTE_IF("ib_ddl_crash_before_commit",
					DBUG_SUICIDE(););

			trx_t* const	user_trx = prebuilt->trx;

			row_prebuilt_free(ctx->prebuilt, TRUE);

			/* Drop the copy of the old table, which was
			renamed to ctx->tmp_name at the atomic DDL
			transaction commit.  If the system crashes
			before this is completed, some orphan tables
			with ctx->tmp_name may be recovered. */
			trx_start_for_ddl(trx, TRX_DICT_OP_TABLE);
			row_merge_drop_table(trx, ctx->old_table);
			trx_commit_for_mysql(trx);

			/* Rebuild the prebuilt object. */
			ctx->prebuilt = row_create_prebuilt(
				ctx->new_table, altered_table->s->reclength);
			trx_start_if_not_started(user_trx);
			user_trx->will_lock++;
			prebuilt->trx = user_trx;
		}
		DBUG_INJECT_CRASH("ib_commit_inplace_crash",
				  crash_inject_count++);
	}

	row_mysql_unlock_data_dictionary(trx);
	trx_free_for_mysql(trx);

	/* TODO: The following code could be executed
	while allowing concurrent access to the table
	(MDL downgrade). */

	if (new_clustered) {
		for (inplace_alter_handler_ctx** pctx = ctx_array;
		     *pctx; pctx++) {
			ha_innobase_inplace_ctx*	ctx
				= static_cast<ha_innobase_inplace_ctx*>
				(*pctx);
			DBUG_ASSERT(ctx->need_rebuild());

			alter_stats_rebuild(
				ctx->new_table, table->s->table_name.str,
				user_thd);
			DBUG_INJECT_CRASH("ib_commit_inplace_crash",
					  crash_inject_count++);
		}
	} else {
		for (inplace_alter_handler_ctx** pctx = ctx_array;
		     *pctx; pctx++) {
			ha_innobase_inplace_ctx*	ctx
				= static_cast<ha_innobase_inplace_ctx*>
				(*pctx);
			DBUG_ASSERT(!ctx->need_rebuild());

			alter_stats_norebuild(
				ha_alter_info, ctx, altered_table,
				table->s->table_name.str, user_thd);
			DBUG_INJECT_CRASH("ib_commit_inplace_crash",
					  crash_inject_count++);
		}
	}

	/* TODO: Also perform DROP TABLE and DROP INDEX after
	the MDL downgrade. */

#ifndef DBUG_OFF
	dict_index_t* clust_index = dict_table_get_first_index(
		prebuilt->table);
	DBUG_ASSERT(!clust_index->online_log);
	DBUG_ASSERT(dict_index_get_online_status(clust_index)
		    == ONLINE_INDEX_COMPLETE);

	for (dict_index_t* index = dict_table_get_first_index(
		     prebuilt->table);
	     index;
	     index = dict_table_get_next_index(index)) {
		DBUG_ASSERT(!index->to_be_dropped);
	}
#endif /* DBUG_OFF */

	MONITOR_ATOMIC_DEC(MONITOR_PENDING_ALTER_TABLE);
	DBUG_RETURN(false);
}

/**
@param thd - the session
@param start_value - the lower bound
@param max_value - the upper bound (inclusive) */
UNIV_INTERN
ib_sequence_t::ib_sequence_t(
	THD*		thd,
	ulonglong	start_value,
	ulonglong	max_value)
	:
	m_max_value(max_value),
	m_increment(0),
	m_offset(0),
	m_next_value(start_value),
	m_eof(false)
{
	if (thd != 0 && m_max_value > 0) {

		thd_get_autoinc(thd, &m_offset, &m_increment);

		if (m_increment > 1 || m_offset > 1) {

			/* If there is an offset or increment specified
			then we need to work out the exact next value. */

			m_next_value = innobase_next_autoinc(
				start_value, 1,
				m_increment, m_offset, m_max_value);

		} else if (start_value == 0) {
			/* The next value can never be 0. */
			m_next_value = 1;
		}
	} else {
		m_eof = true;
	}
}

/**
Postfix increment
@return the next value to insert */
UNIV_INTERN
ulonglong
ib_sequence_t::operator++(int) UNIV_NOTHROW
{
	ulonglong	current = m_next_value;

	ut_ad(!m_eof);
	ut_ad(m_max_value > 0);

	m_next_value = innobase_next_autoinc(
		current, 1, m_increment, m_offset, m_max_value);

	if (m_next_value == m_max_value && current == m_next_value) {
		m_eof = true;
	}

	return(current);
}<|MERGE_RESOLUTION|>--- conflicted
+++ resolved
@@ -3044,13 +3044,9 @@
 			add_cols, ctx->heap);
 		ctx->add_cols = add_cols;
 	} else {
-<<<<<<< HEAD
 		DBUG_ASSERT(!innobase_need_rebuild(ha_alter_info, old_table));
-=======
-		DBUG_ASSERT(!innobase_need_rebuild(ha_alter_info));
 		DBUG_ASSERT(old_table->s->primary_key
 			    == altered_table->s->primary_key);
->>>>>>> 6ac84d98
 
 		if (!ctx->new_table->fts
 		    && innobase_fulltext_exist(altered_table)) {
