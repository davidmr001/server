/* Copyright (C) 2007-2009 Arjen G Lentz & Antony T Curtis for Open Query

   This program is free software; you can redistribute it and/or modify
   it under the terms of the GNU General Public License as published by
   the Free Software Foundation; version 2 of the License, or
   (at your option) any later version.

   This program is distributed in the hope that it will be useful,
   but WITHOUT ANY WARRANTY; without even the implied warranty of
   MERCHANTABILITY or FITNESS FOR A PARTICULAR PURPOSE.  See the
   GNU General Public License for more details.

   You should have received a copy of the GNU General Public License
   along with this program; if not, write to the Free Software
   Foundation, Inc., 59 Temple Place, Suite 330, Boston, MA  02111-1307  USA */

/* ======================================================================
   Open Query Graph Computation Engine, based on a concept by Arjen Lentz
   Mk.II implementation by Antony Curtis & Arjen Lentz
   For more information, documentation, support, enhancement engineering,
   and non-GPL licensing, see http://openquery.com/graph
   or contact graph@openquery.com
   For packaged binaries, see http://ourdelta.org
   ======================================================================
*/

#include <string.h>

#define BOOST_ALL_NO_LIB 1

#include <boost/config.hpp>

#include "graphcore-graph.h"

#include <set>
#include <stack>

#include <boost/property_map/property_map.hpp>

#include <boost/graph/breadth_first_search.hpp>
#include <boost/graph/dijkstra_shortest_paths.hpp>
#include <boost/graph/iteration_macros.hpp>
#include <boost/graph/reverse_graph.hpp>
#include <boost/graph/graph_utility.hpp>

#include "graphcore.h"

#include <boost/unordered_map.hpp>

using namespace open_query;
using namespace boost;

static const row empty_row = { 0, 0, 0, 0, 0, 0, 0, 0, 0, 0, 0, 0 };

namespace open_query
{

  typedef graph_traits<Graph>::vertex_descriptor Vertex;
  typedef graph_traits<Graph>::edge_descriptor Edge;

  typedef std::list<std::pair<Vertex,optional<EdgeWeight> > > shortest_path_list;
  typedef shortest_path_list::iterator shortest_path_iterator;

  template<typename ID, typename IDMap>
  class id_equals_t
  {
  public:
    id_equals_t(ID id, IDMap map)
      : m_id(id), m_map(map)
    { }
    template<typename V>
    bool operator()(V u) const
    {
      return m_map[u] == m_id;
    }
  private:
    ID m_id;
    IDMap m_map;
  };

  template<typename ID, typename IDMap>
  inline id_equals_t<ID,IDMap>
  id_equals(ID id, IDMap idmap)
  {
    return id_equals_t<ID,IDMap>(id, idmap);
  }

  template<typename T, typename Graph>
  class target_equals_t
  {
  public:
    target_equals_t(T target, Graph &g)
      : m_target(target), m_g(g)
    { }
    template<typename V>
    bool operator()(V u) const
    {
      return target(u, m_g) == m_target;
    }
  private:
    T m_target;
    Graph &m_g;
  };

  template<typename T, typename Graph>
  inline target_equals_t<T,Graph>
  target_equals(T target, Graph &g)
  {
    return target_equals_t<T,Graph>(target, g);
  }

  template<typename T, typename Graph>
  class source_equals_t
  {
  public:
    source_equals_t(T source, Graph &g)
      : m_source(source), m_g(g)
    { }
    template<typename V>
    bool operator()(V u) const
    {
      return source(u, m_g) == m_source;
    }
  private:
    T m_source;
    Graph &m_g;
  };

  template<typename T, typename Graph>
  inline source_equals_t<T,Graph>
  source_equals(T source, Graph &g)
  {
    return source_equals_t<T,Graph>(source, g);
  }

  struct reference
  {
    int m_flags;
    int m_sequence;
    Vertex m_vertex;
    Edge m_edge;
    EdgeWeight m_weight;

    enum
    {
      HAVE_SEQUENCE = 1,
      HAVE_WEIGHT = 2,
      HAVE_EDGE = 4,
    };

    inline reference()
      : m_flags(0), m_sequence(0),
        m_vertex(graph_traits<Graph>::null_vertex()),
        m_edge(), m_weight(0)
    { }

    inline reference(int s, Edge e)
      : m_flags(HAVE_SEQUENCE | HAVE_EDGE), m_sequence(s),
        m_vertex(graph_traits<Graph>::null_vertex()),
        m_edge(e), m_weight(0)
    { }

    inline reference(int s, Vertex v, const optional<Edge> &e,
                     const optional<EdgeWeight> &w)
      : m_flags(HAVE_SEQUENCE | (w ? HAVE_WEIGHT : 0) | (e ? HAVE_EDGE : 0)),
        m_sequence(s), m_vertex(v)
    {
      if (w) m_weight= *w;
      if (e) m_edge= *e;
    }

    inline reference(int s, Vertex v, Edge e, EdgeWeight w)
      : m_flags(HAVE_SEQUENCE | HAVE_WEIGHT | HAVE_EDGE),
        m_sequence(s), m_vertex(v), m_edge(e), m_weight(w)
    { }

    inline reference(int s, Vertex v, EdgeWeight w)
      : m_flags(HAVE_SEQUENCE | HAVE_WEIGHT),
        m_sequence(s), m_vertex(v), m_edge(), m_weight(w)
    { }

    inline reference(int s, Vertex v)
      : m_flags(HAVE_SEQUENCE), m_sequence(s), m_vertex(v), m_edge(),
        m_weight(0)
    { }

    optional<int> sequence() const
    {
      if (m_flags & HAVE_SEQUENCE)
      {
        return m_sequence;
      }
      return optional<int>();
    }

    optional<Vertex> vertex() const
    {
      if (m_vertex != graph_traits<Graph>::null_vertex())
        return m_vertex;
      return optional<Vertex>();
    }

    optional<Edge> edge() const
    {
      if (m_flags & HAVE_EDGE)
        return m_edge;
      return optional<Edge>();
    };

    optional<EdgeWeight> weight() const
    {
      if (m_flags & HAVE_WEIGHT)
        return m_weight;
      return optional<EdgeWeight>();
    }
  };
}

namespace open_query {
  class GRAPHCORE_INTERNAL oqgraph_share
  {
  public:
    Graph g;

    optional<Vertex> find_vertex(VertexID id) const;
    optional<Edge> find_edge(Vertex, Vertex) const;

    inline oqgraph_share(
        TABLE* table,
        Field* origid,
        Field* destid,
        Field* weight) throw()
      : g(table, origid, destid, weight)
    { }
    inline ~oqgraph_share()
    { }
  };

  class GRAPHCORE_INTERNAL oqgraph_cursor
  {
  public:
    oqgraph_share *const share;

    inline oqgraph_cursor(oqgraph_share *arg)
      : share(arg)
    { }
    virtual ~oqgraph_cursor()
    { }

    virtual int fetch_row(const row &, row&) = 0;
    virtual int fetch_row(const row &, row&, const reference&) = 0;
    virtual void current(reference& ref) const = 0;
  };
}

namespace open_query {
  class GRAPHCORE_INTERNAL stack_cursor : public oqgraph_cursor
  {
  private:
    optional<EdgeWeight> no_weight;
  public:
    int sequence;
    std::stack<reference> results;
    reference last;

    inline stack_cursor(oqgraph_share *arg)
      : oqgraph_cursor(arg), no_weight(), sequence(0), results(), last()
    { }

    int fetch_row(const row &, row&);
    int fetch_row(const row &, row&, const reference&);

    void current(reference& ref) const
    {
      ref= last;
    }
  };

  class GRAPHCORE_INTERNAL vertices_cursor : public oqgraph_cursor
  {
    typedef graph_traits<Graph>::vertex_iterator vertex_iterator;

    size_t position;
    reference last;
  public:
    inline vertices_cursor(oqgraph_share *arg)
      : oqgraph_cursor(arg), position(0)
    { }

    int fetch_row(const row &, row&);
    int fetch_row(const row &, row&, const reference&);

    void current(reference& ref) const
    {
      ref= last;
    }

  };

  class GRAPHCORE_INTERNAL edges_cursor : public oqgraph_cursor
  {
    typedef graph_traits<Graph>::edge_iterator edge_iterator;
    typedef edge_iterator::difference_type edge_difference;

    edge_difference position;
    reference last;
  public:
    inline edges_cursor(oqgraph_share *arg)
      : oqgraph_cursor(arg), position(0), last()
    { }

    int fetch_row(const row &, row&);
    int fetch_row(const row &, row&, const reference&);

    void current(reference& ref) const
    {
      ref= last;
    }
  };

  template <typename P, typename D>
  struct GRAPHCORE_INTERNAL oqgraph_visit_dist
    : public base_visitor< oqgraph_visit_dist<P,D> >
  {
    typedef on_finish_vertex event_filter;

    oqgraph_visit_dist(const P& p, const D& d,
                       stack_cursor *cursor)
      : seq(0), m_cursor(*cursor), m_p(p), m_d(d)
    { assert(cursor); }

    template<class T, class Graph>
    void operator()(T u, Graph &g)
    {
      m_cursor.results.push(reference(++seq, u, m_d[ u ]));
    }
  private:
    int seq;
    stack_cursor &m_cursor;
    P m_p;
    D m_d;
  };

  template <typename P, typename D>
  oqgraph_visit_dist<P,D>
    make_oqgraph_visit_dist(const P& p, const D& d, stack_cursor *cursor)
  { return oqgraph_visit_dist<P,D>(p, d, cursor); }


  template<bool record_weight, typename goal_filter, typename P>
  struct GRAPHCORE_INTERNAL oqgraph_goal
    : public base_visitor<oqgraph_goal<record_weight,goal_filter,P> >
  {
    typedef goal_filter event_filter;

    oqgraph_goal(const Vertex& goal, const P& p,
                 stack_cursor *cursor)
      : m_goal(goal), m_cursor(*cursor), m_p(p)
    { assert(cursor); }

    template<class T, class Graph>
    void operator()(T u, Graph &g)
    {
      if (u == m_goal)
      {
        int seq= 0;

        for (Vertex q, v= u;; v = q, seq++)
          if ((q= m_p[ v ]) == v)
            break;

        for (Vertex v= u;; u= v)
        {
          optional<Edge> edge;
          optional<EdgeWeight> weight;
          v= m_p[ u ];
          if (record_weight && u != v)
          {
            typename graph_traits<Graph>::out_edge_iterator ei, ei_end;
            for (boost::tuples::tie(ei, ei_end)= out_edges(v, g); ei != ei_end; ++ei)
            {
              if (target(*ei, g) == u)
              {
                edge= *ei;
                weight= get(boost::edge_weight, g, *ei);
                break;
              }
            }
          }
          else if (u != v)
            weight= 1;
          m_cursor.results.push(reference(seq--, u, edge, weight));
          if (u == v)
            break;
        }
        throw this;
      }
    }

  private:
    Vertex m_goal;
    stack_cursor &m_cursor;
    P m_p;
  };

  template<bool record_weight, typename goal_filter, typename P>
  oqgraph_goal<record_weight, goal_filter, P>
    make_oqgraph_goal(const Vertex& goal, const P& p, stack_cursor *cursor)
  { return oqgraph_goal<record_weight, goal_filter, P>(goal, p, cursor); }

}

namespace open_query
{
  inline oqgraph::oqgraph(oqgraph_share *arg) throw()
    : share(arg), cursor(0)
  { }

  inline oqgraph::~oqgraph() throw()
  {
    delete cursor;
  }

  unsigned oqgraph::edges_count() const throw()
  {
    return num_edges(share->g);
  }

  unsigned oqgraph::vertices_count() const throw()
  {
    return num_vertices(share->g);
  }

  oqgraph* oqgraph::create(oqgraph_share *share) throw()
  {
    assert(share != NULL);
    return new (std::nothrow) oqgraph(share);
  }

  oqgraph_share* oqgraph::create(
      TABLE* table,
      Field* origid,
      Field* destid,
      Field* weight) throw()
  {
    return new (std::nothrow) oqgraph_share(
        table, origid, destid, weight);
  }

  optional<Edge>
  oqgraph_share::find_edge(Vertex orig, Vertex dest) const
  {
    if (in_degree(dest, g) >= out_degree(orig, g))
    {
      graph_traits<Graph>::out_edge_iterator ei, ei_end;
<<<<<<< HEAD
      boost::tuples::tie(ei, ei_end)= out_edges(orig, g);
      if ((ei= find_if(ei, ei_end, target_equals(dest, g))) != ei_end)
=======
      tie(ei, ei_end)= out_edges(orig, g);
      if ((ei= std::find_if(ei, ei_end, target_equals(dest, g))) != ei_end)
>>>>>>> e790d04f
        return *ei;
    }
    else
    {
      graph_traits<Graph>::in_edge_iterator ei, ei_end;
<<<<<<< HEAD
      boost::tuples::tie(ei, ei_end)= in_edges(dest, g);
      if ((ei= find_if(ei, ei_end, source_equals(orig, g))) != ei_end)
=======
      tie(ei, ei_end)= in_edges(dest, g);
      if ((ei= std::find_if(ei, ei_end, source_equals(orig, g))) != ei_end)
>>>>>>> e790d04f
        return *ei;
    }
    return optional<Edge>();
  }

  optional<Vertex>
  oqgraph_share::find_vertex(VertexID id) const
  {
    return ::boost::find_vertex(id, g);
  }

#if 0
  int oqgraph::delete_all() throw()
  {
    share->g.clear();
    return 0;
  }

  int oqgraph::insert_edge(
      VertexID orig_id, VertexID dest_id, EdgeWeight weight, bool replace) throw()
  {
    optional<Vertex> orig, dest;
    optional<Edge> edge;
    bool inserted= 0;

    if (weight < 0)
      return INVALID_WEIGHT;
    if (!(orig= share->find_vertex(orig_id)))
    {
      try
      {
        orig= add_vertex(VertexInfo(orig_id), share->g);
        if (orig == graph_traits<Graph>::null_vertex())
          return CANNOT_ADD_VERTEX;
      }
      catch (...)
      {
        return CANNOT_ADD_VERTEX;
      }
    }
    if (!(dest= share->find_vertex(dest_id)))
    {
      try
      {
        dest= add_vertex(VertexInfo(dest_id), share->g);
        if (dest == graph_traits<Graph>::null_vertex())
          return CANNOT_ADD_VERTEX;
      }
      catch (...)
      {
        return CANNOT_ADD_VERTEX;
      }
    }
    if (!(edge= share->find_edge(*orig, *dest)))
    {
      try
      {
        tie(edge, inserted)= add_edge(*orig, *dest, share->g);
        if (!inserted)
          return CANNOT_ADD_EDGE;
      }
      catch (...)
      {
        return CANNOT_ADD_EDGE;
      }
    }
    else
    {
      if (!replace)
        return DUPLICATE_EDGE;
    }
    share->weightmap[*edge]= weight;
    return OK;
  }

  int oqgraph::delete_edge(current_row_st) throw()
  {
    reference ref;
    if (cursor)
      return EDGE_NOT_FOUND;
    cursor->current(ref);
    optional<Edge> edge;
    if (!(edge= ref.edge()))
      return EDGE_NOT_FOUND;
    Vertex orig= source(*edge, share->g);
    Vertex dest= target(*edge, share->g);
    remove_edge(*edge, share->g);
    if (!degree(orig, share->g))
      remove_vertex(orig, share->g);
    if (!degree(dest, share->g))
      remove_vertex(dest, share->g);
    return OK;
  }

  int oqgraph::modify_edge(current_row_st,
      VertexID *orig_id, VertexID *dest_id, EdgeWeight *weight,
      bool replace) throw()
  {
    if (!cursor)
      return EDGE_NOT_FOUND;
    reference ref;
    cursor->current(ref);
    optional<Edge> edge;
    if (!(edge= ref.edge()))
      return EDGE_NOT_FOUND;
    if (weight && *weight < 0)
      return INVALID_WEIGHT;

    optional<Vertex> orig= source(*edge, share->g),
                     dest= target(*edge, share->g);

    bool orig_neq= orig_id ? get(boost::vertex_index, share->g, *orig) != *orig_id : 0;
    bool dest_neq= dest_id ? get(boost::vertex_index, share->g, *dest) != *dest_id : 0;

    if (orig_neq || dest_neq)
    {
      optional<Edge> new_edge;
      if (orig_neq && !(orig= share->find_vertex(*orig_id)))
      {
        try
        {
          orig= add_vertex(VertexInfo(*orig_id), share->g);
          if (orig == graph_traits<Graph>::null_vertex())
            return CANNOT_ADD_VERTEX;
        }
        catch (...)
        {
          return CANNOT_ADD_VERTEX;
        }
      }
      if (dest_neq && !(dest= share->find_vertex(*dest_id)))
      {
        try
        {
          dest= add_vertex(VertexInfo(*dest_id), share->g);
          if (dest == graph_traits<Graph>::null_vertex())
            return CANNOT_ADD_VERTEX;
        }
        catch (...)
        {
          return CANNOT_ADD_VERTEX;
        }
      }
      if (!(new_edge= share->find_edge(*orig, *dest)))
      {
        try
        {
          bool inserted;
          tie(new_edge, inserted)= add_edge(*orig, *dest, share->g);
          if (!inserted)
            return CANNOT_ADD_EDGE;
        }
        catch (...)
        {
          return CANNOT_ADD_EDGE;
        }
      }
      else
      {
        if (!replace)
          return DUPLICATE_EDGE;
      }
      share->weightmap[*new_edge]= share->weightmap[*edge];
      remove_edge(*edge, share->g);
      edge= new_edge;
    }
    if (weight)
      share->weightmap[*edge]= *weight;
    return OK;
  }

  int oqgraph::modify_edge(
      VertexID orig_id, VertexID dest_id, EdgeWeight weight) throw()
  {
    optional<Vertex> orig, dest;
    optional<Edge> edge;

    if (weight < 0)
      return INVALID_WEIGHT;
    if (!(orig= share->find_vertex(orig_id)))
      return EDGE_NOT_FOUND;
    if (!(dest= share->find_vertex(dest_id)))
      return EDGE_NOT_FOUND;
    if (!(edge= share->find_edge(*orig, *dest)))
      return EDGE_NOT_FOUND;
    share->weightmap[*edge]= weight;
    return OK;
  }

  int oqgraph::delete_edge(VertexID orig_id, VertexID dest_id) throw()
  {
    optional<Vertex> orig, dest;
    optional<Edge> edge;

    if (!(orig= share->find_vertex(orig_id)))
      return EDGE_NOT_FOUND;
    if (!(dest= share->find_vertex(dest_id)))
      return EDGE_NOT_FOUND;
    if (!(edge= share->find_edge(*orig, *dest)))
      return EDGE_NOT_FOUND;
    remove_edge(*edge, share->g);
    if (!degree(*orig, share->g))
      remove_vertex(*orig, share->g);
    if (!degree(*dest, share->g))
      remove_vertex(*dest, share->g);
    return OK;
  }
#endif


  int oqgraph::search(int *latch, VertexID *orig_id, VertexID *dest_id) throw()
  {
      optional<Vertex> orig, dest;
      int op= 0, seq= 0;
      enum {
        NO_SEARCH = 0,
        DIJKSTRAS = 1,
        BREADTH_FIRST = 2,

	ALGORITHM = 0x0ffff,
        HAVE_ORIG = 0x10000,
        HAVE_DEST = 0x20000,
      };

      delete cursor; cursor= 0;
      row_info= empty_row;
      if ((row_info.latch_indicator= latch))
        op= ALGORITHM & (row_info.latch= *latch);
      if ((row_info.orig_indicator= orig_id) && (op|= HAVE_ORIG))
        orig= share->find_vertex((row_info.orig= *orig_id));
      if ((row_info.dest_indicator= dest_id) && (op|= HAVE_DEST))
        dest= share->find_vertex((row_info.dest= *dest_id));
    //try
    //{
      switch (op)
      {
      case NO_SEARCH | HAVE_ORIG | HAVE_DEST:
      case NO_SEARCH | HAVE_ORIG:
        if ((cursor= new (std::nothrow) stack_cursor(share)) && orig)
        {
          graph_traits<Graph>::out_edge_iterator ei, ei_end;
          for (boost::tuples::tie(ei, ei_end)= out_edges(*orig, share->g); ei != ei_end; ++ei)
          {
            Vertex v= target(*ei, share->g);
            static_cast<stack_cursor*>(cursor)->
                results.push(reference(++seq, v, *ei,
                    get(boost::edge_weight, share->g, *ei)));
          }
        }
        /* fall through */
      case NO_SEARCH | HAVE_DEST:
        if ((op & HAVE_DEST) &&
            (cursor || (cursor= new (std::nothrow) stack_cursor(share))) &&
	    dest)
        {
          graph_traits<Graph>::in_edge_iterator ei, ei_end;
          for (boost::tuples::tie(ei, ei_end)= in_edges(*dest, share->g); ei != ei_end; ++ei)
          {
            Vertex v= source(*ei, share->g);
            static_cast<stack_cursor*>(cursor)->
                results.push(reference(++seq, v, *ei,
                    get(boost::edge_weight, share->g, *ei)));
          }
        }
        break;

      case NO_SEARCH:
        cursor= new (std::nothrow) vertices_cursor(share);
        break;

      case DIJKSTRAS | HAVE_ORIG | HAVE_DEST:
        if ((cursor= new (std::nothrow) stack_cursor(share)) && orig && dest)
        {
          boost::unordered_map<Vertex, Vertex> p;
          boost::unordered_map<Vertex, EdgeWeight> d;
          p[ *orig ]= *orig;
          d[ *orig ] = EdgeWeight();
          try
          {
            dijkstra_shortest_paths_no_init(share->g, *orig,
                make_lazy_property_map(p, identity_initializer<Vertex>()),
                make_lazy_property_map(d, value_initializer<EdgeWeight>(
                    (std::numeric_limits<EdgeWeight>::max)())),
                get(edge_weight, share->g),
                get(vertex_index, share->g),
                std::less<EdgeWeight>(),
                closed_plus<EdgeWeight>(),
                EdgeWeight(),
                make_dijkstra_visitor(
                    make_oqgraph_goal<true, on_finish_vertex>(
                        *dest,
                        boost::make_assoc_property_map(p),
                        static_cast<stack_cursor*>(cursor)
                    )
                ),
                make_two_bit_judy_map(get(vertex_index, share->g)));
          }
          catch (...)
          { /* printf("found\n"); */ }
        }
        break;

      case BREADTH_FIRST | HAVE_ORIG | HAVE_DEST:
        if ((cursor= new (std::nothrow) stack_cursor(share)) && orig && dest)
        {
          boost::unordered_map<Vertex, Vertex> p;
          boost::queue<Vertex> Q;
          p[ *orig ]= *orig;
          try
          {
            breadth_first_visit(share->g, *orig, Q,
                make_bfs_visitor(
                    std::make_pair(
                        record_predecessors(
                            boost::make_assoc_property_map(p),
                            on_tree_edge()
                        ),
                        make_oqgraph_goal<false, on_discover_vertex>(
                            *dest, boost::make_assoc_property_map(p),
                            static_cast<stack_cursor*>(cursor)
                        )
                    )
                ),
                make_two_bit_judy_map(get(vertex_index, share->g)));
          }
          catch (...)
          { /* printf("found\n"); */ }
        }
        break;

      case DIJKSTRAS | HAVE_ORIG:
      case BREADTH_FIRST | HAVE_ORIG:
        if ((cursor= new (std::nothrow) stack_cursor(share)) && (orig || dest))
        {
          boost::unordered_map<Vertex, Vertex> p;
          boost::unordered_map<Vertex, EdgeWeight> d;
          boost::queue<Vertex> Q;
          p[ *orig ]= *orig;
          d[ *orig ] = EdgeWeight();
          switch (ALGORITHM & op)
          {
          case DIJKSTRAS:
            dijkstra_shortest_paths_no_init(share->g, *orig,
                make_lazy_property_map(p, identity_initializer<Vertex>()),
                make_lazy_property_map(d, value_initializer<EdgeWeight>(
                    (std::numeric_limits<EdgeWeight>::max)())),
                get(edge_weight, share->g),
                get(vertex_index, share->g),
                std::less<EdgeWeight>(),
                closed_plus<EdgeWeight>(),
                EdgeWeight(),
                make_dijkstra_visitor(
                    make_oqgraph_visit_dist(
                        boost::make_assoc_property_map(p), d,
                        static_cast<stack_cursor*>(cursor)
                    )
                ),
                make_two_bit_judy_map(get(vertex_index, share->g)));
            break;
          case BREADTH_FIRST:
            breadth_first_visit(share->g, *orig, Q,
                make_bfs_visitor(
                    std::make_pair(
                        record_predecessors(
                            boost::make_assoc_property_map(p),
                            on_tree_edge()
                        ),
                    std::make_pair(
                        record_distances(
                            boost::make_assoc_property_map(d),
                            on_tree_edge()
                        ),
                        make_oqgraph_visit_dist(
                            boost::make_assoc_property_map(p),
                            boost::make_assoc_property_map(d),
                            static_cast<stack_cursor*>(cursor)
                        )
                    ))
                ),
                make_two_bit_judy_map(get(vertex_index, share->g)));
            break;
          default:
            abort();
          }
        }
        break;
#if 0

      case BREADTH_FIRST | HAVE_DEST:
      case DIJKSTRAS | HAVE_DEST:
        if ((cursor= new (std::nothrow) stack_cursor(share)) && (orig || dest))
        {
          boost::unordered_map<Vertex, Vertex> p;
          boost::unordered_map<Vertex, EdgeWeight> d;
          boost::queue<Vertex> Q;
          reverse_graph<Graph> r(share->g);
          p[ *dest ]= *dest;
          d[ *dest ] = EdgeWeight();
          switch (ALGORITHM & op)
          {
          case DIJKSTRAS:
<<<<<<< HEAD
            dijkstra_shortest_paths(r.m_g, *dest,
                weight_map(
                  share->weightmap
                ).
                distance_map(
                    make_iterator_property_map(d.begin(), share->indexmap)
                ).
                predecessor_map(
                    make_iterator_property_map(p.begin(), share->indexmap)
                ).
                visitor(
                    make_dijkstra_visitor(vis)
                )
            );
=======
            dijkstra_shortest_paths_no_init(share->g, *dest,
                make_lazy_property_map(p, identity_initializer<Vertex>()),
                make_lazy_property_map(d, value_initializer<EdgeWeight>(
                    (std::numeric_limits<EdgeWeight>::max)())),
                get(edge_weight, share->g),
                get(vertex_index, share->g),
                std::less<EdgeWeight>(),
                closed_plus<EdgeWeight>(),
                EdgeWeight(),
                make_dijkstra_visitor(
                    make_dijkstra_visitor(
                        make_oqgraph_visit_dist(
                            boost::make_assoc_property_map(p),
                            boost::make_assoc_property_map(d),
                            static_cast<stack_cursor*>(cursor)
                        )
                    )
                ),
                make_two_bit_judy_map(get(vertex_index, share->g)));
>>>>>>> e790d04f
            break;
          case BREADTH_FIRST:
            breadth_first_visit(share->g, *dest, Q,
                make_bfs_visitor(
                    std::make_pair(
                        record_predecessors(
                            boost::make_assoc_property_map(p),
                            on_tree_edge()
                        ),
                    std::make_pair(
                        record_distances(
                            boost::make_assoc_property_map(d),
                            on_tree_edge()
                        ),
                        make_oqgraph_visit_dist(
                            boost::make_assoc_property_map(p),
                            boost::make_assoc_property_map(d),
                            static_cast<stack_cursor*>(cursor)
                        )
                    ))
                ),
                make_two_bit_judy_map(get(vertex_index, share->g)));
            break;
          default:
            abort();
          }
        }
        break;
#endif
      default:
        break;
      }
      return 0;
    //}
    //catch (...)
    //{
    //  return MISC_FAIL;
    //}
  }

  int oqgraph::fetch_row(row& result) throw()
  {
    if (!cursor)
      return NO_MORE_DATA;
    return cursor->fetch_row(row_info, result);
  }

  int oqgraph::fetch_row(row& result, const void* ref_ptr) throw()
  {
    const reference &ref= *(const reference*) ref_ptr;
    if (!cursor)
      return NO_MORE_DATA;
    return cursor->fetch_row(row_info, result, ref);
  }

  void oqgraph::row_ref(void *ref_ptr) throw()
  {
    reference &ref= *(reference*) ref_ptr;
    if (cursor)
      cursor->current(ref);
    else
      ref= reference();
  }

  int oqgraph::random(bool scan) throw()
  {
    if (scan || !cursor)
    {
      delete cursor; cursor= 0;
      if (!(cursor= new (std::nothrow) edges_cursor(share)))
        return MISC_FAIL;
    }
    row_info= empty_row;
    return OK;
  }

  void oqgraph::free(oqgraph *graph) throw()
  {
    delete graph;
  }

  void oqgraph::free(oqgraph_share *graph) throw()
  {
    delete graph;
  }

  const size_t oqgraph::sizeof_ref= sizeof(reference);
}

int stack_cursor::fetch_row(const row &row_info, row &result)
{
  if (!results.empty())
  {
    if (int res= fetch_row(row_info, result, results.top()))
      return res;
    results.pop();
    return oqgraph::OK;
  }
  else
  {
    last= reference();
    return oqgraph::NO_MORE_DATA;
  }
}

int stack_cursor::fetch_row(const row &row_info, row &result,
                            const reference &ref)
{
  last= ref;
  if (last.vertex())
  {
    optional<int> seq;
    optional<EdgeWeight> w;
    optional<Vertex> v;
    result= row_info;
    if ((result.seq_indicator= seq= last.sequence()))
      result.seq= *seq;
    if ((result.link_indicator= v= last.vertex()))
      result.link= get(boost::vertex_index, share->g, *v);
    if ((result.weight_indicator= w= last.weight()))
      result.weight= *w;
    return oqgraph::OK;
  }
  else
    return oqgraph::NO_MORE_DATA;
}


int vertices_cursor::fetch_row(const row &row_info, row &result)
{
  vertex_iterator it, end;
  reference ref;
  size_t count= position;
  for (tie(it, end)= vertices(share->g); count && it != end; ++it, --count)
    ;
  if (it != end)
    ref= reference(position+1, *it);
  if (int res= fetch_row(row_info, result, ref))
    return res;
  position++;
  return oqgraph::OK;
}

int vertices_cursor::fetch_row(const row &row_info, row &result,
                               const reference &ref)
{
  last= ref;
  optional<Vertex> v= last.vertex();
  result= row_info;
  if (v)
  {
    result.link_indicator= 1;
    result.link= get(boost::vertex_index, share->g, *v);
#ifdef DISPLAY_VERTEX_INFO
    result.seq_indicator= 1;
    if ((result.seq= degree(*v, share->g)))
    {
      EdgeWeight weight= 0;
      graph_traits<Graph>::in_edge_iterator iei, iei_end;
      for (tie(iei, iei_end)= in_edges(*v, share->g); iei != iei_end; ++iei)
        weight+= get(boost::edge_weight, share->g, *iei);
      graph_traits<Graph>::out_edge_iterator oei, oei_end;
      for (tie(oei, oei_end)= out_edges(*v, share->g); oei != oei_end; ++oei)
        weight+= get(boost::edge_weight, share->g, *oei);
      result.weight_indicator= 1;
      result.weight= weight / result.seq;
    }
#endif
    return oqgraph::OK;
  }
  else
    return oqgraph::NO_MORE_DATA;
}

int edges_cursor::fetch_row(const row &row_info, row &result)
{
  edge_iterator it, end;
  reference ref;
<<<<<<< HEAD
  size_t count= position;
  for (boost::tuples::tie(it, end)= edges(share->g); count && it != end; ++it, --count)
    ;
=======
  tie(it, end)= edges(share->g);
  it+= position;
>>>>>>> e790d04f
  if (it != end)
    ref= reference(position+1, *it);
  if (int res= fetch_row(row_info, result, ref))
    return res;
  ++position;
  return oqgraph::OK;
}

int edges_cursor::fetch_row(const row &row_info, row &result,
                            const reference &ref)
{
  optional<Edge> edge;
  if ((edge= (last= ref).edge()))
  {
    result= row_info;
    result.orig_indicator= result.dest_indicator= result.weight_indicator= 1;
    result.orig= get(boost::vertex_index, share->g, source( *edge, share->g ) );
    result.dest= get(boost::vertex_index, share->g, target( *edge, share->g ) );
    result.weight= get(boost::edge_weight, share->g, *edge);
    return oqgraph::OK;
  }
  return oqgraph::NO_MORE_DATA;
}

namespace boost {
  GRAPHCORE_INTERNAL void throw_exception(std::exception const&)
  {
    abort();
  }
}<|MERGE_RESOLUTION|>--- conflicted
+++ resolved
@@ -453,25 +453,15 @@
     if (in_degree(dest, g) >= out_degree(orig, g))
     {
       graph_traits<Graph>::out_edge_iterator ei, ei_end;
-<<<<<<< HEAD
-      boost::tuples::tie(ei, ei_end)= out_edges(orig, g);
+      tie(ei, ei_end)= out_edges(orig, g);
       if ((ei= find_if(ei, ei_end, target_equals(dest, g))) != ei_end)
-=======
-      tie(ei, ei_end)= out_edges(orig, g);
-      if ((ei= std::find_if(ei, ei_end, target_equals(dest, g))) != ei_end)
->>>>>>> e790d04f
         return *ei;
     }
     else
     {
       graph_traits<Graph>::in_edge_iterator ei, ei_end;
-<<<<<<< HEAD
-      boost::tuples::tie(ei, ei_end)= in_edges(dest, g);
+      tie(ei, ei_end)= in_edges(dest, g);
       if ((ei= find_if(ei, ei_end, source_equals(orig, g))) != ei_end)
-=======
-      tie(ei, ei_end)= in_edges(dest, g);
-      if ((ei= std::find_if(ei, ei_end, source_equals(orig, g))) != ei_end)
->>>>>>> e790d04f
         return *ei;
     }
     return optional<Edge>();
@@ -873,22 +863,6 @@
           switch (ALGORITHM & op)
           {
           case DIJKSTRAS:
-<<<<<<< HEAD
-            dijkstra_shortest_paths(r.m_g, *dest,
-                weight_map(
-                  share->weightmap
-                ).
-                distance_map(
-                    make_iterator_property_map(d.begin(), share->indexmap)
-                ).
-                predecessor_map(
-                    make_iterator_property_map(p.begin(), share->indexmap)
-                ).
-                visitor(
-                    make_dijkstra_visitor(vis)
-                )
-            );
-=======
             dijkstra_shortest_paths_no_init(share->g, *dest,
                 make_lazy_property_map(p, identity_initializer<Vertex>()),
                 make_lazy_property_map(d, value_initializer<EdgeWeight>(
@@ -908,7 +882,6 @@
                     )
                 ),
                 make_two_bit_judy_map(get(vertex_index, share->g)));
->>>>>>> e790d04f
             break;
           case BREADTH_FIRST:
             breadth_first_visit(share->g, *dest, Q,
@@ -1087,14 +1060,8 @@
 {
   edge_iterator it, end;
   reference ref;
-<<<<<<< HEAD
-  size_t count= position;
-  for (boost::tuples::tie(it, end)= edges(share->g); count && it != end; ++it, --count)
-    ;
-=======
   tie(it, end)= edges(share->g);
   it+= position;
->>>>>>> e790d04f
   if (it != end)
     ref= reference(position+1, *it);
   if (int res= fetch_row(row_info, result, ref))
