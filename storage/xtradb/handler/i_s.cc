/*****************************************************************************

Copyright (c) 2007, 2009, Innobase Oy. All Rights Reserved.

This program is free software; you can redistribute it and/or modify it under
the terms of the GNU General Public License as published by the Free Software
Foundation; version 2 of the License.

This program is distributed in the hope that it will be useful, but WITHOUT
ANY WARRANTY; without even the implied warranty of MERCHANTABILITY or FITNESS
FOR A PARTICULAR PURPOSE. See the GNU General Public License for more details.

You should have received a copy of the GNU General Public License along with
this program; if not, write to the Free Software Foundation, Inc., 59 Temple
Place, Suite 330, Boston, MA 02111-1307 USA

*****************************************************************************/

/**************************************************//**
@file handler/i_s.cc
InnoDB INFORMATION SCHEMA tables interface to MySQL.

Created July 18, 2007 Vasil Dimov
*******************************************************/
#ifndef MYSQL_SERVER
#define MYSQL_SERVER /* For Item_* classes */
#include <item.h>
/* Prevent influence of this definition to other headers */
#undef MYSQL_SERVER
#else
#include <mysql_priv.h>
#endif //MYSQL_SERVER

#include <ctype.h> /*toupper*/
#include <mysqld_error.h>
#include <sql_acl.h>                            // PROCESS_ACL

#include <m_ctype.h>
#include <hash.h>
#include <myisampack.h>
#include <mysys_err.h>
#include <my_sys.h>
#include "i_s.h"
#include <sql_plugin.h>
#include <innodb_priv.h>

extern "C" {
#include "btr0pcur.h"	/* for file sys_tables related info. */
#include "btr0types.h"
#include "buf0buddy.h" /* for i_s_cmpmem */
#include "buf0buf.h" /* for buf_pool and PAGE_ZIP_MIN_SIZE */
#include "dict0load.h"	/* for file sys_tables related info. */
#include "dict0mem.h"
#include "dict0types.h"
#include "ha_prototypes.h" /* for innobase_convert_name() */
#include "srv0srv.h" /* for srv_track_changed_pages */
#include "srv0start.h" /* for srv_was_started */
#include "trx0i_s.h"
#include "trx0trx.h" /* for TRX_QUE_STATE_STR_MAX_LEN */
#include "trx0rseg.h" /* for trx_rseg_struct */
#include "trx0undo.h" /* for trx_undo_struct */
#include "trx0sys.h" /* for trx_sys */
#include "dict0dict.h" /* for dict_sys */
#include "buf0lru.h" /* for XTRA_LRU_[DUMP/RESTORE] */
#include "btr0btr.h" /* for btr_page_get_index_id */
#include "log0online.h"
<<<<<<< HEAD
=======
#include "btr0btr.h"
#include "page0zip.h"
#include "log0log.h"
>>>>>>> 6c3de76a
}

/** structure associates a name string with a file page type and/or buffer
page state. */
struct buffer_page_desc_str_struct{
	const char*	type_str;	/*!< String explain the page
					type/state */
	ulint		type_value;	/*!< Page type or page state */
};

typedef struct buffer_page_desc_str_struct	buf_page_desc_str_t;

/** Any states greater than FIL_PAGE_TYPE_LAST would be treated as unknown. */
#define	I_S_PAGE_TYPE_UNKNOWN		(FIL_PAGE_TYPE_LAST + 1)

/** We also define I_S_PAGE_TYPE_INDEX as the Index Page's position
in i_s_page_type[] array */
#define I_S_PAGE_TYPE_INDEX		1

/** Name string for File Page Types */
static buf_page_desc_str_t	i_s_page_type[] = {
	{"ALLOCATED", FIL_PAGE_TYPE_ALLOCATED},
	{"INDEX", FIL_PAGE_INDEX},
	{"UNDO_LOG", FIL_PAGE_UNDO_LOG},
	{"INODE", FIL_PAGE_INODE},
	{"IBUF_FREE_LIST", FIL_PAGE_IBUF_FREE_LIST},
	{"IBUF_BITMAP", FIL_PAGE_IBUF_BITMAP},
	{"SYSTEM", FIL_PAGE_TYPE_SYS},
	{"TRX_SYSTEM", FIL_PAGE_TYPE_TRX_SYS},
	{"FILE_SPACE_HEADER", FIL_PAGE_TYPE_FSP_HDR},
	{"EXTENT_DESCRIPTOR", FIL_PAGE_TYPE_XDES},
	{"BLOB", FIL_PAGE_TYPE_BLOB},
	{"COMPRESSED_BLOB", FIL_PAGE_TYPE_ZBLOB},
	{"COMPRESSED_BLOB2", FIL_PAGE_TYPE_ZBLOB2},
	{"UNKNOWN", I_S_PAGE_TYPE_UNKNOWN}
};

/* Check if we can hold all page type in a 4 bit value */
#if I_S_PAGE_TYPE_UNKNOWN > 1<<4
# error "i_s_page_type[] is too large"
#endif

/** This structure defines information we will fetch from pages
currently cached in the buffer pool. It will be used to populate
table INFORMATION_SCHEMA.INNODB_BUFFER_PAGE */
struct buffer_page_info_struct{
	ulint		block_id;	/*!< Buffer Pool block ID */
	unsigned	space_id:32;	/*!< Tablespace ID */
	unsigned	page_num:32;	/*!< Page number/offset */
	unsigned	access_time:32;	/*!< Time of first access */
	unsigned	pool_id:MAX_BUFFER_POOLS_BITS;
					/*!< Buffer Pool ID. Must be less than
					MAX_BUFFER_POOLS */
	unsigned	flush_type:2;	/*!< Flush type */
	unsigned	io_fix:2;	/*!< type of pending I/O operation */
	unsigned	fix_count:19;	/*!< Count of how manyfold this block
					is bufferfixed */
	unsigned	hashed:1;	/*!< Whether hash index has been
					built on this page */
	unsigned	is_old:1;	/*!< TRUE if the block is in the old
					blocks in buf_pool->LRU_old */
	unsigned	freed_page_clock:31; /*!< the value of
					buf_pool->freed_page_clock */
	unsigned	zip_ssize:PAGE_ZIP_SSIZE_BITS;
					/*!< Compressed page size */
	unsigned	page_state:BUF_PAGE_STATE_BITS; /*!< Page state */
	unsigned	page_type:4;	/*!< Page type */
	unsigned	num_recs;
					/*!< Number of records on Page */
	unsigned	data_size;
					/*!< Sum of the sizes of the records */
	lsn_t		newest_mod;	/*!< Log sequence number of
					the youngest modification */
	lsn_t		oldest_mod;	/*!< Log sequence number of
					the oldest modification */
	index_id_t	index_id;	/*!< Index ID if a index page */
};

typedef struct buffer_page_info_struct	buf_page_info_t;

/** maximum number of buffer page info we would cache. */
#define MAX_BUF_INFO_CACHED		10000


#define OK(expr)		\
	if ((expr) != 0) {	\
		DBUG_RETURN(1);	\
	}

#define RETURN_IF_INNODB_NOT_STARTED(plugin_name)			\
do {									\
	if (!srv_was_started) {						\
		push_warning_printf(thd, MYSQL_ERROR::WARN_LEVEL_WARN,	\
				    ER_CANT_FIND_SYSTEM_REC,		\
				    "InnoDB: SELECTing from "		\
				    "INFORMATION_SCHEMA.%s but "	\
				    "the InnoDB storage engine "	\
				    "is not installed", plugin_name);	\
		DBUG_RETURN(0);						\
	}								\
} while (0)

#if !defined __STRICT_ANSI__ && defined __GNUC__ && (__GNUC__) > 2 && !defined __INTEL_COMPILER
#define STRUCT_FLD(name, value)	name: value
#else
#define STRUCT_FLD(name, value)	value
#endif

/* Don't use a static const variable here, as some C++ compilers (notably
HPUX aCC: HP ANSI C++ B3910B A.03.65) can't handle it. */
#define END_OF_ST_FIELD_INFO \
	{STRUCT_FLD(field_name,		NULL), \
	 STRUCT_FLD(field_length,	0), \
	 STRUCT_FLD(field_type,		MYSQL_TYPE_NULL), \
	 STRUCT_FLD(value,		0), \
	 STRUCT_FLD(field_flags,	0), \
	 STRUCT_FLD(old_name,		""), \
	 STRUCT_FLD(open_method,	SKIP_OPEN_TABLE)}

/*
Use the following types mapping:

C type	ST_FIELD_INFO::field_type
---------------------------------
long			MYSQL_TYPE_LONGLONG
(field_length=MY_INT64_NUM_DECIMAL_DIGITS)

long unsigned		MYSQL_TYPE_LONGLONG
(field_length=MY_INT64_NUM_DECIMAL_DIGITS, field_flags=MY_I_S_UNSIGNED)

char*			MYSQL_TYPE_STRING
(field_length=n)

float			MYSQL_TYPE_FLOAT
(field_length=0 is ignored)

void*			MYSQL_TYPE_LONGLONG
(field_length=MY_INT64_NUM_DECIMAL_DIGITS, field_flags=MY_I_S_UNSIGNED)

boolean (if else)	MYSQL_TYPE_LONG
(field_length=1)

time_t			MYSQL_TYPE_DATETIME
(field_length=0 ignored)
---------------------------------
*/

/*******************************************************************//**
Common function to fill any of the dynamic tables:
INFORMATION_SCHEMA.innodb_trx
INFORMATION_SCHEMA.innodb_locks
INFORMATION_SCHEMA.innodb_lock_waits
@return	0 on success */
static
int
trx_i_s_common_fill_table(
/*======================*/
	THD*		thd,	/*!< in: thread */
	TABLE_LIST*	tables,	/*!< in/out: tables to fill */
	COND*		cond);	/*!< in: condition (not used) */

/*******************************************************************//**
Unbind a dynamic INFORMATION_SCHEMA table.
@return	0 on success */
static
int
i_s_common_deinit(
/*==============*/
	void*	p);	/*!< in/out: table schema object */
/*******************************************************************//**
Auxiliary function to store time_t value in MYSQL_TYPE_DATETIME
field.
@return	0 on success */
static
int
field_store_time_t(
/*===============*/
	Field*	field,	/*!< in/out: target field for storage */
	time_t	time)	/*!< in: value to store */
{
	MYSQL_TIME	my_time;
	struct tm	tm_time;

#if 0
	/* use this if you are sure that `variables' and `time_zone'
	are always initialized */
	thd->variables.time_zone->gmt_sec_to_TIME(
		&my_time, (my_time_t) time);
#else
	localtime_r(&time, &tm_time);
	localtime_to_TIME(&my_time, &tm_time);
	my_time.time_type = MYSQL_TIMESTAMP_DATETIME;
#endif

	return(field->store_time(&my_time));
}

/*******************************************************************//**
Auxiliary function to store char* value in MYSQL_TYPE_STRING field.
@return	0 on success */
static
int
field_store_string(
/*===============*/
	Field*		field,	/*!< in/out: target field for storage */
	const char*	str)	/*!< in: NUL-terminated utf-8 string,
				or NULL */
{
	int	ret;

	if (str != NULL) {

		ret = field->store(str, strlen(str),
				   system_charset_info);
		field->set_notnull();
	} else {

		ret = 0; /* success */
		field->set_null();
	}

	return(ret);
}

/*******************************************************************//**
Auxiliary function to store ulint value in MYSQL_TYPE_LONGLONG field.
If the value is ULINT_UNDEFINED then the field it set to NULL.
@return	0 on success */
static
int
field_store_ulint(
/*==============*/
	Field*	field,	/*!< in/out: target field for storage */
	ulint	n)	/*!< in: value to store */
{
	int	ret;

	if (n != ULINT_UNDEFINED) {

		ret = field->store(n);
		field->set_notnull();
	} else {

		ret = 0; /* success */
		field->set_null();
	}

	return(ret);
}

/* Fields of the dynamic table INFORMATION_SCHEMA.innodb_trx */
static ST_FIELD_INFO	innodb_trx_fields_info[] =
{
#define IDX_TRX_ID		0
	{STRUCT_FLD(field_name,		"trx_id"),
	 STRUCT_FLD(field_length,	TRX_ID_MAX_LEN + 1),
	 STRUCT_FLD(field_type,		MYSQL_TYPE_STRING),
	 STRUCT_FLD(value,		0),
	 STRUCT_FLD(field_flags,	0),
	 STRUCT_FLD(old_name,		""),
	 STRUCT_FLD(open_method,	SKIP_OPEN_TABLE)},

#define IDX_TRX_STATE		1
	{STRUCT_FLD(field_name,		"trx_state"),
	 STRUCT_FLD(field_length,	TRX_QUE_STATE_STR_MAX_LEN + 1),
	 STRUCT_FLD(field_type,		MYSQL_TYPE_STRING),
	 STRUCT_FLD(value,		0),
	 STRUCT_FLD(field_flags,	0),
	 STRUCT_FLD(old_name,		""),
	 STRUCT_FLD(open_method,	SKIP_OPEN_TABLE)},

#define IDX_TRX_STARTED		2
	{STRUCT_FLD(field_name,		"trx_started"),
	 STRUCT_FLD(field_length,	0),
	 STRUCT_FLD(field_type,		MYSQL_TYPE_DATETIME),
	 STRUCT_FLD(value,		0),
	 STRUCT_FLD(field_flags,	0),
	 STRUCT_FLD(old_name,		""),
	 STRUCT_FLD(open_method,	SKIP_OPEN_TABLE)},

#define IDX_TRX_REQUESTED_LOCK_ID	3
	{STRUCT_FLD(field_name,		"trx_requested_lock_id"),
	 STRUCT_FLD(field_length,	TRX_I_S_LOCK_ID_MAX_LEN + 1),
	 STRUCT_FLD(field_type,		MYSQL_TYPE_STRING),
	 STRUCT_FLD(value,		0),
	 STRUCT_FLD(field_flags,	MY_I_S_MAYBE_NULL),
	 STRUCT_FLD(old_name,		""),
	 STRUCT_FLD(open_method,	SKIP_OPEN_TABLE)},

#define IDX_TRX_WAIT_STARTED	4
	{STRUCT_FLD(field_name,		"trx_wait_started"),
	 STRUCT_FLD(field_length,	0),
	 STRUCT_FLD(field_type,		MYSQL_TYPE_DATETIME),
	 STRUCT_FLD(value,		0),
	 STRUCT_FLD(field_flags,	MY_I_S_MAYBE_NULL),
	 STRUCT_FLD(old_name,		""),
	 STRUCT_FLD(open_method,	SKIP_OPEN_TABLE)},

#define IDX_TRX_WEIGHT		5
	{STRUCT_FLD(field_name,		"trx_weight"),
	 STRUCT_FLD(field_length,	MY_INT64_NUM_DECIMAL_DIGITS),
	 STRUCT_FLD(field_type,		MYSQL_TYPE_LONGLONG),
	 STRUCT_FLD(value,		0),
	 STRUCT_FLD(field_flags,	MY_I_S_UNSIGNED),
	 STRUCT_FLD(old_name,		""),
	 STRUCT_FLD(open_method,	SKIP_OPEN_TABLE)},

#define IDX_TRX_MYSQL_THREAD_ID	6
	{STRUCT_FLD(field_name,		"trx_mysql_thread_id"),
	 STRUCT_FLD(field_length,	MY_INT64_NUM_DECIMAL_DIGITS),
	 STRUCT_FLD(field_type,		MYSQL_TYPE_LONGLONG),
	 STRUCT_FLD(value,		0),
	 STRUCT_FLD(field_flags,	MY_I_S_UNSIGNED),
	 STRUCT_FLD(old_name,		""),
	 STRUCT_FLD(open_method,	SKIP_OPEN_TABLE)},

#define IDX_TRX_QUERY		7
	{STRUCT_FLD(field_name,		"trx_query"),
	 STRUCT_FLD(field_length,	TRX_I_S_TRX_QUERY_MAX_LEN),
	 STRUCT_FLD(field_type,		MYSQL_TYPE_STRING),
	 STRUCT_FLD(value,		0),
	 STRUCT_FLD(field_flags,	MY_I_S_MAYBE_NULL),
	 STRUCT_FLD(old_name,		""),
	 STRUCT_FLD(open_method,	SKIP_OPEN_TABLE)},

#define IDX_TRX_OPERATION_STATE	8
	{STRUCT_FLD(field_name,		"trx_operation_state"),
	 STRUCT_FLD(field_length,	TRX_I_S_TRX_OP_STATE_MAX_LEN),
	 STRUCT_FLD(field_type,		MYSQL_TYPE_STRING),
	 STRUCT_FLD(value,		0),
	 STRUCT_FLD(field_flags,	MY_I_S_MAYBE_NULL),
	 STRUCT_FLD(old_name,		""),
	 STRUCT_FLD(open_method,	SKIP_OPEN_TABLE)},

#define IDX_TRX_TABLES_IN_USE	9
	{STRUCT_FLD(field_name,		"trx_tables_in_use"),
	 STRUCT_FLD(field_length,	MY_INT64_NUM_DECIMAL_DIGITS),
	 STRUCT_FLD(field_type,		MYSQL_TYPE_LONGLONG),
	 STRUCT_FLD(value,		0),
	 STRUCT_FLD(field_flags,	MY_I_S_UNSIGNED),
	 STRUCT_FLD(old_name,		""),
	 STRUCT_FLD(open_method,	SKIP_OPEN_TABLE)},

#define IDX_TRX_TABLES_LOCKED	10
	{STRUCT_FLD(field_name,		"trx_tables_locked"),
	 STRUCT_FLD(field_length,	MY_INT64_NUM_DECIMAL_DIGITS),
	 STRUCT_FLD(field_type,		MYSQL_TYPE_LONGLONG),
	 STRUCT_FLD(value,		0),
	 STRUCT_FLD(field_flags,	MY_I_S_UNSIGNED),
	 STRUCT_FLD(old_name,		""),
	 STRUCT_FLD(open_method,	SKIP_OPEN_TABLE)},

#define IDX_TRX_LOCK_STRUCTS	11
	{STRUCT_FLD(field_name,		"trx_lock_structs"),
	 STRUCT_FLD(field_length,	MY_INT64_NUM_DECIMAL_DIGITS),
	 STRUCT_FLD(field_type,		MYSQL_TYPE_LONGLONG),
	 STRUCT_FLD(value,		0),
	 STRUCT_FLD(field_flags,	MY_I_S_UNSIGNED),
	 STRUCT_FLD(old_name,		""),
	 STRUCT_FLD(open_method,	SKIP_OPEN_TABLE)},

#define IDX_TRX_LOCK_MEMORY_BYTES	12
	{STRUCT_FLD(field_name,		"trx_lock_memory_bytes"),
	 STRUCT_FLD(field_length,	MY_INT64_NUM_DECIMAL_DIGITS),
	 STRUCT_FLD(field_type,		MYSQL_TYPE_LONGLONG),
	 STRUCT_FLD(value,		0),
	 STRUCT_FLD(field_flags,	MY_I_S_UNSIGNED),
	 STRUCT_FLD(old_name,		""),
	 STRUCT_FLD(open_method,	SKIP_OPEN_TABLE)},

#define IDX_TRX_ROWS_LOCKED	13
	{STRUCT_FLD(field_name,		"trx_rows_locked"),
	 STRUCT_FLD(field_length,	MY_INT64_NUM_DECIMAL_DIGITS),
	 STRUCT_FLD(field_type,		MYSQL_TYPE_LONGLONG),
	 STRUCT_FLD(value,		0),
	 STRUCT_FLD(field_flags,	MY_I_S_UNSIGNED),
	 STRUCT_FLD(old_name,		""),
	 STRUCT_FLD(open_method,	SKIP_OPEN_TABLE)},

#define IDX_TRX_ROWS_MODIFIED		14
	{STRUCT_FLD(field_name,		"trx_rows_modified"),
	 STRUCT_FLD(field_length,	MY_INT64_NUM_DECIMAL_DIGITS),
	 STRUCT_FLD(field_type,		MYSQL_TYPE_LONGLONG),
	 STRUCT_FLD(value,		0),
	 STRUCT_FLD(field_flags,	MY_I_S_UNSIGNED),
	 STRUCT_FLD(old_name,		""),
	 STRUCT_FLD(open_method,	SKIP_OPEN_TABLE)},

#define IDX_TRX_CONNCURRENCY_TICKETS	15
	{STRUCT_FLD(field_name,		"trx_concurrency_tickets"),
	 STRUCT_FLD(field_length,	MY_INT64_NUM_DECIMAL_DIGITS),
	 STRUCT_FLD(field_type,		MYSQL_TYPE_LONGLONG),
	 STRUCT_FLD(value,		0),
	 STRUCT_FLD(field_flags,	MY_I_S_UNSIGNED),
	 STRUCT_FLD(old_name,		""),
	 STRUCT_FLD(open_method,	SKIP_OPEN_TABLE)},

#define IDX_TRX_ISOLATION_LEVEL	16
	{STRUCT_FLD(field_name,		"trx_isolation_level"),
	 STRUCT_FLD(field_length,	TRX_I_S_TRX_ISOLATION_LEVEL_MAX_LEN),
	 STRUCT_FLD(field_type,		MYSQL_TYPE_STRING),
	 STRUCT_FLD(value,		0),
	 STRUCT_FLD(field_flags,	0),
	 STRUCT_FLD(old_name,		""),
	 STRUCT_FLD(open_method,	SKIP_OPEN_TABLE)},

#define IDX_TRX_UNIQUE_CHECKS	17
	{STRUCT_FLD(field_name,		"trx_unique_checks"),
	 STRUCT_FLD(field_length,	1),
	 STRUCT_FLD(field_type,		MYSQL_TYPE_LONG),
	 STRUCT_FLD(value,		1),
	 STRUCT_FLD(field_flags,	0),
	 STRUCT_FLD(old_name,		""),
	 STRUCT_FLD(open_method,	SKIP_OPEN_TABLE)},

#define IDX_TRX_FOREIGN_KEY_CHECKS	18
	{STRUCT_FLD(field_name,		"trx_foreign_key_checks"),
	 STRUCT_FLD(field_length,	1),
	 STRUCT_FLD(field_type,		MYSQL_TYPE_LONG),
	 STRUCT_FLD(value,		1),
	 STRUCT_FLD(field_flags,	0),
	 STRUCT_FLD(old_name,		""),
	 STRUCT_FLD(open_method,	SKIP_OPEN_TABLE)},

#define IDX_TRX_LAST_FOREIGN_KEY_ERROR	19
	{STRUCT_FLD(field_name,		"trx_last_foreign_key_error"),
	 STRUCT_FLD(field_length,	TRX_I_S_TRX_FK_ERROR_MAX_LEN),
	 STRUCT_FLD(field_type,		MYSQL_TYPE_STRING),
	 STRUCT_FLD(value,		0),
	 STRUCT_FLD(field_flags,	MY_I_S_MAYBE_NULL),
	 STRUCT_FLD(old_name,		""),
	 STRUCT_FLD(open_method,	SKIP_OPEN_TABLE)},

#define IDX_TRX_ADAPTIVE_HASH_LATCHED	20
	{STRUCT_FLD(field_name,		"trx_adaptive_hash_latched"),
	 STRUCT_FLD(field_length,	1),
	 STRUCT_FLD(field_type,		MYSQL_TYPE_LONG),
	 STRUCT_FLD(value,		0),
	 STRUCT_FLD(field_flags,	0),
	 STRUCT_FLD(old_name,		""),
	 STRUCT_FLD(open_method,	SKIP_OPEN_TABLE)},

#define IDX_TRX_ADAPTIVE_HASH_TIMEOUT	21
	{STRUCT_FLD(field_name,		"trx_adaptive_hash_timeout"),
	 STRUCT_FLD(field_length,	MY_INT64_NUM_DECIMAL_DIGITS),
	 STRUCT_FLD(field_type,		MYSQL_TYPE_LONGLONG),
	 STRUCT_FLD(value,		0),
	 STRUCT_FLD(field_flags,	MY_I_S_UNSIGNED),
	 STRUCT_FLD(old_name,		""),
	 STRUCT_FLD(open_method,	SKIP_OPEN_TABLE)},

	END_OF_ST_FIELD_INFO
};

/*******************************************************************//**
Read data from cache buffer and fill the INFORMATION_SCHEMA.innodb_trx
table with it.
@return	0 on success */
static
int
fill_innodb_trx_from_cache(
/*=======================*/
	trx_i_s_cache_t*	cache,	/*!< in: cache to read from */
	THD*			thd,	/*!< in: used to call
					schema_table_store_record() */
	TABLE*			table)	/*!< in/out: fill this table */
{
	Field**	fields;
	ulint	rows_num;
	char	lock_id[TRX_I_S_LOCK_ID_MAX_LEN + 1];
	ulint	i;

	DBUG_ENTER("fill_innodb_trx_from_cache");

	fields = table->field;

	rows_num = trx_i_s_cache_get_rows_used(cache,
					       I_S_INNODB_TRX);

	for (i = 0; i < rows_num; i++) {

		i_s_trx_row_t*	row;
		char		trx_id[TRX_ID_MAX_LEN + 1];

		row = (i_s_trx_row_t*)
			trx_i_s_cache_get_nth_row(
				cache, I_S_INNODB_TRX, i);

		/* trx_id */
		ut_snprintf(trx_id, sizeof(trx_id), TRX_ID_FMT, row->trx_id);
		OK(field_store_string(fields[IDX_TRX_ID], trx_id));

		/* trx_state */
		OK(field_store_string(fields[IDX_TRX_STATE],
				      row->trx_state));

		/* trx_started */
		OK(field_store_time_t(fields[IDX_TRX_STARTED],
				      (time_t) row->trx_started));

		/* trx_requested_lock_id */
		/* trx_wait_started */
		if (row->trx_wait_started != 0) {

			OK(field_store_string(
				   fields[IDX_TRX_REQUESTED_LOCK_ID],
				   trx_i_s_create_lock_id(
					   row->requested_lock_row,
					   lock_id, sizeof(lock_id))));
			/* field_store_string() sets it no notnull */

			OK(field_store_time_t(
				   fields[IDX_TRX_WAIT_STARTED],
				   (time_t) row->trx_wait_started));
			fields[IDX_TRX_WAIT_STARTED]->set_notnull();
		} else {

			fields[IDX_TRX_REQUESTED_LOCK_ID]->set_null();
			fields[IDX_TRX_WAIT_STARTED]->set_null();
		}

		/* trx_weight */
		OK(fields[IDX_TRX_WEIGHT]->store((longlong) row->trx_weight,
						 true));

		/* trx_mysql_thread_id */
		OK(fields[IDX_TRX_MYSQL_THREAD_ID]->store(
			   row->trx_mysql_thread_id));

		/* trx_query */
		if (row->trx_query) {
			/* store will do appropriate character set
			conversion check */
			fields[IDX_TRX_QUERY]->store(
				row->trx_query, strlen(row->trx_query),
				row->trx_query_cs);
			fields[IDX_TRX_QUERY]->set_notnull();
		} else {
			fields[IDX_TRX_QUERY]->set_null();
		}

		/* trx_operation_state */
		OK(field_store_string(fields[IDX_TRX_OPERATION_STATE],
				      row->trx_operation_state));

		/* trx_tables_in_use */
		OK(fields[IDX_TRX_TABLES_IN_USE]->store(
			   (longlong) row->trx_tables_in_use, true));

		/* trx_tables_locked */
		OK(fields[IDX_TRX_TABLES_LOCKED]->store(
			   (longlong) row->trx_tables_locked, true));

		/* trx_lock_structs */
		OK(fields[IDX_TRX_LOCK_STRUCTS]->store(
			   (longlong) row->trx_lock_structs, true));

		/* trx_lock_memory_bytes */
		OK(fields[IDX_TRX_LOCK_MEMORY_BYTES]->store(
			   (longlong) row->trx_lock_memory_bytes, true));

		/* trx_rows_locked */
		OK(fields[IDX_TRX_ROWS_LOCKED]->store(
			   (longlong) row->trx_rows_locked, true));

		/* trx_rows_modified */
		OK(fields[IDX_TRX_ROWS_MODIFIED]->store(
			   (longlong) row->trx_rows_modified, true));

		/* trx_concurrency_tickets */
		OK(fields[IDX_TRX_CONNCURRENCY_TICKETS]->store(
			   (longlong) row->trx_concurrency_tickets, true));

		/* trx_isolation_level */
		OK(field_store_string(fields[IDX_TRX_ISOLATION_LEVEL],
				      row->trx_isolation_level));

		/* trx_unique_checks */
		OK(fields[IDX_TRX_UNIQUE_CHECKS]->store(
			   row->trx_unique_checks));

		/* trx_foreign_key_checks */
		OK(fields[IDX_TRX_FOREIGN_KEY_CHECKS]->store(
			   row->trx_foreign_key_checks));

		/* trx_last_foreign_key_error */
		OK(field_store_string(fields[IDX_TRX_LAST_FOREIGN_KEY_ERROR],
				      row->trx_foreign_key_error));

		/* trx_adaptive_hash_latched */
		OK(fields[IDX_TRX_ADAPTIVE_HASH_LATCHED]->store(
			   row->trx_has_search_latch));

		/* trx_adaptive_hash_timeout */
		OK(fields[IDX_TRX_ADAPTIVE_HASH_TIMEOUT]->store(
			   (longlong) row->trx_search_latch_timeout, true));

		OK(schema_table_store_record(thd, table));
	}

	DBUG_RETURN(0);
}

/*******************************************************************//**
Bind the dynamic table INFORMATION_SCHEMA.innodb_trx
@return	0 on success */
static
int
innodb_trx_init(
/*============*/
	void*	p)	/*!< in/out: table schema object */
{
	ST_SCHEMA_TABLE*	schema;

	DBUG_ENTER("innodb_trx_init");

	schema = (ST_SCHEMA_TABLE*) p;

	schema->fields_info = innodb_trx_fields_info;
	schema->fill_table = trx_i_s_common_fill_table;

	DBUG_RETURN(0);
}

static struct st_mysql_information_schema	i_s_info =
{
	MYSQL_INFORMATION_SCHEMA_INTERFACE_VERSION
};

UNIV_INTERN struct st_maria_plugin	i_s_innodb_trx =
{
	/* the plugin type (a MYSQL_XXX_PLUGIN value) */
	/* int */
	STRUCT_FLD(type, MYSQL_INFORMATION_SCHEMA_PLUGIN),

	/* pointer to type-specific plugin descriptor */
	/* void* */
	STRUCT_FLD(info, &i_s_info),

	/* plugin name */
	/* const char* */
	STRUCT_FLD(name, "INNODB_TRX"),

	/* plugin author (for SHOW PLUGINS) */
	/* const char* */
	STRUCT_FLD(author, plugin_author),

	/* general descriptive text (for SHOW PLUGINS) */
	/* const char* */
	STRUCT_FLD(descr, "InnoDB transactions"),

	/* the plugin license (PLUGIN_LICENSE_XXX) */
	/* int */
	STRUCT_FLD(license, PLUGIN_LICENSE_GPL),

	/* the function to invoke when plugin is loaded */
	/* int (*)(void*); */
	STRUCT_FLD(init, innodb_trx_init),

	/* the function to invoke when plugin is unloaded */
	/* int (*)(void*); */
	STRUCT_FLD(deinit, i_s_common_deinit),

	/* plugin version (for SHOW PLUGINS) */
	/* unsigned int */
	STRUCT_FLD(version, INNODB_VERSION_SHORT),

	/* struct st_mysql_show_var* */
	STRUCT_FLD(status_vars, NULL),
<<<<<<< HEAD

	/* struct st_mysql_sys_var** */
	STRUCT_FLD(system_vars, NULL),

=======

	/* struct st_mysql_sys_var** */
	STRUCT_FLD(system_vars, NULL),

>>>>>>> 6c3de76a
        INNODB_VERSION_STR, MariaDB_PLUGIN_MATURITY_STABLE
};

/* Fields of the dynamic table INFORMATION_SCHEMA.innodb_locks */
static ST_FIELD_INFO	innodb_locks_fields_info[] =
{
#define IDX_LOCK_ID		0
	{STRUCT_FLD(field_name,		"lock_id"),
	 STRUCT_FLD(field_length,	TRX_I_S_LOCK_ID_MAX_LEN + 1),
	 STRUCT_FLD(field_type,		MYSQL_TYPE_STRING),
	 STRUCT_FLD(value,		0),
	 STRUCT_FLD(field_flags,	0),
	 STRUCT_FLD(old_name,		""),
	 STRUCT_FLD(open_method,	SKIP_OPEN_TABLE)},

#define IDX_LOCK_TRX_ID		1
	{STRUCT_FLD(field_name,		"lock_trx_id"),
	 STRUCT_FLD(field_length,	TRX_ID_MAX_LEN + 1),
	 STRUCT_FLD(field_type,		MYSQL_TYPE_STRING),
	 STRUCT_FLD(value,		0),
	 STRUCT_FLD(field_flags,	0),
	 STRUCT_FLD(old_name,		""),
	 STRUCT_FLD(open_method,	SKIP_OPEN_TABLE)},

#define IDX_LOCK_MODE		2
	{STRUCT_FLD(field_name,		"lock_mode"),
	 /* S[,GAP] X[,GAP] IS[,GAP] IX[,GAP] AUTO_INC UNKNOWN */
	 STRUCT_FLD(field_length,	32),
	 STRUCT_FLD(field_type,		MYSQL_TYPE_STRING),
	 STRUCT_FLD(value,		0),
	 STRUCT_FLD(field_flags,	0),
	 STRUCT_FLD(old_name,		""),
	 STRUCT_FLD(open_method,	SKIP_OPEN_TABLE)},

#define IDX_LOCK_TYPE		3
	{STRUCT_FLD(field_name,		"lock_type"),
	 STRUCT_FLD(field_length,	32 /* RECORD|TABLE|UNKNOWN */),
	 STRUCT_FLD(field_type,		MYSQL_TYPE_STRING),
	 STRUCT_FLD(value,		0),
	 STRUCT_FLD(field_flags,	0),
	 STRUCT_FLD(old_name,		""),
	 STRUCT_FLD(open_method,	SKIP_OPEN_TABLE)},

#define IDX_LOCK_TABLE		4
	{STRUCT_FLD(field_name,		"lock_table"),
	 STRUCT_FLD(field_length,	1024),
	 STRUCT_FLD(field_type,		MYSQL_TYPE_STRING),
	 STRUCT_FLD(value,		0),
	 STRUCT_FLD(field_flags,	0),
	 STRUCT_FLD(old_name,		""),
	 STRUCT_FLD(open_method,	SKIP_OPEN_TABLE)},

#define IDX_LOCK_INDEX		5
	{STRUCT_FLD(field_name,		"lock_index"),
	 STRUCT_FLD(field_length,	1024),
	 STRUCT_FLD(field_type,		MYSQL_TYPE_STRING),
	 STRUCT_FLD(value,		0),
	 STRUCT_FLD(field_flags,	MY_I_S_MAYBE_NULL),
	 STRUCT_FLD(old_name,		""),
	 STRUCT_FLD(open_method,	SKIP_OPEN_TABLE)},

#define IDX_LOCK_SPACE		6
	{STRUCT_FLD(field_name,		"lock_space"),
	 STRUCT_FLD(field_length,	MY_INT64_NUM_DECIMAL_DIGITS),
	 STRUCT_FLD(field_type,		MYSQL_TYPE_LONGLONG),
	 STRUCT_FLD(value,		0),
	 STRUCT_FLD(field_flags,	MY_I_S_UNSIGNED | MY_I_S_MAYBE_NULL),
	 STRUCT_FLD(old_name,		""),
	 STRUCT_FLD(open_method,	SKIP_OPEN_TABLE)},

#define IDX_LOCK_PAGE		7
	{STRUCT_FLD(field_name,		"lock_page"),
	 STRUCT_FLD(field_length,	MY_INT64_NUM_DECIMAL_DIGITS),
	 STRUCT_FLD(field_type,		MYSQL_TYPE_LONGLONG),
	 STRUCT_FLD(value,		0),
	 STRUCT_FLD(field_flags,	MY_I_S_UNSIGNED | MY_I_S_MAYBE_NULL),
	 STRUCT_FLD(old_name,		""),
	 STRUCT_FLD(open_method,	SKIP_OPEN_TABLE)},

#define IDX_LOCK_REC		8
	{STRUCT_FLD(field_name,		"lock_rec"),
	 STRUCT_FLD(field_length,	MY_INT64_NUM_DECIMAL_DIGITS),
	 STRUCT_FLD(field_type,		MYSQL_TYPE_LONGLONG),
	 STRUCT_FLD(value,		0),
	 STRUCT_FLD(field_flags,	MY_I_S_UNSIGNED | MY_I_S_MAYBE_NULL),
	 STRUCT_FLD(old_name,		""),
	 STRUCT_FLD(open_method,	SKIP_OPEN_TABLE)},

#define IDX_LOCK_DATA		9
	{STRUCT_FLD(field_name,		"lock_data"),
	 STRUCT_FLD(field_length,	TRX_I_S_LOCK_DATA_MAX_LEN),
	 STRUCT_FLD(field_type,		MYSQL_TYPE_STRING),
	 STRUCT_FLD(value,		0),
	 STRUCT_FLD(field_flags,	MY_I_S_MAYBE_NULL),
	 STRUCT_FLD(old_name,		""),
	 STRUCT_FLD(open_method,	SKIP_OPEN_TABLE)},

	END_OF_ST_FIELD_INFO
};

/*******************************************************************//**
Read data from cache buffer and fill the INFORMATION_SCHEMA.innodb_locks
table with it.
@return	0 on success */
static
int
fill_innodb_locks_from_cache(
/*=========================*/
	trx_i_s_cache_t*	cache,	/*!< in: cache to read from */
	THD*			thd,	/*!< in: MySQL client connection */
	TABLE*			table)	/*!< in/out: fill this table */
{
	Field**	fields;
	ulint	rows_num;
	char	lock_id[TRX_I_S_LOCK_ID_MAX_LEN + 1];
	ulint	i;

	DBUG_ENTER("fill_innodb_locks_from_cache");

	fields = table->field;

	rows_num = trx_i_s_cache_get_rows_used(cache,
					       I_S_INNODB_LOCKS);

	for (i = 0; i < rows_num; i++) {

		i_s_locks_row_t*	row;
		char			buf[MAX_FULL_NAME_LEN + 1];
		const char*		bufend;

		char			lock_trx_id[TRX_ID_MAX_LEN + 1];

		row = (i_s_locks_row_t*)
			trx_i_s_cache_get_nth_row(
				cache, I_S_INNODB_LOCKS, i);

		/* lock_id */
		trx_i_s_create_lock_id(row, lock_id, sizeof(lock_id));
		OK(field_store_string(fields[IDX_LOCK_ID],
				      lock_id));

		/* lock_trx_id */
		ut_snprintf(lock_trx_id, sizeof(lock_trx_id),
			    TRX_ID_FMT, row->lock_trx_id);
		OK(field_store_string(fields[IDX_LOCK_TRX_ID], lock_trx_id));

		/* lock_mode */
		OK(field_store_string(fields[IDX_LOCK_MODE],
				      row->lock_mode));

		/* lock_type */
		OK(field_store_string(fields[IDX_LOCK_TYPE],
				      row->lock_type));

		/* lock_table */
		bufend = innobase_convert_name(buf, sizeof(buf),
					       row->lock_table,
					       strlen(row->lock_table),
					       thd, TRUE);
		OK(fields[IDX_LOCK_TABLE]->store(buf, bufend - buf,
						 system_charset_info));

		/* lock_index */
		if (row->lock_index != NULL) {

			bufend = innobase_convert_name(buf, sizeof(buf),
						       row->lock_index,
						       strlen(row->lock_index),
						       thd, FALSE);
			OK(fields[IDX_LOCK_INDEX]->store(buf, bufend - buf,
							 system_charset_info));
			fields[IDX_LOCK_INDEX]->set_notnull();
		} else {

			fields[IDX_LOCK_INDEX]->set_null();
		}

		/* lock_space */
		OK(field_store_ulint(fields[IDX_LOCK_SPACE],
				     row->lock_space));

		/* lock_page */
		OK(field_store_ulint(fields[IDX_LOCK_PAGE],
				     row->lock_page));

		/* lock_rec */
		OK(field_store_ulint(fields[IDX_LOCK_REC],
				     row->lock_rec));

		/* lock_data */
		OK(field_store_string(fields[IDX_LOCK_DATA],
				      row->lock_data));

		OK(schema_table_store_record(thd, table));
	}

	DBUG_RETURN(0);
}

/*******************************************************************//**
Bind the dynamic table INFORMATION_SCHEMA.innodb_locks
@return	0 on success */
static
int
innodb_locks_init(
/*==============*/
	void*	p)	/*!< in/out: table schema object */
{
	ST_SCHEMA_TABLE*	schema;

	DBUG_ENTER("innodb_locks_init");

	schema = (ST_SCHEMA_TABLE*) p;

	schema->fields_info = innodb_locks_fields_info;
	schema->fill_table = trx_i_s_common_fill_table;

	DBUG_RETURN(0);
}

UNIV_INTERN struct st_maria_plugin	i_s_innodb_locks =
{
	/* the plugin type (a MYSQL_XXX_PLUGIN value) */
	/* int */
	STRUCT_FLD(type, MYSQL_INFORMATION_SCHEMA_PLUGIN),

	/* pointer to type-specific plugin descriptor */
	/* void* */
	STRUCT_FLD(info, &i_s_info),

	/* plugin name */
	/* const char* */
	STRUCT_FLD(name, "INNODB_LOCKS"),

	/* plugin author (for SHOW PLUGINS) */
	/* const char* */
	STRUCT_FLD(author, plugin_author),

	/* general descriptive text (for SHOW PLUGINS) */
	/* const char* */
	STRUCT_FLD(descr, "InnoDB conflicting locks"),

	/* the plugin license (PLUGIN_LICENSE_XXX) */
	/* int */
	STRUCT_FLD(license, PLUGIN_LICENSE_GPL),

	/* the function to invoke when plugin is loaded */
	/* int (*)(void*); */
	STRUCT_FLD(init, innodb_locks_init),

	/* the function to invoke when plugin is unloaded */
	/* int (*)(void*); */
	STRUCT_FLD(deinit, i_s_common_deinit),

	/* plugin version (for SHOW PLUGINS) */
	/* unsigned int */
	STRUCT_FLD(version, INNODB_VERSION_SHORT),

	/* struct st_mysql_show_var* */
	STRUCT_FLD(status_vars, NULL),

	/* struct st_mysql_sys_var** */
	STRUCT_FLD(system_vars, NULL),

        INNODB_VERSION_STR, MariaDB_PLUGIN_MATURITY_STABLE
};

/* Fields of the dynamic table INFORMATION_SCHEMA.innodb_lock_waits */
static ST_FIELD_INFO	innodb_lock_waits_fields_info[] =
{
#define IDX_REQUESTING_TRX_ID	0
	{STRUCT_FLD(field_name,		"requesting_trx_id"),
	 STRUCT_FLD(field_length,	TRX_ID_MAX_LEN + 1),
	 STRUCT_FLD(field_type,		MYSQL_TYPE_STRING),
	 STRUCT_FLD(value,		0),
	 STRUCT_FLD(field_flags,	0),
	 STRUCT_FLD(old_name,		""),
	 STRUCT_FLD(open_method,	SKIP_OPEN_TABLE)},

#define IDX_REQUESTED_LOCK_ID	1
	{STRUCT_FLD(field_name,		"requested_lock_id"),
	 STRUCT_FLD(field_length,	TRX_I_S_LOCK_ID_MAX_LEN + 1),
	 STRUCT_FLD(field_type,		MYSQL_TYPE_STRING),
	 STRUCT_FLD(value,		0),
	 STRUCT_FLD(field_flags,	0),
	 STRUCT_FLD(old_name,		""),
	 STRUCT_FLD(open_method,	SKIP_OPEN_TABLE)},

#define IDX_BLOCKING_TRX_ID	2
	{STRUCT_FLD(field_name,		"blocking_trx_id"),
	 STRUCT_FLD(field_length,	TRX_ID_MAX_LEN + 1),
	 STRUCT_FLD(field_type,		MYSQL_TYPE_STRING),
	 STRUCT_FLD(value,		0),
	 STRUCT_FLD(field_flags,	0),
	 STRUCT_FLD(old_name,		""),
	 STRUCT_FLD(open_method,	SKIP_OPEN_TABLE)},

#define IDX_BLOCKING_LOCK_ID	3
	{STRUCT_FLD(field_name,		"blocking_lock_id"),
	 STRUCT_FLD(field_length,	TRX_I_S_LOCK_ID_MAX_LEN + 1),
	 STRUCT_FLD(field_type,		MYSQL_TYPE_STRING),
	 STRUCT_FLD(value,		0),
	 STRUCT_FLD(field_flags,	0),
	 STRUCT_FLD(old_name,		""),
	 STRUCT_FLD(open_method,	SKIP_OPEN_TABLE)},

	END_OF_ST_FIELD_INFO
};

/*******************************************************************//**
Read data from cache buffer and fill the
INFORMATION_SCHEMA.innodb_lock_waits table with it.
@return	0 on success */
static
int
fill_innodb_lock_waits_from_cache(
/*==============================*/
	trx_i_s_cache_t*	cache,	/*!< in: cache to read from */
	THD*			thd,	/*!< in: used to call
					schema_table_store_record() */
	TABLE*			table)	/*!< in/out: fill this table */
{
	Field**	fields;
	ulint	rows_num;
	char	requested_lock_id[TRX_I_S_LOCK_ID_MAX_LEN + 1];
	char	blocking_lock_id[TRX_I_S_LOCK_ID_MAX_LEN + 1];
	ulint	i;

	DBUG_ENTER("fill_innodb_lock_waits_from_cache");

	fields = table->field;

	rows_num = trx_i_s_cache_get_rows_used(cache,
					       I_S_INNODB_LOCK_WAITS);

	for (i = 0; i < rows_num; i++) {

		i_s_lock_waits_row_t*	row;

		char	requesting_trx_id[TRX_ID_MAX_LEN + 1];
		char	blocking_trx_id[TRX_ID_MAX_LEN + 1];

		row = (i_s_lock_waits_row_t*)
			trx_i_s_cache_get_nth_row(
				cache, I_S_INNODB_LOCK_WAITS, i);

		/* requesting_trx_id */
		ut_snprintf(requesting_trx_id, sizeof(requesting_trx_id),
			    TRX_ID_FMT, row->requested_lock_row->lock_trx_id);
		OK(field_store_string(fields[IDX_REQUESTING_TRX_ID],
				      requesting_trx_id));

		/* requested_lock_id */
		OK(field_store_string(
			   fields[IDX_REQUESTED_LOCK_ID],
			   trx_i_s_create_lock_id(
				   row->requested_lock_row,
				   requested_lock_id,
				   sizeof(requested_lock_id))));

		/* blocking_trx_id */
		ut_snprintf(blocking_trx_id, sizeof(blocking_trx_id),
			    TRX_ID_FMT, row->blocking_lock_row->lock_trx_id);
		OK(field_store_string(fields[IDX_BLOCKING_TRX_ID],
				      blocking_trx_id));

		/* blocking_lock_id */
		OK(field_store_string(
			   fields[IDX_BLOCKING_LOCK_ID],
			   trx_i_s_create_lock_id(
				   row->blocking_lock_row,
				   blocking_lock_id,
				   sizeof(blocking_lock_id))));

		OK(schema_table_store_record(thd, table));
	}

	DBUG_RETURN(0);
}

/*******************************************************************//**
Bind the dynamic table INFORMATION_SCHEMA.innodb_lock_waits
@return	0 on success */
static
int
innodb_lock_waits_init(
/*===================*/
	void*	p)	/*!< in/out: table schema object */
{
	ST_SCHEMA_TABLE*	schema;

	DBUG_ENTER("innodb_lock_waits_init");

	schema = (ST_SCHEMA_TABLE*) p;

	schema->fields_info = innodb_lock_waits_fields_info;
	schema->fill_table = trx_i_s_common_fill_table;

	DBUG_RETURN(0);
}

UNIV_INTERN struct st_maria_plugin	i_s_innodb_lock_waits =
{
	/* the plugin type (a MYSQL_XXX_PLUGIN value) */
	/* int */
	STRUCT_FLD(type, MYSQL_INFORMATION_SCHEMA_PLUGIN),

	/* pointer to type-specific plugin descriptor */
	/* void* */
	STRUCT_FLD(info, &i_s_info),

	/* plugin name */
	/* const char* */
	STRUCT_FLD(name, "INNODB_LOCK_WAITS"),

	/* plugin author (for SHOW PLUGINS) */
	/* const char* */
	STRUCT_FLD(author, plugin_author),

	/* general descriptive text (for SHOW PLUGINS) */
	/* const char* */
	STRUCT_FLD(descr, "InnoDB which lock is blocking which"),

	/* the plugin license (PLUGIN_LICENSE_XXX) */
	/* int */
	STRUCT_FLD(license, PLUGIN_LICENSE_GPL),

	/* the function to invoke when plugin is loaded */
	/* int (*)(void*); */
	STRUCT_FLD(init, innodb_lock_waits_init),

	/* the function to invoke when plugin is unloaded */
	/* int (*)(void*); */
	STRUCT_FLD(deinit, i_s_common_deinit),

	/* plugin version (for SHOW PLUGINS) */
	/* unsigned int */
	STRUCT_FLD(version, INNODB_VERSION_SHORT),

	/* struct st_mysql_show_var* */
	STRUCT_FLD(status_vars, NULL),

	/* struct st_mysql_sys_var** */
	STRUCT_FLD(system_vars, NULL),

        INNODB_VERSION_STR, MariaDB_PLUGIN_MATURITY_STABLE
};

/*******************************************************************//**
Common function to fill any of the dynamic tables:
INFORMATION_SCHEMA.innodb_trx
INFORMATION_SCHEMA.innodb_locks
INFORMATION_SCHEMA.innodb_lock_waits
@return	0 on success */
static
int
trx_i_s_common_fill_table(
/*======================*/
	THD*		thd,	/*!< in: thread */
	TABLE_LIST*	tables,	/*!< in/out: tables to fill */
	COND*		cond)	/*!< in: condition (not used) */
{
	const char*		table_name;
	int			ret;
	trx_i_s_cache_t*	cache;

	DBUG_ENTER("trx_i_s_common_fill_table");

	/* deny access to non-superusers */
	if (check_global_access(thd, PROCESS_ACL)) {

		DBUG_RETURN(0);
	}

	/* minimize the number of places where global variables are
	referenced */
	cache = trx_i_s_cache;

	/* which table we have to fill? */
	table_name = tables->schema_table_name;
	/* or table_name = tables->schema_table->table_name; */

	RETURN_IF_INNODB_NOT_STARTED(table_name);

	/* update the cache */
	trx_i_s_cache_start_write(cache);
	trx_i_s_possibly_fetch_data_into_cache(cache);
	trx_i_s_cache_end_write(cache);

	if (trx_i_s_cache_is_truncated(cache)) {

		/* XXX show warning to user if possible */
		fprintf(stderr, "Warning: data in %s truncated due to "
			"memory limit of %d bytes\n", table_name,
			TRX_I_S_MEM_LIMIT);
	}

	ret = 0;

	trx_i_s_cache_start_read(cache);

	if (innobase_strcasecmp(table_name, "innodb_trx") == 0) {

		if (fill_innodb_trx_from_cache(
			cache, thd, tables->table) != 0) {

			ret = 1;
		}

	} else if (innobase_strcasecmp(table_name, "innodb_locks") == 0) {

		if (fill_innodb_locks_from_cache(
			cache, thd, tables->table) != 0) {

			ret = 1;
		}

	} else if (innobase_strcasecmp(table_name, "innodb_lock_waits") == 0) {

		if (fill_innodb_lock_waits_from_cache(
			cache, thd, tables->table) != 0) {

			ret = 1;
		}

	} else {

		/* huh! what happened!? */
		fprintf(stderr,
			"InnoDB: trx_i_s_common_fill_table() was "
			"called to fill unknown table: %s.\n"
			"This function only knows how to fill "
			"innodb_trx, innodb_locks and "
			"innodb_lock_waits tables.\n", table_name);

		ret = 1;
	}

	trx_i_s_cache_end_read(cache);

#if 0
	DBUG_RETURN(ret);
#else
	/* if this function returns something else than 0 then a
	deadlock occurs between the mysqld server and mysql client,
	see http://bugs.mysql.com/29900 ; when that bug is resolved
	we can enable the DBUG_RETURN(ret) above */
	ret++;  // silence a gcc46 warning
	DBUG_RETURN(0);
#endif
}

/* Fields of the dynamic table information_schema.innodb_cmp. */
static ST_FIELD_INFO	i_s_cmp_fields_info[] =
{
	{STRUCT_FLD(field_name,		"page_size"),
	 STRUCT_FLD(field_length,	5),
	 STRUCT_FLD(field_type,		MYSQL_TYPE_LONG),
	 STRUCT_FLD(value,		0),
	 STRUCT_FLD(field_flags,	0),
	 STRUCT_FLD(old_name,		"Compressed Page Size"),
	 STRUCT_FLD(open_method,	SKIP_OPEN_TABLE)},

	{STRUCT_FLD(field_name,		"compress_ops"),
	 STRUCT_FLD(field_length,	MY_INT32_NUM_DECIMAL_DIGITS),
	 STRUCT_FLD(field_type,		MYSQL_TYPE_LONG),
	 STRUCT_FLD(value,		0),
	 STRUCT_FLD(field_flags,	0),
	 STRUCT_FLD(old_name,		"Total Number of Compressions"),
	 STRUCT_FLD(open_method,	SKIP_OPEN_TABLE)},

	{STRUCT_FLD(field_name,		"compress_ops_ok"),
	 STRUCT_FLD(field_length,	MY_INT32_NUM_DECIMAL_DIGITS),
	 STRUCT_FLD(field_type,		MYSQL_TYPE_LONG),
	 STRUCT_FLD(value,		0),
	 STRUCT_FLD(field_flags,	0),
	 STRUCT_FLD(old_name,		"Total Number of"
					" Successful Compressions"),
	 STRUCT_FLD(open_method,	SKIP_OPEN_TABLE)},

	{STRUCT_FLD(field_name,		"compress_time"),
	 STRUCT_FLD(field_length,	MY_INT32_NUM_DECIMAL_DIGITS),
	 STRUCT_FLD(field_type,		MYSQL_TYPE_LONG),
	 STRUCT_FLD(value,		0),
	 STRUCT_FLD(field_flags,	0),
	 STRUCT_FLD(old_name,		"Total Duration of Compressions,"
		    " in Seconds"),
	 STRUCT_FLD(open_method,	SKIP_OPEN_TABLE)},

	{STRUCT_FLD(field_name,		"uncompress_ops"),
	 STRUCT_FLD(field_length,	MY_INT32_NUM_DECIMAL_DIGITS),
	 STRUCT_FLD(field_type,		MYSQL_TYPE_LONG),
	 STRUCT_FLD(value,		0),
	 STRUCT_FLD(field_flags,	0),
	 STRUCT_FLD(old_name,		"Total Number of Decompressions"),
	 STRUCT_FLD(open_method,	SKIP_OPEN_TABLE)},

	{STRUCT_FLD(field_name,		"uncompress_time"),
	 STRUCT_FLD(field_length,	MY_INT32_NUM_DECIMAL_DIGITS),
	 STRUCT_FLD(field_type,		MYSQL_TYPE_LONG),
	 STRUCT_FLD(value,		0),
	 STRUCT_FLD(field_flags,	0),
	 STRUCT_FLD(old_name,		"Total Duration of Decompressions,"
		    " in Seconds"),
	 STRUCT_FLD(open_method,	SKIP_OPEN_TABLE)},

	END_OF_ST_FIELD_INFO
};


/*******************************************************************//**
Fill the dynamic table information_schema.innodb_cmp or
innodb_cmp_reset.
@return	0 on success, 1 on failure */
static
int
i_s_cmp_fill_low(
/*=============*/
	THD*		thd,	/*!< in: thread */
	TABLE_LIST*	tables,	/*!< in/out: tables to fill */
	COND*		cond,	/*!< in: condition (ignored) */
	ibool		reset)	/*!< in: TRUE=reset cumulated counts */
{
	TABLE*	table	= (TABLE *) tables->table;
	int	status	= 0;

	DBUG_ENTER("i_s_cmp_fill_low");

	/* deny access to non-superusers */
	if (check_global_access(thd, PROCESS_ACL)) {

		DBUG_RETURN(0);
	}

	RETURN_IF_INNODB_NOT_STARTED(tables->schema_table_name);

	for (uint i = 0; i < PAGE_ZIP_NUM_SSIZE - 1; i++) {
		page_zip_stat_t*	zip_stat = &page_zip_stat[i];

		table->field[0]->store(PAGE_ZIP_MIN_SIZE << i);

		/* The cumulated counts are not protected by any
		mutex.  Thus, some operation in page0zip.c could
		increment a counter between the time we read it and
		clear it.  We could introduce mutex protection, but it
		could cause a measureable performance hit in
		page0zip.c. */
		table->field[1]->store(zip_stat->compressed);
		table->field[2]->store(zip_stat->compressed_ok);
		table->field[3]->store(
			(ulong) (zip_stat->compressed_usec / 1000000));
		table->field[4]->store(zip_stat->decompressed);
		table->field[5]->store(
			(ulong) (zip_stat->decompressed_usec / 1000000));

		if (reset) {
			memset(zip_stat, 0, sizeof *zip_stat);
		}

		if (schema_table_store_record(thd, table)) {
			status = 1;
			break;
		}
	}

	DBUG_RETURN(status);
}

/*******************************************************************//**
Fill the dynamic table information_schema.innodb_cmp.
@return	0 on success, 1 on failure */
static
int
i_s_cmp_fill(
/*=========*/
	THD*		thd,	/*!< in: thread */
	TABLE_LIST*	tables,	/*!< in/out: tables to fill */
	COND*		cond)	/*!< in: condition (ignored) */
{
	return(i_s_cmp_fill_low(thd, tables, cond, FALSE));
}

/*******************************************************************//**
Fill the dynamic table information_schema.innodb_cmp_reset.
@return	0 on success, 1 on failure */
static
int
i_s_cmp_reset_fill(
/*===============*/
	THD*		thd,	/*!< in: thread */
	TABLE_LIST*	tables,	/*!< in/out: tables to fill */
	COND*		cond)	/*!< in: condition (ignored) */
{
	return(i_s_cmp_fill_low(thd, tables, cond, TRUE));
}

/*******************************************************************//**
Bind the dynamic table information_schema.innodb_cmp.
@return	0 on success */
static
int
i_s_cmp_init(
/*=========*/
	void*	p)	/*!< in/out: table schema object */
{
	DBUG_ENTER("i_s_cmp_init");
	ST_SCHEMA_TABLE* schema = (ST_SCHEMA_TABLE*) p;

	schema->fields_info = i_s_cmp_fields_info;
	schema->fill_table = i_s_cmp_fill;

	DBUG_RETURN(0);
}

/*******************************************************************//**
Bind the dynamic table information_schema.innodb_cmp_reset.
@return	0 on success */
static
int
i_s_cmp_reset_init(
/*===============*/
	void*	p)	/*!< in/out: table schema object */
{
	DBUG_ENTER("i_s_cmp_reset_init");
	ST_SCHEMA_TABLE* schema = (ST_SCHEMA_TABLE*) p;

	schema->fields_info = i_s_cmp_fields_info;
	schema->fill_table = i_s_cmp_reset_fill;

	DBUG_RETURN(0);
}

UNIV_INTERN struct st_maria_plugin	i_s_innodb_cmp =
{
	/* the plugin type (a MYSQL_XXX_PLUGIN value) */
	/* int */
	STRUCT_FLD(type, MYSQL_INFORMATION_SCHEMA_PLUGIN),

	/* pointer to type-specific plugin descriptor */
	/* void* */
	STRUCT_FLD(info, &i_s_info),

	/* plugin name */
	/* const char* */
	STRUCT_FLD(name, "INNODB_CMP"),

	/* plugin author (for SHOW PLUGINS) */
	/* const char* */
	STRUCT_FLD(author, plugin_author),

	/* general descriptive text (for SHOW PLUGINS) */
	/* const char* */
	STRUCT_FLD(descr, "Statistics for the InnoDB compression"),

	/* the plugin license (PLUGIN_LICENSE_XXX) */
	/* int */
	STRUCT_FLD(license, PLUGIN_LICENSE_GPL),

	/* the function to invoke when plugin is loaded */
	/* int (*)(void*); */
	STRUCT_FLD(init, i_s_cmp_init),

	/* the function to invoke when plugin is unloaded */
	/* int (*)(void*); */
	STRUCT_FLD(deinit, i_s_common_deinit),

	/* plugin version (for SHOW PLUGINS) */
	/* unsigned int */
	STRUCT_FLD(version, INNODB_VERSION_SHORT),

	/* struct st_mysql_show_var* */
	STRUCT_FLD(status_vars, NULL),

	/* struct st_mysql_sys_var** */
	STRUCT_FLD(system_vars, NULL),

        INNODB_VERSION_STR, MariaDB_PLUGIN_MATURITY_STABLE
};

UNIV_INTERN struct st_maria_plugin	i_s_innodb_cmp_reset =
{
	/* the plugin type (a MYSQL_XXX_PLUGIN value) */
	/* int */
	STRUCT_FLD(type, MYSQL_INFORMATION_SCHEMA_PLUGIN),

	/* pointer to type-specific plugin descriptor */
	/* void* */
	STRUCT_FLD(info, &i_s_info),

	/* plugin name */
	/* const char* */
	STRUCT_FLD(name, "INNODB_CMP_RESET"),

	/* plugin author (for SHOW PLUGINS) */
	/* const char* */
	STRUCT_FLD(author, plugin_author),

	/* general descriptive text (for SHOW PLUGINS) */
	/* const char* */
	STRUCT_FLD(descr, "Statistics for the InnoDB compression;"
		   " reset cumulated counts"),

	/* the plugin license (PLUGIN_LICENSE_XXX) */
	/* int */
	STRUCT_FLD(license, PLUGIN_LICENSE_GPL),

	/* the function to invoke when plugin is loaded */
	/* int (*)(void*); */
	STRUCT_FLD(init, i_s_cmp_reset_init),

	/* the function to invoke when plugin is unloaded */
	/* int (*)(void*); */
	STRUCT_FLD(deinit, i_s_common_deinit),

	/* plugin version (for SHOW PLUGINS) */
	/* unsigned int */
	STRUCT_FLD(version, INNODB_VERSION_SHORT),

	/* struct st_mysql_show_var* */
	STRUCT_FLD(status_vars, NULL),
<<<<<<< HEAD

	/* struct st_mysql_sys_var** */
	STRUCT_FLD(system_vars, NULL),

=======

	/* struct st_mysql_sys_var** */
	STRUCT_FLD(system_vars, NULL),

>>>>>>> 6c3de76a
        INNODB_VERSION_STR, MariaDB_PLUGIN_MATURITY_STABLE
};

/* Fields of the dynamic table information_schema.innodb_cmpmem. */
static ST_FIELD_INFO	i_s_cmpmem_fields_info[] =
{
	{STRUCT_FLD(field_name,		"page_size"),
	 STRUCT_FLD(field_length,	5),
	 STRUCT_FLD(field_type,		MYSQL_TYPE_LONG),
	 STRUCT_FLD(value,		0),
	 STRUCT_FLD(field_flags,	0),
	 STRUCT_FLD(old_name,		"Buddy Block Size"),
	 STRUCT_FLD(open_method,	SKIP_OPEN_TABLE)},

	{STRUCT_FLD(field_name,		"buffer_pool_instance"),
	STRUCT_FLD(field_length,	MY_INT32_NUM_DECIMAL_DIGITS),
	STRUCT_FLD(field_type,		MYSQL_TYPE_LONG),
	STRUCT_FLD(value,		0),
	STRUCT_FLD(field_flags,		0),
	STRUCT_FLD(old_name,		"Buffer Pool Id"),
	STRUCT_FLD(open_method,		SKIP_OPEN_TABLE)},

	{STRUCT_FLD(field_name,		"pages_used"),
	 STRUCT_FLD(field_length,	MY_INT32_NUM_DECIMAL_DIGITS),
	 STRUCT_FLD(field_type,		MYSQL_TYPE_LONG),
	 STRUCT_FLD(value,		0),
	 STRUCT_FLD(field_flags,	0),
	 STRUCT_FLD(old_name,		"Currently in Use"),
	 STRUCT_FLD(open_method,	SKIP_OPEN_TABLE)},

	{STRUCT_FLD(field_name,		"pages_free"),
	 STRUCT_FLD(field_length,	MY_INT32_NUM_DECIMAL_DIGITS),
	 STRUCT_FLD(field_type,		MYSQL_TYPE_LONG),
	 STRUCT_FLD(value,		0),
	 STRUCT_FLD(field_flags,	0),
	 STRUCT_FLD(old_name,		"Currently Available"),
	 STRUCT_FLD(open_method,	SKIP_OPEN_TABLE)},

	{STRUCT_FLD(field_name,		"relocation_ops"),
	 STRUCT_FLD(field_length,	MY_INT64_NUM_DECIMAL_DIGITS),
	 STRUCT_FLD(field_type,		MYSQL_TYPE_LONGLONG),
	 STRUCT_FLD(value,		0),
	 STRUCT_FLD(field_flags,	0),
	 STRUCT_FLD(old_name,		"Total Number of Relocations"),
	 STRUCT_FLD(open_method,	SKIP_OPEN_TABLE)},

	{STRUCT_FLD(field_name,		"relocation_time"),
	 STRUCT_FLD(field_length,	MY_INT32_NUM_DECIMAL_DIGITS),
	 STRUCT_FLD(field_type,		MYSQL_TYPE_LONG),
	 STRUCT_FLD(value,		0),
	 STRUCT_FLD(field_flags,	0),
	 STRUCT_FLD(old_name,		"Total Duration of Relocations,"
		    			" in Seconds"),
	 STRUCT_FLD(open_method,	SKIP_OPEN_TABLE)},

	END_OF_ST_FIELD_INFO
};

/*******************************************************************//**
Fill the dynamic table information_schema.innodb_cmpmem or
innodb_cmpmem_reset.
@return	0 on success, 1 on failure */
static
int
i_s_cmpmem_fill_low(
/*================*/
	THD*		thd,	/*!< in: thread */
	TABLE_LIST*	tables,	/*!< in/out: tables to fill */
	COND*		cond,	/*!< in: condition (ignored) */
	ibool		reset)	/*!< in: TRUE=reset cumulated counts */
{
	int		status = 0;
	TABLE*	table	= (TABLE *) tables->table;

	DBUG_ENTER("i_s_cmpmem_fill_low");

	/* deny access to non-superusers */
	if (check_global_access(thd, PROCESS_ACL)) {

		DBUG_RETURN(0);
	}

	RETURN_IF_INNODB_NOT_STARTED(tables->schema_table_name);

	for (ulint i = 0; i < srv_buf_pool_instances; i++) {
		buf_pool_t*	buf_pool;

		status	= 0;

		buf_pool = buf_pool_from_array(i);

		mutex_enter(&buf_pool->zip_free_mutex);

		for (uint x = 0; x <= BUF_BUDDY_SIZES; x++) {
			buf_buddy_stat_t*	buddy_stat;

			buddy_stat = &buf_pool->buddy_stat[x];

			table->field[0]->store(BUF_BUDDY_LOW << x);
			table->field[1]->store(i);
			table->field[2]->store(buddy_stat->used);
			table->field[3]->store(UNIV_LIKELY(x < BUF_BUDDY_SIZES)
				? UT_LIST_GET_LEN(buf_pool->zip_free[x])
				: 0);
			table->field[4]->store((longlong)
			buddy_stat->relocated, true);
			table->field[5]->store(
				(ulong) (buddy_stat->relocated_usec / 1000000));

			if (reset) {
				/* This is protected by buf_pool->mutex. */
				buddy_stat->relocated = 0;
				buddy_stat->relocated_usec = 0;
			}

			if (schema_table_store_record(thd, table)) {
				status = 1;
				break;
			}
		}

		mutex_exit(&buf_pool->zip_free_mutex);

		if (status) {
			break;
		}
	}

	DBUG_RETURN(status);
}

/*******************************************************************//**
Fill the dynamic table information_schema.innodb_cmpmem.
@return	0 on success, 1 on failure */
static
int
i_s_cmpmem_fill(
/*============*/
	THD*		thd,	/*!< in: thread */
	TABLE_LIST*	tables,	/*!< in/out: tables to fill */
	COND*		cond)	/*!< in: condition (ignored) */
{
	return(i_s_cmpmem_fill_low(thd, tables, cond, FALSE));
}

/*******************************************************************//**
Fill the dynamic table information_schema.innodb_cmpmem_reset.
@return	0 on success, 1 on failure */
static
int
i_s_cmpmem_reset_fill(
/*==================*/
	THD*		thd,	/*!< in: thread */
	TABLE_LIST*	tables,	/*!< in/out: tables to fill */
	COND*		cond)	/*!< in: condition (ignored) */
{
	return(i_s_cmpmem_fill_low(thd, tables, cond, TRUE));
}

/*******************************************************************//**
Bind the dynamic table information_schema.innodb_cmpmem.
@return	0 on success */
static
int
i_s_cmpmem_init(
/*============*/
	void*	p)	/*!< in/out: table schema object */
{
	DBUG_ENTER("i_s_cmpmem_init");
	ST_SCHEMA_TABLE* schema = (ST_SCHEMA_TABLE*) p;

	schema->fields_info = i_s_cmpmem_fields_info;
	schema->fill_table = i_s_cmpmem_fill;

	DBUG_RETURN(0);
}

/*******************************************************************//**
Bind the dynamic table information_schema.innodb_cmpmem_reset.
@return	0 on success */
static
int
i_s_cmpmem_reset_init(
/*==================*/
	void*	p)	/*!< in/out: table schema object */
{
	DBUG_ENTER("i_s_cmpmem_reset_init");
	ST_SCHEMA_TABLE* schema = (ST_SCHEMA_TABLE*) p;

	schema->fields_info = i_s_cmpmem_fields_info;
	schema->fill_table = i_s_cmpmem_reset_fill;

	DBUG_RETURN(0);
}

UNIV_INTERN struct st_maria_plugin	i_s_innodb_cmpmem =
{
	/* the plugin type (a MYSQL_XXX_PLUGIN value) */
	/* int */
	STRUCT_FLD(type, MYSQL_INFORMATION_SCHEMA_PLUGIN),

	/* pointer to type-specific plugin descriptor */
	/* void* */
	STRUCT_FLD(info, &i_s_info),

	/* plugin name */
	/* const char* */
	STRUCT_FLD(name, "INNODB_CMPMEM"),

	/* plugin author (for SHOW PLUGINS) */
	/* const char* */
	STRUCT_FLD(author, plugin_author),

	/* general descriptive text (for SHOW PLUGINS) */
	/* const char* */
	STRUCT_FLD(descr, "Statistics for the InnoDB compressed buffer pool"),

	/* the plugin license (PLUGIN_LICENSE_XXX) */
	/* int */
	STRUCT_FLD(license, PLUGIN_LICENSE_GPL),

	/* the function to invoke when plugin is loaded */
	/* int (*)(void*); */
	STRUCT_FLD(init, i_s_cmpmem_init),

	/* the function to invoke when plugin is unloaded */
	/* int (*)(void*); */
	STRUCT_FLD(deinit, i_s_common_deinit),

	/* plugin version (for SHOW PLUGINS) */
	/* unsigned int */
	STRUCT_FLD(version, INNODB_VERSION_SHORT),
<<<<<<< HEAD
=======

	/* struct st_mysql_show_var* */
	STRUCT_FLD(status_vars, NULL),

	/* struct st_mysql_sys_var** */
	STRUCT_FLD(system_vars, NULL),

        INNODB_VERSION_STR, MariaDB_PLUGIN_MATURITY_STABLE
};

UNIV_INTERN struct st_maria_plugin	i_s_innodb_cmpmem_reset =
{
	/* the plugin type (a MYSQL_XXX_PLUGIN value) */
	/* int */
	STRUCT_FLD(type, MYSQL_INFORMATION_SCHEMA_PLUGIN),

	/* pointer to type-specific plugin descriptor */
	/* void* */
	STRUCT_FLD(info, &i_s_info),

	/* plugin name */
	/* const char* */
	STRUCT_FLD(name, "INNODB_CMPMEM_RESET"),

	/* plugin author (for SHOW PLUGINS) */
	/* const char* */
	STRUCT_FLD(author, plugin_author),

	/* general descriptive text (for SHOW PLUGINS) */
	/* const char* */
	STRUCT_FLD(descr, "Statistics for the InnoDB compressed buffer pool;"
		   " reset cumulated counts"),

	/* the plugin license (PLUGIN_LICENSE_XXX) */
	/* int */
	STRUCT_FLD(license, PLUGIN_LICENSE_GPL),

	/* the function to invoke when plugin is loaded */
	/* int (*)(void*); */
	STRUCT_FLD(init, i_s_cmpmem_reset_init),

	/* the function to invoke when plugin is unloaded */
	/* int (*)(void*); */
	STRUCT_FLD(deinit, i_s_common_deinit),

	/* plugin version (for SHOW PLUGINS) */
	/* unsigned int */
	STRUCT_FLD(version, INNODB_VERSION_SHORT),

	/* struct st_mysql_show_var* */
	STRUCT_FLD(status_vars, NULL),

	/* struct st_mysql_sys_var** */
	STRUCT_FLD(system_vars, NULL),

        INNODB_VERSION_STR, MariaDB_PLUGIN_MATURITY_STABLE
};

/* Fields of the dynamic table INNODB_BUFFER_POOL_STATS. */
static ST_FIELD_INFO	i_s_innodb_buffer_stats_fields_info[] =
{
#define IDX_BUF_STATS_POOL_ID		0
	{STRUCT_FLD(field_name,		"POOL_ID"),
	 STRUCT_FLD(field_length,	MY_INT64_NUM_DECIMAL_DIGITS),
	 STRUCT_FLD(field_type,		MYSQL_TYPE_LONGLONG),
	 STRUCT_FLD(value,		0),
	 STRUCT_FLD(field_flags,	MY_I_S_UNSIGNED),
	 STRUCT_FLD(old_name,		""),
	 STRUCT_FLD(open_method,	SKIP_OPEN_TABLE)},

#define IDX_BUF_STATS_POOL_SIZE		1
	{STRUCT_FLD(field_name,		"POOL_SIZE"),
	 STRUCT_FLD(field_length,	MY_INT64_NUM_DECIMAL_DIGITS),
	 STRUCT_FLD(field_type,		MYSQL_TYPE_LONGLONG),
	 STRUCT_FLD(value,		0),
	 STRUCT_FLD(field_flags,	MY_I_S_UNSIGNED),
	 STRUCT_FLD(old_name,		""),
	 STRUCT_FLD(open_method,	SKIP_OPEN_TABLE)},

#define IDX_BUF_STATS_FREE_BUFFERS	2
	{STRUCT_FLD(field_name,		"FREE_BUFFERS"),
	 STRUCT_FLD(field_length,	MY_INT64_NUM_DECIMAL_DIGITS),
	 STRUCT_FLD(field_type,		MYSQL_TYPE_LONGLONG),
	 STRUCT_FLD(value,		0),
	 STRUCT_FLD(field_flags,	MY_I_S_UNSIGNED),
	 STRUCT_FLD(old_name,		""),
	 STRUCT_FLD(open_method,	SKIP_OPEN_TABLE)},

#define IDX_BUF_STATS_LRU_LEN		3
	{STRUCT_FLD(field_name,		"DATABASE_PAGES"),
	 STRUCT_FLD(field_length,	MY_INT64_NUM_DECIMAL_DIGITS),
	 STRUCT_FLD(field_type,		MYSQL_TYPE_LONGLONG),
	 STRUCT_FLD(value,		0),
	 STRUCT_FLD(field_flags,	MY_I_S_UNSIGNED),
	 STRUCT_FLD(old_name,		""),
	 STRUCT_FLD(open_method,	SKIP_OPEN_TABLE)},

#define IDX_BUF_STATS_OLD_LRU_LEN	4
	{STRUCT_FLD(field_name,		"OLD_DATABASE_PAGES"),
	 STRUCT_FLD(field_length,	MY_INT64_NUM_DECIMAL_DIGITS),
	 STRUCT_FLD(field_type,		MYSQL_TYPE_LONGLONG),
	 STRUCT_FLD(value,		0),
	 STRUCT_FLD(field_flags,	MY_I_S_UNSIGNED),
	 STRUCT_FLD(old_name,		""),
	 STRUCT_FLD(open_method,	SKIP_OPEN_TABLE)},

#define IDX_BUF_STATS_FLUSH_LIST_LEN	5
	{STRUCT_FLD(field_name,		"MODIFIED_DATABASE_PAGES"),
	 STRUCT_FLD(field_length,	MY_INT64_NUM_DECIMAL_DIGITS),
	 STRUCT_FLD(field_type,		MYSQL_TYPE_LONGLONG),
	 STRUCT_FLD(value,		0),
	 STRUCT_FLD(field_flags,	MY_I_S_UNSIGNED),
	 STRUCT_FLD(old_name,		""),
	 STRUCT_FLD(open_method,	SKIP_OPEN_TABLE)},

#define IDX_BUF_STATS_PENDING_ZIP	6
	{STRUCT_FLD(field_name,		"PENDING_DECOMPRESS"),
	 STRUCT_FLD(field_length,	MY_INT64_NUM_DECIMAL_DIGITS),
	 STRUCT_FLD(field_type,		MYSQL_TYPE_LONGLONG),
	 STRUCT_FLD(value,		0),
	 STRUCT_FLD(field_flags,	MY_I_S_UNSIGNED),
	 STRUCT_FLD(old_name,		""),
	 STRUCT_FLD(open_method,	SKIP_OPEN_TABLE)},

#define IDX_BUF_STATS_PENDING_READ	7
	{STRUCT_FLD(field_name,		"PENDING_READS"),
	 STRUCT_FLD(field_length,	MY_INT64_NUM_DECIMAL_DIGITS),
	 STRUCT_FLD(field_type,		MYSQL_TYPE_LONGLONG),
	 STRUCT_FLD(value,		0),
	 STRUCT_FLD(field_flags,	MY_I_S_UNSIGNED),
	 STRUCT_FLD(old_name,		""),
	 STRUCT_FLD(open_method,	SKIP_OPEN_TABLE)},

#define IDX_BUF_STATS_FLUSH_LRU		8
	{STRUCT_FLD(field_name,		"PENDING_FLUSH_LRU"),
	 STRUCT_FLD(field_length,	MY_INT64_NUM_DECIMAL_DIGITS),
	 STRUCT_FLD(field_type,		MYSQL_TYPE_LONGLONG),
	 STRUCT_FLD(value,		0),
	 STRUCT_FLD(field_flags,	MY_I_S_UNSIGNED),
	 STRUCT_FLD(old_name,		""),
	 STRUCT_FLD(open_method,	SKIP_OPEN_TABLE)},

#define IDX_BUF_STATS_FLUSH_LIST	9
	{STRUCT_FLD(field_name,		"PENDING_FLUSH_LIST"),
	 STRUCT_FLD(field_length,	MY_INT64_NUM_DECIMAL_DIGITS),
	 STRUCT_FLD(field_type,		MYSQL_TYPE_LONGLONG),
	 STRUCT_FLD(value,		0),
	 STRUCT_FLD(field_flags,	MY_I_S_UNSIGNED),
	 STRUCT_FLD(old_name,		""),
	 STRUCT_FLD(open_method,	SKIP_OPEN_TABLE)},

#define IDX_BUF_STATS_PAGE_YOUNG	10
	{STRUCT_FLD(field_name,		"PAGES_MADE_YOUNG"),
	 STRUCT_FLD(field_length,	MY_INT64_NUM_DECIMAL_DIGITS),
	 STRUCT_FLD(field_type,		MYSQL_TYPE_LONGLONG),
	 STRUCT_FLD(value,		0),
	 STRUCT_FLD(field_flags,	MY_I_S_UNSIGNED),
	 STRUCT_FLD(old_name,		""),
	 STRUCT_FLD(open_method,	SKIP_OPEN_TABLE)},

#define IDX_BUF_STATS_PAGE_NOT_YOUNG	11
	{STRUCT_FLD(field_name,		"PAGES_NOT_MADE_YOUNG"),
	 STRUCT_FLD(field_length,	MY_INT64_NUM_DECIMAL_DIGITS),
	 STRUCT_FLD(field_type,		MYSQL_TYPE_LONGLONG),
	 STRUCT_FLD(value,		0),
	 STRUCT_FLD(field_flags,	MY_I_S_UNSIGNED),
	 STRUCT_FLD(old_name,		""),
	 STRUCT_FLD(open_method,	SKIP_OPEN_TABLE)},

#define	IDX_BUF_STATS_PAGE_YOUNG_RATE	12
	{STRUCT_FLD(field_name,		"PAGES_MADE_YOUNG_RATE"),
	 STRUCT_FLD(field_length,	MAX_FLOAT_STR_LENGTH),
	 STRUCT_FLD(field_type,		MYSQL_TYPE_FLOAT),
	 STRUCT_FLD(value,		0),
	 STRUCT_FLD(field_flags,	0),
	 STRUCT_FLD(old_name,		""),
	 STRUCT_FLD(open_method,	SKIP_OPEN_TABLE)},

#define	IDX_BUF_STATS_PAGE_NOT_YOUNG_RATE 13
	{STRUCT_FLD(field_name,		"PAGES_MADE_NOT_YOUNG_RATE"),
	 STRUCT_FLD(field_length,	MAX_FLOAT_STR_LENGTH),
	 STRUCT_FLD(field_type,		MYSQL_TYPE_FLOAT),
	 STRUCT_FLD(value,		0),
	 STRUCT_FLD(field_flags,	0),
	 STRUCT_FLD(old_name,		""),
	 STRUCT_FLD(open_method,	SKIP_OPEN_TABLE)},

#define IDX_BUF_STATS_PAGE_READ		14
	{STRUCT_FLD(field_name,		"NUMBER_PAGES_READ"),
	 STRUCT_FLD(field_length,	MY_INT64_NUM_DECIMAL_DIGITS),
	 STRUCT_FLD(field_type,		MYSQL_TYPE_LONGLONG),
	 STRUCT_FLD(value,		0),
	 STRUCT_FLD(field_flags,	MY_I_S_UNSIGNED),
	 STRUCT_FLD(old_name,		""),
	 STRUCT_FLD(open_method,	SKIP_OPEN_TABLE)},

#define IDX_BUF_STATS_PAGE_CREATED	15
	{STRUCT_FLD(field_name,		"NUMBER_PAGES_CREATED"),
	 STRUCT_FLD(field_length,	MY_INT64_NUM_DECIMAL_DIGITS),
	 STRUCT_FLD(field_type,		MYSQL_TYPE_LONGLONG),
	 STRUCT_FLD(value,		0),
	 STRUCT_FLD(field_flags,	MY_I_S_UNSIGNED),
	 STRUCT_FLD(old_name,		""),
	 STRUCT_FLD(open_method,	SKIP_OPEN_TABLE)},

#define IDX_BUF_STATS_PAGE_WRITTEN	16
	{STRUCT_FLD(field_name,		"NUMBER_PAGES_WRITTEN"),
	 STRUCT_FLD(field_length,	MY_INT64_NUM_DECIMAL_DIGITS),
	 STRUCT_FLD(field_type,		MYSQL_TYPE_LONGLONG),
	 STRUCT_FLD(value,		0),
	 STRUCT_FLD(field_flags,	MY_I_S_UNSIGNED),
	 STRUCT_FLD(old_name,		""),
	 STRUCT_FLD(open_method,	SKIP_OPEN_TABLE)},

#define	IDX_BUF_STATS_PAGE_READ_RATE	17
	{STRUCT_FLD(field_name,		"PAGES_READ_RATE"),
	 STRUCT_FLD(field_length,	MAX_FLOAT_STR_LENGTH),
	 STRUCT_FLD(field_type,		MYSQL_TYPE_FLOAT),
	 STRUCT_FLD(value,		0),
	 STRUCT_FLD(field_flags,	0),
	 STRUCT_FLD(old_name,		""),
	 STRUCT_FLD(open_method,	SKIP_OPEN_TABLE)},

#define	IDX_BUF_STATS_PAGE_CREATE_RATE	18
	{STRUCT_FLD(field_name,		"PAGES_CREATE_RATE"),
	 STRUCT_FLD(field_length,	MAX_FLOAT_STR_LENGTH),
	 STRUCT_FLD(field_type,		MYSQL_TYPE_FLOAT),
	 STRUCT_FLD(value,		0),
	 STRUCT_FLD(field_flags,	0),
	 STRUCT_FLD(old_name,		""),
	 STRUCT_FLD(open_method,	SKIP_OPEN_TABLE)},

#define	IDX_BUF_STATS_PAGE_WRITTEN_RATE	19
	{STRUCT_FLD(field_name,		"PAGES_WRITTEN_RATE"),
	 STRUCT_FLD(field_length,	MAX_FLOAT_STR_LENGTH),
	 STRUCT_FLD(field_type,		MYSQL_TYPE_FLOAT),
	 STRUCT_FLD(value,		0),
	 STRUCT_FLD(field_flags,	0),
	 STRUCT_FLD(old_name,		""),
	 STRUCT_FLD(open_method,	SKIP_OPEN_TABLE)},

#define IDX_BUF_STATS_GET		20
	{STRUCT_FLD(field_name,		"NUMBER_PAGES_GET"),
	 STRUCT_FLD(field_length,	MY_INT64_NUM_DECIMAL_DIGITS),
	 STRUCT_FLD(field_type,		MYSQL_TYPE_LONGLONG),
	 STRUCT_FLD(value,		0),
	 STRUCT_FLD(field_flags,	MY_I_S_UNSIGNED),
	 STRUCT_FLD(old_name,		""),
	 STRUCT_FLD(open_method,	SKIP_OPEN_TABLE)},

#define IDX_BUF_STATS_HIT_RATE		21
	{STRUCT_FLD(field_name,		"HIT_RATE"),
	 STRUCT_FLD(field_length,	MY_INT64_NUM_DECIMAL_DIGITS),
	 STRUCT_FLD(field_type,		MYSQL_TYPE_LONGLONG),
	 STRUCT_FLD(value,		0),
	 STRUCT_FLD(field_flags,	MY_I_S_UNSIGNED),
	 STRUCT_FLD(old_name,		""),
	 STRUCT_FLD(open_method,	SKIP_OPEN_TABLE)},

#define IDX_BUF_STATS_MADE_YOUNG_PCT	22
	{STRUCT_FLD(field_name,		"YOUNG_MAKE_PER_THOUSAND_GETS"),
	 STRUCT_FLD(field_length,	MY_INT64_NUM_DECIMAL_DIGITS),
	 STRUCT_FLD(field_type,		MYSQL_TYPE_LONGLONG),
	 STRUCT_FLD(value,		0),
	 STRUCT_FLD(field_flags,	MY_I_S_UNSIGNED),
	 STRUCT_FLD(old_name,		""),
	 STRUCT_FLD(open_method,	SKIP_OPEN_TABLE)},

#define IDX_BUF_STATS_NOT_MADE_YOUNG_PCT 23
	{STRUCT_FLD(field_name,		"NOT_YOUNG_MAKE_PER_THOUSAND_GETS"),
	 STRUCT_FLD(field_length,	MY_INT64_NUM_DECIMAL_DIGITS),
	 STRUCT_FLD(field_type,		MYSQL_TYPE_LONGLONG),
	 STRUCT_FLD(value,		0),
	 STRUCT_FLD(field_flags,	MY_I_S_UNSIGNED),
	 STRUCT_FLD(old_name,		""),
	 STRUCT_FLD(open_method,	SKIP_OPEN_TABLE)},

#define IDX_BUF_STATS_READ_AHREAD	24
	{STRUCT_FLD(field_name,		"NUMBER_PAGES_READ_AHEAD"),
	 STRUCT_FLD(field_length,	MY_INT64_NUM_DECIMAL_DIGITS),
	 STRUCT_FLD(field_type,		MYSQL_TYPE_LONGLONG),
	 STRUCT_FLD(value,		0),
	 STRUCT_FLD(field_flags,	MY_I_S_UNSIGNED),
	 STRUCT_FLD(old_name,		""),
	 STRUCT_FLD(open_method,	SKIP_OPEN_TABLE)},

#define IDX_BUF_STATS_READ_AHEAD_EVICTED 25
	{STRUCT_FLD(field_name,		"NUMBER_READ_AHEAD_EVICTED"),
	 STRUCT_FLD(field_length,	MY_INT64_NUM_DECIMAL_DIGITS),
	 STRUCT_FLD(field_type,		MYSQL_TYPE_LONGLONG),
	 STRUCT_FLD(value,		0),
	 STRUCT_FLD(field_flags,	MY_I_S_UNSIGNED),
	 STRUCT_FLD(old_name,		""),
	 STRUCT_FLD(open_method,	SKIP_OPEN_TABLE)},

#define	IDX_BUF_STATS_READ_AHEAD_RATE	26
	{STRUCT_FLD(field_name,		"READ_AHEAD_RATE"),
	 STRUCT_FLD(field_length,	MAX_FLOAT_STR_LENGTH),
	 STRUCT_FLD(field_type,		MYSQL_TYPE_FLOAT),
	 STRUCT_FLD(value,		0),
	 STRUCT_FLD(field_flags,	0),
	 STRUCT_FLD(old_name,		""),
	 STRUCT_FLD(open_method,	SKIP_OPEN_TABLE)},

#define	IDX_BUF_STATS_READ_AHEAD_EVICT_RATE 27
	{STRUCT_FLD(field_name,		"READ_AHEAD_EVICTED_RATE"),
	 STRUCT_FLD(field_length,	MAX_FLOAT_STR_LENGTH),
	 STRUCT_FLD(field_type,		MYSQL_TYPE_FLOAT),
	 STRUCT_FLD(value,		0),
	 STRUCT_FLD(field_flags,	0),
	 STRUCT_FLD(old_name,		""),
	 STRUCT_FLD(open_method,	SKIP_OPEN_TABLE)},

#define IDX_BUF_STATS_LRU_IO_SUM	28
	{STRUCT_FLD(field_name,		"LRU_IO_TOTAL"),
	 STRUCT_FLD(field_length,	MY_INT64_NUM_DECIMAL_DIGITS),
	 STRUCT_FLD(field_type,		MYSQL_TYPE_LONGLONG),
	 STRUCT_FLD(value,		0),
	 STRUCT_FLD(field_flags,	MY_I_S_UNSIGNED),
	 STRUCT_FLD(old_name,		""),
	 STRUCT_FLD(open_method,	SKIP_OPEN_TABLE)},

#define IDX_BUF_STATS_LRU_IO_CUR	29
	{STRUCT_FLD(field_name,		"LRU_IO_CURRENT"),
	 STRUCT_FLD(field_length,	MY_INT64_NUM_DECIMAL_DIGITS),
	 STRUCT_FLD(field_type,		MYSQL_TYPE_LONGLONG),
	 STRUCT_FLD(value,		0),
	 STRUCT_FLD(field_flags,	MY_I_S_UNSIGNED),
	 STRUCT_FLD(old_name,		""),
	 STRUCT_FLD(open_method,	SKIP_OPEN_TABLE)},

#define IDX_BUF_STATS_UNZIP_SUM		30
	{STRUCT_FLD(field_name,		"UNCOMPRESS_TOTAL"),
	 STRUCT_FLD(field_length,	MY_INT64_NUM_DECIMAL_DIGITS),
	 STRUCT_FLD(field_type,		MYSQL_TYPE_LONGLONG),
	 STRUCT_FLD(value,		0),
	 STRUCT_FLD(field_flags,	MY_I_S_UNSIGNED),
	 STRUCT_FLD(old_name,		""),
	 STRUCT_FLD(open_method,	SKIP_OPEN_TABLE)},

#define IDX_BUF_STATS_UNZIP_CUR		31
	{STRUCT_FLD(field_name,		"UNCOMPRESS_CURRENT"),
	 STRUCT_FLD(field_length,	MY_INT64_NUM_DECIMAL_DIGITS),
	 STRUCT_FLD(field_type,		MYSQL_TYPE_LONGLONG),
	 STRUCT_FLD(value,		0),
	 STRUCT_FLD(field_flags,	MY_I_S_UNSIGNED),
	 STRUCT_FLD(old_name,		""),
	 STRUCT_FLD(open_method,	SKIP_OPEN_TABLE)},

	END_OF_ST_FIELD_INFO
};

/*******************************************************************//**
Fill Information Schema table INNODB_BUFFER_POOL_STATS for a particular
buffer pool
@return	0 on success, 1 on failure */
static
int
i_s_innodb_stats_fill(
/*==================*/
	THD*			thd,		/*!< in: thread */
	TABLE_LIST*		tables,		/*!< in/out: tables to fill */
	const buf_pool_info_t*	info)		/*!< in: buffer pool
						information */
{
	TABLE*			table;
	Field**			fields;

	DBUG_ENTER("i_s_innodb_stats_fill");

	table = tables->table;

	fields = table->field;

	OK(fields[IDX_BUF_STATS_POOL_ID]->store(info->pool_unique_id));

	OK(fields[IDX_BUF_STATS_POOL_SIZE]->store(info->pool_size));

	OK(fields[IDX_BUF_STATS_LRU_LEN]->store(info->lru_len));

	OK(fields[IDX_BUF_STATS_OLD_LRU_LEN]->store(info->old_lru_len));

	OK(fields[IDX_BUF_STATS_FREE_BUFFERS]->store(info->free_list_len));

	OK(fields[IDX_BUF_STATS_FLUSH_LIST_LEN]->store(
		info->flush_list_len));

	OK(fields[IDX_BUF_STATS_PENDING_ZIP]->store(info->n_pend_unzip));

	OK(fields[IDX_BUF_STATS_PENDING_READ]->store(info->n_pend_reads));

	OK(fields[IDX_BUF_STATS_FLUSH_LRU]->store(info->n_pending_flush_lru));

	OK(fields[IDX_BUF_STATS_FLUSH_LIST]->store(info->n_pending_flush_list));

	OK(fields[IDX_BUF_STATS_PAGE_YOUNG]->store(info->n_pages_made_young));

	OK(fields[IDX_BUF_STATS_PAGE_NOT_YOUNG]->store(
		info->n_pages_not_made_young));

	OK(fields[IDX_BUF_STATS_PAGE_YOUNG_RATE]->store(
		info->page_made_young_rate));

	OK(fields[IDX_BUF_STATS_PAGE_NOT_YOUNG_RATE]->store(
		info->page_not_made_young_rate));

	OK(fields[IDX_BUF_STATS_PAGE_READ]->store(info->n_pages_read));

	OK(fields[IDX_BUF_STATS_PAGE_CREATED]->store(info->n_pages_created));

	OK(fields[IDX_BUF_STATS_PAGE_WRITTEN]->store(info->n_pages_written));

	OK(fields[IDX_BUF_STATS_GET]->store(info->n_page_gets));

	OK(fields[IDX_BUF_STATS_PAGE_READ_RATE]->store(info->pages_read_rate));

	OK(fields[IDX_BUF_STATS_PAGE_CREATE_RATE]->store(info->pages_created_rate));

	OK(fields[IDX_BUF_STATS_PAGE_WRITTEN_RATE]->store(info->pages_written_rate));

	if (info->n_page_get_delta) {
		OK(fields[IDX_BUF_STATS_HIT_RATE]->store(
			1000 - (1000 * info->page_read_delta
				/ info->n_page_get_delta)));

		OK(fields[IDX_BUF_STATS_MADE_YOUNG_PCT]->store(
			1000 * info->young_making_delta
			/ info->n_page_get_delta));

		OK(fields[IDX_BUF_STATS_NOT_MADE_YOUNG_PCT]->store(
			1000 * info->not_young_making_delta
			/ info->n_page_get_delta));
	} else {
		OK(fields[IDX_BUF_STATS_HIT_RATE]->store(0));
		OK(fields[IDX_BUF_STATS_MADE_YOUNG_PCT]->store(0));
		OK(fields[IDX_BUF_STATS_NOT_MADE_YOUNG_PCT]->store(0));
	}

	OK(fields[IDX_BUF_STATS_READ_AHREAD]->store(info->n_ra_pages_read));

	OK(fields[IDX_BUF_STATS_READ_AHEAD_EVICTED]->store(
		info->n_ra_pages_evicted));

	OK(fields[IDX_BUF_STATS_READ_AHEAD_RATE]->store(
		info->pages_readahead_rate));

	OK(fields[IDX_BUF_STATS_READ_AHEAD_EVICT_RATE]->store(
		info->pages_evicted_rate));

	OK(fields[IDX_BUF_STATS_LRU_IO_SUM]->store(info->io_sum));

	OK(fields[IDX_BUF_STATS_LRU_IO_CUR]->store(info->io_cur));

	OK(fields[IDX_BUF_STATS_UNZIP_SUM]->store(info->unzip_sum));

	OK(fields[IDX_BUF_STATS_UNZIP_CUR]->store( info->unzip_cur));

	DBUG_RETURN(schema_table_store_record(thd, table));
}

/*******************************************************************//**
This is the function that loops through each buffer pool and fetch buffer
pool stats to information schema  table: I_S_INNODB_BUFFER_POOL_STATS
@return	0 on success, 1 on failure */
static
int
i_s_innodb_buffer_stats_fill_table(
/*===============================*/
	THD*		thd,		/*!< in: thread */
	TABLE_LIST*	tables,		/*!< in/out: tables to fill */
	Item*		)		/*!< in: condition (ignored) */
{
	int			status	= 0;
	buf_pool_info_t*	pool_info;

	DBUG_ENTER("i_s_innodb_buffer_fill_general");

	/* Only allow the PROCESS privilege holder to access the stats */
	if (check_global_access(thd, PROCESS_ACL)) {
		DBUG_RETURN(0);
	}

	pool_info = (buf_pool_info_t*) mem_zalloc(
		srv_buf_pool_instances *  sizeof *pool_info);

	/* Walk through each buffer pool */
	for (ulint i = 0; i < srv_buf_pool_instances; i++) {
		buf_pool_t*		buf_pool;

		buf_pool = buf_pool_from_array(i);

		/* Fetch individual buffer pool info */
		buf_stats_get_pool_info(buf_pool, i, pool_info);

		status = i_s_innodb_stats_fill(thd, tables, &pool_info[i]);

		/* If something goes wrong, break and return */
		if (status) {
			break;
		}
	}

	mem_free(pool_info);

	DBUG_RETURN(status);
}

/*******************************************************************//**
Bind the dynamic table INFORMATION_SCHEMA.INNODB_BUFFER_POOL_STATS.
@return	0 on success, 1 on failure */
static
int
i_s_innodb_buffer_pool_stats_init(
/*==============================*/
	void*	p)	/*!< in/out: table schema object */
{
	ST_SCHEMA_TABLE*	schema;

	DBUG_ENTER("i_s_innodb_buffer_pool_stats_init");

	schema = reinterpret_cast<ST_SCHEMA_TABLE*>(p);

	schema->fields_info = i_s_innodb_buffer_stats_fields_info;
	schema->fill_table = i_s_innodb_buffer_stats_fill_table;

	DBUG_RETURN(0);
}

UNIV_INTERN struct st_maria_plugin	i_s_innodb_buffer_stats =
{
	/* the plugin type (a MYSQL_XXX_PLUGIN value) */
	/* int */
	STRUCT_FLD(type, MYSQL_INFORMATION_SCHEMA_PLUGIN),

	/* pointer to type-specific plugin descriptor */
	/* void* */
	STRUCT_FLD(info, &i_s_info),

	/* plugin name */
	/* const char* */
	STRUCT_FLD(name, "INNODB_BUFFER_POOL_STATS"),

	/* plugin author (for SHOW PLUGINS) */
	/* const char* */
	STRUCT_FLD(author, plugin_author),

	/* general descriptive text (for SHOW PLUGINS) */
	/* const char* */
	STRUCT_FLD(descr, "InnoDB Buffer Pool Statistics Information "),

	/* the plugin license (PLUGIN_LICENSE_XXX) */
	/* int */
	STRUCT_FLD(license, PLUGIN_LICENSE_GPL),

	/* the function to invoke when plugin is loaded */
	/* int (*)(void*); */
	STRUCT_FLD(init, i_s_innodb_buffer_pool_stats_init),

	/* the function to invoke when plugin is unloaded */
	/* int (*)(void*); */
	STRUCT_FLD(deinit, i_s_common_deinit),

	/* plugin version (for SHOW PLUGINS) */
	/* unsigned int */
	STRUCT_FLD(version, INNODB_VERSION_SHORT),

	/* struct st_mysql_show_var* */
	STRUCT_FLD(status_vars, NULL),

	/* struct st_mysql_sys_var** */
	STRUCT_FLD(system_vars, NULL),

        INNODB_VERSION_STR, MariaDB_PLUGIN_MATURITY_STABLE
};

/* Fields of the dynamic table INNODB_BUFFER_POOL_PAGE. */
static ST_FIELD_INFO	i_s_innodb_buffer_page_fields_info[] =
{
#define IDX_BUFFER_POOL_ID		0
	{STRUCT_FLD(field_name,		"POOL_ID"),
	 STRUCT_FLD(field_length,	MY_INT64_NUM_DECIMAL_DIGITS),
	 STRUCT_FLD(field_type,		MYSQL_TYPE_LONGLONG),
	 STRUCT_FLD(value,		0),
	 STRUCT_FLD(field_flags,	MY_I_S_UNSIGNED),
	 STRUCT_FLD(old_name,		""),
	 STRUCT_FLD(open_method,	SKIP_OPEN_TABLE)},

#define IDX_BUFFER_BLOCK_ID		1
	{STRUCT_FLD(field_name,		"BLOCK_ID"),
	 STRUCT_FLD(field_length,	MY_INT64_NUM_DECIMAL_DIGITS),
	 STRUCT_FLD(field_type,		MYSQL_TYPE_LONGLONG),
	 STRUCT_FLD(value,		0),
	 STRUCT_FLD(field_flags,	MY_I_S_UNSIGNED),
	 STRUCT_FLD(old_name,		""),
	 STRUCT_FLD(open_method,	SKIP_OPEN_TABLE)},

#define IDX_BUFFER_PAGE_SPACE		2
	{STRUCT_FLD(field_name,		"SPACE"),
	 STRUCT_FLD(field_length,	MY_INT64_NUM_DECIMAL_DIGITS),
	 STRUCT_FLD(field_type,		MYSQL_TYPE_LONGLONG),
	 STRUCT_FLD(value,		0),
	 STRUCT_FLD(field_flags,	MY_I_S_UNSIGNED),
	 STRUCT_FLD(old_name,		""),
	 STRUCT_FLD(open_method,	SKIP_OPEN_TABLE)},

#define IDX_BUFFER_PAGE_NUM		3
	{STRUCT_FLD(field_name,		"PAGE_NUMBER"),
	 STRUCT_FLD(field_length,	MY_INT64_NUM_DECIMAL_DIGITS),
	 STRUCT_FLD(field_type,		MYSQL_TYPE_LONGLONG),
	 STRUCT_FLD(value,		0),
	 STRUCT_FLD(field_flags,	MY_I_S_UNSIGNED),
	 STRUCT_FLD(old_name,		""),
	 STRUCT_FLD(open_method,	SKIP_OPEN_TABLE)},

#define IDX_BUFFER_PAGE_TYPE		4
	{STRUCT_FLD(field_name,		"PAGE_TYPE"),
	 STRUCT_FLD(field_length,	64),
	 STRUCT_FLD(field_type,		MYSQL_TYPE_STRING),
	 STRUCT_FLD(value,		0),
	 STRUCT_FLD(field_flags,	MY_I_S_MAYBE_NULL),
	 STRUCT_FLD(old_name,		""),
	 STRUCT_FLD(open_method,	SKIP_OPEN_TABLE)},

#define IDX_BUFFER_PAGE_FLUSH_TYPE	5
	{STRUCT_FLD(field_name,		"FLUSH_TYPE"),
	 STRUCT_FLD(field_length,	MY_INT64_NUM_DECIMAL_DIGITS),
	 STRUCT_FLD(field_type,		MYSQL_TYPE_LONGLONG),
	 STRUCT_FLD(value,		0),
	 STRUCT_FLD(field_flags,	MY_I_S_UNSIGNED),
	 STRUCT_FLD(old_name,		""),
	 STRUCT_FLD(open_method,	SKIP_OPEN_TABLE)},

#define IDX_BUFFER_PAGE_FIX_COUNT	6
	{STRUCT_FLD(field_name,		"FIX_COUNT"),
	 STRUCT_FLD(field_length,	MY_INT64_NUM_DECIMAL_DIGITS),
	 STRUCT_FLD(field_type,		MYSQL_TYPE_LONGLONG),
	 STRUCT_FLD(value,		0),
	 STRUCT_FLD(field_flags,	MY_I_S_UNSIGNED),
	 STRUCT_FLD(old_name,		""),
	 STRUCT_FLD(open_method,	SKIP_OPEN_TABLE)},

#define IDX_BUFFER_PAGE_HASHED		7
	{STRUCT_FLD(field_name,		"IS_HASHED"),
	 STRUCT_FLD(field_length,	3),
	 STRUCT_FLD(field_type,		MYSQL_TYPE_STRING),
	 STRUCT_FLD(value,		0),
	 STRUCT_FLD(field_flags,	MY_I_S_MAYBE_NULL),
	 STRUCT_FLD(old_name,		""),
	 STRUCT_FLD(open_method,	SKIP_OPEN_TABLE)},

#define IDX_BUFFER_PAGE_NEWEST_MOD	8
	{STRUCT_FLD(field_name,		"NEWEST_MODIFICATION"),
	 STRUCT_FLD(field_length,	MY_INT64_NUM_DECIMAL_DIGITS),
	 STRUCT_FLD(field_type,		MYSQL_TYPE_LONGLONG),
	 STRUCT_FLD(value,		0),
	 STRUCT_FLD(field_flags,	MY_I_S_UNSIGNED),
	 STRUCT_FLD(old_name,		""),
	 STRUCT_FLD(open_method,	SKIP_OPEN_TABLE)},

#define IDX_BUFFER_PAGE_OLDEST_MOD	9
	{STRUCT_FLD(field_name,		"OLDEST_MODIFICATION"),
	 STRUCT_FLD(field_length,	MY_INT64_NUM_DECIMAL_DIGITS),
	 STRUCT_FLD(field_type,		MYSQL_TYPE_LONGLONG),
	 STRUCT_FLD(value,		0),
	 STRUCT_FLD(field_flags,	MY_I_S_UNSIGNED),
	 STRUCT_FLD(old_name,		""),
	 STRUCT_FLD(open_method,	SKIP_OPEN_TABLE)},

#define IDX_BUFFER_PAGE_ACCESS_TIME	10
	{STRUCT_FLD(field_name,		"ACCESS_TIME"),
	 STRUCT_FLD(field_length,	MY_INT64_NUM_DECIMAL_DIGITS),
	 STRUCT_FLD(field_type,		MYSQL_TYPE_LONGLONG),
	 STRUCT_FLD(value,		0),
	 STRUCT_FLD(field_flags,	MY_I_S_UNSIGNED),
	 STRUCT_FLD(old_name,		""),
	 STRUCT_FLD(open_method,	SKIP_OPEN_TABLE)},

#define IDX_BUFFER_PAGE_TABLE_NAME	11
	{STRUCT_FLD(field_name,		"TABLE_NAME"),
	 STRUCT_FLD(field_length,	1024),
	 STRUCT_FLD(field_type,		MYSQL_TYPE_STRING),
	 STRUCT_FLD(value,		0),
	 STRUCT_FLD(field_flags,	MY_I_S_MAYBE_NULL),
	 STRUCT_FLD(old_name,		""),
	 STRUCT_FLD(open_method,	SKIP_OPEN_TABLE)},

#define IDX_BUFFER_PAGE_INDEX_NAME	12
	{STRUCT_FLD(field_name,		"INDEX_NAME"),
	 STRUCT_FLD(field_length,	1024),
	 STRUCT_FLD(field_type,		MYSQL_TYPE_STRING),
	 STRUCT_FLD(value,		0),
	 STRUCT_FLD(field_flags,	MY_I_S_MAYBE_NULL),
	 STRUCT_FLD(old_name,		""),
	 STRUCT_FLD(open_method,	SKIP_OPEN_TABLE)},

#define IDX_BUFFER_PAGE_NUM_RECS	13
	{STRUCT_FLD(field_name,		"NUMBER_RECORDS"),
	 STRUCT_FLD(field_length,	MY_INT64_NUM_DECIMAL_DIGITS),
	 STRUCT_FLD(field_type,		MYSQL_TYPE_LONGLONG),
	 STRUCT_FLD(value,		0),
	 STRUCT_FLD(field_flags,	MY_I_S_UNSIGNED),
	 STRUCT_FLD(old_name,		""),
	 STRUCT_FLD(open_method,	SKIP_OPEN_TABLE)},

#define IDX_BUFFER_PAGE_DATA_SIZE	14
	{STRUCT_FLD(field_name,		"DATA_SIZE"),
	 STRUCT_FLD(field_length,	MY_INT64_NUM_DECIMAL_DIGITS),
	 STRUCT_FLD(field_type,		MYSQL_TYPE_LONGLONG),
	 STRUCT_FLD(value,		0),
	 STRUCT_FLD(field_flags,	MY_I_S_UNSIGNED),
	 STRUCT_FLD(old_name,		""),
	 STRUCT_FLD(open_method,	SKIP_OPEN_TABLE)},

#define IDX_BUFFER_PAGE_ZIP_SIZE	15
	{STRUCT_FLD(field_name,		"COMPRESSED_SIZE"),
	 STRUCT_FLD(field_length,	MY_INT64_NUM_DECIMAL_DIGITS),
	 STRUCT_FLD(field_type,		MYSQL_TYPE_LONGLONG),
	 STRUCT_FLD(value,		0),
	 STRUCT_FLD(field_flags,	MY_I_S_UNSIGNED),
	 STRUCT_FLD(old_name,		""),
	 STRUCT_FLD(open_method,	SKIP_OPEN_TABLE)},

#define IDX_BUFFER_PAGE_STATE		16
	{STRUCT_FLD(field_name,		"PAGE_STATE"),
	 STRUCT_FLD(field_length,	64),
	 STRUCT_FLD(field_type,		MYSQL_TYPE_STRING),
	 STRUCT_FLD(value,		0),
	 STRUCT_FLD(field_flags,	MY_I_S_MAYBE_NULL),
	 STRUCT_FLD(old_name,		""),
	 STRUCT_FLD(open_method,	SKIP_OPEN_TABLE)},

#define IDX_BUFFER_PAGE_IO_FIX		17
	{STRUCT_FLD(field_name,		"IO_FIX"),
	 STRUCT_FLD(field_length,	64),
	 STRUCT_FLD(field_type,		MYSQL_TYPE_STRING),
	 STRUCT_FLD(value,		0),
	 STRUCT_FLD(field_flags,	MY_I_S_MAYBE_NULL),
	 STRUCT_FLD(old_name,		""),
	 STRUCT_FLD(open_method,	SKIP_OPEN_TABLE)},

#define IDX_BUFFER_PAGE_IS_OLD		18
	{STRUCT_FLD(field_name,		"IS_OLD"),
	 STRUCT_FLD(field_length,	3),
	 STRUCT_FLD(field_type,		MYSQL_TYPE_STRING),
	 STRUCT_FLD(value,		0),
	 STRUCT_FLD(field_flags,	MY_I_S_MAYBE_NULL),
	 STRUCT_FLD(old_name,		""),
	 STRUCT_FLD(open_method,	SKIP_OPEN_TABLE)},

#define IDX_BUFFER_PAGE_FREE_CLOCK	19
	{STRUCT_FLD(field_name,		"FREE_PAGE_CLOCK"),
	 STRUCT_FLD(field_length,	MY_INT64_NUM_DECIMAL_DIGITS),
	 STRUCT_FLD(field_type,		MYSQL_TYPE_LONGLONG),
	 STRUCT_FLD(value,		0),
	 STRUCT_FLD(field_flags,	MY_I_S_UNSIGNED),
	 STRUCT_FLD(old_name,		""),
	 STRUCT_FLD(open_method,	SKIP_OPEN_TABLE)},

	END_OF_ST_FIELD_INFO
};

/*******************************************************************//**
Fill Information Schema table INNODB_BUFFER_PAGE with information
cached in the buf_page_info_t array
@return	0 on success, 1 on failure */
static
int
i_s_innodb_buffer_page_fill(
/*========================*/
	THD*			thd,		/*!< in: thread */
	TABLE_LIST*		tables,		/*!< in/out: tables to fill */
	const buf_page_info_t*	info_array,	/*!< in: array cached page
						info */
	ulint			num_page,	/*!< in: number of page info
						 cached */
	mem_heap_t*		heap)		/*!< in: temp heap memory */
{
	TABLE*			table;
	Field**			fields;

	DBUG_ENTER("i_s_innodb_buffer_page_fill");

	table = tables->table;

	fields = table->field;

	/* Iterate through the cached array and fill the I_S table rows */
	for (ulint i = 0; i < num_page; i++) {
		const buf_page_info_t*	page_info;
		const char*		table_name;
		const char*		index_name;
		const char*		state_str;
		enum buf_page_state	state;

		page_info = info_array + i;

		table_name = NULL;
		index_name = NULL;
		state_str = NULL;

		OK(fields[IDX_BUFFER_POOL_ID]->store(page_info->pool_id));

		OK(fields[IDX_BUFFER_BLOCK_ID]->store(page_info->block_id));

		OK(fields[IDX_BUFFER_PAGE_SPACE]->store(page_info->space_id));

		OK(fields[IDX_BUFFER_PAGE_NUM]->store(page_info->page_num));

		OK(field_store_string(
			fields[IDX_BUFFER_PAGE_TYPE],
			i_s_page_type[page_info->page_type].type_str));

		OK(fields[IDX_BUFFER_PAGE_FLUSH_TYPE]->store(
			page_info->flush_type));

		OK(fields[IDX_BUFFER_PAGE_FIX_COUNT]->store(
			page_info->fix_count));

		if (page_info->hashed) {
			OK(field_store_string(
				fields[IDX_BUFFER_PAGE_HASHED], "YES"));
		} else {
			OK(field_store_string(
				fields[IDX_BUFFER_PAGE_HASHED], "NO"));
		}

		OK(fields[IDX_BUFFER_PAGE_NEWEST_MOD]->store(
			(longlong) page_info->newest_mod, true));

		OK(fields[IDX_BUFFER_PAGE_OLDEST_MOD]->store(
			(longlong) page_info->oldest_mod, true));

		OK(fields[IDX_BUFFER_PAGE_ACCESS_TIME]->store(
			page_info->access_time));

		/* If this is an index page, fetch the index name
		and table name */
		if (page_info->page_type == I_S_PAGE_TYPE_INDEX) {
			const dict_index_t*	index;

			mutex_enter(&dict_sys->mutex);
			index = dict_index_get_if_in_cache_low(
				page_info->index_id);

			/* Copy the index/table name under mutex. We
			do not want to hold the InnoDB mutex while
			filling the IS table */
			if (index) {
				const char*	name_ptr = index->name;

				if (name_ptr[0] == TEMP_INDEX_PREFIX) {
					name_ptr++;
				}

				index_name = mem_heap_strdup(heap, name_ptr);

				table_name = mem_heap_strdup(heap,
							     index->table_name);

			}

			mutex_exit(&dict_sys->mutex);
		}

		OK(field_store_string(
			fields[IDX_BUFFER_PAGE_TABLE_NAME], table_name));

		OK(field_store_string(
			fields[IDX_BUFFER_PAGE_INDEX_NAME], index_name));

		OK(fields[IDX_BUFFER_PAGE_NUM_RECS]->store(
			page_info->num_recs));

		OK(fields[IDX_BUFFER_PAGE_DATA_SIZE]->store(
			page_info->data_size));

		OK(fields[IDX_BUFFER_PAGE_ZIP_SIZE]->store(
			page_info->zip_ssize
			? (PAGE_ZIP_MIN_SIZE >> 1) << page_info->zip_ssize
			: 0));

#if BUF_PAGE_STATE_BITS > 3
# error "BUF_PAGE_STATE_BITS > 3, please ensure that all 1<<BUF_PAGE_STATE_BITS values are checked for"
#endif
		state = static_cast<enum buf_page_state>(page_info->page_state);

		switch (state) {
		/* First three states are for compression pages and
		are not states we would get as we scan pages through
		buffer blocks */
		case BUF_BLOCK_ZIP_FREE:
		case BUF_BLOCK_ZIP_PAGE:
		case BUF_BLOCK_ZIP_DIRTY:
			state_str = NULL;
			break;
		case BUF_BLOCK_NOT_USED:
			state_str = "NOT_USED";
			break;
		case BUF_BLOCK_READY_FOR_USE:
			state_str = "READY_FOR_USE";
			break;
		case BUF_BLOCK_FILE_PAGE:
			state_str = "FILE_PAGE";
			break;
		case BUF_BLOCK_MEMORY:
			state_str = "MEMORY";
			break;
		case BUF_BLOCK_REMOVE_HASH:
			state_str = "REMOVE_HASH";
			break;
		};

		OK(field_store_string(fields[IDX_BUFFER_PAGE_STATE],
				      state_str));

		switch (page_info->io_fix) {
		case BUF_IO_NONE:
			OK(field_store_string(fields[IDX_BUFFER_PAGE_IO_FIX],
					      "IO_NONE"));
			break;
		case BUF_IO_READ:
			OK(field_store_string(fields[IDX_BUFFER_PAGE_IO_FIX],
					      "IO_READ"));
			break;
		case BUF_IO_WRITE:
			OK(field_store_string(fields[IDX_BUFFER_PAGE_IO_FIX],
					      "IO_WRITE"));
			break;
		case BUF_IO_PIN:
			OK(field_store_string(fields[IDX_BUFFER_PAGE_IO_FIX],
					      "IO_PIN"));
			break;
		}

		OK(field_store_string(fields[IDX_BUFFER_PAGE_IS_OLD],
				      (page_info->is_old) ? "YES" : "NO"));

		OK(fields[IDX_BUFFER_PAGE_FREE_CLOCK]->store(
			page_info->freed_page_clock));

		if (schema_table_store_record(thd, table)) {
			DBUG_RETURN(1);
		}
	}

	DBUG_RETURN(0);
}

/*******************************************************************//**
Set appropriate page type to a buf_page_info_t structure */
static
void
i_s_innodb_set_page_type(
/*=====================*/
	buf_page_info_t*page_info,	/*!< in/out: structure to fill with
					scanned info */
	ulint		page_type,	/*!< in: page type */
	const byte*	frame)		/*!< in: buffer frame */
{
	if (page_type == FIL_PAGE_INDEX) {
		const page_t*	page = (const page_t*) frame;

		/* FIL_PAGE_INDEX is a bit special, its value
		is defined as 17855, so we cannot use FIL_PAGE_INDEX
		to index into i_s_page_type[] array, its array index
		in the i_s_page_type[] array is I_S_PAGE_TYPE_INDEX
		(1) */
		page_info->page_type = I_S_PAGE_TYPE_INDEX;

		page_info->index_id = btr_page_get_index_id(page);

		page_info->data_size = (ulint)(page_header_get_field(
			page, PAGE_HEAP_TOP) - (page_is_comp(page)
						? PAGE_NEW_SUPREMUM_END
						: PAGE_OLD_SUPREMUM_END)
			- page_header_get_field(page, PAGE_GARBAGE));

		page_info->num_recs = page_get_n_recs(page);
	} else if (page_type >= I_S_PAGE_TYPE_UNKNOWN) {
		/* Encountered an unknown page type */
		page_info->page_type = I_S_PAGE_TYPE_UNKNOWN;
	} else {
		/* Make sure we get the right index into the
		i_s_page_type[] array */
		ut_a(page_type == i_s_page_type[page_type].type_value);

		page_info->page_type = page_type;
	}

	if (page_info->page_type == FIL_PAGE_TYPE_ZBLOB
	    || page_info->page_type == FIL_PAGE_TYPE_ZBLOB2) {
		page_info->page_num = mach_read_from_4(
			frame + FIL_PAGE_OFFSET);
		page_info->space_id = mach_read_from_4(
			frame + FIL_PAGE_ARCH_LOG_NO_OR_SPACE_ID);
	}
}
/*******************************************************************//**
Scans pages in the buffer cache, and collect their general information
into the buf_page_info_t array which is zero-filled. So any fields
that are not initialized in the function will default to 0 */
static
void
i_s_innodb_buffer_page_get_info(
/*============================*/
	const buf_page_t*bpage,		/*!< in: buffer pool page to scan */
	ulint		pool_id,	/*!< in: buffer pool id */
	ulint		pos,		/*!< in: buffer block position in
					buffer pool or in the LRU list */
	buf_page_info_t*page_info)	/*!< in: zero filled info structure;
					out: structure filled with scanned
					info */
{
	ut_ad(pool_id < MAX_BUFFER_POOLS);

	page_info->pool_id = pool_id;

	page_info->block_id = pos;

	page_info->page_state = buf_page_get_state(bpage);

	/* Only fetch information for buffers that map to a tablespace,
	that is, buffer page with state BUF_BLOCK_ZIP_PAGE,
	BUF_BLOCK_ZIP_DIRTY or BUF_BLOCK_FILE_PAGE */
	if (buf_page_in_file(bpage)) {
		const byte*	frame;
		ulint		page_type;

		page_info->space_id = buf_page_get_space(bpage);

		page_info->page_num = buf_page_get_page_no(bpage);

		page_info->flush_type = bpage->flush_type;

		page_info->fix_count = bpage->buf_fix_count;

		page_info->newest_mod = bpage->newest_modification;

		page_info->oldest_mod = bpage->oldest_modification;

		page_info->access_time = bpage->access_time;

		page_info->zip_ssize = bpage->zip.ssize;

		page_info->io_fix = bpage->io_fix;

		page_info->is_old = bpage->old;

		page_info->freed_page_clock = bpage->freed_page_clock;

		if (page_info->page_state == BUF_BLOCK_FILE_PAGE) {
			const buf_block_t*block;

			block = reinterpret_cast<const buf_block_t*>(bpage);
			frame = block->frame;
			page_info->hashed = (block->index != NULL);
		} else {
			ut_ad(page_info->zip_ssize);
			frame = bpage->zip.data;
		}

		page_type = fil_page_get_type(frame);

		i_s_innodb_set_page_type(page_info, page_type, frame);
	} else {
		page_info->page_type = I_S_PAGE_TYPE_UNKNOWN;
	}
}

/*******************************************************************//**
This is the function that goes through each block of the buffer pool
and fetch information to information schema tables: INNODB_BUFFER_PAGE.
@return	0 on success, 1 on failure */
static
int
i_s_innodb_fill_buffer_pool(
/*========================*/
	THD*			thd,		/*!< in: thread */
	TABLE_LIST*		tables,		/*!< in/out: tables to fill */
	buf_pool_t*		buf_pool,	/*!< in: buffer pool to scan */
	const ulint		pool_id)	/*!< in: buffer pool id */
{
	int			status	= 0;
	mem_heap_t*		heap;

	DBUG_ENTER("i_s_innodb_fill_buffer_pool");

	heap = mem_heap_create(10000);

	/* Go through each chunk of buffer pool. Currently, we only
	have one single chunk for each buffer pool */
	for (ulint n = 0; n < buf_pool->n_chunks; n++) {
		const buf_block_t*	block;
		ulint			n_blocks;
		buf_page_info_t*	info_buffer;
		ulint			num_page;
		ulint			mem_size;
		ulint			chunk_size;
		ulint			num_to_process = 0;
		ulint			block_id = 0;
		mutex_t*		block_mutex;

		/* Get buffer block of the nth chunk */
		block = buf_get_nth_chunk_block(buf_pool, n, &chunk_size);
		num_page = 0;

		while (chunk_size > 0) {
			/* we cache maximum MAX_BUF_INFO_CACHED number of
			buffer page info */
			num_to_process = ut_min(chunk_size,
						MAX_BUF_INFO_CACHED);

			mem_size = num_to_process * sizeof(buf_page_info_t);

			/* For each chunk, we'll pre-allocate information
			structures to cache the page information read from
			the buffer pool. Doing so before obtain any mutex */
			info_buffer = (buf_page_info_t*) mem_heap_zalloc(
				heap, mem_size);

			/* GO through each block in the chunk */
			for (n_blocks = num_to_process; n_blocks--; block++) {
				block_mutex = buf_page_get_mutex_enter(&block->page);
				i_s_innodb_buffer_page_get_info(
					&block->page, pool_id, block_id,
					info_buffer + num_page);
				mutex_exit(block_mutex);
				block_id++;
				num_page++;
			}


			/* Fill in information schema table with information
			just collected from the buffer chunk scan */
			status = i_s_innodb_buffer_page_fill(
				thd, tables, info_buffer,
				num_page, heap);

			/* If something goes wrong, break and return */
			if (status) {
				break;
			}

			mem_heap_empty(heap);
			chunk_size -= num_to_process;
			num_page = 0;
		}
	}

	mem_heap_free(heap);

	DBUG_RETURN(status);
}

/*******************************************************************//**
Fill page information for pages in InnoDB buffer pool to the
dynamic table INFORMATION_SCHEMA.INNODB_BUFFER_PAGE
@return	0 on success, 1 on failure */
static
int
i_s_innodb_buffer_page_fill_table(
/*==============================*/
	THD*		thd,		/*!< in: thread */
	TABLE_LIST*	tables,		/*!< in/out: tables to fill */
	Item*		)		/*!< in: condition (ignored) */
{
	int	status	= 0;

	DBUG_ENTER("i_s_innodb_buffer_page_fill_table");

	/* deny access to user without PROCESS privilege */
	if (check_global_access(thd, PROCESS_ACL)) {
		DBUG_RETURN(0);
	}

	/* Walk through each buffer pool */
	for (ulint i = 0; i < srv_buf_pool_instances; i++) {
		buf_pool_t*	buf_pool;

		buf_pool = buf_pool_from_array(i);

		/* Fetch information from pages in this buffer pool,
		and fill the corresponding I_S table */
		status = i_s_innodb_fill_buffer_pool(thd, tables, buf_pool, i);

		/* If something wrong, break and return */
		if (status) {
			break;
		}
	}

	DBUG_RETURN(status);
}

/*******************************************************************//**
Bind the dynamic table INFORMATION_SCHEMA.INNODB_BUFFER_PAGE.
@return	0 on success, 1 on failure */
static
int
i_s_innodb_buffer_page_init(
/*========================*/
	void*	p)	/*!< in/out: table schema object */
{
	ST_SCHEMA_TABLE*	schema;

	DBUG_ENTER("i_s_innodb_buffer_page_init");

	schema = reinterpret_cast<ST_SCHEMA_TABLE*>(p);

	schema->fields_info = i_s_innodb_buffer_page_fields_info;
	schema->fill_table = i_s_innodb_buffer_page_fill_table;

	DBUG_RETURN(0);
}

UNIV_INTERN struct st_maria_plugin	i_s_innodb_buffer_page =
{
	/* the plugin type (a MYSQL_XXX_PLUGIN value) */
	/* int */
	STRUCT_FLD(type, MYSQL_INFORMATION_SCHEMA_PLUGIN),

	/* pointer to type-specific plugin descriptor */
	/* void* */
	STRUCT_FLD(info, &i_s_info),

	/* plugin name */
	/* const char* */
	STRUCT_FLD(name, "INNODB_BUFFER_PAGE"),

	/* plugin author (for SHOW PLUGINS) */
	/* const char* */
	STRUCT_FLD(author, plugin_author),

	/* general descriptive text (for SHOW PLUGINS) */
	/* const char* */
	STRUCT_FLD(descr, "InnoDB Buffer Page Information"),

	/* the plugin license (PLUGIN_LICENSE_XXX) */
	/* int */
	STRUCT_FLD(license, PLUGIN_LICENSE_GPL),

	/* the function to invoke when plugin is loaded */
	/* int (*)(void*); */
	STRUCT_FLD(init, i_s_innodb_buffer_page_init),

	/* the function to invoke when plugin is unloaded */
	/* int (*)(void*); */
	STRUCT_FLD(deinit, i_s_common_deinit),

	/* plugin version (for SHOW PLUGINS) */
	/* unsigned int */
	STRUCT_FLD(version, INNODB_VERSION_SHORT),

	/* struct st_mysql_show_var* */
	STRUCT_FLD(status_vars, NULL),

	/* struct st_mysql_sys_var** */
	STRUCT_FLD(system_vars, NULL),

        INNODB_VERSION_STR, MariaDB_PLUGIN_MATURITY_STABLE
};

static ST_FIELD_INFO	i_s_innodb_buf_page_lru_fields_info[] =
{
#define IDX_BUF_LRU_POOL_ID		0
	{STRUCT_FLD(field_name,		"POOL_ID"),
	 STRUCT_FLD(field_length,	MY_INT64_NUM_DECIMAL_DIGITS),
	 STRUCT_FLD(field_type,		MYSQL_TYPE_LONGLONG),
	 STRUCT_FLD(value,		0),
	 STRUCT_FLD(field_flags,	MY_I_S_UNSIGNED),
	 STRUCT_FLD(old_name,		""),
	 STRUCT_FLD(open_method,	SKIP_OPEN_TABLE)},

#define IDX_BUF_LRU_POS			1
	{STRUCT_FLD(field_name,		"LRU_POSITION"),
	 STRUCT_FLD(field_length,	MY_INT64_NUM_DECIMAL_DIGITS),
	 STRUCT_FLD(field_type,		MYSQL_TYPE_LONGLONG),
	 STRUCT_FLD(value,		0),
	 STRUCT_FLD(field_flags,	MY_I_S_UNSIGNED),
	 STRUCT_FLD(old_name,		""),
	 STRUCT_FLD(open_method,	SKIP_OPEN_TABLE)},

#define IDX_BUF_LRU_PAGE_SPACE		2
	{STRUCT_FLD(field_name,		"SPACE"),
	 STRUCT_FLD(field_length,	MY_INT64_NUM_DECIMAL_DIGITS),
	 STRUCT_FLD(field_type,		MYSQL_TYPE_LONGLONG),
	 STRUCT_FLD(value,		0),
	 STRUCT_FLD(field_flags,	MY_I_S_UNSIGNED),
	 STRUCT_FLD(old_name,		""),
	 STRUCT_FLD(open_method,	SKIP_OPEN_TABLE)},

#define IDX_BUF_LRU_PAGE_NUM		3
	{STRUCT_FLD(field_name,		"PAGE_NUMBER"),
	 STRUCT_FLD(field_length,	MY_INT64_NUM_DECIMAL_DIGITS),
	 STRUCT_FLD(field_type,		MYSQL_TYPE_LONGLONG),
	 STRUCT_FLD(value,		0),
	 STRUCT_FLD(field_flags,	MY_I_S_UNSIGNED),
	 STRUCT_FLD(old_name,		""),
	 STRUCT_FLD(open_method,	SKIP_OPEN_TABLE)},

#define IDX_BUF_LRU_PAGE_TYPE		4
	{STRUCT_FLD(field_name,		"PAGE_TYPE"),
	 STRUCT_FLD(field_length,	64),
	 STRUCT_FLD(field_type,		MYSQL_TYPE_STRING),
	 STRUCT_FLD(value,		0),
	 STRUCT_FLD(field_flags,	MY_I_S_MAYBE_NULL),
	 STRUCT_FLD(old_name,		""),
	 STRUCT_FLD(open_method,	SKIP_OPEN_TABLE)},

#define IDX_BUF_LRU_PAGE_FLUSH_TYPE	5
	{STRUCT_FLD(field_name,		"FLUSH_TYPE"),
	 STRUCT_FLD(field_length,	MY_INT64_NUM_DECIMAL_DIGITS),
	 STRUCT_FLD(field_type,		MYSQL_TYPE_LONGLONG),
	 STRUCT_FLD(value,		0),
	 STRUCT_FLD(field_flags,	MY_I_S_UNSIGNED),
	 STRUCT_FLD(old_name,		""),
	 STRUCT_FLD(open_method,	SKIP_OPEN_TABLE)},

#define IDX_BUF_LRU_PAGE_FIX_COUNT	6
	{STRUCT_FLD(field_name,		"FIX_COUNT"),
	 STRUCT_FLD(field_length,	MY_INT64_NUM_DECIMAL_DIGITS),
	 STRUCT_FLD(field_type,		MYSQL_TYPE_LONGLONG),
	 STRUCT_FLD(value,		0),
	 STRUCT_FLD(field_flags,	MY_I_S_UNSIGNED),
	 STRUCT_FLD(old_name,		""),
	 STRUCT_FLD(open_method,	SKIP_OPEN_TABLE)},

#define IDX_BUF_LRU_PAGE_HASHED		7
	{STRUCT_FLD(field_name,		"IS_HASHED"),
	 STRUCT_FLD(field_length,	3),
	 STRUCT_FLD(field_type,		MYSQL_TYPE_STRING),
	 STRUCT_FLD(value,		0),
	 STRUCT_FLD(field_flags,	MY_I_S_MAYBE_NULL),
	 STRUCT_FLD(old_name,		""),
	 STRUCT_FLD(open_method,	SKIP_OPEN_TABLE)},

#define IDX_BUF_LRU_PAGE_NEWEST_MOD	8
	{STRUCT_FLD(field_name,		"NEWEST_MODIFICATION"),
	 STRUCT_FLD(field_length,	MY_INT64_NUM_DECIMAL_DIGITS),
	 STRUCT_FLD(field_type,		MYSQL_TYPE_LONGLONG),
	 STRUCT_FLD(value,		0),
	 STRUCT_FLD(field_flags,	MY_I_S_UNSIGNED),
	 STRUCT_FLD(old_name,		""),
	 STRUCT_FLD(open_method,	SKIP_OPEN_TABLE)},

#define IDX_BUF_LRU_PAGE_OLDEST_MOD	9
	{STRUCT_FLD(field_name,		"OLDEST_MODIFICATION"),
	 STRUCT_FLD(field_length,	MY_INT64_NUM_DECIMAL_DIGITS),
	 STRUCT_FLD(field_type,		MYSQL_TYPE_LONGLONG),
	 STRUCT_FLD(value,		0),
	 STRUCT_FLD(field_flags,	MY_I_S_UNSIGNED),
	 STRUCT_FLD(old_name,		""),
	 STRUCT_FLD(open_method,	SKIP_OPEN_TABLE)},

#define IDX_BUF_LRU_PAGE_ACCESS_TIME	10
	{STRUCT_FLD(field_name,		"ACCESS_TIME"),
	 STRUCT_FLD(field_length,	MY_INT64_NUM_DECIMAL_DIGITS),
	 STRUCT_FLD(field_type,		MYSQL_TYPE_LONGLONG),
	 STRUCT_FLD(value,		0),
	 STRUCT_FLD(field_flags,	MY_I_S_UNSIGNED),
	 STRUCT_FLD(old_name,		""),
	 STRUCT_FLD(open_method,	SKIP_OPEN_TABLE)},

#define IDX_BUF_LRU_PAGE_TABLE_NAME	11
	{STRUCT_FLD(field_name,		"TABLE_NAME"),
	 STRUCT_FLD(field_length,	1024),
	 STRUCT_FLD(field_type,		MYSQL_TYPE_STRING),
	 STRUCT_FLD(value,		0),
	 STRUCT_FLD(field_flags,	MY_I_S_MAYBE_NULL),
	 STRUCT_FLD(old_name,		""),
	 STRUCT_FLD(open_method,	SKIP_OPEN_TABLE)},

#define IDX_BUF_LRU_PAGE_INDEX_NAME	12
	{STRUCT_FLD(field_name,		"INDEX_NAME"),
	 STRUCT_FLD(field_length,	1024),
	 STRUCT_FLD(field_type,		MYSQL_TYPE_STRING),
	 STRUCT_FLD(value,		0),
	 STRUCT_FLD(field_flags,	MY_I_S_MAYBE_NULL),
	 STRUCT_FLD(old_name,		""),
	 STRUCT_FLD(open_method,	SKIP_OPEN_TABLE)},

#define IDX_BUF_LRU_PAGE_NUM_RECS	13
	{STRUCT_FLD(field_name,		"NUMBER_RECORDS"),
	 STRUCT_FLD(field_length,	MY_INT64_NUM_DECIMAL_DIGITS),
	 STRUCT_FLD(field_type,		MYSQL_TYPE_LONGLONG),
	 STRUCT_FLD(value,		0),
	 STRUCT_FLD(field_flags,	MY_I_S_UNSIGNED),
	 STRUCT_FLD(old_name,		""),
	 STRUCT_FLD(open_method,	SKIP_OPEN_TABLE)},

#define IDX_BUF_LRU_PAGE_DATA_SIZE	14
	{STRUCT_FLD(field_name,		"DATA_SIZE"),
	 STRUCT_FLD(field_length,	MY_INT64_NUM_DECIMAL_DIGITS),
	 STRUCT_FLD(field_type,		MYSQL_TYPE_LONGLONG),
	 STRUCT_FLD(value,		0),
	 STRUCT_FLD(field_flags,	MY_I_S_UNSIGNED),
	 STRUCT_FLD(old_name,		""),
	 STRUCT_FLD(open_method,	SKIP_OPEN_TABLE)},

#define IDX_BUF_LRU_PAGE_ZIP_SIZE	15
	{STRUCT_FLD(field_name,		"COMPRESSED_SIZE"),
	 STRUCT_FLD(field_length,	MY_INT64_NUM_DECIMAL_DIGITS),
	 STRUCT_FLD(field_type,		MYSQL_TYPE_LONGLONG),
	 STRUCT_FLD(value,		0),
	 STRUCT_FLD(field_flags,	MY_I_S_UNSIGNED),
	 STRUCT_FLD(old_name,		""),
	 STRUCT_FLD(open_method,	SKIP_OPEN_TABLE)},

#define IDX_BUF_LRU_PAGE_STATE		16
	{STRUCT_FLD(field_name,		"COMPRESSED"),
	 STRUCT_FLD(field_length,	3),
	 STRUCT_FLD(field_type,		MYSQL_TYPE_STRING),
	 STRUCT_FLD(value,		0),
	 STRUCT_FLD(field_flags,	MY_I_S_MAYBE_NULL),
	 STRUCT_FLD(old_name,		""),
	 STRUCT_FLD(open_method,	SKIP_OPEN_TABLE)},

#define IDX_BUF_LRU_PAGE_IO_FIX		17
	{STRUCT_FLD(field_name,		"IO_FIX"),
	 STRUCT_FLD(field_length,	64),
	 STRUCT_FLD(field_type,		MYSQL_TYPE_STRING),
	 STRUCT_FLD(value,		0),
	 STRUCT_FLD(field_flags,	MY_I_S_MAYBE_NULL),
	 STRUCT_FLD(old_name,		""),
	 STRUCT_FLD(open_method,	SKIP_OPEN_TABLE)},

#define IDX_BUF_LRU_PAGE_IS_OLD		18
	{STRUCT_FLD(field_name,		"IS_OLD"),
	 STRUCT_FLD(field_length,	3),
	 STRUCT_FLD(field_type,		MYSQL_TYPE_STRING),
	 STRUCT_FLD(value,		0),
	 STRUCT_FLD(field_flags,	MY_I_S_MAYBE_NULL),
	 STRUCT_FLD(old_name,		""),
	 STRUCT_FLD(open_method,	SKIP_OPEN_TABLE)},

#define IDX_BUF_LRU_PAGE_FREE_CLOCK	19
	{STRUCT_FLD(field_name,		"FREE_PAGE_CLOCK"),
	 STRUCT_FLD(field_length,	MY_INT64_NUM_DECIMAL_DIGITS),
	 STRUCT_FLD(field_type,		MYSQL_TYPE_LONGLONG),
	 STRUCT_FLD(value,		0),
	 STRUCT_FLD(field_flags,	MY_I_S_UNSIGNED),
	 STRUCT_FLD(old_name,		""),
	 STRUCT_FLD(open_method,	SKIP_OPEN_TABLE)},

	END_OF_ST_FIELD_INFO
};

/*******************************************************************//**
Fill Information Schema table INNODB_BUFFER_PAGE_LRU with information
cached in the buf_page_info_t array
@return	0 on success, 1 on failure */
static
int
i_s_innodb_buf_page_lru_fill(
/*=========================*/
	THD*			thd,		/*!< in: thread */
	TABLE_LIST*		tables,		/*!< in/out: tables to fill */
	const buf_page_info_t*	info_array,	/*!< in: array cached page
						info */
	ulint			num_page)	/*!< in: number of page info
						 cached */
{
	TABLE*			table;
	Field**			fields;
	mem_heap_t*		heap;

	DBUG_ENTER("i_s_innodb_buf_page_lru_fill");

	table = tables->table;

	fields = table->field;

	heap = mem_heap_create(1000);

	/* Iterate through the cached array and fill the I_S table rows */
	for (ulint i = 0; i < num_page; i++) {
		const buf_page_info_t*	page_info;
		const char*		table_name;
		const char*		index_name;
		const char*		state_str;
		enum buf_page_state	state;

		table_name = NULL;
		index_name = NULL;
		state_str = NULL;

		page_info = info_array + i;

		OK(fields[IDX_BUF_LRU_POOL_ID]->store(page_info->pool_id));

		OK(fields[IDX_BUF_LRU_POS]->store(page_info->block_id));

		OK(fields[IDX_BUF_LRU_PAGE_SPACE]->store(page_info->space_id));

		OK(fields[IDX_BUF_LRU_PAGE_NUM]->store(page_info->page_num));

		OK(field_store_string(
			fields[IDX_BUF_LRU_PAGE_TYPE],
			i_s_page_type[page_info->page_type].type_str));

		OK(fields[IDX_BUF_LRU_PAGE_FLUSH_TYPE]->store(
			page_info->flush_type));

		OK(fields[IDX_BUF_LRU_PAGE_FIX_COUNT]->store(
			page_info->fix_count));

		if (page_info->hashed) {
			OK(field_store_string(
				fields[IDX_BUF_LRU_PAGE_HASHED], "YES"));
		} else {
			OK(field_store_string(
				fields[IDX_BUF_LRU_PAGE_HASHED], "NO"));
		}

		OK(fields[IDX_BUF_LRU_PAGE_NEWEST_MOD]->store(
			page_info->newest_mod, true));

		OK(fields[IDX_BUF_LRU_PAGE_OLDEST_MOD]->store(
			page_info->oldest_mod, true));

		OK(fields[IDX_BUF_LRU_PAGE_ACCESS_TIME]->store(
			page_info->access_time));

		/* If this is an index page, fetch the index name
		and table name */
		if (page_info->page_type == I_S_PAGE_TYPE_INDEX) {
			const dict_index_t*	index;

			mutex_enter(&dict_sys->mutex);
			index = dict_index_get_if_in_cache_low(
				page_info->index_id);

			/* Copy the index/table name under mutex. We
			do not want to hold the InnoDB mutex while
			filling the IS table */
			if (index) {
				const char*	name_ptr = index->name;

				if (name_ptr[0] == TEMP_INDEX_PREFIX) {
					name_ptr++;
				}

				index_name = mem_heap_strdup(heap, name_ptr);

				table_name = mem_heap_strdup(heap,
							     index->table_name);
			}

			mutex_exit(&dict_sys->mutex);
		}

		OK(field_store_string(
			fields[IDX_BUF_LRU_PAGE_TABLE_NAME], table_name));

		OK(field_store_string(
			fields[IDX_BUF_LRU_PAGE_INDEX_NAME], index_name));
		OK(fields[IDX_BUF_LRU_PAGE_NUM_RECS]->store(
			page_info->num_recs));

		OK(fields[IDX_BUF_LRU_PAGE_DATA_SIZE]->store(
			page_info->data_size));

		OK(fields[IDX_BUF_LRU_PAGE_ZIP_SIZE]->store(
			page_info->zip_ssize ?
				 512 << page_info->zip_ssize : 0));

		state = static_cast<enum buf_page_state>(page_info->page_state);

		switch (state) {
		/* Compressed page */
		case BUF_BLOCK_ZIP_PAGE:
		case BUF_BLOCK_ZIP_DIRTY:
			state_str = "YES";
			break;
		/* Uncompressed page */
		case BUF_BLOCK_FILE_PAGE:
			state_str = "NO";
			break;
		/* We should not see following states */
		case BUF_BLOCK_ZIP_FREE:
		case BUF_BLOCK_READY_FOR_USE:
		case BUF_BLOCK_NOT_USED:
		case BUF_BLOCK_MEMORY:
		case BUF_BLOCK_REMOVE_HASH:
			state_str = NULL;
			break;
		};

		OK(field_store_string(fields[IDX_BUF_LRU_PAGE_STATE],
				      state_str));

		switch (page_info->io_fix) {
		case BUF_IO_NONE:
			OK(field_store_string(fields[IDX_BUF_LRU_PAGE_IO_FIX],
					      "IO_NONE"));
			break;
		case BUF_IO_READ:
			OK(field_store_string(fields[IDX_BUF_LRU_PAGE_IO_FIX],
					      "IO_READ"));
			break;
		case BUF_IO_WRITE:
			OK(field_store_string(fields[IDX_BUF_LRU_PAGE_IO_FIX],
					      "IO_WRITE"));
			break;
		}

		OK(field_store_string(fields[IDX_BUF_LRU_PAGE_IS_OLD],
				      (page_info->is_old) ? "YES" : "NO"));

		OK(fields[IDX_BUF_LRU_PAGE_FREE_CLOCK]->store(
			page_info->freed_page_clock));

		if (schema_table_store_record(thd, table)) {
			mem_heap_free(heap);
			DBUG_RETURN(1);
		}

		mem_heap_empty(heap);
	}

	mem_heap_free(heap);

	DBUG_RETURN(0);
}

/*******************************************************************//**
This is the function that goes through buffer pool's LRU list
and fetch information to INFORMATION_SCHEMA.INNODB_BUFFER_PAGE_LRU.
@return	0 on success, 1 on failure */
static
int
i_s_innodb_fill_buffer_lru(
/*=======================*/
	THD*			thd,		/*!< in: thread */
	TABLE_LIST*		tables,		/*!< in/out: tables to fill */
	buf_pool_t*		buf_pool,	/*!< in: buffer pool to scan */
	const ulint		pool_id)	/*!< in: buffer pool id */
{
	int			status = 0;
	buf_page_info_t*	info_buffer;
	ulint			lru_pos = 0;
	const buf_page_t*	bpage;
	ulint			lru_len;
	mutex_t*		block_mutex;

	DBUG_ENTER("i_s_innodb_fill_buffer_lru");

	RETURN_IF_INNODB_NOT_STARTED(tables->schema_table_name);

	/* Obtain buf_pool mutex before allocate info_buffer, since
	UT_LIST_GET_LEN(buf_pool->LRU) could change */
	mutex_enter(&buf_pool->LRU_list_mutex);

	lru_len = UT_LIST_GET_LEN(buf_pool->LRU);

	/* Print error message if malloc fail */
	info_buffer = (buf_page_info_t*) my_malloc(
		lru_len * sizeof *info_buffer, MYF(MY_WME));

	if (!info_buffer) {
		status = 1;
		goto exit;
	}

	memset(info_buffer, 0, lru_len * sizeof *info_buffer);

	/* Walk through Pool's LRU list and print the buffer page
	information */
	bpage = UT_LIST_GET_LAST(buf_pool->LRU);

	while (bpage != NULL) {
		block_mutex = buf_page_get_mutex_enter(bpage);
		/* Use the same function that collect buffer info for
		INNODB_BUFFER_PAGE to get buffer page info */
		i_s_innodb_buffer_page_get_info(bpage, pool_id, lru_pos,
						(info_buffer + lru_pos));

		bpage = UT_LIST_GET_PREV(LRU, bpage);
		mutex_exit(block_mutex);

		lru_pos++;
	}

	ut_ad(lru_pos == lru_len);
	ut_ad(lru_pos == UT_LIST_GET_LEN(buf_pool->LRU));

exit:
	mutex_exit(&buf_pool->LRU_list_mutex);

	if (info_buffer) {
		status = i_s_innodb_buf_page_lru_fill(
			thd, tables, info_buffer, lru_len);

		my_free(info_buffer);
	}

	DBUG_RETURN(status);
}

/*******************************************************************//**
Fill page information for pages in InnoDB buffer pool to the
dynamic table INFORMATION_SCHEMA.INNODB_BUFFER_PAGE_LRU
@return	0 on success, 1 on failure */
static
int
i_s_innodb_buf_page_lru_fill_table(
/*===============================*/
	THD*		thd,		/*!< in: thread */
	TABLE_LIST*	tables,		/*!< in/out: tables to fill */
	Item*		)		/*!< in: condition (ignored) */
{
	int	status	= 0;

	DBUG_ENTER("i_s_innodb_buf_page_lru_fill_table");

	/* deny access to any users that do not hold PROCESS_ACL */
	if (check_global_access(thd, PROCESS_ACL)) {
		DBUG_RETURN(0);
	}

	/* Walk through each buffer pool */
	for (ulint i = 0; i < srv_buf_pool_instances; i++) {
		buf_pool_t*	buf_pool;

		buf_pool = buf_pool_from_array(i);

		/* Fetch information from pages in this buffer pool's LRU list,
		and fill the corresponding I_S table */
		status = i_s_innodb_fill_buffer_lru(thd, tables, buf_pool, i);

		/* If something wrong, break and return */
		if (status) {
			break;
		}
	}

	DBUG_RETURN(status);
}

/*******************************************************************//**
Bind the dynamic table INFORMATION_SCHEMA.INNODB_BUFFER_PAGE_LRU.
@return	0 on success, 1 on failure */
static
int
i_s_innodb_buffer_page_lru_init(
/*============================*/
	void*	p)	/*!< in/out: table schema object */
{
	ST_SCHEMA_TABLE*	schema;

	DBUG_ENTER("i_s_innodb_buffer_page_lru_init");

	schema = reinterpret_cast<ST_SCHEMA_TABLE*>(p);

	schema->fields_info = i_s_innodb_buf_page_lru_fields_info;
	schema->fill_table = i_s_innodb_buf_page_lru_fill_table;

	DBUG_RETURN(0);
}

UNIV_INTERN struct st_maria_plugin	i_s_innodb_buffer_page_lru =
{
	/* the plugin type (a MYSQL_XXX_PLUGIN value) */
	/* int */
	STRUCT_FLD(type, MYSQL_INFORMATION_SCHEMA_PLUGIN),

	/* pointer to type-specific plugin descriptor */
	/* void* */
	STRUCT_FLD(info, &i_s_info),

	/* plugin name */
	/* const char* */
	STRUCT_FLD(name, "INNODB_BUFFER_PAGE_LRU"),

	/* plugin author (for SHOW PLUGINS) */
	/* const char* */
	STRUCT_FLD(author, plugin_author),

	/* general descriptive text (for SHOW PLUGINS) */
	/* const char* */
	STRUCT_FLD(descr, "InnoDB Buffer Page in LRU"),

	/* the plugin license (PLUGIN_LICENSE_XXX) */
	/* int */
	STRUCT_FLD(license, PLUGIN_LICENSE_GPL),

	/* the function to invoke when plugin is loaded */
	/* int (*)(void*); */
	STRUCT_FLD(init, i_s_innodb_buffer_page_lru_init),

	/* the function to invoke when plugin is unloaded */
	/* int (*)(void*); */
	STRUCT_FLD(deinit, i_s_common_deinit),

	/* plugin version (for SHOW PLUGINS) */
	/* unsigned int */
	STRUCT_FLD(version, INNODB_VERSION_SHORT),

	/* struct st_mysql_show_var* */
	STRUCT_FLD(status_vars, NULL),

	/* struct st_mysql_sys_var** */
	STRUCT_FLD(system_vars, NULL),

        INNODB_VERSION_STR, MariaDB_PLUGIN_MATURITY_STABLE
};

/*******************************************************************//**
Unbind a dynamic INFORMATION_SCHEMA table.
@return	0 on success */
static
int
i_s_common_deinit(
/*==============*/
	void*	p)	/*!< in/out: table schema object */
{
	DBUG_ENTER("i_s_common_deinit");

	/* Do nothing */

	DBUG_RETURN(0);
}

/* Fields of the dynamic table INFORMATION_SCHEMA.SYS_TABLES */
static ST_FIELD_INFO    innodb_sys_tables_fields_info[] =
{
#define SYS_TABLE_ID		0
	{STRUCT_FLD(field_name,		"TABLE_ID"),
	 STRUCT_FLD(field_length,	MY_INT64_NUM_DECIMAL_DIGITS),
	 STRUCT_FLD(field_type,		MYSQL_TYPE_LONGLONG),
	 STRUCT_FLD(value,		0),
	 STRUCT_FLD(field_flags,	MY_I_S_UNSIGNED),
	 STRUCT_FLD(old_name,		""),
	 STRUCT_FLD(open_method,	SKIP_OPEN_TABLE)},

#define SYS_TABLE_SCHEMA	1
	{STRUCT_FLD(field_name,		"SCHEMA"),
	 STRUCT_FLD(field_length,	NAME_LEN + 1),
	 STRUCT_FLD(field_type,		MYSQL_TYPE_STRING),
	 STRUCT_FLD(value,		0),
	 STRUCT_FLD(field_flags,	0),
	 STRUCT_FLD(old_name,		""),
	 STRUCT_FLD(open_method,	SKIP_OPEN_TABLE)},

#define SYS_TABLE_NAME		2
	{STRUCT_FLD(field_name,		"NAME"),
	 STRUCT_FLD(field_length,	NAME_LEN + 1),
	 STRUCT_FLD(field_type,		MYSQL_TYPE_STRING),
	 STRUCT_FLD(value,		0),
	 STRUCT_FLD(field_flags,	0),
	 STRUCT_FLD(old_name,		""),
	 STRUCT_FLD(open_method,	SKIP_OPEN_TABLE)},
>>>>>>> 6c3de76a

	/* struct st_mysql_show_var* */
	STRUCT_FLD(status_vars, NULL),

	/* struct st_mysql_sys_var** */
	STRUCT_FLD(system_vars, NULL),

        INNODB_VERSION_STR, MariaDB_PLUGIN_MATURITY_STABLE
};

UNIV_INTERN struct st_maria_plugin	i_s_innodb_cmpmem_reset =
{
	/* the plugin type (a MYSQL_XXX_PLUGIN value) */
	/* int */
	STRUCT_FLD(type, MYSQL_INFORMATION_SCHEMA_PLUGIN),

	/* pointer to type-specific plugin descriptor */
	/* void* */
	STRUCT_FLD(info, &i_s_info),

	/* plugin name */
	/* const char* */
	STRUCT_FLD(name, "INNODB_CMPMEM_RESET"),

	/* plugin author (for SHOW PLUGINS) */
	/* const char* */
	STRUCT_FLD(author, plugin_author),

	/* general descriptive text (for SHOW PLUGINS) */
	/* const char* */
	STRUCT_FLD(descr, "Statistics for the InnoDB compressed buffer pool;"
		   " reset cumulated counts"),

	/* the plugin license (PLUGIN_LICENSE_XXX) */
	/* int */
	STRUCT_FLD(license, PLUGIN_LICENSE_GPL),

	/* the function to invoke when plugin is loaded */
	/* int (*)(void*); */
	STRUCT_FLD(init, i_s_cmpmem_reset_init),

	/* the function to invoke when plugin is unloaded */
	/* int (*)(void*); */
	STRUCT_FLD(deinit, i_s_common_deinit),

	/* plugin version (for SHOW PLUGINS) */
	/* unsigned int */
	STRUCT_FLD(version, INNODB_VERSION_SHORT),

	/* struct st_mysql_show_var* */
	STRUCT_FLD(status_vars, NULL),

	/* struct st_mysql_sys_var** */
	STRUCT_FLD(system_vars, NULL),

        INNODB_VERSION_STR, MariaDB_PLUGIN_MATURITY_STABLE
};

/*******************************************************************//**
Unbind a dynamic INFORMATION_SCHEMA table.
@return	0 on success */
static
int
i_s_common_deinit(
/*==============*/
	void*	p)	/*!< in/out: table schema object */
{
	DBUG_ENTER("i_s_common_deinit");

	/* Do nothing */

	DBUG_RETURN(0);
}

/* Fields of the dynamic table INFORMATION_SCHEMA.SYS_TABLES */
static ST_FIELD_INFO    innodb_sys_tables_fields_info[] =
{
#define SYS_TABLE_ID		0
	{STRUCT_FLD(field_name,		"TABLE_ID"),
	 STRUCT_FLD(field_length,	MY_INT64_NUM_DECIMAL_DIGITS),
	 STRUCT_FLD(field_type,		MYSQL_TYPE_LONGLONG),
	 STRUCT_FLD(value,		0),
	 STRUCT_FLD(field_flags,	MY_I_S_UNSIGNED),
	 STRUCT_FLD(old_name,		""),
	 STRUCT_FLD(open_method,	SKIP_OPEN_TABLE)},

#define SYS_TABLE_SCHEMA	1
	{STRUCT_FLD(field_name,		"SCHEMA"),
	 STRUCT_FLD(field_length,	NAME_LEN + 1),
	 STRUCT_FLD(field_type,		MYSQL_TYPE_STRING),
	 STRUCT_FLD(value,		0),
	 STRUCT_FLD(field_flags,	0),
	 STRUCT_FLD(old_name,		""),
	 STRUCT_FLD(open_method,	SKIP_OPEN_TABLE)},

#define SYS_TABLE_NAME		2
	{STRUCT_FLD(field_name,		"NAME"),
	 STRUCT_FLD(field_length,	NAME_LEN + 1),
	 STRUCT_FLD(field_type,		MYSQL_TYPE_STRING),
	 STRUCT_FLD(value,		0),
	 STRUCT_FLD(field_flags,	0),
	 STRUCT_FLD(old_name,		""),
	 STRUCT_FLD(open_method,	SKIP_OPEN_TABLE)},

#define SYS_TABLE_FLAG		3
	{STRUCT_FLD(field_name,		"FLAG"),
	 STRUCT_FLD(field_length,	MY_INT32_NUM_DECIMAL_DIGITS),
	 STRUCT_FLD(field_type,		MYSQL_TYPE_LONG),
	 STRUCT_FLD(value,		0),
	 STRUCT_FLD(field_flags,	0),
	 STRUCT_FLD(old_name,		""),
	 STRUCT_FLD(open_method,	SKIP_OPEN_TABLE)},

#define SYS_TABLE_NUM_COLUMN	4
	{STRUCT_FLD(field_name,		"N_COLS"),
	 STRUCT_FLD(field_length,	MY_INT32_NUM_DECIMAL_DIGITS),
	 STRUCT_FLD(field_type,		MYSQL_TYPE_LONG),
	 STRUCT_FLD(value,		0),
	 STRUCT_FLD(field_flags,	0),
	 STRUCT_FLD(old_name,		""),
	 STRUCT_FLD(open_method,	SKIP_OPEN_TABLE)},

#define SYS_TABLE_SPACE		5
	{STRUCT_FLD(field_name,		"SPACE"),
	 STRUCT_FLD(field_length,	MY_INT32_NUM_DECIMAL_DIGITS),
	 STRUCT_FLD(field_type,		MYSQL_TYPE_LONG),
	 STRUCT_FLD(value,		0),
	 STRUCT_FLD(field_flags,	0),
	 STRUCT_FLD(old_name,		""),
	 STRUCT_FLD(open_method,	SKIP_OPEN_TABLE)},

	END_OF_ST_FIELD_INFO
};

/**********************************************************************//**
Populate information_schema.innodb_sys_tables table with information
from SYS_TABLES.
@return	0 on success */
static
int
i_s_dict_fill_sys_tables(
/*=====================*/
	THD*		thd,		/*!< in: thread */
	dict_table_t*	table,		/*!< in: table */
	TABLE*		table_to_fill)  /*!< in/out: fill this table */
{
	Field**		fields;
	char		buf[NAME_LEN * 2 + 2];
	char*		ptr;

	DBUG_ENTER("i_s_dict_fill_sys_tables");

	fields = table_to_fill->field;

	OK(fields[SYS_TABLE_ID]->store(longlong(table->id), TRUE));

	strncpy(buf, table->name, NAME_LEN * 2 + 2);
	ptr = strchr(buf, '/');
	if (ptr) {
		*ptr = '\0';
		++ptr;

		OK(field_store_string(fields[SYS_TABLE_SCHEMA], buf));
		OK(field_store_string(fields[SYS_TABLE_NAME], ptr));
	} else {
		fields[SYS_TABLE_SCHEMA]->set_null();
		OK(field_store_string(fields[SYS_TABLE_NAME], buf));
	}

	OK(fields[SYS_TABLE_FLAG]->store(table->flags));

	OK(fields[SYS_TABLE_NUM_COLUMN]->store(table->n_cols));

	OK(fields[SYS_TABLE_SPACE]->store(table->space));

	OK(schema_table_store_record(thd, table_to_fill));

	DBUG_RETURN(0);
}
/*******************************************************************//**
Function to go through each record in SYS_TABLES table, and fill the
information_schema.innodb_sys_tables table with related table information
@return 0 on success */
static
int
i_s_sys_tables_fill_table(
/*======================*/
	THD*		thd,    /*!< in: thread */
	TABLE_LIST*	tables, /*!< in/out: tables to fill */
	COND*		cond)   /*!< in: condition (not used) */
{
        btr_pcur_t	pcur;
	const rec_t*	rec;
	mem_heap_t*	heap;
	mtr_t		mtr;

	DBUG_ENTER("i_s_sys_tables_fill_table");

	RETURN_IF_INNODB_NOT_STARTED(tables->schema_table_name);

	/* deny access to non-superusers */
	if (check_global_access(thd, PROCESS_ACL)) {

                DBUG_RETURN(0);
	}

        heap = mem_heap_create(1000);
        mutex_enter(&(dict_sys->mutex));
        mtr_start(&mtr);

	rec = dict_startscan_system(&pcur, &mtr, SYS_TABLES);

	while (rec) {
		const char*	err_msg;
		dict_table_t*	table_rec;

		/* Create and populate a dict_table_t structure with
		information from SYS_TABLES row */
		err_msg = dict_process_sys_tables_rec(
			heap, rec, &table_rec, DICT_TABLE_LOAD_FROM_RECORD);

		mtr_commit(&mtr);
		mutex_exit(&dict_sys->mutex);

		if (!err_msg) {
			i_s_dict_fill_sys_tables(thd, table_rec, tables->table);
		} else {
			push_warning_printf(thd, MYSQL_ERROR::WARN_LEVEL_WARN,
					    ER_CANT_FIND_SYSTEM_REC,
					    err_msg);
		}

		/* Since dict_process_sys_tables_rec() is called with
		DICT_TABLE_LOAD_FROM_RECORD, the table_rec is created in
		dict_process_sys_tables_rec(), we will need to free it */
		if (table_rec) {
			dict_mem_table_free(table_rec);
		}

		mem_heap_empty(heap);

		/* Get the next record */
		mutex_enter(&dict_sys->mutex);
		mtr_start(&mtr);
		rec = dict_getnext_system(&pcur, &mtr);
	}

	mtr_commit(&mtr);
	mutex_exit(&dict_sys->mutex);
	mem_heap_free(heap);

	DBUG_RETURN(0);
}

/*******************************************************************//**
Bind the dynamic table INFORMATION_SCHEMA.innodb_sys_tables
@return 0 on success */
static
int
innodb_sys_tables_init(
/*===================*/
        void*   p)      /*!< in/out: table schema object */
{
        ST_SCHEMA_TABLE*        schema;

        DBUG_ENTER("innodb_sys_tables_init");

        schema = (ST_SCHEMA_TABLE*) p;

        schema->fields_info = innodb_sys_tables_fields_info;
        schema->fill_table = i_s_sys_tables_fill_table;

        DBUG_RETURN(0);
}

UNIV_INTERN struct st_maria_plugin	i_s_innodb_sys_tables =
{
	/* the plugin type (a MYSQL_XXX_PLUGIN value) */
	/* int */
	STRUCT_FLD(type, MYSQL_INFORMATION_SCHEMA_PLUGIN),

	/* pointer to type-specific plugin descriptor */
	/* void* */
	STRUCT_FLD(info, &i_s_info),

	/* plugin name */
	/* const char* */
	STRUCT_FLD(name, "INNODB_SYS_TABLES"),

	/* plugin author (for SHOW PLUGINS) */
	/* const char* */
	STRUCT_FLD(author, "Percona"),

	/* general descriptive text (for SHOW PLUGINS) */
	/* const char* */
	STRUCT_FLD(descr, "InnoDB SYS_TABLES"),

	/* the plugin license (PLUGIN_LICENSE_XXX) */
	/* int */
	STRUCT_FLD(license, PLUGIN_LICENSE_GPL),

	/* the function to invoke when plugin is loaded */
	/* int (*)(void*); */
	STRUCT_FLD(init, innodb_sys_tables_init),

	/* the function to invoke when plugin is unloaded */
	/* int (*)(void*); */
	STRUCT_FLD(deinit, i_s_common_deinit),

<<<<<<< HEAD
UNIV_INTERN struct st_maria_plugin	i_s_innodb_sys_tables =
{
	/* the plugin type (a MYSQL_XXX_PLUGIN value) */
	/* int */
	STRUCT_FLD(type, MYSQL_INFORMATION_SCHEMA_PLUGIN),

	/* pointer to type-specific plugin descriptor */
	/* void* */
	STRUCT_FLD(info, &i_s_info),

	/* plugin name */
	/* const char* */
	STRUCT_FLD(name, "INNODB_SYS_TABLES"),

	/* plugin author (for SHOW PLUGINS) */
	/* const char* */
	STRUCT_FLD(author, "Percona"),

	/* general descriptive text (for SHOW PLUGINS) */
	/* const char* */
	STRUCT_FLD(descr, "InnoDB SYS_TABLES"),

	/* the plugin license (PLUGIN_LICENSE_XXX) */
	/* int */
	STRUCT_FLD(license, PLUGIN_LICENSE_GPL),

	/* the function to invoke when plugin is loaded */
	/* int (*)(void*); */
	STRUCT_FLD(init, innodb_sys_tables_init),

	/* the function to invoke when plugin is unloaded */
	/* int (*)(void*); */
	STRUCT_FLD(deinit, i_s_common_deinit),

=======
>>>>>>> 6c3de76a
	/* plugin version (for SHOW PLUGINS) */
	/* unsigned int */
	STRUCT_FLD(version, INNODB_VERSION_SHORT),

	/* struct st_mysql_show_var* */
	STRUCT_FLD(status_vars, NULL),

	/* struct st_mysql_sys_var** */
	STRUCT_FLD(system_vars, NULL),

        INNODB_VERSION_STR, MariaDB_PLUGIN_MATURITY_STABLE
};

/* Fields of the dynamic table INFORMATION_SCHEMA.SYS_TABLESTATS */
static ST_FIELD_INFO    innodb_sys_tablestats_fields_info[] =
{
#define SYS_TABLESTATS_ID		0
	{STRUCT_FLD(field_name,		"TABLE_ID"),
	 STRUCT_FLD(field_length,	MY_INT64_NUM_DECIMAL_DIGITS),
	 STRUCT_FLD(field_type,		MYSQL_TYPE_LONGLONG),
	 STRUCT_FLD(value,		0),
	 STRUCT_FLD(field_flags,	MY_I_S_UNSIGNED),
	 STRUCT_FLD(old_name,		""),
	 STRUCT_FLD(open_method,	SKIP_OPEN_TABLE)},

#define SYS_TABLESTATS_SCHEMA		1
	{STRUCT_FLD(field_name,		"SCHEMA"),
	 STRUCT_FLD(field_length,	NAME_LEN + 1),
	 STRUCT_FLD(field_type,		MYSQL_TYPE_STRING),
	 STRUCT_FLD(value,		0),
	 STRUCT_FLD(field_flags,	0),
	 STRUCT_FLD(old_name,		""),
	 STRUCT_FLD(open_method,	SKIP_OPEN_TABLE)},

#define SYS_TABLESTATS_NAME		2
	{STRUCT_FLD(field_name,		"NAME"),
	 STRUCT_FLD(field_length,	NAME_LEN + 1),
	 STRUCT_FLD(field_type,		MYSQL_TYPE_STRING),
	 STRUCT_FLD(value,		0),
	 STRUCT_FLD(field_flags,	0),
	 STRUCT_FLD(old_name,		""),
	 STRUCT_FLD(open_method,	SKIP_OPEN_TABLE)},

#define SYS_TABLESTATS_INIT		3
	{STRUCT_FLD(field_name,		"STATS_INITIALIZED"),
	 STRUCT_FLD(field_length,	NAME_LEN + 1),
	 STRUCT_FLD(field_type,		MYSQL_TYPE_STRING),
	 STRUCT_FLD(value,		0),
	 STRUCT_FLD(field_flags,	0),
	 STRUCT_FLD(old_name,		""),
	 STRUCT_FLD(open_method,	SKIP_OPEN_TABLE)},

#define SYS_TABLESTATS_NROW		4
	{STRUCT_FLD(field_name,		"NUM_ROWS"),
	 STRUCT_FLD(field_length,	MY_INT64_NUM_DECIMAL_DIGITS),
	 STRUCT_FLD(field_type,		MYSQL_TYPE_LONGLONG),
	 STRUCT_FLD(value,		0),
	 STRUCT_FLD(field_flags,	MY_I_S_UNSIGNED),
	 STRUCT_FLD(old_name,		""),
	 STRUCT_FLD(open_method,	SKIP_OPEN_TABLE)},

#define SYS_TABLESTATS_CLUST_SIZE	5
	{STRUCT_FLD(field_name,		"CLUST_INDEX_SIZE"),
	 STRUCT_FLD(field_length,	MY_INT64_NUM_DECIMAL_DIGITS),
	 STRUCT_FLD(field_type,		MYSQL_TYPE_LONGLONG),
	 STRUCT_FLD(value,		0),
	 STRUCT_FLD(field_flags,	MY_I_S_UNSIGNED),
	 STRUCT_FLD(old_name,		""),
	 STRUCT_FLD(open_method,	SKIP_OPEN_TABLE)},

#define SYS_TABLESTATS_INDEX_SIZE	6
	{STRUCT_FLD(field_name,		"OTHER_INDEX_SIZE"),
	 STRUCT_FLD(field_length,	MY_INT64_NUM_DECIMAL_DIGITS),
	 STRUCT_FLD(field_type,		MYSQL_TYPE_LONGLONG),
	 STRUCT_FLD(value,		0),
	 STRUCT_FLD(field_flags,	MY_I_S_UNSIGNED),
	 STRUCT_FLD(old_name,		""),
	 STRUCT_FLD(open_method,	SKIP_OPEN_TABLE)},

#define SYS_TABLESTATS_MODIFIED		7
	{STRUCT_FLD(field_name,		"MODIFIED_COUNTER"),
	 STRUCT_FLD(field_length,	MY_INT64_NUM_DECIMAL_DIGITS),
	 STRUCT_FLD(field_type,		MYSQL_TYPE_LONGLONG),
	 STRUCT_FLD(value,		0),
	 STRUCT_FLD(field_flags,	MY_I_S_UNSIGNED),
	 STRUCT_FLD(old_name,		""),
	 STRUCT_FLD(open_method,	SKIP_OPEN_TABLE)},

#define SYS_TABLESTATS_AUTONINC		8
	{STRUCT_FLD(field_name,		"AUTOINC"),
	 STRUCT_FLD(field_length,	MY_INT64_NUM_DECIMAL_DIGITS),
	 STRUCT_FLD(field_type,		MYSQL_TYPE_LONGLONG),
	 STRUCT_FLD(value,		0),
	 STRUCT_FLD(field_flags,	MY_I_S_UNSIGNED),
	 STRUCT_FLD(old_name,		""),
	 STRUCT_FLD(open_method,	SKIP_OPEN_TABLE)},

#define SYS_TABLESTATS_MYSQL_OPEN_HANDLE	9
	{STRUCT_FLD(field_name,		"MYSQL_HANDLES_OPENED"),
	 STRUCT_FLD(field_length,	MY_INT32_NUM_DECIMAL_DIGITS),
	 STRUCT_FLD(field_type,		MYSQL_TYPE_LONG),
	 STRUCT_FLD(value,		0),
	 STRUCT_FLD(field_flags,	0),
	 STRUCT_FLD(old_name,		""),
	 STRUCT_FLD(open_method,	SKIP_OPEN_TABLE)},

	END_OF_ST_FIELD_INFO
};

/**********************************************************************//**
Populate information_schema.innodb_sys_tablestats table with information
from SYS_TABLES.
@return	0 on success */
static
int
i_s_dict_fill_sys_tablestats(
/*=========================*/
	THD*		thd,		/*!< in: thread */
	dict_table_t*	table,		/*!< in: table */
	TABLE*		table_to_fill)  /*!< in/out: fill this table */
{
	Field**		fields;
	char		buf[NAME_LEN * 2 + 2];
	char*		ptr;

	DBUG_ENTER("i_s_dict_fill_sys_tablestats");

	fields = table_to_fill->field;

	OK(fields[SYS_TABLESTATS_ID]->store(longlong(table->id), TRUE));

	strncpy(buf, table->name, NAME_LEN * 2 + 2);
	ptr = strchr(buf, '/');
	if (ptr) {
		*ptr = '\0';
		++ptr;

		OK(field_store_string(fields[SYS_TABLESTATS_SCHEMA], buf));
		OK(field_store_string(fields[SYS_TABLESTATS_NAME], ptr));
	} else {
		fields[SYS_TABLESTATS_SCHEMA]->set_null();
		OK(field_store_string(fields[SYS_TABLESTATS_NAME], buf));
	}

	if (table->stat_initialized) {
		OK(field_store_string(fields[SYS_TABLESTATS_INIT],
				      "Initialized"));
	} else {
		OK(field_store_string(fields[SYS_TABLESTATS_INIT],
				      "Uninitialized"));
	}

	OK(fields[SYS_TABLESTATS_NROW]->store(table->stat_n_rows, TRUE));

	OK(fields[SYS_TABLESTATS_CLUST_SIZE]->store(
		table->stat_clustered_index_size));

	OK(fields[SYS_TABLESTATS_INDEX_SIZE]->store(
		table->stat_sum_of_other_index_sizes));

	OK(fields[SYS_TABLESTATS_MODIFIED]->store(
		table->stat_modified_counter));

	OK(fields[SYS_TABLESTATS_AUTONINC]->store(table->autoinc, TRUE));

	OK(fields[SYS_TABLESTATS_MYSQL_OPEN_HANDLE]->store(
		table->n_mysql_handles_opened));

	OK(schema_table_store_record(thd, table_to_fill));

	DBUG_RETURN(0);
}
/*******************************************************************//**
Function to go through each record in SYS_TABLES table, and fill the
information_schema.innodb_sys_tablestats table with table statistics
related information
@return 0 on success */
static
int
i_s_sys_tables_fill_table_stats(
/*============================*/
	THD*		thd,    /*!< in: thread */
	TABLE_LIST*	tables, /*!< in/out: tables to fill */
	COND*		cond)   /*!< in: condition (not used) */
{
        btr_pcur_t	pcur;
	const rec_t*	rec;
	mem_heap_t*	heap;
	mtr_t		mtr;

	DBUG_ENTER("i_s_sys_tables_fill_table_stats");

	RETURN_IF_INNODB_NOT_STARTED(tables->schema_table_name);

	/* deny access to non-superusers */
	if (check_global_access(thd, PROCESS_ACL)) {

                DBUG_RETURN(0);
	}

        heap = mem_heap_create(1000);
        mutex_enter(&dict_sys->mutex);
        mtr_start(&mtr);

	rec = dict_startscan_system(&pcur, &mtr, SYS_TABLES);

	while (rec) {
		const char*	err_msg;
		dict_table_t*	table_rec;

		/* Fetch the dict_table_t structure corresponding to
		this SYS_TABLES record */
		err_msg = dict_process_sys_tables_rec(
			heap, rec, &table_rec, DICT_TABLE_LOAD_FROM_CACHE);

		mtr_commit(&mtr);
		mutex_exit(&dict_sys->mutex);

		if (!err_msg) {
			i_s_dict_fill_sys_tablestats(thd, table_rec,
						     tables->table);
		} else {
			push_warning_printf(thd, MYSQL_ERROR::WARN_LEVEL_WARN,
					    ER_CANT_FIND_SYSTEM_REC,
					    err_msg);
		}

		mem_heap_empty(heap);

		/* Get the next record */
		mutex_enter(&dict_sys->mutex);
		mtr_start(&mtr);
		rec = dict_getnext_system(&pcur, &mtr);
	}

	mtr_commit(&mtr);
	mutex_exit(&dict_sys->mutex);
	mem_heap_free(heap);

	DBUG_RETURN(0);
}

/*******************************************************************//**
Bind the dynamic table INFORMATION_SCHEMA.innodb_sys_tablestats
@return 0 on success */
static
int
innodb_sys_tablestats_init(
/*=======================*/
        void*   p)      /*!< in/out: table schema object */
{
        ST_SCHEMA_TABLE*        schema;

        DBUG_ENTER("innodb_sys_tablestats_init");

        schema = (ST_SCHEMA_TABLE*) p;

        schema->fields_info = innodb_sys_tablestats_fields_info;
        schema->fill_table = i_s_sys_tables_fill_table_stats;

        DBUG_RETURN(0);
}

UNIV_INTERN struct st_maria_plugin	i_s_innodb_sys_tablestats =
{
	/* the plugin type (a MYSQL_XXX_PLUGIN value) */
	/* int */
	STRUCT_FLD(type, MYSQL_INFORMATION_SCHEMA_PLUGIN),

	/* pointer to type-specific plugin descriptor */
	/* void* */
	STRUCT_FLD(info, &i_s_info),

	/* plugin name */
	/* const char* */
	STRUCT_FLD(name, "INNODB_SYS_TABLESTATS"),

	/* plugin author (for SHOW PLUGINS) */
	/* const char* */
	STRUCT_FLD(author, "Percona"),

	/* general descriptive text (for SHOW PLUGINS) */
	/* const char* */
	STRUCT_FLD(descr, "InnoDB SYS_TABLESTATS"),

	/* the plugin license (PLUGIN_LICENSE_XXX) */
	/* int */
	STRUCT_FLD(license, PLUGIN_LICENSE_GPL),

	/* the function to invoke when plugin is loaded */
	/* int (*)(void*); */
	STRUCT_FLD(init, innodb_sys_tablestats_init),

	/* the function to invoke when plugin is unloaded */
	/* int (*)(void*); */
	STRUCT_FLD(deinit, i_s_common_deinit),

	/* plugin version (for SHOW PLUGINS) */
	/* unsigned int */
	STRUCT_FLD(version, INNODB_VERSION_SHORT),

	/* struct st_mysql_show_var* */
	STRUCT_FLD(status_vars, NULL),

	/* struct st_mysql_sys_var** */
	STRUCT_FLD(system_vars, NULL),

        INNODB_VERSION_STR, MariaDB_PLUGIN_MATURITY_STABLE
};

/* Fields of the dynamic table INFORMATION_SCHEMA.SYS_INDEXES */
static ST_FIELD_INFO    innodb_sysindex_fields_info[] =
{
#define SYS_INDEX_ID		0
	{STRUCT_FLD(field_name,		"INDEX_ID"),
	 STRUCT_FLD(field_length,	MY_INT64_NUM_DECIMAL_DIGITS),
	 STRUCT_FLD(field_type,		MYSQL_TYPE_LONGLONG),
	 STRUCT_FLD(value,		0),
	 STRUCT_FLD(field_flags,	MY_I_S_UNSIGNED),
	 STRUCT_FLD(old_name,		""),
	 STRUCT_FLD(open_method,	SKIP_OPEN_TABLE)},

#define SYS_INDEX_NAME		1
	{STRUCT_FLD(field_name,		"NAME"),
	 STRUCT_FLD(field_length,	NAME_LEN + 1),
	 STRUCT_FLD(field_type,		MYSQL_TYPE_STRING),
	 STRUCT_FLD(value,		0),
	 STRUCT_FLD(field_flags,	0),
	 STRUCT_FLD(old_name,		""),
	 STRUCT_FLD(open_method,	SKIP_OPEN_TABLE)},

#define SYS_INDEX_TABLE_ID	2
	{STRUCT_FLD(field_name,		"TABLE_ID"),
	 STRUCT_FLD(field_length,	MY_INT64_NUM_DECIMAL_DIGITS),
	 STRUCT_FLD(field_type,		MYSQL_TYPE_LONGLONG),
	 STRUCT_FLD(value,		0),
	 STRUCT_FLD(field_flags,	MY_I_S_UNSIGNED),
	 STRUCT_FLD(old_name,		""),
	 STRUCT_FLD(open_method,	SKIP_OPEN_TABLE)},

#define SYS_INDEX_TYPE		3
	{STRUCT_FLD(field_name,		"TYPE"),
	 STRUCT_FLD(field_length,	MY_INT32_NUM_DECIMAL_DIGITS),
	 STRUCT_FLD(field_type,		MYSQL_TYPE_LONG),
	 STRUCT_FLD(value,		0),
	 STRUCT_FLD(field_flags,	0),
	 STRUCT_FLD(old_name,		""),
	 STRUCT_FLD(open_method,	SKIP_OPEN_TABLE)},

#define SYS_INDEX_NUM_FIELDS	4
	{STRUCT_FLD(field_name,		"N_FIELDS"),
	 STRUCT_FLD(field_length,	MY_INT32_NUM_DECIMAL_DIGITS),
	 STRUCT_FLD(field_type,		MYSQL_TYPE_LONG),
	 STRUCT_FLD(value,		0),
	 STRUCT_FLD(field_flags,	0),
	 STRUCT_FLD(old_name,		""),
	 STRUCT_FLD(open_method,	SKIP_OPEN_TABLE)},

#define SYS_INDEX_PAGE_NO	5
	{STRUCT_FLD(field_name,		"PAGE_NO"),
	 STRUCT_FLD(field_length,	MY_INT32_NUM_DECIMAL_DIGITS),
	 STRUCT_FLD(field_type,		MYSQL_TYPE_LONG),
	 STRUCT_FLD(value,		0),
	 STRUCT_FLD(field_flags,	0),
	 STRUCT_FLD(old_name,		""),
	 STRUCT_FLD(open_method,	SKIP_OPEN_TABLE)},

#define SYS_INDEX_SPACE		6
	{STRUCT_FLD(field_name,		"SPACE"),
	 STRUCT_FLD(field_length,	MY_INT32_NUM_DECIMAL_DIGITS),
	 STRUCT_FLD(field_type,		MYSQL_TYPE_LONG),
	 STRUCT_FLD(value,		0),
	 STRUCT_FLD(field_flags,	0),
	 STRUCT_FLD(old_name,		""),
	 STRUCT_FLD(open_method,	SKIP_OPEN_TABLE)},

	END_OF_ST_FIELD_INFO
};

/**********************************************************************//**
Function to populate the information_schema.innodb_sys_indexes table with
collected index information
@return 0 on success */
static
int
i_s_dict_fill_sys_indexes(
/*======================*/
	THD*		thd,		/*!< in: thread */
	table_id_t	table_id,	/*!< in: table id */
	dict_index_t*	index,		/*!< in: populated dict_index_t
					struct with index info */
	TABLE*		table_to_fill)  /*!< in/out: fill this table */
{
	Field**		fields;

	DBUG_ENTER("i_s_dict_fill_sys_indexes");

	fields = table_to_fill->field;

	OK(fields[SYS_INDEX_ID]->store(longlong(index->id), TRUE));

	OK(field_store_string(fields[SYS_INDEX_NAME], index->name));

	OK(fields[SYS_INDEX_TABLE_ID]->store(longlong(table_id), TRUE));

	OK(fields[SYS_INDEX_TYPE]->store(index->type));

	OK(fields[SYS_INDEX_NUM_FIELDS]->store(index->n_fields));

	OK(fields[SYS_INDEX_PAGE_NO]->store(index->page));

	OK(fields[SYS_INDEX_SPACE]->store(index->space));

	OK(schema_table_store_record(thd, table_to_fill));

	DBUG_RETURN(0);
}
/*******************************************************************//**
Function to go through each record in SYS_INDEXES table, and fill the
information_schema.innodb_sys_indexes table with related index information
@return 0 on success */
static
int
i_s_sys_indexes_fill_table(
/*=======================*/
	THD*		thd,    /*!< in: thread */
	TABLE_LIST*	tables, /*!< in/out: tables to fill */
	COND*		cond)   /*!< in: condition (not used) */
{
        btr_pcur_t		pcur;
	const rec_t*		rec;
	mem_heap_t*		heap;
	mtr_t			mtr;

	DBUG_ENTER("i_s_sys_indexes_fill_table");

	RETURN_IF_INNODB_NOT_STARTED(tables->schema_table_name);

	/* deny access to non-superusers */
	if (check_global_access(thd, PROCESS_ACL)) {

                DBUG_RETURN(0);
	}

        heap = mem_heap_create(1000);
        mutex_enter(&dict_sys->mutex);
        mtr_start(&mtr);

	/* Start scan the SYS_INDEXES table */
	rec = dict_startscan_system(&pcur, &mtr, SYS_INDEXES);

	/* Process each record in the table */
	while (rec) {
		const char*	err_msg;;
		table_id_t	table_id;
		dict_index_t	index_rec;

		/* Populate a dict_index_t structure with information from
		a SYS_INDEXES row */
		err_msg = dict_process_sys_indexes_rec(heap, rec, &index_rec,
						       &table_id);

		mtr_commit(&mtr);
		mutex_exit(&dict_sys->mutex);

		if (!err_msg) {
			i_s_dict_fill_sys_indexes(thd, table_id, &index_rec,
						 tables->table);
		} else {
			push_warning_printf(thd, MYSQL_ERROR::WARN_LEVEL_WARN,
					    ER_CANT_FIND_SYSTEM_REC,
					    err_msg);
		}

		mem_heap_empty(heap);

		/* Get the next record */
		mutex_enter(&dict_sys->mutex);
		mtr_start(&mtr);
		rec = dict_getnext_system(&pcur, &mtr);
	}

	mtr_commit(&mtr);
	mutex_exit(&dict_sys->mutex);
	mem_heap_free(heap);

	DBUG_RETURN(0);
}
/*******************************************************************//**
Bind the dynamic table INFORMATION_SCHEMA.innodb_sys_indexes
@return 0 on success */
static
int
innodb_sys_indexes_init(
/*====================*/
        void*   p)      /*!< in/out: table schema object */
{
        ST_SCHEMA_TABLE*        schema;

        DBUG_ENTER("innodb_sys_index_init");

        schema = (ST_SCHEMA_TABLE*) p;

        schema->fields_info = innodb_sysindex_fields_info;
        schema->fill_table = i_s_sys_indexes_fill_table;

        DBUG_RETURN(0);
}

UNIV_INTERN struct st_maria_plugin	i_s_innodb_sys_indexes =
{
	/* the plugin type (a MYSQL_XXX_PLUGIN value) */
	/* int */
	STRUCT_FLD(type, MYSQL_INFORMATION_SCHEMA_PLUGIN),

	/* pointer to type-specific plugin descriptor */
	/* void* */
	STRUCT_FLD(info, &i_s_info),

	/* plugin name */
	/* const char* */
	STRUCT_FLD(name, "INNODB_SYS_INDEXES"),

	/* plugin author (for SHOW PLUGINS) */
	/* const char* */
	STRUCT_FLD(author, "Percona"),

	/* general descriptive text (for SHOW PLUGINS) */
	/* const char* */
	STRUCT_FLD(descr, "InnoDB SYS_INDEXES"),

	/* the plugin license (PLUGIN_LICENSE_XXX) */
	/* int */
	STRUCT_FLD(license, PLUGIN_LICENSE_GPL),

	/* the function to invoke when plugin is loaded */
	/* int (*)(void*); */
	STRUCT_FLD(init, innodb_sys_indexes_init),

	/* the function to invoke when plugin is unloaded */
	/* int (*)(void*); */
	STRUCT_FLD(deinit, i_s_common_deinit),

	/* plugin version (for SHOW PLUGINS) */
	/* unsigned int */
	STRUCT_FLD(version, INNODB_VERSION_SHORT),

	/* struct st_mysql_show_var* */
	STRUCT_FLD(status_vars, NULL),

	/* struct st_mysql_sys_var** */
	STRUCT_FLD(system_vars, NULL),

        INNODB_VERSION_STR, MariaDB_PLUGIN_MATURITY_STABLE
};

/* Fields of the dynamic table INFORMATION_SCHEMA.SYS_COLUMNS */
static ST_FIELD_INFO    innodb_sys_columns_fields_info[] =
{
#define SYS_COLUMN_TABLE_ID		0
	{STRUCT_FLD(field_name,		"TABLE_ID"),
	 STRUCT_FLD(field_length,	MY_INT64_NUM_DECIMAL_DIGITS),
	 STRUCT_FLD(field_type,		MYSQL_TYPE_LONGLONG),
	 STRUCT_FLD(value,		0),
	 STRUCT_FLD(field_flags,	MY_I_S_UNSIGNED),
	 STRUCT_FLD(old_name,		""),
	 STRUCT_FLD(open_method,	SKIP_OPEN_TABLE)},

#define SYS_COLUMN_NAME		1
	{STRUCT_FLD(field_name,		"NAME"),
	 STRUCT_FLD(field_length,	NAME_LEN + 1),
	 STRUCT_FLD(field_type,		MYSQL_TYPE_STRING),
	 STRUCT_FLD(value,		0),
	 STRUCT_FLD(field_flags,	0),
	 STRUCT_FLD(old_name,		""),
	 STRUCT_FLD(open_method,	SKIP_OPEN_TABLE)},

#define SYS_COLUMN_POSITION	2
	{STRUCT_FLD(field_name,		"POS"),
	 STRUCT_FLD(field_length,	MY_INT64_NUM_DECIMAL_DIGITS),
	 STRUCT_FLD(field_type,		MYSQL_TYPE_LONGLONG),
	 STRUCT_FLD(value,		0),
	 STRUCT_FLD(field_flags,	MY_I_S_UNSIGNED),
	 STRUCT_FLD(old_name,		""),
	 STRUCT_FLD(open_method,	SKIP_OPEN_TABLE)},

#define SYS_COLUMN_MTYPE		3
	{STRUCT_FLD(field_name,		"MTYPE"),
	 STRUCT_FLD(field_length,	MY_INT32_NUM_DECIMAL_DIGITS),
	 STRUCT_FLD(field_type,		MYSQL_TYPE_LONG),
	 STRUCT_FLD(value,		0),
	 STRUCT_FLD(field_flags,	0),
	 STRUCT_FLD(old_name,		""),
	 STRUCT_FLD(open_method,	SKIP_OPEN_TABLE)},

#define SYS_COLUMN__PRTYPE	4
	{STRUCT_FLD(field_name,		"PRTYPE"),
	 STRUCT_FLD(field_length,	MY_INT32_NUM_DECIMAL_DIGITS),
	 STRUCT_FLD(field_type,		MYSQL_TYPE_LONG),
	 STRUCT_FLD(value,		0),
	 STRUCT_FLD(field_flags,	0),
	 STRUCT_FLD(old_name,		""),
	 STRUCT_FLD(open_method,	SKIP_OPEN_TABLE)},

#define SYS_COLUMN_COLUMN_LEN	5
	{STRUCT_FLD(field_name,		"LEN"),
	 STRUCT_FLD(field_length,	MY_INT32_NUM_DECIMAL_DIGITS),
	 STRUCT_FLD(field_type,		MYSQL_TYPE_LONG),
	 STRUCT_FLD(value,		0),
	 STRUCT_FLD(field_flags,	0),
	 STRUCT_FLD(old_name,		""),
	 STRUCT_FLD(open_method,	SKIP_OPEN_TABLE)},

	END_OF_ST_FIELD_INFO
};

/**********************************************************************//**
Function to populate the information_schema.innodb_sys_columns with
related column information
@return 0 on success */
static
int
i_s_dict_fill_sys_columns(
/*======================*/
	THD*		thd,		/*!< in: thread */
	table_id_t	table_id,	/*!< in: table ID */
	const char*	col_name,	/*!< in: column name */
	dict_col_t*	column,		/*!< in: dict_col_t struct holding
					more column information */
	TABLE*		table_to_fill)  /*!< in/out: fill this table */
{
	Field**		fields;

	DBUG_ENTER("i_s_dict_fill_sys_columns");

	fields = table_to_fill->field;

	OK(fields[SYS_COLUMN_TABLE_ID]->store(longlong(table_id), TRUE));

	OK(field_store_string(fields[SYS_COLUMN_NAME], col_name));

	OK(fields[SYS_COLUMN_POSITION]->store(column->ind));

	OK(fields[SYS_COLUMN_MTYPE]->store(column->mtype));

	OK(fields[SYS_COLUMN__PRTYPE]->store(column->prtype));

	OK(fields[SYS_COLUMN_COLUMN_LEN]->store(column->len));

	OK(schema_table_store_record(thd, table_to_fill));

	DBUG_RETURN(0);
}
/*******************************************************************//**
Function to fill information_schema.innodb_sys_columns with information
collected by scanning SYS_COLUMNS table.
@return 0 on success */
static
int
i_s_sys_columns_fill_table(
/*=======================*/
	THD*		thd,    /*!< in: thread */
	TABLE_LIST*	tables, /*!< in/out: tables to fill */
	COND*		cond)   /*!< in: condition (not used) */
{
        btr_pcur_t	pcur;
	const rec_t*	rec;
	const char*	col_name;
	mem_heap_t*	heap;
	mtr_t		mtr;

	DBUG_ENTER("i_s_sys_columns_fill_table");

	RETURN_IF_INNODB_NOT_STARTED(tables->schema_table_name);

	/* deny access to non-superusers */
	if (check_global_access(thd, PROCESS_ACL)) {

                DBUG_RETURN(0);
	}

        heap = mem_heap_create(1000);
        mutex_enter(&dict_sys->mutex);
        mtr_start(&mtr);

	rec = dict_startscan_system(&pcur, &mtr, SYS_COLUMNS);

	while (rec) {
		const char*	err_msg;
		dict_col_t	column_rec;
		table_id_t	table_id;

		/* populate a dict_col_t structure with information from
		a SYS_COLUMNS row */
		err_msg = dict_process_sys_columns_rec(heap, rec, &column_rec,
						       &table_id, &col_name);

		mtr_commit(&mtr);
		mutex_exit(&dict_sys->mutex);

		if (!err_msg) {
			i_s_dict_fill_sys_columns(thd, table_id, col_name,
						 &column_rec,
						 tables->table);
		} else {
			push_warning_printf(thd, MYSQL_ERROR::WARN_LEVEL_WARN,
					    ER_CANT_FIND_SYSTEM_REC,
					    err_msg);
		}

		mem_heap_empty(heap);

		/* Get the next record */
		mutex_enter(&dict_sys->mutex);
		mtr_start(&mtr);
		rec = dict_getnext_system(&pcur, &mtr);
	}

	mtr_commit(&mtr);
	mutex_exit(&dict_sys->mutex);
	mem_heap_free(heap);

	DBUG_RETURN(0);
}
/*******************************************************************//**
Bind the dynamic table INFORMATION_SCHEMA.innodb_sys_columns
@return 0 on success */
static
int
innodb_sys_columns_init(
/*====================*/
        void*   p)      /*!< in/out: table schema object */
{
        ST_SCHEMA_TABLE*        schema;

        DBUG_ENTER("innodb_sys_columns_init");

        schema = (ST_SCHEMA_TABLE*) p;

        schema->fields_info = innodb_sys_columns_fields_info;
        schema->fill_table = i_s_sys_columns_fill_table;

        DBUG_RETURN(0);
}

UNIV_INTERN struct st_maria_plugin	i_s_innodb_sys_columns =
{
	/* the plugin type (a MYSQL_XXX_PLUGIN value) */
	/* int */
	STRUCT_FLD(type, MYSQL_INFORMATION_SCHEMA_PLUGIN),

	/* pointer to type-specific plugin descriptor */
	/* void* */
	STRUCT_FLD(info, &i_s_info),

	/* plugin name */
	/* const char* */
	STRUCT_FLD(name, "INNODB_SYS_COLUMNS"),

	/* plugin author (for SHOW PLUGINS) */
	/* const char* */
	STRUCT_FLD(author, "Percona"),

	/* general descriptive text (for SHOW PLUGINS) */
	/* const char* */
	STRUCT_FLD(descr, "InnoDB SYS_COLUMNS"),

	/* the plugin license (PLUGIN_LICENSE_XXX) */
	/* int */
	STRUCT_FLD(license, PLUGIN_LICENSE_GPL),

	/* the function to invoke when plugin is loaded */
	/* int (*)(void*); */
	STRUCT_FLD(init, innodb_sys_columns_init),

	/* the function to invoke when plugin is unloaded */
	/* int (*)(void*); */
	STRUCT_FLD(deinit, i_s_common_deinit),

	/* plugin version (for SHOW PLUGINS) */
	/* unsigned int */
	STRUCT_FLD(version, INNODB_VERSION_SHORT),

	/* struct st_mysql_show_var* */
	STRUCT_FLD(status_vars, NULL),

	/* struct st_mysql_sys_var** */
	STRUCT_FLD(system_vars, NULL),

        INNODB_VERSION_STR, MariaDB_PLUGIN_MATURITY_STABLE
};
/* Fields of the dynamic table INFORMATION_SCHEMA.innodb_sys_fields */
static ST_FIELD_INFO    innodb_sys_fields_fields_info[] =
{
#define SYS_FIELD_INDEX_ID	0
	{STRUCT_FLD(field_name,		"INDEX_ID"),
	 STRUCT_FLD(field_length,	MY_INT64_NUM_DECIMAL_DIGITS),
	 STRUCT_FLD(field_type,		MYSQL_TYPE_LONGLONG),
	 STRUCT_FLD(value,		0),
	 STRUCT_FLD(field_flags,	MY_I_S_UNSIGNED),
	 STRUCT_FLD(old_name,		""),
	 STRUCT_FLD(open_method,	SKIP_OPEN_TABLE)},

#define SYS_FIELD_NAME		1
	{STRUCT_FLD(field_name,		"NAME"),
	 STRUCT_FLD(field_length,	NAME_LEN + 1),
	 STRUCT_FLD(field_type,		MYSQL_TYPE_STRING),
	 STRUCT_FLD(value,		0),
	 STRUCT_FLD(field_flags,	0),
	 STRUCT_FLD(old_name,		""),
	 STRUCT_FLD(open_method,	SKIP_OPEN_TABLE)},

#define SYS_FIELD_POS		2
	{STRUCT_FLD(field_name,		"POS"),
	 STRUCT_FLD(field_length,	MY_INT32_NUM_DECIMAL_DIGITS),
	 STRUCT_FLD(field_type,		MYSQL_TYPE_LONG),
	 STRUCT_FLD(value,		0),
	 STRUCT_FLD(field_flags,	MY_I_S_UNSIGNED),
	 STRUCT_FLD(old_name,		""),
	 STRUCT_FLD(open_method,	SKIP_OPEN_TABLE)},

	END_OF_ST_FIELD_INFO
};

/**********************************************************************//**
Function to fill information_schema.innodb_sys_fields with information
collected by scanning SYS_FIELDS table.
@return 0 on success */
static
int
i_s_dict_fill_sys_fields(
/*=====================*/
	THD*		thd,		/*!< in: thread */
	index_id_t	index_id,	/*!< in: index id for the field */
	dict_field_t*	field,		/*!< in: table */
	ulint		pos,		/*!< in: Field position */
	TABLE*		table_to_fill)  /*!< in/out: fill this table */
{
	Field**		fields;

	DBUG_ENTER("i_s_dict_fill_sys_fields");

	fields = table_to_fill->field;

	OK(fields[SYS_FIELD_INDEX_ID]->store(longlong(index_id), TRUE));

	OK(field_store_string(fields[SYS_FIELD_NAME], field->name));

	OK(fields[SYS_FIELD_POS]->store(pos));

	OK(schema_table_store_record(thd, table_to_fill));

	DBUG_RETURN(0);
}
/*******************************************************************//**
Function to go through each record in SYS_FIELDS table, and fill the
information_schema.innodb_sys_fields table with related index field
information
@return 0 on success */
static
int
i_s_sys_fields_fill_table(
/*======================*/
	THD*		thd,    /*!< in: thread */
	TABLE_LIST*	tables, /*!< in/out: tables to fill */
	COND*		cond)   /*!< in: condition (not used) */
{
        btr_pcur_t	pcur;
	const rec_t*	rec;
	mem_heap_t*	heap;
	index_id_t	last_id;
	mtr_t		mtr;

	DBUG_ENTER("i_s_sys_fields_fill_table");

	RETURN_IF_INNODB_NOT_STARTED(tables->schema_table_name);

	/* deny access to non-superusers */
	if (check_global_access(thd, PROCESS_ACL)) {

                DBUG_RETURN(0);
	}

        heap = mem_heap_create(1000);
        mutex_enter(&dict_sys->mutex);
        mtr_start(&mtr);

	/* will save last index id so that we know whether we move to
	the next index. This is used to calculate prefix length */
	last_id = 0;

	rec = dict_startscan_system(&pcur, &mtr, SYS_FIELDS);

	while (rec) {
		ulint		pos;
		const char*	err_msg;
		index_id_t	index_id;
		dict_field_t	field_rec;

		/* Populate a dict_field_t structure with information from
		a SYS_FIELDS row */
		err_msg = dict_process_sys_fields_rec(heap, rec, &field_rec,
						      &pos, &index_id, last_id);

		mtr_commit(&mtr);
		mutex_exit(&dict_sys->mutex);

		if (!err_msg) {
			i_s_dict_fill_sys_fields(thd, index_id, &field_rec,
						 pos, tables->table);
			last_id = index_id;
		} else {
			push_warning_printf(thd, MYSQL_ERROR::WARN_LEVEL_WARN,
					    ER_CANT_FIND_SYSTEM_REC,
					    err_msg);
		}

		mem_heap_empty(heap);

		/* Get the next record */
		mutex_enter(&dict_sys->mutex);
		mtr_start(&mtr);
		rec = dict_getnext_system(&pcur, &mtr);
	}

	mtr_commit(&mtr);
	mutex_exit(&dict_sys->mutex);
	mem_heap_free(heap);

	DBUG_RETURN(0);
}
/*******************************************************************//**
Bind the dynamic table INFORMATION_SCHEMA.innodb_sys_fields
@return 0 on success */
static
int
innodb_sys_fields_init(
/*===================*/
        void*   p)      /*!< in/out: table schema object */
{
        ST_SCHEMA_TABLE*        schema;

        DBUG_ENTER("innodb_sys_field_init");

        schema = (ST_SCHEMA_TABLE*) p;

        schema->fields_info = innodb_sys_fields_fields_info;
        schema->fill_table = i_s_sys_fields_fill_table;

        DBUG_RETURN(0);
}

UNIV_INTERN struct st_maria_plugin	i_s_innodb_sys_fields =
{
	/* the plugin type (a MYSQL_XXX_PLUGIN value) */
	/* int */
	STRUCT_FLD(type, MYSQL_INFORMATION_SCHEMA_PLUGIN),

	/* pointer to type-specific plugin descriptor */
	/* void* */
	STRUCT_FLD(info, &i_s_info),

	/* plugin name */
	/* const char* */
	STRUCT_FLD(name, "INNODB_SYS_FIELDS"),

	/* plugin author (for SHOW PLUGINS) */
	/* const char* */
	STRUCT_FLD(author, "Percona"),

	/* general descriptive text (for SHOW PLUGINS) */
	/* const char* */
	STRUCT_FLD(descr, "InnoDB SYS_FIELDS"),

	/* the plugin license (PLUGIN_LICENSE_XXX) */
	/* int */
	STRUCT_FLD(license, PLUGIN_LICENSE_GPL),

	/* the function to invoke when plugin is loaded */
	/* int (*)(void*); */
	STRUCT_FLD(init, innodb_sys_fields_init),

	/* the function to invoke when plugin is unloaded */
	/* int (*)(void*); */
	STRUCT_FLD(deinit, i_s_common_deinit),

	/* plugin version (for SHOW PLUGINS) */
	/* unsigned int */
	STRUCT_FLD(version, INNODB_VERSION_SHORT),

	/* struct st_mysql_show_var* */
	STRUCT_FLD(status_vars, NULL),

	/* struct st_mysql_sys_var** */
	STRUCT_FLD(system_vars, NULL),

        INNODB_VERSION_STR, MariaDB_PLUGIN_MATURITY_STABLE
};

/* Fields of the dynamic table INFORMATION_SCHEMA.innodb_sys_foreign */
static ST_FIELD_INFO    innodb_sys_foreign_fields_info[] =
{
#define SYS_FOREIGN_ID		0
	{STRUCT_FLD(field_name,		"ID"),
	 STRUCT_FLD(field_length,	NAME_LEN + 1),
	 STRUCT_FLD(field_type,		MYSQL_TYPE_STRING),
	 STRUCT_FLD(value,		0),
	 STRUCT_FLD(field_flags,	0),
	 STRUCT_FLD(old_name,		""),
	 STRUCT_FLD(open_method,	SKIP_OPEN_TABLE)},

#define SYS_FOREIGN_FOR_NAME	1
	{STRUCT_FLD(field_name,		"FOR_NAME"),
	 STRUCT_FLD(field_length,	NAME_LEN + 1),
	 STRUCT_FLD(field_type,		MYSQL_TYPE_STRING),
	 STRUCT_FLD(value,		0),
	 STRUCT_FLD(field_flags,	0),
	 STRUCT_FLD(old_name,		""),
	 STRUCT_FLD(open_method,	SKIP_OPEN_TABLE)},

#define SYS_FOREIGN_REF_NAME	2
	{STRUCT_FLD(field_name,		"REF_NAME"),
	 STRUCT_FLD(field_length,	NAME_LEN + 1),
	 STRUCT_FLD(field_type,		MYSQL_TYPE_STRING),
	 STRUCT_FLD(value,		0),
	 STRUCT_FLD(field_flags,	0),
	 STRUCT_FLD(old_name,		""),
	 STRUCT_FLD(open_method,	SKIP_OPEN_TABLE)},

#define SYS_FOREIGN_NUM_COL	3
	{STRUCT_FLD(field_name,		"N_COLS"),
	 STRUCT_FLD(field_length,	MY_INT32_NUM_DECIMAL_DIGITS),
	 STRUCT_FLD(field_type,		MYSQL_TYPE_LONG),
	 STRUCT_FLD(value,		0),
	 STRUCT_FLD(field_flags,	MY_I_S_UNSIGNED),
	 STRUCT_FLD(old_name,		""),
	 STRUCT_FLD(open_method,	SKIP_OPEN_TABLE)},

#define SYS_FOREIGN_TYPE	4
	{STRUCT_FLD(field_name,		"TYPE"),
	 STRUCT_FLD(field_length,	MY_INT32_NUM_DECIMAL_DIGITS),
	 STRUCT_FLD(field_type,		MYSQL_TYPE_LONG),
	 STRUCT_FLD(value,		0),
	 STRUCT_FLD(field_flags,	MY_I_S_UNSIGNED),
	 STRUCT_FLD(old_name,		""),
	 STRUCT_FLD(open_method,	SKIP_OPEN_TABLE)},

	END_OF_ST_FIELD_INFO
};

/**********************************************************************//**
Function to fill information_schema.innodb_sys_foreign with information
collected by scanning SYS_FOREIGN table.
@return 0 on success */
static
int
i_s_dict_fill_sys_foreign(
/*======================*/
	THD*		thd,		/*!< in: thread */
	dict_foreign_t*	foreign,	/*!< in: table */
	TABLE*		table_to_fill)  /*!< in/out: fill this table */
{
	Field**		fields;

	DBUG_ENTER("i_s_dict_fill_sys_foreign");

	fields = table_to_fill->field;

	OK(field_store_string(fields[SYS_FOREIGN_ID], foreign->id));

	OK(field_store_string(fields[SYS_FOREIGN_FOR_NAME],
			      foreign->foreign_table_name));

	OK(field_store_string(fields[SYS_FOREIGN_REF_NAME],
			      foreign->referenced_table_name));

	OK(fields[SYS_FOREIGN_NUM_COL]->store(foreign->n_fields));

	OK(fields[SYS_FOREIGN_TYPE]->store(foreign->type));

	OK(schema_table_store_record(thd, table_to_fill));

	DBUG_RETURN(0);
}
/*******************************************************************//**
Function to populate INFORMATION_SCHEMA.innodb_sys_foreign table. Loop
through each record in SYS_FOREIGN, and extract the foreign key
information.
@return 0 on success */
static
int
i_s_sys_foreign_fill_table(
/*=======================*/
	THD*		thd,    /*!< in: thread */
	TABLE_LIST*	tables, /*!< in/out: tables to fill */
	COND*		cond)   /*!< in: condition (not used) */
{
        btr_pcur_t	pcur;
	const rec_t*	rec;
	mem_heap_t*	heap;
	mtr_t		mtr;

	DBUG_ENTER("i_s_sys_foreign_fill_table");

	RETURN_IF_INNODB_NOT_STARTED(tables->schema_table_name);

	/* deny access to non-superusers */
	if (check_global_access(thd, PROCESS_ACL)) {

                DBUG_RETURN(0);
	}

        heap = mem_heap_create(1000);
        mutex_enter(&dict_sys->mutex);
        mtr_start(&mtr);

	rec = dict_startscan_system(&pcur, &mtr, SYS_FOREIGN);

	while (rec) {
		const char*	err_msg;
		dict_foreign_t	foreign_rec;

		/* Populate a dict_foreign_t structure with information from
		a SYS_FOREIGN row */
		err_msg = dict_process_sys_foreign_rec(heap, rec, &foreign_rec);

		mtr_commit(&mtr);
		mutex_exit(&dict_sys->mutex);

		if (!err_msg) {
			i_s_dict_fill_sys_foreign(thd, &foreign_rec,
						 tables->table);
		} else {
			push_warning_printf(thd, MYSQL_ERROR::WARN_LEVEL_WARN,
					    ER_CANT_FIND_SYSTEM_REC,
					    err_msg);
		}

		mem_heap_empty(heap);

		/* Get the next record */
		mtr_start(&mtr);
		mutex_enter(&dict_sys->mutex);
		rec = dict_getnext_system(&pcur, &mtr);
	}

	mtr_commit(&mtr);
	mutex_exit(&dict_sys->mutex);
	mem_heap_free(heap);

	DBUG_RETURN(0);
}
/*******************************************************************//**
Bind the dynamic table INFORMATION_SCHEMA.innodb_sys_foreign
@return 0 on success */
static
int
innodb_sys_foreign_init(
/*====================*/
        void*   p)      /*!< in/out: table schema object */
{
        ST_SCHEMA_TABLE*        schema;

        DBUG_ENTER("innodb_sys_foreign_init");

        schema = (ST_SCHEMA_TABLE*) p;

        schema->fields_info = innodb_sys_foreign_fields_info;
        schema->fill_table = i_s_sys_foreign_fill_table;

        DBUG_RETURN(0);
}

UNIV_INTERN struct st_maria_plugin	i_s_innodb_sys_foreign =
{
	/* the plugin type (a MYSQL_XXX_PLUGIN value) */
	/* int */
	STRUCT_FLD(type, MYSQL_INFORMATION_SCHEMA_PLUGIN),

	/* pointer to type-specific plugin descriptor */
	/* void* */
	STRUCT_FLD(info, &i_s_info),

	/* plugin name */
	/* const char* */
	STRUCT_FLD(name, "INNODB_SYS_FOREIGN"),

	/* plugin author (for SHOW PLUGINS) */
	/* const char* */
	STRUCT_FLD(author, "Percona"),

	/* general descriptive text (for SHOW PLUGINS) */
	/* const char* */
	STRUCT_FLD(descr, "InnoDB SYS_FOREIGN"),

	/* the plugin license (PLUGIN_LICENSE_XXX) */
	/* int */
	STRUCT_FLD(license, PLUGIN_LICENSE_GPL),

	/* the function to invoke when plugin is loaded */
	/* int (*)(void*); */
	STRUCT_FLD(init, innodb_sys_foreign_init),

	/* the function to invoke when plugin is unloaded */
	/* int (*)(void*); */
	STRUCT_FLD(deinit, i_s_common_deinit),

	/* plugin version (for SHOW PLUGINS) */
	/* unsigned int */
	STRUCT_FLD(version, INNODB_VERSION_SHORT),

	/* struct st_mysql_show_var* */
	STRUCT_FLD(status_vars, NULL),

	/* struct st_mysql_sys_var** */
	STRUCT_FLD(system_vars, NULL),

        INNODB_VERSION_STR, MariaDB_PLUGIN_MATURITY_STABLE
};
/* Fields of the dynamic table INFORMATION_SCHEMA.innodb_sys_foreign_cols */
static ST_FIELD_INFO    innodb_sys_foreign_cols_fields_info[] =
{
#define SYS_FOREIGN_COL_ID		0
	{STRUCT_FLD(field_name,		"ID"),
	 STRUCT_FLD(field_length,	NAME_LEN + 1),
	 STRUCT_FLD(field_type,		MYSQL_TYPE_STRING),
	 STRUCT_FLD(value,		0),
	 STRUCT_FLD(field_flags,	0),
	 STRUCT_FLD(old_name,		""),
	 STRUCT_FLD(open_method,	SKIP_OPEN_TABLE)},

#define SYS_FOREIGN_COL_FOR_NAME	1
	{STRUCT_FLD(field_name,		"FOR_COL_NAME"),
	 STRUCT_FLD(field_length,	NAME_LEN + 1),
	 STRUCT_FLD(field_type,		MYSQL_TYPE_STRING),
	 STRUCT_FLD(value,		0),
	 STRUCT_FLD(field_flags,	0),
	 STRUCT_FLD(old_name,		""),
	 STRUCT_FLD(open_method,	SKIP_OPEN_TABLE)},

#define SYS_FOREIGN_COL_REF_NAME	2
	{STRUCT_FLD(field_name,		"REF_COL_NAME"),
	 STRUCT_FLD(field_length,	NAME_LEN + 1),
	 STRUCT_FLD(field_type,		MYSQL_TYPE_STRING),
	 STRUCT_FLD(value,		0),
	 STRUCT_FLD(field_flags,	0),
	 STRUCT_FLD(old_name,		""),
	 STRUCT_FLD(open_method,	SKIP_OPEN_TABLE)},

#define SYS_FOREIGN_COL_POS		3
	{STRUCT_FLD(field_name,		"POS"),
	 STRUCT_FLD(field_length,	MY_INT32_NUM_DECIMAL_DIGITS),
	 STRUCT_FLD(field_type,		MYSQL_TYPE_LONG),
	 STRUCT_FLD(value,		0),
	 STRUCT_FLD(field_flags,	MY_I_S_UNSIGNED),
	 STRUCT_FLD(old_name,		""),
	 STRUCT_FLD(open_method,	SKIP_OPEN_TABLE)},

	END_OF_ST_FIELD_INFO
};

/**********************************************************************//**
Function to fill information_schema.innodb_sys_foreign_cols with information
collected by scanning SYS_FOREIGN_COLS table.
@return 0 on success */
static
int
i_s_dict_fill_sys_foreign_cols(
/*==========================*/
	THD*		thd,		/*!< in: thread */
	const char*	name,		/*!< in: foreign key constraint name */
	const char*	for_col_name,	/*!< in: referencing column name*/
	const char*	ref_col_name,	/*!< in: referenced column
					name */
	ulint		pos,		/*!< in: column position */
	TABLE*		table_to_fill)  /*!< in/out: fill this table */
{
	Field**		fields;

	DBUG_ENTER("i_s_dict_fill_sys_foreign_cols");

	fields = table_to_fill->field;

	OK(field_store_string(fields[SYS_FOREIGN_COL_ID], name));

	OK(field_store_string(fields[SYS_FOREIGN_COL_FOR_NAME], for_col_name));

	OK(field_store_string(fields[SYS_FOREIGN_COL_REF_NAME], ref_col_name));

	OK(fields[SYS_FOREIGN_COL_POS]->store(pos));

	OK(schema_table_store_record(thd, table_to_fill));

	DBUG_RETURN(0);
}
/*******************************************************************//**
Function to populate INFORMATION_SCHEMA.innodb_sys_foreign_cols table. Loop
through each record in SYS_FOREIGN_COLS, and extract the foreign key column
information and fill the INFORMATION_SCHEMA.innodb_sys_foreign_cols table.
@return 0 on success */
static
int
i_s_sys_foreign_cols_fill_table(
/*============================*/
	THD*		thd,    /*!< in: thread */
	TABLE_LIST*	tables, /*!< in/out: tables to fill */
	COND*		cond)   /*!< in: condition (not used) */
{
        btr_pcur_t	pcur;
	const rec_t*	rec;
	mem_heap_t*	heap;
	mtr_t		mtr;

	DBUG_ENTER("i_s_sys_foreign_cols_fill_table");

	RETURN_IF_INNODB_NOT_STARTED(tables->schema_table_name);

	/* deny access to non-superusers */
	if (check_global_access(thd, PROCESS_ACL)) {
                DBUG_RETURN(0);
	}

        heap = mem_heap_create(1000);
        mutex_enter(&dict_sys->mutex);
        mtr_start(&mtr);

	rec = dict_startscan_system(&pcur, &mtr, SYS_FOREIGN_COLS);

	while (rec) {
		const char*	err_msg;
		const char*	name;
		const char*	for_col_name;
		const char*	ref_col_name;
		ulint		pos;

		/* Extract necessary information from a SYS_FOREIGN_COLS row */
		err_msg = dict_process_sys_foreign_col_rec(
			heap, rec, &name, &for_col_name, &ref_col_name, &pos);

		mtr_commit(&mtr);
		mutex_exit(&dict_sys->mutex);

		if (!err_msg) {
			i_s_dict_fill_sys_foreign_cols(
				thd, name, for_col_name, ref_col_name, pos,
				tables->table);
		} else {
			push_warning_printf(thd, MYSQL_ERROR::WARN_LEVEL_WARN,
					    ER_CANT_FIND_SYSTEM_REC,
					    err_msg);
		}

		mem_heap_empty(heap);

		/* Get the next record */
		mutex_enter(&dict_sys->mutex);
		mtr_start(&mtr);
		rec = dict_getnext_system(&pcur, &mtr);
	}

	mtr_commit(&mtr);
	mutex_exit(&dict_sys->mutex);
	mem_heap_free(heap);

	DBUG_RETURN(0);
}
/*******************************************************************//**
Bind the dynamic table INFORMATION_SCHEMA.innodb_sys_foreign_cols
@return 0 on success */
static
int
innodb_sys_foreign_cols_init(
/*========================*/
        void*   p)      /*!< in/out: table schema object */
{
        ST_SCHEMA_TABLE*        schema;

        DBUG_ENTER("innodb_sys_foreign_cols_init");

        schema = (ST_SCHEMA_TABLE*) p;

        schema->fields_info = innodb_sys_foreign_cols_fields_info;
        schema->fill_table = i_s_sys_foreign_cols_fill_table;

        DBUG_RETURN(0);
}

UNIV_INTERN struct st_maria_plugin	i_s_innodb_sys_foreign_cols =
{
	/* the plugin type (a MYSQL_XXX_PLUGIN value) */
	/* int */
	STRUCT_FLD(type, MYSQL_INFORMATION_SCHEMA_PLUGIN),

	/* pointer to type-specific plugin descriptor */
	/* void* */
	STRUCT_FLD(info, &i_s_info),

	/* plugin name */
	/* const char* */
	STRUCT_FLD(name, "INNODB_SYS_FOREIGN_COLS"),

	/* plugin author (for SHOW PLUGINS) */
	/* const char* */
	STRUCT_FLD(author, "Percona"),

	/* general descriptive text (for SHOW PLUGINS) */
	/* const char* */
	STRUCT_FLD(descr, "InnoDB SYS_FOREIGN_COLS"),

	/* the plugin license (PLUGIN_LICENSE_XXX) */
	/* int */
	STRUCT_FLD(license, PLUGIN_LICENSE_GPL),

	/* the function to invoke when plugin is loaded */
	/* int (*)(void*); */
	STRUCT_FLD(init, innodb_sys_foreign_cols_init),

	/* the function to invoke when plugin is unloaded */
	/* int (*)(void*); */
	STRUCT_FLD(deinit, i_s_common_deinit),

	/* plugin version (for SHOW PLUGINS) */
	/* unsigned int */
	STRUCT_FLD(version, INNODB_VERSION_SHORT),

	/* struct st_mysql_show_var* */
	STRUCT_FLD(status_vars, NULL),

	/* struct st_mysql_sys_var** */
	STRUCT_FLD(system_vars, NULL),

<<<<<<< HEAD
UNIV_INTERN struct st_maria_plugin	i_s_innodb_sys_foreign_cols =
{
	/* the plugin type (a MYSQL_XXX_PLUGIN value) */
	/* int */
	STRUCT_FLD(type, MYSQL_INFORMATION_SCHEMA_PLUGIN),

	/* pointer to type-specific plugin descriptor */
	/* void* */
	STRUCT_FLD(info, &i_s_info),

	/* plugin name */
	/* const char* */
	STRUCT_FLD(name, "INNODB_SYS_FOREIGN_COLS"),

	/* plugin author (for SHOW PLUGINS) */
	/* const char* */
	STRUCT_FLD(author, "Percona"),

	/* general descriptive text (for SHOW PLUGINS) */
	/* const char* */
	STRUCT_FLD(descr, "InnoDB SYS_FOREIGN_COLS"),

	/* the plugin license (PLUGIN_LICENSE_XXX) */
	/* int */
	STRUCT_FLD(license, PLUGIN_LICENSE_GPL),

	/* the function to invoke when plugin is loaded */
	/* int (*)(void*); */
	STRUCT_FLD(init, innodb_sys_foreign_cols_init),

	/* the function to invoke when plugin is unloaded */
	/* int (*)(void*); */
	STRUCT_FLD(deinit, i_s_common_deinit),

	/* plugin version (for SHOW PLUGINS) */
	/* unsigned int */
	STRUCT_FLD(version, INNODB_VERSION_SHORT),

	/* struct st_mysql_show_var* */
	STRUCT_FLD(status_vars, NULL),

	/* struct st_mysql_sys_var** */
	STRUCT_FLD(system_vars, NULL),

=======
>>>>>>> 6c3de76a
        INNODB_VERSION_STR, MariaDB_PLUGIN_MATURITY_STABLE
};

/* Fields of the dynamic table INFORMATION_SCHEMA.innodb_sys_stats */
static ST_FIELD_INFO	innodb_sys_stats_fields_info[] =
{
#define SYS_STATS_INDEX_ID	0
	{STRUCT_FLD(field_name,		"INDEX_ID"),
	 STRUCT_FLD(field_length,	MY_INT64_NUM_DECIMAL_DIGITS),
	 STRUCT_FLD(field_type,		MYSQL_TYPE_LONGLONG),
	 STRUCT_FLD(value,		0),
	 STRUCT_FLD(field_flags,	MY_I_S_UNSIGNED),
	 STRUCT_FLD(old_name,		""),
	 STRUCT_FLD(open_method,	SKIP_OPEN_TABLE)},

#define SYS_STATS_KEY_COLS	1
	{STRUCT_FLD(field_name,		"KEY_COLS"),
	 STRUCT_FLD(field_length,	MY_INT32_NUM_DECIMAL_DIGITS),
	 STRUCT_FLD(field_type,		MYSQL_TYPE_LONG),
	 STRUCT_FLD(value,		0),
	 STRUCT_FLD(field_flags,	MY_I_S_UNSIGNED),
	 STRUCT_FLD(old_name,		""),
	 STRUCT_FLD(open_method,	SKIP_OPEN_TABLE)},

#define SYS_STATS_DIFF_VALS	2
	{STRUCT_FLD(field_name,		"DIFF_VALS"),
	 STRUCT_FLD(field_length,	MY_INT64_NUM_DECIMAL_DIGITS),
	 STRUCT_FLD(field_type,		MYSQL_TYPE_LONGLONG),
	 STRUCT_FLD(value,		0),
	 STRUCT_FLD(field_flags,	MY_I_S_UNSIGNED),
	 STRUCT_FLD(old_name,		""),
	 STRUCT_FLD(open_method,	SKIP_OPEN_TABLE)},

#define SYS_STATS_NON_NULL_VALS	3
	{STRUCT_FLD(field_name,		"NON_NULL_VALS"),
	 STRUCT_FLD(field_length,	MY_INT64_NUM_DECIMAL_DIGITS),
	 STRUCT_FLD(field_type,		MYSQL_TYPE_LONGLONG),
	 STRUCT_FLD(value,		0),
	 STRUCT_FLD(field_flags,	MY_I_S_UNSIGNED | MY_I_S_MAYBE_NULL),
	 STRUCT_FLD(old_name,		""),
	 STRUCT_FLD(open_method,	SKIP_OPEN_TABLE)},

	END_OF_ST_FIELD_INFO
};
/**********************************************************************//**
Function to fill information_schema.innodb_sys_stats
@return 0 on success */
static
int
i_s_dict_fill_sys_stats(
/*====================*/
	THD*		thd,		/*!< in: thread */
	index_id_t	index_id,	/*!< in: INDEX_ID */
	ulint		key_cols,	/*!< in: KEY_COLS */
	ib_uint64_t	diff_vals,	/*!< in: DIFF_VALS */
	ib_uint64_t	non_null_vals,	/*!< in: NON_NULL_VALS */
	TABLE*		table_to_fill)  /*!< in/out: fill this table */
{
	Field**		fields;

	DBUG_ENTER("i_s_dict_fill_sys_stats");

	fields = table_to_fill->field;

	OK(fields[SYS_STATS_INDEX_ID]->store(longlong(index_id), TRUE));

	OK(fields[SYS_STATS_KEY_COLS]->store(key_cols));

	OK(fields[SYS_STATS_DIFF_VALS]->store(longlong(diff_vals), TRUE));

	if (non_null_vals == ((ib_uint64_t)(-1))) {
		fields[SYS_STATS_NON_NULL_VALS]->set_null();
	} else {
		OK(fields[SYS_STATS_NON_NULL_VALS]->store(longlong(non_null_vals), TRUE));
		fields[SYS_STATS_NON_NULL_VALS]->set_notnull();
	}

	OK(schema_table_store_record(thd, table_to_fill));

	DBUG_RETURN(0);
}
/*******************************************************************//**
Function to populate INFORMATION_SCHEMA.innodb_sys_stats table.
@return 0 on success */
static
int
i_s_sys_stats_fill_table(
/*=====================*/
	THD*		thd,    /*!< in: thread */
	TABLE_LIST*	tables, /*!< in/out: tables to fill */
	COND*		cond)   /*!< in: condition (not used) */
{
        btr_pcur_t	pcur;
	const rec_t*	rec;
	mem_heap_t*	heap;
	mtr_t		mtr;

	DBUG_ENTER("i_s_sys_stats_fill_table");

	RETURN_IF_INNODB_NOT_STARTED(tables->schema_table_name);

	/* deny access to non-superusers */
	if (check_global_access(thd, PROCESS_ACL)) {
                DBUG_RETURN(0);
	}

        heap = mem_heap_create(1000);
        mutex_enter(&dict_sys->mutex);
        mtr_start(&mtr);

	rec = dict_startscan_system(&pcur, &mtr, SYS_STATS);

	while (rec) {
		const char*	err_msg;
		index_id_t	index_id;
		ulint		key_cols;
		ib_uint64_t	diff_vals;
		ib_uint64_t	non_null_vals;

		/* Extract necessary information from a SYS_FOREIGN_COLS row */
		err_msg = dict_process_sys_stats_rec(
			heap, rec, &index_id, &key_cols, &diff_vals, &non_null_vals);

		mtr_commit(&mtr);
		mutex_exit(&dict_sys->mutex);

		if (!err_msg) {
			i_s_dict_fill_sys_stats(
				thd, index_id, key_cols, diff_vals, non_null_vals,
				tables->table);
		} else {
			push_warning_printf(thd, MYSQL_ERROR::WARN_LEVEL_WARN,
					    ER_CANT_FIND_SYSTEM_REC,
					    err_msg);
		}

		mem_heap_empty(heap);

		/* Get the next record */
		mutex_enter(&dict_sys->mutex);
		mtr_start(&mtr);
		rec = dict_getnext_system(&pcur, &mtr);
	}

	mtr_commit(&mtr);
	mutex_exit(&dict_sys->mutex);
	mem_heap_free(heap);

	DBUG_RETURN(0);
}
/*******************************************************************//**
Bind the dynamic table INFORMATION_SCHEMA.innodb_sys_stats
@return 0 on success */
static
int
innodb_sys_stats_init(
/*========================*/
        void*   p)      /*!< in/out: table schema object */
{
        ST_SCHEMA_TABLE*        schema;

        DBUG_ENTER("innodb_sys_stats_init");

        schema = (ST_SCHEMA_TABLE*) p;

        schema->fields_info = innodb_sys_stats_fields_info;
        schema->fill_table = i_s_sys_stats_fill_table;

        DBUG_RETURN(0);
}

UNIV_INTERN struct st_maria_plugin	i_s_innodb_sys_stats =
{
	/* the plugin type (a MYSQL_XXX_PLUGIN value) */
	/* int */
	STRUCT_FLD(type, MYSQL_INFORMATION_SCHEMA_PLUGIN),

	/* pointer to type-specific plugin descriptor */
	/* void* */
	STRUCT_FLD(info, &i_s_info),

	/* plugin name */
	/* const char* */
	STRUCT_FLD(name, "INNODB_SYS_STATS"),

	/* plugin author (for SHOW PLUGINS) */
	/* const char* */
	STRUCT_FLD(author, "Percona"),

	/* general descriptive text (for SHOW PLUGINS) */
	/* const char* */
	STRUCT_FLD(descr, "XtraDB SYS_STATS table"),

	/* the plugin license (PLUGIN_LICENSE_XXX) */
	/* int */
	STRUCT_FLD(license, PLUGIN_LICENSE_GPL),

	/* the function to invoke when plugin is loaded */
	/* int (*)(void*); */
	STRUCT_FLD(init, innodb_sys_stats_init),

	/* the function to invoke when plugin is unloaded */
	/* int (*)(void*); */
	STRUCT_FLD(deinit, i_s_common_deinit),

	/* plugin version (for SHOW PLUGINS) */
	/* unsigned int */
	STRUCT_FLD(version, INNODB_VERSION_SHORT),

	/* struct st_mysql_show_var* */
	STRUCT_FLD(status_vars, NULL),

	/* struct st_mysql_sys_var** */
	STRUCT_FLD(system_vars, NULL),

        INNODB_VERSION_STR, MariaDB_PLUGIN_MATURITY_STABLE
};

/***********************************************************************
*/
static ST_FIELD_INFO	i_s_innodb_rseg_fields_info[] =
{
	{STRUCT_FLD(field_name,		"rseg_id"),
	 STRUCT_FLD(field_length,	MY_INT64_NUM_DECIMAL_DIGITS),
	 STRUCT_FLD(field_type,		MYSQL_TYPE_LONGLONG),
	 STRUCT_FLD(value,		0),
	 STRUCT_FLD(field_flags,	MY_I_S_UNSIGNED),
	 STRUCT_FLD(old_name,		""),
	 STRUCT_FLD(open_method,	SKIP_OPEN_TABLE)},

	{STRUCT_FLD(field_name,		"space_id"),
	 STRUCT_FLD(field_length,	MY_INT64_NUM_DECIMAL_DIGITS),
	 STRUCT_FLD(field_type,		MYSQL_TYPE_LONGLONG),
	 STRUCT_FLD(value,		0),
	 STRUCT_FLD(field_flags,	MY_I_S_UNSIGNED),
	 STRUCT_FLD(old_name,		""),
	 STRUCT_FLD(open_method,	SKIP_OPEN_TABLE)},

	{STRUCT_FLD(field_name,		"zip_size"),
	 STRUCT_FLD(field_length,	MY_INT64_NUM_DECIMAL_DIGITS),
	 STRUCT_FLD(field_type,		MYSQL_TYPE_LONGLONG),
	 STRUCT_FLD(value,		0),
	 STRUCT_FLD(field_flags,	MY_I_S_UNSIGNED),
	 STRUCT_FLD(old_name,		""),
	 STRUCT_FLD(open_method,	SKIP_OPEN_TABLE)},

	{STRUCT_FLD(field_name,		"page_no"),
	 STRUCT_FLD(field_length,	MY_INT64_NUM_DECIMAL_DIGITS),
	 STRUCT_FLD(field_type,		MYSQL_TYPE_LONGLONG),
	 STRUCT_FLD(value,		0),
	 STRUCT_FLD(field_flags,	MY_I_S_UNSIGNED),
	 STRUCT_FLD(old_name,		""),
	 STRUCT_FLD(open_method,	SKIP_OPEN_TABLE)},

	{STRUCT_FLD(field_name,		"max_size"),
	 STRUCT_FLD(field_length,	MY_INT64_NUM_DECIMAL_DIGITS),
	 STRUCT_FLD(field_type,		MYSQL_TYPE_LONGLONG),
	 STRUCT_FLD(value,		0),
	 STRUCT_FLD(field_flags,	MY_I_S_UNSIGNED),
	 STRUCT_FLD(old_name,		""),
	 STRUCT_FLD(open_method,	SKIP_OPEN_TABLE)},

	{STRUCT_FLD(field_name,		"curr_size"),
	 STRUCT_FLD(field_length,	MY_INT64_NUM_DECIMAL_DIGITS),
	 STRUCT_FLD(field_type,		MYSQL_TYPE_LONGLONG),
	 STRUCT_FLD(value,		0),
	 STRUCT_FLD(field_flags,	MY_I_S_UNSIGNED),
	 STRUCT_FLD(old_name,		""),
	 STRUCT_FLD(open_method,	SKIP_OPEN_TABLE)},

	END_OF_ST_FIELD_INFO
};

static
int
i_s_innodb_rseg_fill(
/*=================*/
	THD*		thd,	/* in: thread */
	TABLE_LIST*	tables,	/* in/out: tables to fill */
	COND*		cond)	/* in: condition (ignored) */
{
	TABLE*	table	= (TABLE *) tables->table;
	int	status	= 0;
	trx_rseg_t*	rseg;

	DBUG_ENTER("i_s_innodb_rseg_fill");

	/* deny access to non-superusers */
	if (check_global_access(thd, PROCESS_ACL)) {

		DBUG_RETURN(0);
	}

	RETURN_IF_INNODB_NOT_STARTED(tables->schema_table_name);

	rseg = UT_LIST_GET_FIRST(trx_sys->rseg_list);

	while (rseg) {
		table->field[0]->store(rseg->id);
		table->field[1]->store(rseg->space);
		table->field[2]->store(rseg->zip_size);
		table->field[3]->store(rseg->page_no);
		table->field[4]->store(rseg->max_size);
		table->field[5]->store(rseg->curr_size);

		if (schema_table_store_record(thd, table)) {
			status = 1;
			break;
		}

		rseg = UT_LIST_GET_NEXT(rseg_list, rseg);
	}

	DBUG_RETURN(status);
}

static
int
i_s_innodb_rseg_init(
/*=================*/
			/* out: 0 on success */
	void*	p)	/* in/out: table schema object */
{
	DBUG_ENTER("i_s_innodb_rseg_init");
	ST_SCHEMA_TABLE* schema = (ST_SCHEMA_TABLE*) p;

	schema->fields_info = i_s_innodb_rseg_fields_info;
	schema->fill_table = i_s_innodb_rseg_fill;

	DBUG_RETURN(0);
}

UNIV_INTERN struct st_maria_plugin	i_s_innodb_rseg =
{
	/* the plugin type (a MYSQL_XXX_PLUGIN value) */
	/* int */
	STRUCT_FLD(type, MYSQL_INFORMATION_SCHEMA_PLUGIN),

	/* pointer to type-specific plugin descriptor */
	/* void* */
	STRUCT_FLD(info, &i_s_info),

	/* plugin name */
	/* const char* */
	STRUCT_FLD(name, "INNODB_RSEG"),

	/* plugin author (for SHOW PLUGINS) */
	/* const char* */
	STRUCT_FLD(author, "Percona"),

	/* general descriptive text (for SHOW PLUGINS) */
	/* const char* */
	STRUCT_FLD(descr, "InnoDB rollback segment information"),

	/* the plugin license (PLUGIN_LICENSE_XXX) */
	/* int */
	STRUCT_FLD(license, PLUGIN_LICENSE_GPL),

	/* the function to invoke when plugin is loaded */
	/* int (*)(void*); */
	STRUCT_FLD(init, i_s_innodb_rseg_init),

	/* the function to invoke when plugin is unloaded */
	/* int (*)(void*); */
	STRUCT_FLD(deinit, i_s_common_deinit),

	/* plugin version (for SHOW PLUGINS) */
	/* unsigned int */
	STRUCT_FLD(version, 0x0100 /* 1.0 */),

	/* struct st_mysql_show_var* */
	STRUCT_FLD(status_vars, NULL),

	/* struct st_mysql_sys_var** */
	STRUCT_FLD(system_vars, NULL),

        INNODB_VERSION_STR, MariaDB_PLUGIN_MATURITY_STABLE
};

/***********************************************************************
*/
static ST_FIELD_INFO	i_s_innodb_table_stats_info[] =
{
	{STRUCT_FLD(field_name,		"table_schema"),
	 STRUCT_FLD(field_length,	NAME_LEN),
	 STRUCT_FLD(field_type,		MYSQL_TYPE_STRING),
	 STRUCT_FLD(value,		0),
	 STRUCT_FLD(field_flags,	0),
	 STRUCT_FLD(old_name,		""),
	 STRUCT_FLD(open_method,	SKIP_OPEN_TABLE)},

	{STRUCT_FLD(field_name,		"table_name"),
	 STRUCT_FLD(field_length,	NAME_LEN),
	 STRUCT_FLD(field_type,		MYSQL_TYPE_STRING),
	 STRUCT_FLD(value,		0),
	 STRUCT_FLD(field_flags,	0),
	 STRUCT_FLD(old_name,		""),
	 STRUCT_FLD(open_method,	SKIP_OPEN_TABLE)},

	{STRUCT_FLD(field_name,		"rows"),
	 STRUCT_FLD(field_length,	MY_INT64_NUM_DECIMAL_DIGITS),
	 STRUCT_FLD(field_type,		MYSQL_TYPE_LONGLONG),
	 STRUCT_FLD(value,		0),
	 STRUCT_FLD(field_flags,	MY_I_S_UNSIGNED),
	 STRUCT_FLD(old_name,		""),
	 STRUCT_FLD(open_method,	SKIP_OPEN_TABLE)},

	{STRUCT_FLD(field_name,		"clust_size"),
	 STRUCT_FLD(field_length,	MY_INT64_NUM_DECIMAL_DIGITS),
	 STRUCT_FLD(field_type,		MYSQL_TYPE_LONGLONG),
	 STRUCT_FLD(value,		0),
	 STRUCT_FLD(field_flags,	MY_I_S_UNSIGNED),
	 STRUCT_FLD(old_name,		""),
	 STRUCT_FLD(open_method,	SKIP_OPEN_TABLE)},

	{STRUCT_FLD(field_name,		"other_size"),
	 STRUCT_FLD(field_length,	MY_INT64_NUM_DECIMAL_DIGITS),
	 STRUCT_FLD(field_type,		MYSQL_TYPE_LONGLONG),
	 STRUCT_FLD(value,		0),
	 STRUCT_FLD(field_flags,	MY_I_S_UNSIGNED),
	 STRUCT_FLD(old_name,		""),
	 STRUCT_FLD(open_method,	SKIP_OPEN_TABLE)},

	{STRUCT_FLD(field_name,		"modified"),
	 STRUCT_FLD(field_length,	MY_INT64_NUM_DECIMAL_DIGITS),
	 STRUCT_FLD(field_type,		MYSQL_TYPE_LONGLONG),
	 STRUCT_FLD(value,		0),
	 STRUCT_FLD(field_flags,	MY_I_S_UNSIGNED),
	 STRUCT_FLD(old_name,		""),
	 STRUCT_FLD(open_method,	SKIP_OPEN_TABLE)},

	END_OF_ST_FIELD_INFO
};

static ST_FIELD_INFO	i_s_innodb_index_stats_info[] =
{
	{STRUCT_FLD(field_name,		"table_schema"),
	 STRUCT_FLD(field_length,	NAME_LEN),
	 STRUCT_FLD(field_type,		MYSQL_TYPE_STRING),
	 STRUCT_FLD(value,		0),
	 STRUCT_FLD(field_flags,	0),
	 STRUCT_FLD(old_name,		""),
	 STRUCT_FLD(open_method,	SKIP_OPEN_TABLE)},

	{STRUCT_FLD(field_name,		"table_name"),
	 STRUCT_FLD(field_length,	NAME_LEN),
	 STRUCT_FLD(field_type,		MYSQL_TYPE_STRING),
	 STRUCT_FLD(value,		0),
	 STRUCT_FLD(field_flags,	0),
	 STRUCT_FLD(old_name,		""),
	 STRUCT_FLD(open_method,	SKIP_OPEN_TABLE)},

	{STRUCT_FLD(field_name,		"index_name"),
	 STRUCT_FLD(field_length,	NAME_LEN),
	 STRUCT_FLD(field_type,		MYSQL_TYPE_STRING),
	 STRUCT_FLD(value,		0),
	 STRUCT_FLD(field_flags,	0),
	 STRUCT_FLD(old_name,		""),
	 STRUCT_FLD(open_method,	SKIP_OPEN_TABLE)},

	{STRUCT_FLD(field_name,		"fields"),
	 STRUCT_FLD(field_length,	MY_INT64_NUM_DECIMAL_DIGITS),
	 STRUCT_FLD(field_type,		MYSQL_TYPE_LONGLONG),
	 STRUCT_FLD(value,		0),
	 STRUCT_FLD(field_flags,	MY_I_S_UNSIGNED),
	 STRUCT_FLD(old_name,		""),
	 STRUCT_FLD(open_method,	SKIP_OPEN_TABLE)},

	{STRUCT_FLD(field_name,		"rows_per_key"),
	 STRUCT_FLD(field_length,	256),
	 STRUCT_FLD(field_type,		MYSQL_TYPE_STRING),
	 STRUCT_FLD(value,		0),
	 STRUCT_FLD(field_flags,	0),
	 STRUCT_FLD(old_name,		""),
	 STRUCT_FLD(open_method,	SKIP_OPEN_TABLE)},

	{STRUCT_FLD(field_name,		"index_total_pages"),
	 STRUCT_FLD(field_length,	MY_INT64_NUM_DECIMAL_DIGITS),
	 STRUCT_FLD(field_type,		MYSQL_TYPE_LONGLONG),
	 STRUCT_FLD(value,		0),
	 STRUCT_FLD(field_flags,	MY_I_S_UNSIGNED),
	 STRUCT_FLD(old_name,		""),
	 STRUCT_FLD(open_method,	SKIP_OPEN_TABLE)},

	{STRUCT_FLD(field_name,		"index_leaf_pages"),
	 STRUCT_FLD(field_length,	MY_INT64_NUM_DECIMAL_DIGITS),
	 STRUCT_FLD(field_type,		MYSQL_TYPE_LONGLONG),
	 STRUCT_FLD(value,		0),
	 STRUCT_FLD(field_flags,	MY_I_S_UNSIGNED),
	 STRUCT_FLD(old_name,		""),
	 STRUCT_FLD(open_method,	SKIP_OPEN_TABLE)},

	END_OF_ST_FIELD_INFO
};

static
int
i_s_innodb_table_stats_fill(
/*========================*/
	THD*		thd,
	TABLE_LIST*	tables,
	COND*		cond)
{
	TABLE*	i_s_table	= (TABLE *) tables->table;
	int	status	= 0;
	dict_table_t*	table;

	DBUG_ENTER("i_s_innodb_table_stats_fill");

	RETURN_IF_INNODB_NOT_STARTED(tables->schema_table_name);

	/* deny access to non-superusers */
	if (check_global_access(thd, PROCESS_ACL)) {
		DBUG_RETURN(0);
	}

	mutex_enter(&(dict_sys->mutex));

	table = UT_LIST_GET_FIRST(dict_sys->table_LRU);

	while (table) {
		char	buf[NAME_LEN * 2 + 2];
		char*	ptr;

		if (table->stat_clustered_index_size == 0) {
			table = UT_LIST_GET_NEXT(table_LRU, table);
			continue;
		}

		buf[NAME_LEN * 2 + 1] = 0;
		strncpy(buf, table->name, NAME_LEN * 2 + 1);
		ptr = strchr(buf, '/');
		if (ptr) {
			*ptr = '\0';
			++ptr;
		} else {
			ptr = buf;
		}

		field_store_string(i_s_table->field[0], buf);
		field_store_string(i_s_table->field[1], ptr);
		i_s_table->field[2]->store(table->stat_n_rows, 1);
		i_s_table->field[3]->store(table->stat_clustered_index_size);
		i_s_table->field[4]->store(table->stat_sum_of_other_index_sizes);
		i_s_table->field[5]->store(table->stat_modified_counter);

		if (schema_table_store_record(thd, i_s_table)) {
			status = 1;
			break;
		}

		table = UT_LIST_GET_NEXT(table_LRU, table);
	}

	mutex_exit(&(dict_sys->mutex));

	DBUG_RETURN(status);
}

static
int
i_s_innodb_index_stats_fill(
/*========================*/
	THD*		thd,
	TABLE_LIST*	tables,
	COND*		cond)
{
	TABLE*	i_s_table	= (TABLE *) tables->table;
	int	status	= 0;
	dict_table_t*	table;
	dict_index_t*	index;

	DBUG_ENTER("i_s_innodb_index_stats_fill");

	RETURN_IF_INNODB_NOT_STARTED(tables->schema_table_name);

	/* deny access to non-superusers */
	if (check_global_access(thd, PROCESS_ACL)) {
		DBUG_RETURN(0);
	}

	mutex_enter(&(dict_sys->mutex));

	table = UT_LIST_GET_FIRST(dict_sys->table_LRU);

	while (table) {
		if (table->stat_clustered_index_size == 0) {
			table = UT_LIST_GET_NEXT(table_LRU, table);
			continue;
		}

		ib_int64_t	n_rows = table->stat_n_rows;

		if (n_rows < 0) {
			n_rows = 0;
		}

		index = dict_table_get_first_index(table);

		while (index) {
			char	buff[256+1];
			char	row_per_keys[256+1];
			char	buf[NAME_LEN * 2 + 2];
			char*	ptr;
			ulint	i;

			buf[NAME_LEN * 2 + 1] = 0;
			strncpy(buf, table->name, NAME_LEN * 2 + 1);
			ptr = strchr(buf, '/');
			if (ptr) {
				*ptr = '\0';
				++ptr;
			} else {
				ptr = buf;
			}

			field_store_string(i_s_table->field[0], buf);
			field_store_string(i_s_table->field[1], ptr);
			field_store_string(i_s_table->field[2], index->name);
			i_s_table->field[3]->store(index->n_uniq);

			row_per_keys[0] = '\0';

			/* It is remained optimistic operation still for now */
			//dict_index_stat_mutex_enter(index);
			if (index->stat_n_diff_key_vals) {
				for (i = 1; i <= index->n_uniq; i++) {
					ib_int64_t	rec_per_key;
					if (index->stat_n_diff_key_vals[i]) {
						rec_per_key = n_rows / index->stat_n_diff_key_vals[i];
					} else {
						rec_per_key = n_rows;
					}
					ut_snprintf(buff, 256, (i == index->n_uniq)?"%llu":"%llu, ",
						 rec_per_key);
					strncat(row_per_keys, buff, 256 - strlen(row_per_keys));
				}
			}
			//dict_index_stat_mutex_exit(index);

			field_store_string(i_s_table->field[4], row_per_keys);

			i_s_table->field[5]->store(index->stat_index_size);
			i_s_table->field[6]->store(index->stat_n_leaf_pages);

			if (schema_table_store_record(thd, i_s_table)) {
				status = 1;
				break;
			}

			index = dict_table_get_next_index(index);
		}

		if (status == 1) {
			break;
		}

		table = UT_LIST_GET_NEXT(table_LRU, table);
	}

	mutex_exit(&(dict_sys->mutex));

	DBUG_RETURN(status);
}

static
int
i_s_innodb_table_stats_init(
/*========================*/
	void*   p)
{
	DBUG_ENTER("i_s_innodb_table_stats_init");
	ST_SCHEMA_TABLE* schema = (ST_SCHEMA_TABLE*) p;

	schema->fields_info = i_s_innodb_table_stats_info;
	schema->fill_table = i_s_innodb_table_stats_fill;

	DBUG_RETURN(0);
}

static
int
i_s_innodb_index_stats_init(
/*========================*/
	void*	p)
{
	DBUG_ENTER("i_s_innodb_index_stats_init");
	ST_SCHEMA_TABLE* schema = (ST_SCHEMA_TABLE*) p;

	schema->fields_info = i_s_innodb_index_stats_info;
	schema->fill_table = i_s_innodb_index_stats_fill;

	DBUG_RETURN(0);
}

UNIV_INTERN struct st_maria_plugin	i_s_innodb_table_stats =
{
	STRUCT_FLD(type, MYSQL_INFORMATION_SCHEMA_PLUGIN),
	STRUCT_FLD(info, &i_s_info),
	STRUCT_FLD(name, "INNODB_TABLE_STATS"),
	STRUCT_FLD(author, "Percona"),
	STRUCT_FLD(descr, "InnoDB table statistics in memory"),
	STRUCT_FLD(license, PLUGIN_LICENSE_GPL),
	STRUCT_FLD(init, i_s_innodb_table_stats_init),
	STRUCT_FLD(deinit, i_s_common_deinit),
	STRUCT_FLD(version, 0x0100 /* 1.0 */),
	STRUCT_FLD(status_vars, NULL),
	STRUCT_FLD(system_vars, NULL),
        INNODB_VERSION_STR, MariaDB_PLUGIN_MATURITY_STABLE
};

UNIV_INTERN struct st_maria_plugin	i_s_innodb_index_stats =
{
	STRUCT_FLD(type, MYSQL_INFORMATION_SCHEMA_PLUGIN),
	STRUCT_FLD(info, &i_s_info),
	STRUCT_FLD(name, "INNODB_INDEX_STATS"),
	STRUCT_FLD(author, "Percona"),
	STRUCT_FLD(descr, "InnoDB index statistics in memory"),
	STRUCT_FLD(license, PLUGIN_LICENSE_GPL),
	STRUCT_FLD(init, i_s_innodb_index_stats_init),
	STRUCT_FLD(deinit, i_s_common_deinit),
	STRUCT_FLD(version, 0x0100 /* 1.0 */),
	STRUCT_FLD(status_vars, NULL),
	STRUCT_FLD(system_vars, NULL),
        INNODB_VERSION_STR, MariaDB_PLUGIN_MATURITY_STABLE
};

/***********************************************************************
*/
static ST_FIELD_INFO	i_s_innodb_admin_command_info[] =
{
	{STRUCT_FLD(field_name,		"result_message"),
	 STRUCT_FLD(field_length,	1024),
	 STRUCT_FLD(field_type,		MYSQL_TYPE_STRING),
	 STRUCT_FLD(value,		0),
	 STRUCT_FLD(field_flags,	0),
	 STRUCT_FLD(old_name,		""),
	 STRUCT_FLD(open_method,	SKIP_OPEN_TABLE)},

	END_OF_ST_FIELD_INFO
};

#ifndef INNODB_COMPATIBILITY_HOOKS
#error InnoDB needs MySQL to be built with #define INNODB_COMPATIBILITY_HOOKS
#endif

extern "C" {
char **thd_query(MYSQL_THD thd);
}

static
int
i_s_innodb_admin_command_fill(
/*==========================*/
	THD*		thd,
	TABLE_LIST*	tables,
	COND*		cond)
{
	TABLE*	i_s_table	= (TABLE *) tables->table;
	char**	query_str;
	char*	ptr;
	char	quote	= '\0';
	const char*	command_head = "XTRA_";

	DBUG_ENTER("i_s_innodb_admin_command_fill");

	RETURN_IF_INNODB_NOT_STARTED(tables->schema_table_name);

	/* deny access to non-superusers */
	if (check_global_access(thd, PROCESS_ACL)) {
		DBUG_RETURN(0);
	}

	if(thd_sql_command(thd) != SQLCOM_SELECT) {
		field_store_string(i_s_table->field[0],
			"SELECT command is only accepted.");
		goto end_func;
	}

	query_str = thd_query(thd);
	ptr = *query_str;
	
	for (; *ptr; ptr++) {
		if (*ptr == quote) {
			quote = '\0';
		} else if (quote) {
		} else if (*ptr == '`' || *ptr == '"') {
			quote = *ptr;
		} else {
			long	i;
			for (i = 0; command_head[i]; i++) {
				if (toupper((int)(unsigned char)(ptr[i]))
				    != toupper((int)(unsigned char)
				      (command_head[i]))) {
					goto nomatch;
				}
			}
			break;
nomatch:
			;
		}
	}

	if (!*ptr) {
		field_store_string(i_s_table->field[0],
			"No XTRA_* command in the SQL statement."
			" Please add /*!XTRA_xxxx*/ to the SQL.");
		goto end_func;
	}

	if (!strncasecmp("XTRA_HELLO", ptr, 10)) {
		/* This is example command XTRA_HELLO */

		ut_print_timestamp(stderr);
		fprintf(stderr, " InnoDB: administration command test for XtraDB"
				" 'XTRA_HELLO' was detected.\n");

		field_store_string(i_s_table->field[0],
			"Hello!");
		goto end_func;
	}
	else if (!strncasecmp("XTRA_LRU_DUMP", ptr, 13)) {
		ut_print_timestamp(stderr);
		fprintf(stderr, " InnoDB: Administrative command 'XTRA_LRU_DUMP'"
				" was detected.\n");

		if (buf_LRU_file_dump()) {
			field_store_string(i_s_table->field[0],
				"XTRA_LRU_DUMP was succeeded.");
		} else {
			field_store_string(i_s_table->field[0],
				"XTRA_LRU_DUMP was failed.");
		}

		goto end_func;
	}
	else if (!strncasecmp("XTRA_LRU_RESTORE", ptr, 16)) {
		ut_print_timestamp(stderr);
		fprintf(stderr, " InnoDB: Administrative command 'XTRA_LRU_RESTORE'"
				" was detected.\n");

		if (buf_LRU_file_restore()) {
			field_store_string(i_s_table->field[0],
				"XTRA_LRU_RESTORE was succeeded.");
		} else {
			field_store_string(i_s_table->field[0],
				"XTRA_LRU_RESTORE was failed.");
		}

		goto end_func;
	}

	field_store_string(i_s_table->field[0],
		"Undefined XTRA_* command.");
	goto end_func;

end_func:
	if (schema_table_store_record(thd, i_s_table)) {
		DBUG_RETURN(1);
	} else {
		DBUG_RETURN(0);
	}
}

static
int
i_s_innodb_admin_command_init(
/*==========================*/
	void*	p)
{
	DBUG_ENTER("i_s_innodb_admin_command_init");
	ST_SCHEMA_TABLE* schema = (ST_SCHEMA_TABLE*) p;

	schema->fields_info = i_s_innodb_admin_command_info;
	schema->fill_table = i_s_innodb_admin_command_fill;

	DBUG_RETURN(0);
}

UNIV_INTERN struct st_maria_plugin	i_s_innodb_admin_command =
{
	STRUCT_FLD(type, MYSQL_INFORMATION_SCHEMA_PLUGIN),
	STRUCT_FLD(info, &i_s_info),
	STRUCT_FLD(name, "XTRADB_ADMIN_COMMAND"),
	STRUCT_FLD(author, "Percona"),
	STRUCT_FLD(descr, "XtraDB specific command acceptor"),
	STRUCT_FLD(license, PLUGIN_LICENSE_GPL),
	STRUCT_FLD(init, i_s_innodb_admin_command_init),
	STRUCT_FLD(deinit, i_s_common_deinit),
	STRUCT_FLD(version, 0x0100 /* 1.0 */),
	STRUCT_FLD(status_vars, NULL),
	STRUCT_FLD(system_vars, NULL),
        INNODB_VERSION_STR, MariaDB_PLUGIN_MATURITY_STABLE
};

/***********************************************************************
*/
static ST_FIELD_INFO	i_s_innodb_buffer_pool_pages_fields_info[] =
{
	{STRUCT_FLD(field_name,		"page_type"),
	 STRUCT_FLD(field_length,	64),
	 STRUCT_FLD(field_type,		MYSQL_TYPE_STRING),
	 STRUCT_FLD(value,		0),
	 STRUCT_FLD(field_flags,	MY_I_S_MAYBE_NULL),
	 STRUCT_FLD(old_name,		""),
	 STRUCT_FLD(open_method,	SKIP_OPEN_TABLE)},

	{STRUCT_FLD(field_name,		"space_id"),
	 STRUCT_FLD(field_length,	MY_INT64_NUM_DECIMAL_DIGITS),
	 STRUCT_FLD(field_type,		MYSQL_TYPE_LONGLONG),
	 STRUCT_FLD(value,		0),
	 STRUCT_FLD(field_flags,	MY_I_S_UNSIGNED),
	 STRUCT_FLD(old_name,		""),
	 STRUCT_FLD(open_method,	SKIP_OPEN_TABLE)},

	{STRUCT_FLD(field_name,		"page_no"),
	 STRUCT_FLD(field_length,	MY_INT64_NUM_DECIMAL_DIGITS),
	 STRUCT_FLD(field_type,		MYSQL_TYPE_LONGLONG),
	 STRUCT_FLD(value,		0),
	 STRUCT_FLD(field_flags,	MY_I_S_UNSIGNED),
	 STRUCT_FLD(old_name,		""),
	 STRUCT_FLD(open_method,	SKIP_OPEN_TABLE)},

	{STRUCT_FLD(field_name,		"lru_position"),
	 STRUCT_FLD(field_length,	MY_INT64_NUM_DECIMAL_DIGITS),
	 STRUCT_FLD(field_type,		MYSQL_TYPE_LONGLONG),
	 STRUCT_FLD(value,		0),
	 STRUCT_FLD(field_flags,	MY_I_S_UNSIGNED),
	 STRUCT_FLD(old_name,		""),
	 STRUCT_FLD(open_method,	SKIP_OPEN_TABLE)},

	{STRUCT_FLD(field_name,		"fix_count"),
	 STRUCT_FLD(field_length,	MY_INT64_NUM_DECIMAL_DIGITS),
	 STRUCT_FLD(field_type,		MYSQL_TYPE_LONGLONG),
	 STRUCT_FLD(value,		0),
	 STRUCT_FLD(field_flags,	MY_I_S_UNSIGNED),
	 STRUCT_FLD(old_name,		""),
	 STRUCT_FLD(open_method,	SKIP_OPEN_TABLE)},

	{STRUCT_FLD(field_name,		"flush_type"),
	 STRUCT_FLD(field_length,	MY_INT64_NUM_DECIMAL_DIGITS),
	 STRUCT_FLD(field_type,		MYSQL_TYPE_LONGLONG),
	 STRUCT_FLD(value,		0),
	 STRUCT_FLD(field_flags,	MY_I_S_UNSIGNED),
	 STRUCT_FLD(old_name,		""),
	 STRUCT_FLD(open_method,	SKIP_OPEN_TABLE)},

	END_OF_ST_FIELD_INFO
};

static ST_FIELD_INFO	i_s_innodb_buffer_pool_pages_index_fields_info[] =
{
	{STRUCT_FLD(field_name,		"index_id"),
	 STRUCT_FLD(field_length,	MY_INT64_NUM_DECIMAL_DIGITS),
	 STRUCT_FLD(field_type,		MYSQL_TYPE_LONGLONG),
	 STRUCT_FLD(value,		0),
	 STRUCT_FLD(field_flags,	MY_I_S_UNSIGNED),
	 STRUCT_FLD(old_name,		""),
	 STRUCT_FLD(open_method,	SKIP_OPEN_TABLE)},

	{STRUCT_FLD(field_name,		"space_id"),
	 STRUCT_FLD(field_length,	MY_INT64_NUM_DECIMAL_DIGITS),
	 STRUCT_FLD(field_type,		MYSQL_TYPE_LONGLONG),
	 STRUCT_FLD(value,		0),
	 STRUCT_FLD(field_flags,	MY_I_S_UNSIGNED),
	 STRUCT_FLD(old_name,		""),
	 STRUCT_FLD(open_method,	SKIP_OPEN_TABLE)},

	{STRUCT_FLD(field_name,		"page_no"),
	 STRUCT_FLD(field_length,	MY_INT64_NUM_DECIMAL_DIGITS),
	 STRUCT_FLD(field_type,		MYSQL_TYPE_LONGLONG),
	 STRUCT_FLD(value,		0),
	 STRUCT_FLD(field_flags,	MY_I_S_UNSIGNED),
	 STRUCT_FLD(old_name,		""),
	 STRUCT_FLD(open_method,	SKIP_OPEN_TABLE)},

	{STRUCT_FLD(field_name,		"n_recs"),
	 STRUCT_FLD(field_length,	MY_INT64_NUM_DECIMAL_DIGITS),
	 STRUCT_FLD(field_type,		MYSQL_TYPE_LONGLONG),
	 STRUCT_FLD(value,		0),
	 STRUCT_FLD(field_flags,	MY_I_S_UNSIGNED),
	 STRUCT_FLD(old_name,		""),
	 STRUCT_FLD(open_method,	SKIP_OPEN_TABLE)},

	{STRUCT_FLD(field_name,		"data_size"),
	 STRUCT_FLD(field_length,	MY_INT64_NUM_DECIMAL_DIGITS),
	 STRUCT_FLD(field_type,		MYSQL_TYPE_LONGLONG),
	 STRUCT_FLD(value,		0),
	 STRUCT_FLD(field_flags,	MY_I_S_UNSIGNED),
	 STRUCT_FLD(old_name,		""),
	 STRUCT_FLD(open_method,	SKIP_OPEN_TABLE)},

	{STRUCT_FLD(field_name,		"hashed"),
	 STRUCT_FLD(field_length,	MY_INT64_NUM_DECIMAL_DIGITS),
	 STRUCT_FLD(field_type,		MYSQL_TYPE_LONGLONG),
	 STRUCT_FLD(value,		0),
	 STRUCT_FLD(field_flags,	MY_I_S_UNSIGNED),
	 STRUCT_FLD(old_name,		""),
	 STRUCT_FLD(open_method,	SKIP_OPEN_TABLE)},

	{STRUCT_FLD(field_name,		"access_time"),
	 STRUCT_FLD(field_length,	MY_INT64_NUM_DECIMAL_DIGITS),
	 STRUCT_FLD(field_type,		MYSQL_TYPE_LONGLONG),
	 STRUCT_FLD(value,		0),
	 STRUCT_FLD(field_flags,	MY_I_S_UNSIGNED),
	 STRUCT_FLD(old_name,		""),
	 STRUCT_FLD(open_method,	SKIP_OPEN_TABLE)},

	{STRUCT_FLD(field_name,		"modified"),
	 STRUCT_FLD(field_length,	MY_INT64_NUM_DECIMAL_DIGITS),
	 STRUCT_FLD(field_type,		MYSQL_TYPE_LONGLONG),
	 STRUCT_FLD(value,		0),
	 STRUCT_FLD(field_flags,	MY_I_S_UNSIGNED),
	 STRUCT_FLD(old_name,		""),
	 STRUCT_FLD(open_method,	SKIP_OPEN_TABLE)},

	{STRUCT_FLD(field_name,		"dirty"),
	 STRUCT_FLD(field_length,	MY_INT64_NUM_DECIMAL_DIGITS),
	 STRUCT_FLD(field_type,		MYSQL_TYPE_LONGLONG),
	 STRUCT_FLD(value,		0),
	 STRUCT_FLD(field_flags,	MY_I_S_UNSIGNED),
	 STRUCT_FLD(old_name,		""),
	 STRUCT_FLD(open_method,	SKIP_OPEN_TABLE)},

	{STRUCT_FLD(field_name,		"old"),
	 STRUCT_FLD(field_length,	MY_INT64_NUM_DECIMAL_DIGITS),
	 STRUCT_FLD(field_type,		MYSQL_TYPE_LONGLONG),
	 STRUCT_FLD(value,		0),
	 STRUCT_FLD(field_flags,	MY_I_S_UNSIGNED),
	 STRUCT_FLD(old_name,		""),
	 STRUCT_FLD(open_method,	SKIP_OPEN_TABLE)},

	{STRUCT_FLD(field_name,		"lru_position"),
	 STRUCT_FLD(field_length,	MY_INT64_NUM_DECIMAL_DIGITS),
	 STRUCT_FLD(field_type,		MYSQL_TYPE_LONGLONG),
	 STRUCT_FLD(value,		0),
	 STRUCT_FLD(field_flags,	MY_I_S_UNSIGNED),
	 STRUCT_FLD(old_name,		""),
	 STRUCT_FLD(open_method,	SKIP_OPEN_TABLE)},

	{STRUCT_FLD(field_name,		"fix_count"),
	 STRUCT_FLD(field_length,	MY_INT64_NUM_DECIMAL_DIGITS),
	 STRUCT_FLD(field_type,		MYSQL_TYPE_LONGLONG),
	 STRUCT_FLD(value,		0),
	 STRUCT_FLD(field_flags,	MY_I_S_UNSIGNED),
	 STRUCT_FLD(old_name,		""),
	 STRUCT_FLD(open_method,	SKIP_OPEN_TABLE)},

	{STRUCT_FLD(field_name,		"flush_type"),
	 STRUCT_FLD(field_length,	MY_INT64_NUM_DECIMAL_DIGITS),
	 STRUCT_FLD(field_type,		MYSQL_TYPE_LONGLONG),
	 STRUCT_FLD(value,		0),
	 STRUCT_FLD(field_flags,	MY_I_S_UNSIGNED),
	 STRUCT_FLD(old_name,		""),
	 STRUCT_FLD(open_method,	SKIP_OPEN_TABLE)},

	END_OF_ST_FIELD_INFO
};

static ST_FIELD_INFO	i_s_innodb_buffer_pool_pages_blob_fields_info[] =
{
	{STRUCT_FLD(field_name,		"space_id"),
	 STRUCT_FLD(field_length,	MY_INT64_NUM_DECIMAL_DIGITS),
	 STRUCT_FLD(field_type,		MYSQL_TYPE_LONGLONG),
	 STRUCT_FLD(value,		0),
	 STRUCT_FLD(field_flags,	MY_I_S_UNSIGNED),
	 STRUCT_FLD(old_name,		""),
	 STRUCT_FLD(open_method,	SKIP_OPEN_TABLE)},

	{STRUCT_FLD(field_name,		"page_no"),
	 STRUCT_FLD(field_length,	MY_INT64_NUM_DECIMAL_DIGITS),
	 STRUCT_FLD(field_type,		MYSQL_TYPE_LONGLONG),
	 STRUCT_FLD(value,		0),
	 STRUCT_FLD(field_flags,	MY_I_S_UNSIGNED),
	 STRUCT_FLD(old_name,		""),
	 STRUCT_FLD(open_method,	SKIP_OPEN_TABLE)},

	{STRUCT_FLD(field_name,		"compressed"),
	 STRUCT_FLD(field_length,	MY_INT64_NUM_DECIMAL_DIGITS),
	 STRUCT_FLD(field_type,		MYSQL_TYPE_LONGLONG),
	 STRUCT_FLD(value,		0),
	 STRUCT_FLD(field_flags,	MY_I_S_UNSIGNED),
	 STRUCT_FLD(old_name,		""),
	 STRUCT_FLD(open_method,	SKIP_OPEN_TABLE)},

	{STRUCT_FLD(field_name,		"part_len"),
	 STRUCT_FLD(field_length,	MY_INT64_NUM_DECIMAL_DIGITS),
	 STRUCT_FLD(field_type,		MYSQL_TYPE_LONGLONG),
	 STRUCT_FLD(value,		0),
	 STRUCT_FLD(field_flags,	MY_I_S_UNSIGNED),
	 STRUCT_FLD(old_name,		""),
	 STRUCT_FLD(open_method,	SKIP_OPEN_TABLE)},

	{STRUCT_FLD(field_name,		"next_page_no"),
	 STRUCT_FLD(field_length,	MY_INT64_NUM_DECIMAL_DIGITS),
	 STRUCT_FLD(field_type,		MYSQL_TYPE_LONGLONG),
	 STRUCT_FLD(value,		0),
	 STRUCT_FLD(field_flags,	MY_I_S_UNSIGNED),
	 STRUCT_FLD(old_name,		""),
	 STRUCT_FLD(open_method,	SKIP_OPEN_TABLE)},

	{STRUCT_FLD(field_name,		"lru_position"),
	 STRUCT_FLD(field_length,	MY_INT64_NUM_DECIMAL_DIGITS),
	 STRUCT_FLD(field_type,		MYSQL_TYPE_LONGLONG),
	 STRUCT_FLD(value,		0),
	 STRUCT_FLD(field_flags,	MY_I_S_UNSIGNED),
	 STRUCT_FLD(old_name,		""),
	 STRUCT_FLD(open_method,	SKIP_OPEN_TABLE)},

	{STRUCT_FLD(field_name,		"fix_count"),
	 STRUCT_FLD(field_length,	MY_INT64_NUM_DECIMAL_DIGITS),
	 STRUCT_FLD(field_type,		MYSQL_TYPE_LONGLONG),
	 STRUCT_FLD(value,		0),
	 STRUCT_FLD(field_flags,	MY_I_S_UNSIGNED),
	 STRUCT_FLD(old_name,		""),
	 STRUCT_FLD(open_method,	SKIP_OPEN_TABLE)},

	{STRUCT_FLD(field_name,		"flush_type"),
	 STRUCT_FLD(field_length,	MY_INT64_NUM_DECIMAL_DIGITS),
	 STRUCT_FLD(field_type,		MYSQL_TYPE_LONGLONG),
	 STRUCT_FLD(value,		0),
	 STRUCT_FLD(field_flags,	MY_I_S_UNSIGNED),
	 STRUCT_FLD(old_name,		""),
	 STRUCT_FLD(open_method,	SKIP_OPEN_TABLE)},

	END_OF_ST_FIELD_INFO
};

/***********************************************************************
Fill the dynamic table information_schema.innodb_buffer_pool_pages. */
static
int
i_s_innodb_buffer_pool_pages_fill(
/*================*/
				/* out: 0 on success, 1 on failure */
	THD*		thd,	/* in: thread */
	TABLE_LIST*	tables,	/* in/out: tables to fill */
	COND*		cond)	/* in: condition (ignored) */
{
	TABLE*	table	= (TABLE *) tables->table;
	int	status	= 0;
	ulint	i;

	DBUG_ENTER("i_s_innodb_buffer_pool_pages_fill");

	/* deny access to non-superusers */
	if (check_global_access(thd, PROCESS_ACL)) {

		DBUG_RETURN(0);
	}

	RETURN_IF_INNODB_NOT_STARTED(tables->schema_table_name);

	for (i = 0; i < srv_buf_pool_instances; i++) {
		ulint		n_block;
		buf_pool_t*	buf_pool;

		buf_pool = buf_pool_from_array(i);

		buf_pool_mutex_enter(buf_pool);

		for (n_block = 0; n_block < buf_pool->curr_size; n_block++) {
			buf_block_t*	block = buf_page_from_array(buf_pool, n_block);
			const buf_frame_t*	frame = block->frame;

			char page_type[64];

			switch(fil_page_get_type(frame))
			{
				case FIL_PAGE_INDEX:
					strcpy(page_type, "index");
					break;
				case FIL_PAGE_UNDO_LOG:
					strcpy(page_type, "undo_log");
					break;
				case FIL_PAGE_INODE:
					strcpy(page_type, "inode");
					break;
				case FIL_PAGE_IBUF_FREE_LIST:
					strcpy(page_type, "ibuf_free_list");
					break;
				case FIL_PAGE_TYPE_ALLOCATED:
					strcpy(page_type, "allocated");
					break;
				case FIL_PAGE_IBUF_BITMAP:
					strcpy(page_type, "bitmap");
					break;
				case FIL_PAGE_TYPE_SYS:
					strcpy(page_type, "sys");
					break;
				case FIL_PAGE_TYPE_TRX_SYS:
					strcpy(page_type, "trx_sys");
					break;
				case FIL_PAGE_TYPE_FSP_HDR:
					strcpy(page_type, "fsp_hdr");
					break;
				case FIL_PAGE_TYPE_XDES:
					strcpy(page_type, "xdes");
					break;
				case FIL_PAGE_TYPE_BLOB:
					strcpy(page_type, "blob");
					break;
				case FIL_PAGE_TYPE_ZBLOB:
					strcpy(page_type, "zblob");
					break;
				case FIL_PAGE_TYPE_ZBLOB2:
					strcpy(page_type, "zblob2");
					break;
				default:
					sprintf(page_type, "unknown (type=%li)", fil_page_get_type(frame));
			}

			field_store_string(table->field[0], page_type);
			table->field[1]->store(block->page.space);
			table->field[2]->store(block->page.offset);
			table->field[3]->store(0);
			table->field[4]->store(block->page.buf_fix_count);
			table->field[5]->store(block->page.flush_type);

			if (schema_table_store_record(thd, table)) {
				status = 1;
				break;
			}

		}      

		buf_pool_mutex_exit(buf_pool);
	}

	DBUG_RETURN(status);
}

/***********************************************************************
Fill the dynamic table information_schema.innodb_buffer_pool_pages_index. */
static
int
i_s_innodb_buffer_pool_pages_index_fill(
/*================*/
				/* out: 0 on success, 1 on failure */
	THD*		thd,	/* in: thread */
	TABLE_LIST*	tables,	/* in/out: tables to fill */
	COND*		cond)	/* in: condition (ignored) */
{
	TABLE*	table	= (TABLE *) tables->table;
	int	status	= 0;
	ulint	i;
	index_id_t	index_id;

	DBUG_ENTER("i_s_innodb_buffer_pool_pages_index_fill");

	/* deny access to non-superusers */
	if (check_global_access(thd, PROCESS_ACL)) {

		DBUG_RETURN(0);
	}

	RETURN_IF_INNODB_NOT_STARTED(tables->schema_table_name);

	for (i = 0; i < srv_buf_pool_instances; i++) {
		ulint		n_block;
		buf_pool_t*	buf_pool;

		buf_pool = buf_pool_from_array(i);

		buf_pool_mutex_enter(buf_pool);
	
		for (n_block = 0; n_block < buf_pool->curr_size; n_block++) {
			buf_block_t*	block = buf_page_from_array(buf_pool, n_block);
			const buf_frame_t* frame = block->frame;

			if (fil_page_get_type(frame) == FIL_PAGE_INDEX) {
				index_id = btr_page_get_index_id(frame);
				table->field[0]->store(index_id, TRUE);
				table->field[1]->store(block->page.space, TRUE);
				table->field[2]->store(block->page.offset, TRUE);
				table->field[3]->store(page_get_n_recs(frame), TRUE);
				table->field[4]->store(page_get_data_size(frame), TRUE);
				table->field[5]->store(block->index != NULL, TRUE);
				table->field[6]->store(block->page.access_time, TRUE);
				table->field[7]->store(block->page.newest_modification != 0, TRUE);
				table->field[8]->store(block->page.oldest_modification != 0, TRUE);
				table->field[9]->store(block->page.old, TRUE);
				table->field[10]->store(0, TRUE);
				table->field[11]->store(block->page.buf_fix_count, TRUE);
				table->field[12]->store(block->page.flush_type, TRUE);

				if (schema_table_store_record(thd, table)) {
					status = 1;
					break;
				}
			}      
		}

		buf_pool_mutex_exit(buf_pool);
	}

	DBUG_RETURN(status);
}

/***********************************************************************
Fill the dynamic table information_schema.innodb_buffer_pool_pages_index. */
static
int
i_s_innodb_buffer_pool_pages_blob_fill(
/*================*/
				/* out: 0 on success, 1 on failure */
	THD*		thd,	/* in: thread */
	TABLE_LIST*	tables,	/* in/out: tables to fill */
	COND*		cond)	/* in: condition (ignored) */
{
	TABLE*	table	= (TABLE *) tables->table;
	int	status	= 0;
	ulint	i;

	ulint		part_len;
	ulint		next_page_no;

	DBUG_ENTER("i_s_innodb_buffer_pool_pages_blob_fill");

	/* deny access to non-superusers */
	if (check_global_access(thd, PROCESS_ACL)) {

		DBUG_RETURN(0);
	}

	RETURN_IF_INNODB_NOT_STARTED(tables->schema_table_name);

	for (i = 0; i < srv_buf_pool_instances; i++) {
		ulint		n_block;
		buf_pool_t*	buf_pool;

		buf_pool = buf_pool_from_array(i);

		buf_pool_mutex_enter(buf_pool);
	
		for (n_block = 0; n_block < buf_pool->curr_size; n_block++) {
			buf_block_t*	block = buf_page_from_array(buf_pool, n_block);
			page_zip_des_t*	block_page_zip = buf_block_get_page_zip(block);
			const buf_frame_t* frame = block->frame;

			if (fil_page_get_type(frame) == FIL_PAGE_TYPE_BLOB) {

				if (UNIV_LIKELY_NULL(block_page_zip)) {
					part_len = 0; /* hmm, can't figure it out */

					next_page_no = mach_read_from_4(
							buf_block_get_frame(block)
							+ FIL_PAGE_NEXT);        
				} else {
					part_len = mach_read_from_4(
							buf_block_get_frame(block)
							+ FIL_PAGE_DATA
							+ 0 /*BTR_BLOB_HDR_PART_LEN*/);

					next_page_no = mach_read_from_4(
							buf_block_get_frame(block)
							+ FIL_PAGE_DATA
							+ 4 /*BTR_BLOB_HDR_NEXT_PAGE_NO*/);
				}

				table->field[0]->store(block->page.space);
				table->field[1]->store(block->page.offset);
				table->field[2]->store(block_page_zip != NULL);
				table->field[3]->store(part_len);

				if(next_page_no == FIL_NULL)
				{
					table->field[4]->store(0);
				} else {
					table->field[4]->store(block->page.offset);
				}

				table->field[5]->store(0);
				table->field[6]->store(block->page.buf_fix_count);
				table->field[7]->store(block->page.flush_type);

				if (schema_table_store_record(thd, table)) {
					status = 1;
					break;
				}

			}
		}      

		buf_pool_mutex_exit(buf_pool);
	}

	DBUG_RETURN(status);
}

/***********************************************************************
Bind the dynamic table information_schema.innodb_buffer_pool_pages. */
static
int
i_s_innodb_buffer_pool_pages_init(
/*=========*/
			/* out: 0 on success */
	void*	p)	/* in/out: table schema object */
{
	DBUG_ENTER("i_s_innodb_buffer_pool_pages_init");
	ST_SCHEMA_TABLE* schema = (ST_SCHEMA_TABLE*) p;

	schema->fields_info = i_s_innodb_buffer_pool_pages_fields_info;
	schema->fill_table = i_s_innodb_buffer_pool_pages_fill;

	DBUG_RETURN(0);
}

/***********************************************************************
Bind the dynamic table information_schema.innodb_buffer_pool_pages. */
static
int
i_s_innodb_buffer_pool_pages_index_init(
/*=========*/
			/* out: 0 on success */
	void*	p)	/* in/out: table schema object */
{
	DBUG_ENTER("i_s_innodb_buffer_pool_pages_index_init");
	ST_SCHEMA_TABLE* schema = (ST_SCHEMA_TABLE*) p;

	schema->fields_info = i_s_innodb_buffer_pool_pages_index_fields_info;
	schema->fill_table = i_s_innodb_buffer_pool_pages_index_fill;

	DBUG_RETURN(0);
}

/***********************************************************************
Bind the dynamic table information_schema.innodb_buffer_pool_pages. */
static
int
i_s_innodb_buffer_pool_pages_blob_init(
/*=========*/
			/* out: 0 on success */
	void*	p)	/* in/out: table schema object */
{
	DBUG_ENTER("i_s_innodb_buffer_pool_pages_blob_init");
	ST_SCHEMA_TABLE* schema = (ST_SCHEMA_TABLE*) p;

	schema->fields_info = i_s_innodb_buffer_pool_pages_blob_fields_info;
	schema->fill_table = i_s_innodb_buffer_pool_pages_blob_fill;

	DBUG_RETURN(0);
}


UNIV_INTERN struct st_maria_plugin	i_s_innodb_buffer_pool_pages =
{
	/* the plugin type (a MYSQL_XXX_PLUGIN value) */
	/* int */
	STRUCT_FLD(type, MYSQL_INFORMATION_SCHEMA_PLUGIN),

	/* pointer to type-specific plugin descriptor */
	/* void* */
	STRUCT_FLD(info, &i_s_info),

	/* plugin name */
	/* const char* */
	STRUCT_FLD(name, "INNODB_BUFFER_POOL_PAGES"),

	/* plugin author (for SHOW PLUGINS) */
	/* const char* */
	STRUCT_FLD(author, "Percona"),

	/* general descriptive text (for SHOW PLUGINS) */
	/* const char* */
	STRUCT_FLD(descr, "InnoDB buffer pool pages"),

	/* the plugin license (PLUGIN_LICENSE_XXX) */
	/* int */
	STRUCT_FLD(license, PLUGIN_LICENSE_GPL),

	/* the function to invoke when plugin is loaded */
	/* int (*)(void*); */
	STRUCT_FLD(init, i_s_innodb_buffer_pool_pages_init),

	/* the function to invoke when plugin is unloaded */
	/* int (*)(void*); */
	STRUCT_FLD(deinit, i_s_common_deinit),

	/* plugin version (for SHOW PLUGINS) */
	/* unsigned int */
	STRUCT_FLD(version, 0x0100 /* 1.0 */),

	/* struct st_mysql_show_var* */
	STRUCT_FLD(status_vars, NULL),

	/* struct st_mysql_sys_var** */
	STRUCT_FLD(system_vars, NULL),

        INNODB_VERSION_STR, MariaDB_PLUGIN_MATURITY_STABLE
};

UNIV_INTERN struct st_maria_plugin	i_s_innodb_buffer_pool_pages_index =
{
	/* the plugin type (a MYSQL_XXX_PLUGIN value) */
	/* int */
	STRUCT_FLD(type, MYSQL_INFORMATION_SCHEMA_PLUGIN),

	/* pointer to type-specific plugin descriptor */
	/* void* */
	STRUCT_FLD(info, &i_s_info),

	/* plugin name */
	/* const char* */
	STRUCT_FLD(name, "INNODB_BUFFER_POOL_PAGES_INDEX"),

	/* plugin author (for SHOW PLUGINS) */
	/* const char* */
	STRUCT_FLD(author, "Percona"),

	/* general descriptive text (for SHOW PLUGINS) */
	/* const char* */
	STRUCT_FLD(descr, "InnoDB buffer pool index pages"),

	/* the plugin license (PLUGIN_LICENSE_XXX) */
	/* int */
	STRUCT_FLD(license, PLUGIN_LICENSE_GPL),

	/* the function to invoke when plugin is loaded */
	/* int (*)(void*); */
	STRUCT_FLD(init, i_s_innodb_buffer_pool_pages_index_init),

	/* the function to invoke when plugin is unloaded */
	/* int (*)(void*); */
	STRUCT_FLD(deinit, i_s_common_deinit),

	/* plugin version (for SHOW PLUGINS) */
	/* unsigned int */
	STRUCT_FLD(version, 0x0100 /* 1.0 */),

	/* struct st_mysql_show_var* */
	STRUCT_FLD(status_vars, NULL),

	/* struct st_mysql_sys_var** */
	STRUCT_FLD(system_vars, NULL),

        INNODB_VERSION_STR, MariaDB_PLUGIN_MATURITY_STABLE
};

UNIV_INTERN struct st_maria_plugin	i_s_innodb_buffer_pool_pages_blob =
{
	/* the plugin type (a MYSQL_XXX_PLUGIN value) */
	/* int */
	STRUCT_FLD(type, MYSQL_INFORMATION_SCHEMA_PLUGIN),

	/* pointer to type-specific plugin descriptor */
	/* void* */
	STRUCT_FLD(info, &i_s_info),

	/* plugin name */
	/* const char* */
	STRUCT_FLD(name, "INNODB_BUFFER_POOL_PAGES_BLOB"),

	/* plugin author (for SHOW PLUGINS) */
	/* const char* */
	STRUCT_FLD(author, "Percona"),

	/* general descriptive text (for SHOW PLUGINS) */
	/* const char* */
	STRUCT_FLD(descr, "InnoDB buffer pool blob pages"),

	/* the plugin license (PLUGIN_LICENSE_XXX) */
	/* int */
	STRUCT_FLD(license, PLUGIN_LICENSE_GPL),

	/* the function to invoke when plugin is loaded */
	/* int (*)(void*); */
	STRUCT_FLD(init, i_s_innodb_buffer_pool_pages_blob_init),

	/* the function to invoke when plugin is unloaded */
	/* int (*)(void*); */
	STRUCT_FLD(deinit, i_s_common_deinit),

	/* plugin version (for SHOW PLUGINS) */
	/* unsigned int */
	STRUCT_FLD(version, 0x0100 /* 1.0 */),

<<<<<<< HEAD

UNIV_INTERN struct st_maria_plugin	i_s_innodb_buffer_pool_pages =
{
	/* the plugin type (a MYSQL_XXX_PLUGIN value) */
	/* int */
	STRUCT_FLD(type, MYSQL_INFORMATION_SCHEMA_PLUGIN),

	/* pointer to type-specific plugin descriptor */
	/* void* */
	STRUCT_FLD(info, &i_s_info),

	/* plugin name */
	/* const char* */
	STRUCT_FLD(name, "INNODB_BUFFER_POOL_PAGES"),

	/* plugin author (for SHOW PLUGINS) */
	/* const char* */
	STRUCT_FLD(author, "Percona"),

	/* general descriptive text (for SHOW PLUGINS) */
	/* const char* */
	STRUCT_FLD(descr, "InnoDB buffer pool pages"),

	/* the plugin license (PLUGIN_LICENSE_XXX) */
	/* int */
	STRUCT_FLD(license, PLUGIN_LICENSE_GPL),

	/* the function to invoke when plugin is loaded */
	/* int (*)(void*); */
	STRUCT_FLD(init, i_s_innodb_buffer_pool_pages_init),

	/* the function to invoke when plugin is unloaded */
	/* int (*)(void*); */
	STRUCT_FLD(deinit, i_s_common_deinit),

	/* plugin version (for SHOW PLUGINS) */
	/* unsigned int */
	STRUCT_FLD(version, 0x0100 /* 1.0 */),

	/* struct st_mysql_show_var* */
	STRUCT_FLD(status_vars, NULL),

	/* struct st_mysql_sys_var** */
	STRUCT_FLD(system_vars, NULL),

        INNODB_VERSION_STR, MariaDB_PLUGIN_MATURITY_STABLE
};

UNIV_INTERN struct st_maria_plugin	i_s_innodb_buffer_pool_pages_index =
{
	/* the plugin type (a MYSQL_XXX_PLUGIN value) */
	/* int */
	STRUCT_FLD(type, MYSQL_INFORMATION_SCHEMA_PLUGIN),

	/* pointer to type-specific plugin descriptor */
	/* void* */
	STRUCT_FLD(info, &i_s_info),

	/* plugin name */
	/* const char* */
	STRUCT_FLD(name, "INNODB_BUFFER_POOL_PAGES_INDEX"),

	/* plugin author (for SHOW PLUGINS) */
	/* const char* */
	STRUCT_FLD(author, "Percona"),

	/* general descriptive text (for SHOW PLUGINS) */
	/* const char* */
	STRUCT_FLD(descr, "InnoDB buffer pool index pages"),

	/* the plugin license (PLUGIN_LICENSE_XXX) */
	/* int */
	STRUCT_FLD(license, PLUGIN_LICENSE_GPL),

	/* the function to invoke when plugin is loaded */
	/* int (*)(void*); */
	STRUCT_FLD(init, i_s_innodb_buffer_pool_pages_index_init),

	/* the function to invoke when plugin is unloaded */
	/* int (*)(void*); */
	STRUCT_FLD(deinit, i_s_common_deinit),

	/* plugin version (for SHOW PLUGINS) */
	/* unsigned int */
	STRUCT_FLD(version, 0x0100 /* 1.0 */),

	/* struct st_mysql_show_var* */
	STRUCT_FLD(status_vars, NULL),

	/* struct st_mysql_sys_var** */
	STRUCT_FLD(system_vars, NULL),

        INNODB_VERSION_STR, MariaDB_PLUGIN_MATURITY_STABLE
};

UNIV_INTERN struct st_maria_plugin	i_s_innodb_buffer_pool_pages_blob =
{
	/* the plugin type (a MYSQL_XXX_PLUGIN value) */
	/* int */
	STRUCT_FLD(type, MYSQL_INFORMATION_SCHEMA_PLUGIN),

	/* pointer to type-specific plugin descriptor */
	/* void* */
	STRUCT_FLD(info, &i_s_info),

	/* plugin name */
	/* const char* */
	STRUCT_FLD(name, "INNODB_BUFFER_POOL_PAGES_BLOB"),

	/* plugin author (for SHOW PLUGINS) */
	/* const char* */
	STRUCT_FLD(author, "Percona"),

	/* general descriptive text (for SHOW PLUGINS) */
	/* const char* */
	STRUCT_FLD(descr, "InnoDB buffer pool blob pages"),

	/* the plugin license (PLUGIN_LICENSE_XXX) */
	/* int */
	STRUCT_FLD(license, PLUGIN_LICENSE_GPL),

	/* the function to invoke when plugin is loaded */
	/* int (*)(void*); */
	STRUCT_FLD(init, i_s_innodb_buffer_pool_pages_blob_init),

	/* the function to invoke when plugin is unloaded */
	/* int (*)(void*); */
	STRUCT_FLD(deinit, i_s_common_deinit),

	/* plugin version (for SHOW PLUGINS) */
	/* unsigned int */
	STRUCT_FLD(version, 0x0100 /* 1.0 */),

=======
>>>>>>> 6c3de76a
	/* struct st_mysql_show_var* */
	STRUCT_FLD(status_vars, NULL),

	/* struct st_mysql_sys_var** */
	STRUCT_FLD(system_vars, NULL),

        INNODB_VERSION_STR, MariaDB_PLUGIN_MATURITY_STABLE
};


static ST_FIELD_INFO	i_s_innodb_undo_logs_fields_info[] =
{
#define IDX_USEG_TRX_ID 0
	{STRUCT_FLD(field_name,		"trx_id"),
	 STRUCT_FLD(field_length,	TRX_ID_MAX_LEN + 1),
	 STRUCT_FLD(field_type,		MYSQL_TYPE_STRING),
	 STRUCT_FLD(value,		0),
	 STRUCT_FLD(field_flags,	0),
	 STRUCT_FLD(old_name,		""),
	 STRUCT_FLD(open_method,	SKIP_OPEN_TABLE)},

#define IDX_USEG_RSEG_ID 1
	{STRUCT_FLD(field_name,		"rseg_id"),
	 STRUCT_FLD(field_length,	MY_INT64_NUM_DECIMAL_DIGITS),
	 STRUCT_FLD(field_type,		MYSQL_TYPE_LONGLONG),
	 STRUCT_FLD(value,		0),
	 STRUCT_FLD(field_flags,	MY_I_S_UNSIGNED),
	 STRUCT_FLD(old_name,		""),
	 STRUCT_FLD(open_method,	SKIP_OPEN_TABLE)},

#define IDX_USEG_USEG_ID 2
	{STRUCT_FLD(field_name,		"useg_id"),
	 STRUCT_FLD(field_length,	MY_INT64_NUM_DECIMAL_DIGITS),
	 STRUCT_FLD(field_type,		MYSQL_TYPE_LONGLONG),
	 STRUCT_FLD(value,		0),
	 STRUCT_FLD(field_flags,	MY_I_S_UNSIGNED),
	 STRUCT_FLD(old_name,		""),
	 STRUCT_FLD(open_method,	SKIP_OPEN_TABLE)},

#define IDX_USEG_TYPE 3
#define USEG_TYPE_MAX_LEN 256
	{STRUCT_FLD(field_name,		"type"),
	 STRUCT_FLD(field_length,	USEG_TYPE_MAX_LEN),
	 STRUCT_FLD(field_type,		MYSQL_TYPE_STRING),
	 STRUCT_FLD(value,		0),
	 STRUCT_FLD(field_flags,	0),
	 STRUCT_FLD(old_name,		""),
	 STRUCT_FLD(open_method,	SKIP_OPEN_TABLE)},
	 
 #define IDX_USEG_STATE 4
 #define USEG_STATE_MAX_LEN 256
	{STRUCT_FLD(field_name,		"state"),
	 STRUCT_FLD(field_length,	USEG_STATE_MAX_LEN),
	 STRUCT_FLD(field_type,		MYSQL_TYPE_STRING),
	 STRUCT_FLD(value,		0),
	 STRUCT_FLD(field_flags,	0),
	 STRUCT_FLD(old_name,		""),
	 STRUCT_FLD(open_method,	SKIP_OPEN_TABLE)},
	 
#define IDX_USEG_SIZE 5
	{STRUCT_FLD(field_name,		"size"),
	 STRUCT_FLD(field_length,	MY_INT64_NUM_DECIMAL_DIGITS),
	 STRUCT_FLD(field_type,		MYSQL_TYPE_LONGLONG),
	 STRUCT_FLD(value,		0),
	 STRUCT_FLD(field_flags,	MY_I_S_UNSIGNED),
	 STRUCT_FLD(old_name,		""),
	 STRUCT_FLD(open_method,	SKIP_OPEN_TABLE)},

	END_OF_ST_FIELD_INFO
};
static
int
i_s_innodb_undo_logs_fill_store(
/*=================*/
	THD*		thd,	/* in: thread */
	TABLE*		table,	/* in/out: table to fill */
	trx_undo_t*	useg)	/* in: useg to fill from */
{
	char		trx_id[TRX_ID_MAX_LEN + 1];

	DBUG_ENTER("i_s_innodb_undo_logs_fill_store");

	switch (useg->type) {
	case TRX_UNDO_INSERT:
		OK(field_store_string(table->field[IDX_USEG_TYPE], "INSERT"));		
		break;
	case TRX_UNDO_UPDATE:
		OK(field_store_string(table->field[IDX_USEG_TYPE], "UPDATE"));		
		break;
	default:
		OK(field_store_string(table->field[IDX_USEG_TYPE], "UNKNOWN"));		
		break;
	}

	ut_snprintf(trx_id, sizeof(trx_id), TRX_ID_FMT, useg->trx_id);

	switch (useg->state) {
	case TRX_UNDO_ACTIVE:
		OK(field_store_string(table->field[IDX_USEG_TRX_ID], trx_id));
		OK(field_store_string(table->field[IDX_USEG_STATE], "ACTIVE"));		
		break;
	case TRX_UNDO_CACHED:
		OK(field_store_string(table->field[IDX_USEG_TRX_ID], NULL));
		OK(field_store_string(table->field[IDX_USEG_STATE], "CACHED"));		
		break;
	case TRX_UNDO_TO_FREE:
		OK(field_store_string(table->field[IDX_USEG_TRX_ID], NULL));
		OK(field_store_string(table->field[IDX_USEG_STATE], "TO_FREE"));		
		break;
	case TRX_UNDO_TO_PURGE:
		OK(field_store_string(table->field[IDX_USEG_TRX_ID], NULL));
		OK(field_store_string(table->field[IDX_USEG_STATE], "TO_PURGE"));		
		break;
	case TRX_UNDO_PREPARED:
		OK(field_store_string(table->field[IDX_USEG_TRX_ID], trx_id));
		OK(field_store_string(table->field[IDX_USEG_STATE], "PREPARED"));		
		break;
	default:
		OK(field_store_string(table->field[IDX_USEG_TRX_ID], trx_id));
		OK(field_store_string(table->field[IDX_USEG_STATE], "UNKNOWN"));		
		break;
	}

	table->field[IDX_USEG_RSEG_ID]->store(useg->rseg->id);
	table->field[IDX_USEG_USEG_ID]->store(useg->id);
	table->field[IDX_USEG_SIZE]->store(useg->size);
	if (schema_table_store_record(thd, table)) {
		DBUG_RETURN(1);
	}
	DBUG_RETURN(0);
}
static
int
i_s_innodb_undo_logs_fill(
/*=================*/
	THD*		thd,	/* in: thread */
	TABLE_LIST*	tables,	/* in/out: tables to fill */
	COND*		cond)	/* in: condition (ignored) */
{
	TABLE*	table	= (TABLE *) tables->table;
	int	status	= 0;
	trx_rseg_t*	rseg;
	trx_undo_t*	useg;

	DBUG_ENTER("i_s_innodb_undo_logs_fill");

	/* deny access to non-superusers */
	if (check_global_access(thd, PROCESS_ACL)) {
		DBUG_RETURN(0);
	}

	RETURN_IF_INNODB_NOT_STARTED(tables->schema_table_name);

	rseg = UT_LIST_GET_FIRST(trx_sys->rseg_list);
	while (rseg && status == 0) {
		mutex_enter(&(rseg->mutex));
		useg = UT_LIST_GET_FIRST(rseg->update_undo_list);
		while (useg && status == 0) {
			status = i_s_innodb_undo_logs_fill_store(thd, table, useg);
			useg = UT_LIST_GET_NEXT(undo_list, useg);
		}

		useg = UT_LIST_GET_FIRST(rseg->update_undo_cached);
		while (useg && status == 0) {
			status = i_s_innodb_undo_logs_fill_store(thd, table, useg);
			useg = UT_LIST_GET_NEXT(undo_list, useg);
		}

		useg = UT_LIST_GET_FIRST(rseg->insert_undo_list);
		while (useg && status == 0) {
			status = i_s_innodb_undo_logs_fill_store(thd, table, useg);
			useg = UT_LIST_GET_NEXT(undo_list, useg);
		}

		useg = UT_LIST_GET_FIRST(rseg->insert_undo_cached);
		while (useg && status == 0) {
			status = i_s_innodb_undo_logs_fill_store(thd, table, useg);
			useg = UT_LIST_GET_NEXT(undo_list, useg);
		}
		mutex_exit(&(rseg->mutex));
		rseg = UT_LIST_GET_NEXT(rseg_list, rseg);
	}

	DBUG_RETURN(status);
}

static
int
i_s_innodb_undo_logs_init(
/*=================*/
			/* out: 0 on success */
	void*	p)	/* in/out: table schema object */
{
	DBUG_ENTER("i_s_innodb_undo_logs_init");
	ST_SCHEMA_TABLE* schema = (ST_SCHEMA_TABLE*) p;

	schema->fields_info = i_s_innodb_undo_logs_fields_info;
	schema->fill_table = i_s_innodb_undo_logs_fill;

	DBUG_RETURN(0);
}

UNIV_INTERN struct st_maria_plugin	i_s_innodb_undo_logs =
{
	/* the plugin type (a MYSQL_XXX_PLUGIN value) */
	/* int */
	STRUCT_FLD(type, MYSQL_INFORMATION_SCHEMA_PLUGIN),

	/* pointer to type-specific plugin descriptor */
	/* void* */
	STRUCT_FLD(info, &i_s_info),

	/* plugin name */
	/* const char* */
	STRUCT_FLD(name, "INNODB_UNDO_LOGS"),

	/* plugin author (for SHOW PLUGINS) */
	/* const char* */
	STRUCT_FLD(author, "Percona"),

	/* general descriptive text (for SHOW PLUGINS) */
	/* const char* */
	STRUCT_FLD(descr, "InnoDB rollback undo segment information"),

	/* the plugin license (PLUGIN_LICENSE_XXX) */
	/* int */
	STRUCT_FLD(license, PLUGIN_LICENSE_GPL),

	/* the function to invoke when plugin is loaded */
	/* int (*)(void*); */
	STRUCT_FLD(init, i_s_innodb_undo_logs_init),

	/* the function to invoke when plugin is unloaded */
	/* int (*)(void*); */	STRUCT_FLD(deinit, i_s_common_deinit),

	/* plugin version (for SHOW PLUGINS) */
	STRUCT_FLD(version, 0x0100 /* 1.0 */),

	/* struct st_mysql_show_var* */
	STRUCT_FLD(status_vars, NULL),

	/* struct st_mysql_sys_var** */
	STRUCT_FLD(system_vars, NULL),

        INNODB_VERSION_STR, MariaDB_PLUGIN_MATURITY_STABLE
};

static ST_FIELD_INFO	i_s_innodb_changed_pages_info[] =
{
	{STRUCT_FLD(field_name,		"space_id"),
	 STRUCT_FLD(field_length,	MY_INT32_NUM_DECIMAL_DIGITS),
	 STRUCT_FLD(field_type,		MYSQL_TYPE_LONG),
	 STRUCT_FLD(value,		0),
	 STRUCT_FLD(field_flags,	MY_I_S_UNSIGNED),
	 STRUCT_FLD(old_name,		""),
	 STRUCT_FLD(open_method,	SKIP_OPEN_TABLE)},

	{STRUCT_FLD(field_name,		"page_id"),
	 STRUCT_FLD(field_length,	MY_INT32_NUM_DECIMAL_DIGITS),
	 STRUCT_FLD(field_type,		MYSQL_TYPE_LONG),
	 STRUCT_FLD(value,		0),
	 STRUCT_FLD(field_flags,	MY_I_S_UNSIGNED),
	 STRUCT_FLD(old_name,		""),
	 STRUCT_FLD(open_method,	SKIP_OPEN_TABLE)},

	{STRUCT_FLD(field_name,		"start_lsn"),
	 STRUCT_FLD(field_length,	MY_INT64_NUM_DECIMAL_DIGITS),
	 STRUCT_FLD(field_type,		MYSQL_TYPE_LONGLONG),
	 STRUCT_FLD(value,		0),
	 STRUCT_FLD(field_flags,	MY_I_S_UNSIGNED),
	 STRUCT_FLD(old_name,		""),
	 STRUCT_FLD(open_method,	SKIP_OPEN_TABLE)},

	{STRUCT_FLD(field_name,		"end_lsn"),
	 STRUCT_FLD(field_length,	MY_INT64_NUM_DECIMAL_DIGITS),
	 STRUCT_FLD(field_type,		MYSQL_TYPE_LONGLONG),
	 STRUCT_FLD(value,		0),
	 STRUCT_FLD(field_flags,	MY_I_S_UNSIGNED),
	 STRUCT_FLD(old_name,		""),
	 STRUCT_FLD(open_method,	SKIP_OPEN_TABLE)},

	END_OF_ST_FIELD_INFO
};

/***********************************************************************
  This function parses condition and gets upper bounds for start and end LSN's
  if condition corresponds to certain pattern.

  We can't know right position to avoid scanning bitmap files from the beginning
  to the lower bound. But we can stop scanning bitmap files if we reach upper bound.

  It's expected the most used queries will be like the following:

  SELECT * FROM INNODB_CHANGED_PAGES WHERE START_LSN > num1 AND start_lsn < num2;

  That's why the pattern is:

  pattern:  comp | and_comp;
  comp:     lsn <  int_num | lsn <= int_num | int_num > lsn  | int_num >= lsn;
  lsn:	    start_lsn | end_lsn;
  and_comp: some_expression AND some_expression  | some_expression AND and_comp;
  some_expression: comp	| any_other_expression;

  Suppose the condition is start_lsn < 100, this means we have to read all
  blocks with start_lsn < 100. Which is equivalent to reading all the blocks
  with end_lsn <= 99, or just end_lsn < 100. That's why it's enough to find
  maximum lsn value, doesn't matter if this is start or end lsn and compare
  it with "start_lsn" field.

  Example:

  SELECT * FROM INNODB_CHANGED_PAGES
    WHERE
    start_lsn > 10  AND
    end_lsn <= 1111 AND
    555 > end_lsn   AND
    page_id = 100;

  max_lsn will be set to 555.
*/
static
void
limit_lsn_range_from_condition(
/*===========================*/
	TABLE*		table,   /*!<in: table */
	COND*		cond,    /*!<in: condition */
	ib_uint64_t*	max_lsn) /*!<in/out: maximum LSN
				 (must be initialized with maximum
				 available value) */
{
	if (cond->type() != Item::COND_ITEM &&
	    cond->type() != Item::FUNC_ITEM)
		return;

	switch (((Item_func*) cond)->functype())
	{
		case Item_func::COND_AND_FUNC:
		{
			List_iterator<Item>	li(*((Item_cond*) cond)->
						   argument_list());
			Item			*item;
			while ((item= li++))
				limit_lsn_range_from_condition(table,
							       item,
							       max_lsn);
			break;
		}
		case Item_func::LT_FUNC:
		case Item_func::LE_FUNC:
		case Item_func::GT_FUNC:
		case Item_func::GE_FUNC:
		{
			Item			*left;
			Item			*right;
			Item_field		*item_field;
			ib_uint64_t		tmp_result;

			/*
			   a <= b equals to b >= a that's why we just exchange
			   "left" and "right" in the case of ">" or ">="
			   function
			*/
			if (((Item_func*) cond)->functype() ==
				Item_func::LT_FUNC ||
			    ((Item_func*) cond)->functype() ==
				Item_func::LE_FUNC)
			{
				left = ((Item_func*) cond)->arguments()[0];
				right = ((Item_func*) cond)->arguments()[1];
			} else {
				left = ((Item_func*) cond)->arguments()[1];
				right = ((Item_func*) cond)->arguments()[0];
			}

			if (!left || !right)
				return;
			if (left->type() != Item::FIELD_ITEM)
				return;
			if (right->type() != Item::INT_ITEM)
				return;

			item_field = (Item_field*)left;

			if (/* START_LSN */
			    table->field[2] != item_field->field &&
			    /* END_LSN */
			    table->field[3] != item_field->field)
			{
				return;
			}

			/* Check if the current field belongs to our table */
			if (table != item_field->field->table)
				return;

			tmp_result = right->val_int();
			if (tmp_result < *max_lsn)
				*max_lsn = tmp_result;

			break;
		}
		default:;
	}

}

/***********************************************************************
Fill the dynamic table information_schema.innodb_changed_pages.
@return 0 on success, 1 on failure */
static
int
i_s_innodb_changed_pages_fill(
/*==========================*/
	THD*		thd,	/*!<in: thread */
	TABLE_LIST*	tables,	/*!<in/out: tables to fill */
	COND*		cond)	/*!<in: condition */
{
	TABLE*			table = (TABLE *) tables->table;
	log_bitmap_iterator_t	i;
	ib_uint64_t		output_rows_num = 0UL;
	ib_uint64_t		max_lsn = ~0ULL;

	if (!srv_track_changed_pages)
		return 0;

	if (!log_online_bitmap_iterator_init(&i))
		return 1;

	if (cond)
		limit_lsn_range_from_condition(table, cond, &max_lsn);

	while(log_online_bitmap_iterator_next(&i) &&
	      (!srv_changed_pages_limit ||
	       output_rows_num < srv_changed_pages_limit) &&
	      /*
	        There is no need to compare both start LSN and end LSN fields
	        with maximum value. It's enough to compare only start LSN.
	        Example:

	                              max_lsn = 100
	        \\\\\\\\\\\\\\\\\\\\\\\\\|\\\\\\\\        - Query 1
	        I------I I-------I I-------------I I----I
		//////////////////       |                - Query 2
	           1        2             3          4

	        Query 1:
	        SELECT * FROM INNODB_CHANGED_PAGES WHERE start_lsn < 100
	        will select 1,2,3 bitmaps
	        Query 2:
	        SELECT * FROM INNODB_CHANGED_PAGES WHERE end_lsn < 100
	        will select 1,2 bitmaps

	        The condition start_lsn <= 100 will be false after reading
	        1,2,3 bitmaps which suits for both cases.
	      */
	      LOG_BITMAP_ITERATOR_START_LSN(i) <= max_lsn)
	{
		if (!LOG_BITMAP_ITERATOR_PAGE_CHANGED(i))
			continue;

		/* SPACE_ID */
		table->field[0]->store(
				       LOG_BITMAP_ITERATOR_SPACE_ID(i));
		/* PAGE_ID */
		table->field[1]->store(
				       LOG_BITMAP_ITERATOR_PAGE_NUM(i));
		/* START_LSN */
		table->field[2]->store(
				       LOG_BITMAP_ITERATOR_START_LSN(i));
		/* END_LSN */
		table->field[3]->store(
				       LOG_BITMAP_ITERATOR_END_LSN(i));

		/*
		  I_S tables are in-memory tables. If bitmap file is big enough
		  a lot of memory can be used to store the table. But the size
		  of used memory can be diminished if we store only data which
		  corresponds to some conditions (in WHERE sql clause). Here
		  conditions are checked for the field values stored above.

		  Conditions are checked twice. The first is here (during table
		  generation) and the second during query execution. Maybe it
		  makes sense to use some flag in THD object to avoid double
		  checking.
		*/
		if (cond && !cond->val_int())
			continue;

		if (schema_table_store_record(thd, table))
		{
			log_online_bitmap_iterator_release(&i);
			return 1;
		}
<<<<<<< HEAD

		++output_rows_num;
	}

	log_online_bitmap_iterator_release(&i);
	return 0;
}

static
int
i_s_innodb_changed_pages_init(
/*==========================*/
	void*	p)
{
	DBUG_ENTER("i_s_innodb_changed_pages_init");
	ST_SCHEMA_TABLE* schema = (ST_SCHEMA_TABLE*) p;

	schema->fields_info = i_s_innodb_changed_pages_info;
	schema->fill_table = i_s_innodb_changed_pages_fill;

	DBUG_RETURN(0);
}

=======

		++output_rows_num;
	}

	log_online_bitmap_iterator_release(&i);
	return 0;
}

static
int
i_s_innodb_changed_pages_init(
/*==========================*/
	void*	p)
{
	DBUG_ENTER("i_s_innodb_changed_pages_init");
	ST_SCHEMA_TABLE* schema = (ST_SCHEMA_TABLE*) p;

	schema->fields_info = i_s_innodb_changed_pages_info;
	schema->fill_table = i_s_innodb_changed_pages_fill;

	DBUG_RETURN(0);
}

>>>>>>> 6c3de76a
UNIV_INTERN struct st_maria_plugin   i_s_innodb_changed_pages =
{
	STRUCT_FLD(type, MYSQL_INFORMATION_SCHEMA_PLUGIN),
	STRUCT_FLD(info, &i_s_info),
	STRUCT_FLD(name, "INNODB_CHANGED_PAGES"),
	STRUCT_FLD(author, "Percona"),
	STRUCT_FLD(descr, "InnoDB CHANGED_PAGES table"),
	STRUCT_FLD(license, PLUGIN_LICENSE_GPL),
	STRUCT_FLD(init, i_s_innodb_changed_pages_init),
	STRUCT_FLD(deinit, i_s_common_deinit),
	STRUCT_FLD(version, 0x0100 /* 1.0 */),
	STRUCT_FLD(status_vars, NULL),
	STRUCT_FLD(system_vars, NULL),
        INNODB_VERSION_STR, MariaDB_PLUGIN_MATURITY_STABLE
};<|MERGE_RESOLUTION|>--- conflicted
+++ resolved
@@ -64,12 +64,9 @@
 #include "buf0lru.h" /* for XTRA_LRU_[DUMP/RESTORE] */
 #include "btr0btr.h" /* for btr_page_get_index_id */
 #include "log0online.h"
-<<<<<<< HEAD
-=======
 #include "btr0btr.h"
 #include "page0zip.h"
 #include "log0log.h"
->>>>>>> 6c3de76a
 }
 
 /** structure associates a name string with a file page type and/or buffer
@@ -739,17 +736,10 @@
 
 	/* struct st_mysql_show_var* */
 	STRUCT_FLD(status_vars, NULL),
-<<<<<<< HEAD
 
 	/* struct st_mysql_sys_var** */
 	STRUCT_FLD(system_vars, NULL),
 
-=======
-
-	/* struct st_mysql_sys_var** */
-	STRUCT_FLD(system_vars, NULL),
-
->>>>>>> 6c3de76a
         INNODB_VERSION_STR, MariaDB_PLUGIN_MATURITY_STABLE
 };
 
@@ -1570,17 +1560,10 @@
 
 	/* struct st_mysql_show_var* */
 	STRUCT_FLD(status_vars, NULL),
-<<<<<<< HEAD
 
 	/* struct st_mysql_sys_var** */
 	STRUCT_FLD(system_vars, NULL),
 
-=======
-
-	/* struct st_mysql_sys_var** */
-	STRUCT_FLD(system_vars, NULL),
-
->>>>>>> 6c3de76a
         INNODB_VERSION_STR, MariaDB_PLUGIN_MATURITY_STABLE
 };
 
@@ -1813,8 +1796,6 @@
 	/* plugin version (for SHOW PLUGINS) */
 	/* unsigned int */
 	STRUCT_FLD(version, INNODB_VERSION_SHORT),
-<<<<<<< HEAD
-=======
 
 	/* struct st_mysql_show_var* */
 	STRUCT_FLD(status_vars, NULL),
@@ -3667,110 +3648,6 @@
 	 STRUCT_FLD(field_flags,	0),
 	 STRUCT_FLD(old_name,		""),
 	 STRUCT_FLD(open_method,	SKIP_OPEN_TABLE)},
->>>>>>> 6c3de76a
-
-	/* struct st_mysql_show_var* */
-	STRUCT_FLD(status_vars, NULL),
-
-	/* struct st_mysql_sys_var** */
-	STRUCT_FLD(system_vars, NULL),
-
-        INNODB_VERSION_STR, MariaDB_PLUGIN_MATURITY_STABLE
-};
-
-UNIV_INTERN struct st_maria_plugin	i_s_innodb_cmpmem_reset =
-{
-	/* the plugin type (a MYSQL_XXX_PLUGIN value) */
-	/* int */
-	STRUCT_FLD(type, MYSQL_INFORMATION_SCHEMA_PLUGIN),
-
-	/* pointer to type-specific plugin descriptor */
-	/* void* */
-	STRUCT_FLD(info, &i_s_info),
-
-	/* plugin name */
-	/* const char* */
-	STRUCT_FLD(name, "INNODB_CMPMEM_RESET"),
-
-	/* plugin author (for SHOW PLUGINS) */
-	/* const char* */
-	STRUCT_FLD(author, plugin_author),
-
-	/* general descriptive text (for SHOW PLUGINS) */
-	/* const char* */
-	STRUCT_FLD(descr, "Statistics for the InnoDB compressed buffer pool;"
-		   " reset cumulated counts"),
-
-	/* the plugin license (PLUGIN_LICENSE_XXX) */
-	/* int */
-	STRUCT_FLD(license, PLUGIN_LICENSE_GPL),
-
-	/* the function to invoke when plugin is loaded */
-	/* int (*)(void*); */
-	STRUCT_FLD(init, i_s_cmpmem_reset_init),
-
-	/* the function to invoke when plugin is unloaded */
-	/* int (*)(void*); */
-	STRUCT_FLD(deinit, i_s_common_deinit),
-
-	/* plugin version (for SHOW PLUGINS) */
-	/* unsigned int */
-	STRUCT_FLD(version, INNODB_VERSION_SHORT),
-
-	/* struct st_mysql_show_var* */
-	STRUCT_FLD(status_vars, NULL),
-
-	/* struct st_mysql_sys_var** */
-	STRUCT_FLD(system_vars, NULL),
-
-        INNODB_VERSION_STR, MariaDB_PLUGIN_MATURITY_STABLE
-};
-
-/*******************************************************************//**
-Unbind a dynamic INFORMATION_SCHEMA table.
-@return	0 on success */
-static
-int
-i_s_common_deinit(
-/*==============*/
-	void*	p)	/*!< in/out: table schema object */
-{
-	DBUG_ENTER("i_s_common_deinit");
-
-	/* Do nothing */
-
-	DBUG_RETURN(0);
-}
-
-/* Fields of the dynamic table INFORMATION_SCHEMA.SYS_TABLES */
-static ST_FIELD_INFO    innodb_sys_tables_fields_info[] =
-{
-#define SYS_TABLE_ID		0
-	{STRUCT_FLD(field_name,		"TABLE_ID"),
-	 STRUCT_FLD(field_length,	MY_INT64_NUM_DECIMAL_DIGITS),
-	 STRUCT_FLD(field_type,		MYSQL_TYPE_LONGLONG),
-	 STRUCT_FLD(value,		0),
-	 STRUCT_FLD(field_flags,	MY_I_S_UNSIGNED),
-	 STRUCT_FLD(old_name,		""),
-	 STRUCT_FLD(open_method,	SKIP_OPEN_TABLE)},
-
-#define SYS_TABLE_SCHEMA	1
-	{STRUCT_FLD(field_name,		"SCHEMA"),
-	 STRUCT_FLD(field_length,	NAME_LEN + 1),
-	 STRUCT_FLD(field_type,		MYSQL_TYPE_STRING),
-	 STRUCT_FLD(value,		0),
-	 STRUCT_FLD(field_flags,	0),
-	 STRUCT_FLD(old_name,		""),
-	 STRUCT_FLD(open_method,	SKIP_OPEN_TABLE)},
-
-#define SYS_TABLE_NAME		2
-	{STRUCT_FLD(field_name,		"NAME"),
-	 STRUCT_FLD(field_length,	NAME_LEN + 1),
-	 STRUCT_FLD(field_type,		MYSQL_TYPE_STRING),
-	 STRUCT_FLD(value,		0),
-	 STRUCT_FLD(field_flags,	0),
-	 STRUCT_FLD(old_name,		""),
-	 STRUCT_FLD(open_method,	SKIP_OPEN_TABLE)},
 
 #define SYS_TABLE_FLAG		3
 	{STRUCT_FLD(field_name,		"FLAG"),
@@ -3977,43 +3854,6 @@
 	/* int (*)(void*); */
 	STRUCT_FLD(deinit, i_s_common_deinit),
 
-<<<<<<< HEAD
-UNIV_INTERN struct st_maria_plugin	i_s_innodb_sys_tables =
-{
-	/* the plugin type (a MYSQL_XXX_PLUGIN value) */
-	/* int */
-	STRUCT_FLD(type, MYSQL_INFORMATION_SCHEMA_PLUGIN),
-
-	/* pointer to type-specific plugin descriptor */
-	/* void* */
-	STRUCT_FLD(info, &i_s_info),
-
-	/* plugin name */
-	/* const char* */
-	STRUCT_FLD(name, "INNODB_SYS_TABLES"),
-
-	/* plugin author (for SHOW PLUGINS) */
-	/* const char* */
-	STRUCT_FLD(author, "Percona"),
-
-	/* general descriptive text (for SHOW PLUGINS) */
-	/* const char* */
-	STRUCT_FLD(descr, "InnoDB SYS_TABLES"),
-
-	/* the plugin license (PLUGIN_LICENSE_XXX) */
-	/* int */
-	STRUCT_FLD(license, PLUGIN_LICENSE_GPL),
-
-	/* the function to invoke when plugin is loaded */
-	/* int (*)(void*); */
-	STRUCT_FLD(init, innodb_sys_tables_init),
-
-	/* the function to invoke when plugin is unloaded */
-	/* int (*)(void*); */
-	STRUCT_FLD(deinit, i_s_common_deinit),
-
-=======
->>>>>>> 6c3de76a
 	/* plugin version (for SHOW PLUGINS) */
 	/* unsigned int */
 	STRUCT_FLD(version, INNODB_VERSION_SHORT),
@@ -5445,53 +5285,6 @@
 	/* struct st_mysql_sys_var** */
 	STRUCT_FLD(system_vars, NULL),
 
-<<<<<<< HEAD
-UNIV_INTERN struct st_maria_plugin	i_s_innodb_sys_foreign_cols =
-{
-	/* the plugin type (a MYSQL_XXX_PLUGIN value) */
-	/* int */
-	STRUCT_FLD(type, MYSQL_INFORMATION_SCHEMA_PLUGIN),
-
-	/* pointer to type-specific plugin descriptor */
-	/* void* */
-	STRUCT_FLD(info, &i_s_info),
-
-	/* plugin name */
-	/* const char* */
-	STRUCT_FLD(name, "INNODB_SYS_FOREIGN_COLS"),
-
-	/* plugin author (for SHOW PLUGINS) */
-	/* const char* */
-	STRUCT_FLD(author, "Percona"),
-
-	/* general descriptive text (for SHOW PLUGINS) */
-	/* const char* */
-	STRUCT_FLD(descr, "InnoDB SYS_FOREIGN_COLS"),
-
-	/* the plugin license (PLUGIN_LICENSE_XXX) */
-	/* int */
-	STRUCT_FLD(license, PLUGIN_LICENSE_GPL),
-
-	/* the function to invoke when plugin is loaded */
-	/* int (*)(void*); */
-	STRUCT_FLD(init, innodb_sys_foreign_cols_init),
-
-	/* the function to invoke when plugin is unloaded */
-	/* int (*)(void*); */
-	STRUCT_FLD(deinit, i_s_common_deinit),
-
-	/* plugin version (for SHOW PLUGINS) */
-	/* unsigned int */
-	STRUCT_FLD(version, INNODB_VERSION_SHORT),
-
-	/* struct st_mysql_show_var* */
-	STRUCT_FLD(status_vars, NULL),
-
-	/* struct st_mysql_sys_var** */
-	STRUCT_FLD(system_vars, NULL),
-
-=======
->>>>>>> 6c3de76a
         INNODB_VERSION_STR, MariaDB_PLUGIN_MATURITY_STABLE
 };
 
@@ -7069,142 +6862,6 @@
 	/* unsigned int */
 	STRUCT_FLD(version, 0x0100 /* 1.0 */),
 
-<<<<<<< HEAD
-
-UNIV_INTERN struct st_maria_plugin	i_s_innodb_buffer_pool_pages =
-{
-	/* the plugin type (a MYSQL_XXX_PLUGIN value) */
-	/* int */
-	STRUCT_FLD(type, MYSQL_INFORMATION_SCHEMA_PLUGIN),
-
-	/* pointer to type-specific plugin descriptor */
-	/* void* */
-	STRUCT_FLD(info, &i_s_info),
-
-	/* plugin name */
-	/* const char* */
-	STRUCT_FLD(name, "INNODB_BUFFER_POOL_PAGES"),
-
-	/* plugin author (for SHOW PLUGINS) */
-	/* const char* */
-	STRUCT_FLD(author, "Percona"),
-
-	/* general descriptive text (for SHOW PLUGINS) */
-	/* const char* */
-	STRUCT_FLD(descr, "InnoDB buffer pool pages"),
-
-	/* the plugin license (PLUGIN_LICENSE_XXX) */
-	/* int */
-	STRUCT_FLD(license, PLUGIN_LICENSE_GPL),
-
-	/* the function to invoke when plugin is loaded */
-	/* int (*)(void*); */
-	STRUCT_FLD(init, i_s_innodb_buffer_pool_pages_init),
-
-	/* the function to invoke when plugin is unloaded */
-	/* int (*)(void*); */
-	STRUCT_FLD(deinit, i_s_common_deinit),
-
-	/* plugin version (for SHOW PLUGINS) */
-	/* unsigned int */
-	STRUCT_FLD(version, 0x0100 /* 1.0 */),
-
-	/* struct st_mysql_show_var* */
-	STRUCT_FLD(status_vars, NULL),
-
-	/* struct st_mysql_sys_var** */
-	STRUCT_FLD(system_vars, NULL),
-
-        INNODB_VERSION_STR, MariaDB_PLUGIN_MATURITY_STABLE
-};
-
-UNIV_INTERN struct st_maria_plugin	i_s_innodb_buffer_pool_pages_index =
-{
-	/* the plugin type (a MYSQL_XXX_PLUGIN value) */
-	/* int */
-	STRUCT_FLD(type, MYSQL_INFORMATION_SCHEMA_PLUGIN),
-
-	/* pointer to type-specific plugin descriptor */
-	/* void* */
-	STRUCT_FLD(info, &i_s_info),
-
-	/* plugin name */
-	/* const char* */
-	STRUCT_FLD(name, "INNODB_BUFFER_POOL_PAGES_INDEX"),
-
-	/* plugin author (for SHOW PLUGINS) */
-	/* const char* */
-	STRUCT_FLD(author, "Percona"),
-
-	/* general descriptive text (for SHOW PLUGINS) */
-	/* const char* */
-	STRUCT_FLD(descr, "InnoDB buffer pool index pages"),
-
-	/* the plugin license (PLUGIN_LICENSE_XXX) */
-	/* int */
-	STRUCT_FLD(license, PLUGIN_LICENSE_GPL),
-
-	/* the function to invoke when plugin is loaded */
-	/* int (*)(void*); */
-	STRUCT_FLD(init, i_s_innodb_buffer_pool_pages_index_init),
-
-	/* the function to invoke when plugin is unloaded */
-	/* int (*)(void*); */
-	STRUCT_FLD(deinit, i_s_common_deinit),
-
-	/* plugin version (for SHOW PLUGINS) */
-	/* unsigned int */
-	STRUCT_FLD(version, 0x0100 /* 1.0 */),
-
-	/* struct st_mysql_show_var* */
-	STRUCT_FLD(status_vars, NULL),
-
-	/* struct st_mysql_sys_var** */
-	STRUCT_FLD(system_vars, NULL),
-
-        INNODB_VERSION_STR, MariaDB_PLUGIN_MATURITY_STABLE
-};
-
-UNIV_INTERN struct st_maria_plugin	i_s_innodb_buffer_pool_pages_blob =
-{
-	/* the plugin type (a MYSQL_XXX_PLUGIN value) */
-	/* int */
-	STRUCT_FLD(type, MYSQL_INFORMATION_SCHEMA_PLUGIN),
-
-	/* pointer to type-specific plugin descriptor */
-	/* void* */
-	STRUCT_FLD(info, &i_s_info),
-
-	/* plugin name */
-	/* const char* */
-	STRUCT_FLD(name, "INNODB_BUFFER_POOL_PAGES_BLOB"),
-
-	/* plugin author (for SHOW PLUGINS) */
-	/* const char* */
-	STRUCT_FLD(author, "Percona"),
-
-	/* general descriptive text (for SHOW PLUGINS) */
-	/* const char* */
-	STRUCT_FLD(descr, "InnoDB buffer pool blob pages"),
-
-	/* the plugin license (PLUGIN_LICENSE_XXX) */
-	/* int */
-	STRUCT_FLD(license, PLUGIN_LICENSE_GPL),
-
-	/* the function to invoke when plugin is loaded */
-	/* int (*)(void*); */
-	STRUCT_FLD(init, i_s_innodb_buffer_pool_pages_blob_init),
-
-	/* the function to invoke when plugin is unloaded */
-	/* int (*)(void*); */
-	STRUCT_FLD(deinit, i_s_common_deinit),
-
-	/* plugin version (for SHOW PLUGINS) */
-	/* unsigned int */
-	STRUCT_FLD(version, 0x0100 /* 1.0 */),
-
-=======
->>>>>>> 6c3de76a
 	/* struct st_mysql_show_var* */
 	STRUCT_FLD(status_vars, NULL),
 
@@ -7698,7 +7355,6 @@
 			log_online_bitmap_iterator_release(&i);
 			return 1;
 		}
-<<<<<<< HEAD
 
 		++output_rows_num;
 	}
@@ -7722,31 +7378,6 @@
 	DBUG_RETURN(0);
 }
 
-=======
-
-		++output_rows_num;
-	}
-
-	log_online_bitmap_iterator_release(&i);
-	return 0;
-}
-
-static
-int
-i_s_innodb_changed_pages_init(
-/*==========================*/
-	void*	p)
-{
-	DBUG_ENTER("i_s_innodb_changed_pages_init");
-	ST_SCHEMA_TABLE* schema = (ST_SCHEMA_TABLE*) p;
-
-	schema->fields_info = i_s_innodb_changed_pages_info;
-	schema->fill_table = i_s_innodb_changed_pages_fill;
-
-	DBUG_RETURN(0);
-}
-
->>>>>>> 6c3de76a
 UNIV_INTERN struct st_maria_plugin   i_s_innodb_changed_pages =
 {
 	STRUCT_FLD(type, MYSQL_INFORMATION_SCHEMA_PLUGIN),
