--- conflicted
+++ resolved
@@ -132,6 +132,8 @@
 
 	return(ret);
 }
+
+static int field_store_blob(Field*, const char*, uint) __attribute__((unused));
 /** Auxiliary function to store (char*, len) value in MYSQL_TYPE_BLOB
 field.
 @return	0 on success */
@@ -624,15 +626,12 @@
 	STRUCT_FLD(version, INNODB_VERSION_SHORT),
 	STRUCT_FLD(status_vars, NULL),
 	STRUCT_FLD(system_vars, NULL),
-<<<<<<< HEAD
 	STRUCT_FLD(version_info, INNODB_VERSION_STR),
         STRUCT_FLD(maturity, MariaDB_PLUGIN_MATURITY_STABLE),
-=======
-	STRUCT_FLD(__reserved1, NULL),
-	STRUCT_FLD(flags, 0UL),
-};
-
-
+};
+
+
+#ifdef HAVE_PERCONA_COMPRESSED_COLUMNS
 /************************************************************************/
 enum zip_dict_field_type
 {
@@ -956,5 +955,5 @@
 	STRUCT_FLD(system_vars, NULL),
 	STRUCT_FLD(__reserved1, NULL),
 	STRUCT_FLD(flags, 0UL),
->>>>>>> d7dc03a2
-};+};
+#endif