/*****************************************************************************

Copyright (c) 2005, 2014, Oracle and/or its affiliates. All Rights Reserved.

This program is free software; you can redistribute it and/or modify it under
the terms of the GNU General Public License as published by the Free Software
Foundation; version 2 of the License.

This program is distributed in the hope that it will be useful, but WITHOUT
ANY WARRANTY; without even the implied warranty of MERCHANTABILITY or FITNESS
FOR A PARTICULAR PURPOSE. See the GNU General Public License for more details.

You should have received a copy of the GNU General Public License along with
this program; if not, write to the Free Software Foundation, Inc.,
51 Franklin Street, Suite 500, Boston, MA 02110-1335 USA

*****************************************************************************/

/**************************************************//**
@file handler/handler0alter.cc
Smart ALTER TABLE
*******************************************************/

#include <my_global.h>
#include <unireg.h>
#include <mysqld_error.h>
#include <log.h>
#include <debug_sync.h>
#include <innodb_priv.h>
#include <sql_alter.h>
#include <sql_class.h>

#include "dict0crea.h"
#include "dict0dict.h"
#include "dict0priv.h"
#include "dict0stats.h"
#include "dict0stats_bg.h"
#include "log0log.h"
#include "rem0types.h"
#include "row0log.h"
#include "row0merge.h"
#include "srv0srv.h"
#include "trx0trx.h"
#include "trx0roll.h"
#include "ha_prototypes.h"
#include "handler0alter.h"
#include "srv0mon.h"
#include "fts0priv.h"
#include "pars0pars.h"
#include "row0sel.h"
#include "ha_innodb.h"

/** Operations for creating secondary indexes (no rebuild needed) */
static const Alter_inplace_info::HA_ALTER_FLAGS INNOBASE_ONLINE_CREATE
	= Alter_inplace_info::ADD_INDEX
	| Alter_inplace_info::ADD_UNIQUE_INDEX;

/** Operations for rebuilding a table in place */
static const Alter_inplace_info::HA_ALTER_FLAGS INNOBASE_ALTER_REBUILD
	= Alter_inplace_info::ADD_PK_INDEX
	| Alter_inplace_info::DROP_PK_INDEX
	| Alter_inplace_info::CHANGE_CREATE_OPTION
	/* CHANGE_CREATE_OPTION needs to check innobase_need_rebuild() */
	| Alter_inplace_info::ALTER_COLUMN_NULLABLE
	| Alter_inplace_info::ALTER_COLUMN_NOT_NULLABLE
	| Alter_inplace_info::ALTER_COLUMN_ORDER
	| Alter_inplace_info::DROP_COLUMN
	| Alter_inplace_info::ADD_COLUMN
	| Alter_inplace_info::RECREATE_TABLE
	/*
	| Alter_inplace_info::ALTER_COLUMN_TYPE
	| Alter_inplace_info::ALTER_COLUMN_EQUAL_PACK_LENGTH
	*/
	;

/** Operations that require changes to data */
static const Alter_inplace_info::HA_ALTER_FLAGS INNOBASE_ALTER_DATA
	= INNOBASE_ONLINE_CREATE | INNOBASE_ALTER_REBUILD;

/** Operations for altering a table that InnoDB does not care about */
static const Alter_inplace_info::HA_ALTER_FLAGS INNOBASE_INPLACE_IGNORE
	= Alter_inplace_info::ALTER_COLUMN_DEFAULT
	| Alter_inplace_info::ALTER_PARTITIONED
	| Alter_inplace_info::ALTER_COLUMN_COLUMN_FORMAT
	| Alter_inplace_info::ALTER_COLUMN_STORAGE_TYPE
	| Alter_inplace_info::ALTER_RENAME;

/** Operations on foreign key definitions (changing the schema only) */
static const Alter_inplace_info::HA_ALTER_FLAGS INNOBASE_FOREIGN_OPERATIONS
	= Alter_inplace_info::DROP_FOREIGN_KEY
	| Alter_inplace_info::ADD_FOREIGN_KEY;

/** Operations that InnoDB cares about and can perform without rebuild */
static const Alter_inplace_info::HA_ALTER_FLAGS INNOBASE_ALTER_NOREBUILD
	= INNOBASE_ONLINE_CREATE
	| INNOBASE_FOREIGN_OPERATIONS
	| Alter_inplace_info::DROP_INDEX
	| Alter_inplace_info::DROP_UNIQUE_INDEX
	| Alter_inplace_info::ALTER_COLUMN_NAME;

/* Report an InnoDB error to the client by invoking my_error(). */
static UNIV_COLD __attribute__((nonnull))
void
my_error_innodb(
/*============*/
	dberr_t		error,	/*!< in: InnoDB error code */
	const char*	table,	/*!< in: table name */
	ulint		flags)	/*!< in: table flags */
{
	switch (error) {
	case DB_MISSING_HISTORY:
		my_error(ER_TABLE_DEF_CHANGED, MYF(0));
		break;
	case DB_RECORD_NOT_FOUND:
		my_error(ER_KEY_NOT_FOUND, MYF(0), table);
		break;
	case DB_DEADLOCK:
		my_error(ER_LOCK_DEADLOCK, MYF(0));
		break;
	case DB_LOCK_WAIT_TIMEOUT:
		my_error(ER_LOCK_WAIT_TIMEOUT, MYF(0));
		break;
	case DB_INTERRUPTED:
		my_error(ER_QUERY_INTERRUPTED, MYF(0));
		break;
	case DB_OUT_OF_MEMORY:
		my_error(ER_OUT_OF_RESOURCES, MYF(0));
		break;
	case DB_OUT_OF_FILE_SPACE:
		my_error(ER_RECORD_FILE_FULL, MYF(0), table);
		ut_error;
		break;
	case DB_TEMP_FILE_WRITE_FAILURE:
		my_error(ER_GET_ERRMSG, MYF(0),
                         DB_TEMP_FILE_WRITE_FAILURE,
                         ut_strerr(DB_TEMP_FILE_WRITE_FAILURE),
                         "InnoDB");
		break;
	case DB_TOO_BIG_INDEX_COL:
		my_error(ER_INDEX_COLUMN_TOO_LONG, MYF(0),
			 DICT_MAX_FIELD_LEN_BY_FORMAT_FLAG(flags));
		break;
	case DB_TOO_MANY_CONCURRENT_TRXS:
		my_error(ER_TOO_MANY_CONCURRENT_TRXS, MYF(0));
		break;
	case DB_LOCK_TABLE_FULL:
		my_error(ER_LOCK_TABLE_FULL, MYF(0));
		break;
	case DB_UNDO_RECORD_TOO_BIG:
		my_error(ER_UNDO_RECORD_TOO_BIG, MYF(0));
		break;
	case DB_CORRUPTION:
		my_error(ER_NOT_KEYFILE, MYF(0), table);
		break;
	case DB_TOO_BIG_RECORD:
		my_error(ER_TOO_BIG_ROWSIZE, MYF(0),
			 page_get_free_space_of_empty(
				 flags & DICT_TF_COMPACT) / 2);
		break;
	case DB_INVALID_NULL:
		/* TODO: report the row, as we do for DB_DUPLICATE_KEY */
		my_error(ER_INVALID_USE_OF_NULL, MYF(0));
		break;
#ifdef UNIV_DEBUG
	case DB_SUCCESS:
	case DB_DUPLICATE_KEY:
	case DB_TABLESPACE_EXISTS:
	case DB_ONLINE_LOG_TOO_BIG:
		/* These codes should not be passed here. */
		ut_error;
#endif /* UNIV_DEBUG */
	default:
		my_error(ER_GET_ERRNO, MYF(0), error, "InnoDB");
		break;
	}
}

/** Determine if fulltext indexes exist in a given table.
@param table		MySQL table
@return			whether fulltext indexes exist on the table */
static
bool
innobase_fulltext_exist(
/*====================*/
	const TABLE*	table)
{
	for (uint i = 0; i < table->s->keys; i++) {
		if (table->key_info[i].flags & HA_FULLTEXT) {
			return(true);
		}
	}

	return(false);
}

/*******************************************************************//**
Determine if ALTER TABLE needs to rebuild the table.
@param ha_alter_info		the DDL operation
@return whether it is necessary to rebuild the table */
static __attribute__((nonnull, warn_unused_result))
bool
innobase_need_rebuild(
/*==================*/
	const Alter_inplace_info*	ha_alter_info)
{
	if (ha_alter_info->handler_flags
	    == Alter_inplace_info::CHANGE_CREATE_OPTION
	    && !(ha_alter_info->create_info->used_fields
		 & (HA_CREATE_USED_ROW_FORMAT
		    | HA_CREATE_USED_KEY_BLOCK_SIZE))) {
		/* Any other CHANGE_CREATE_OPTION than changing
		ROW_FORMAT or KEY_BLOCK_SIZE is ignored. */
		return(false);
	}

	return(!!(ha_alter_info->handler_flags & INNOBASE_ALTER_REBUILD));
}

/** Check if InnoDB supports a particular alter table in-place
@param altered_table	TABLE object for new version of table.
@param ha_alter_info	Structure describing changes to be done
by ALTER TABLE and holding data used during in-place alter.

@retval HA_ALTER_INPLACE_NOT_SUPPORTED	Not supported
@retval HA_ALTER_INPLACE_NO_LOCK	Supported
@retval HA_ALTER_INPLACE_SHARED_LOCK_AFTER_PREPARE Supported, but requires
lock during main phase and exclusive lock during prepare phase.
@retval HA_ALTER_INPLACE_NO_LOCK_AFTER_PREPARE	Supported, prepare phase
requires exclusive lock (any transactions that have accessed the table
must commit or roll back first, and no transactions can access the table
while prepare_inplace_alter_table() is executing)
*/
UNIV_INTERN
enum_alter_inplace_result
ha_innobase::check_if_supported_inplace_alter(
/*==========================================*/
	TABLE*			altered_table,
	Alter_inplace_info*	ha_alter_info)
{
	DBUG_ENTER("check_if_supported_inplace_alter");

	if (srv_read_only_mode) {
		ha_alter_info->unsupported_reason =
			innobase_get_err_msg(ER_READ_ONLY_MODE);
		DBUG_RETURN(HA_ALTER_INPLACE_NOT_SUPPORTED);
	} else if (srv_created_new_raw || srv_force_recovery) {

		ha_alter_info->unsupported_reason =
			innobase_get_err_msg(ER_READ_ONLY_MODE);
		DBUG_RETURN(HA_ALTER_INPLACE_NOT_SUPPORTED);
	}

	if (altered_table->s->stored_fields > REC_MAX_N_USER_FIELDS) {
		/* Deny the inplace ALTER TABLE. MySQL will try to
		re-create the table and ha_innobase::create() will
		return an error too. This is how we effectively
		deny adding too many columns to a table. */
		ha_alter_info->unsupported_reason =
			innobase_get_err_msg(ER_TOO_MANY_FIELDS);
		DBUG_RETURN(HA_ALTER_INPLACE_NOT_SUPPORTED);
	}

	update_thd();
	trx_search_latch_release_if_reserved(prebuilt->trx);

	if (ha_alter_info->handler_flags
	    & ~(INNOBASE_INPLACE_IGNORE
		| INNOBASE_ALTER_NOREBUILD
		| INNOBASE_ALTER_REBUILD)) {

		if (ha_alter_info->handler_flags
			& (Alter_inplace_info::ALTER_COLUMN_EQUAL_PACK_LENGTH
			   | Alter_inplace_info::ALTER_COLUMN_TYPE))
			ha_alter_info->unsupported_reason = innobase_get_err_msg(
				ER_ALTER_OPERATION_NOT_SUPPORTED_REASON_COLUMN_TYPE);
		DBUG_RETURN(HA_ALTER_INPLACE_NOT_SUPPORTED);
	}

	/* Only support online add foreign key constraint when
	check_foreigns is turned off */
	if ((ha_alter_info->handler_flags
	     & Alter_inplace_info::ADD_FOREIGN_KEY)
	    && prebuilt->trx->check_foreigns) {
		ha_alter_info->unsupported_reason = innobase_get_err_msg(
			ER_ALTER_OPERATION_NOT_SUPPORTED_REASON_FK_CHECK);
		DBUG_RETURN(HA_ALTER_INPLACE_NOT_SUPPORTED);
	}

	if (!(ha_alter_info->handler_flags & ~INNOBASE_INPLACE_IGNORE)) {
		DBUG_RETURN(HA_ALTER_INPLACE_NO_LOCK);
	}

	/* Only support NULL -> NOT NULL change if strict table sql_mode
	is set. Fall back to COPY for conversion if not strict tables.
	In-Place will fail with an error when trying to convert
	NULL to a NOT NULL value. */
	if ((ha_alter_info->handler_flags
	     & Alter_inplace_info::ALTER_COLUMN_NOT_NULLABLE)
	    && !thd_is_strict_mode(user_thd)) {
		ha_alter_info->unsupported_reason = innobase_get_err_msg(
			ER_ALTER_OPERATION_NOT_SUPPORTED_REASON_NOT_NULL);
		DBUG_RETURN(HA_ALTER_INPLACE_NOT_SUPPORTED);
	}

	/* InnoDB cannot IGNORE when creating unique indexes. IGNORE
	should silently delete some duplicate rows. Our inplace_alter
	code will not delete anything from existing indexes. */
	if (ha_alter_info->ignore
	    && (ha_alter_info->handler_flags
		& (Alter_inplace_info::ADD_PK_INDEX
		   | Alter_inplace_info::ADD_UNIQUE_INDEX))) {
		ha_alter_info->unsupported_reason = innobase_get_err_msg(
			ER_ALTER_OPERATION_NOT_SUPPORTED_REASON_IGNORE);
		DBUG_RETURN(HA_ALTER_INPLACE_NOT_SUPPORTED);
	}

	/* DROP PRIMARY KEY is only allowed in combination with ADD
	PRIMARY KEY. */
	if ((ha_alter_info->handler_flags
	     & (Alter_inplace_info::ADD_PK_INDEX
		| Alter_inplace_info::DROP_PK_INDEX))
	    == Alter_inplace_info::DROP_PK_INDEX) {
		ha_alter_info->unsupported_reason = innobase_get_err_msg(
			ER_ALTER_OPERATION_NOT_SUPPORTED_REASON_NOPK);
		DBUG_RETURN(HA_ALTER_INPLACE_NOT_SUPPORTED);
	}

	/* If a column change from NOT NULL to NULL,
	and there's a implict pk on this column. the
	table should be rebuild. The change should
	only go through the "Copy" method.*/
	if ((ha_alter_info->handler_flags
	     & Alter_inplace_info::ALTER_COLUMN_NULLABLE)) {
		uint primary_key = altered_table->s->primary_key;

		/* See if MYSQL table has no pk but we do.*/
		if (UNIV_UNLIKELY(primary_key >= MAX_KEY)
		    && !row_table_got_default_clust_index(prebuilt->table)) {
			ha_alter_info->unsupported_reason = innobase_get_err_msg(
				ER_PRIMARY_CANT_HAVE_NULL);
			DBUG_RETURN(HA_ALTER_INPLACE_NOT_SUPPORTED);
		}
	}

	/*
	  InnoDB in different MariaDB versions was generating different mtype
	  codes for certain types. In some cases the signed/unsigned bit was
	  generated differently too.

	  Online ALTER would change the mtype/unsigned_flag (to what the
	  current code generates) without changing the underlying data
	  represenation, and it might result in data corruption.

	  Don't do online ALTER if mtype/unsigned_flag are wrong.
	*/
	for (ulint i = 0, icol= 0; i < table->s->fields; i++) {
		const Field*		field = table->field[i];
		const dict_col_t*	col = dict_table_get_nth_col(prebuilt->table, icol);
		ulint		unsigned_flag;
		if (!field->stored_in_db)
			continue;
		icol++;

		if (col->mtype != get_innobase_type_from_mysql_type(&unsigned_flag, field)) {

			DBUG_RETURN(HA_ALTER_INPLACE_NOT_SUPPORTED);
		}

		if ((col->prtype & DATA_UNSIGNED) != unsigned_flag) {

			DBUG_RETURN(HA_ALTER_INPLACE_NOT_SUPPORTED);
		}
	}

	/* We should be able to do the operation in-place.
	See if we can do it online (LOCK=NONE). */
	bool	online = true;

	List_iterator_fast<Create_field> cf_it(
		ha_alter_info->alter_info->create_list);

	/* Fix the key parts. */
	for (KEY* new_key = ha_alter_info->key_info_buffer;
	     new_key < ha_alter_info->key_info_buffer
		     + ha_alter_info->key_count;
	     new_key++) {
		for (KEY_PART_INFO* key_part = new_key->key_part;
		     key_part < new_key->key_part + new_key->user_defined_key_parts;
		     key_part++) {
			const Create_field*	new_field;

			DBUG_ASSERT(key_part->fieldnr
				    < altered_table->s->fields);

			cf_it.rewind();
			for (uint fieldnr = 0; (new_field = cf_it++);
			     fieldnr++) {
				if (fieldnr == key_part->fieldnr) {
					break;
				}
			}

			DBUG_ASSERT(new_field);

			key_part->field = altered_table->field[
				key_part->fieldnr];
			/* In some special cases InnoDB emits "false"
			duplicate key errors with NULL key values. Let
			us play safe and ensure that we can correctly
			print key values even in such cases .*/
			key_part->null_offset = key_part->field->null_offset();
			key_part->null_bit = key_part->field->null_bit;

			if (new_field->field) {
				/* This is an existing column. */
				continue;
			}

			/* This is an added column. */
			DBUG_ASSERT(ha_alter_info->handler_flags
				    & Alter_inplace_info::ADD_COLUMN);

			/* We cannot replace a hidden FTS_DOC_ID
			with a user-visible FTS_DOC_ID. */
			if (prebuilt->table->fts
			    && innobase_fulltext_exist(altered_table)
			    && !my_strcasecmp(
				    system_charset_info,
				    key_part->field->field_name,
				    FTS_DOC_ID_COL_NAME)) {
				ha_alter_info->unsupported_reason = innobase_get_err_msg(
					ER_ALTER_OPERATION_NOT_SUPPORTED_REASON_HIDDEN_FTS);
				DBUG_RETURN(HA_ALTER_INPLACE_NOT_SUPPORTED);
			}

			DBUG_ASSERT((MTYP_TYPENR(key_part->field->unireg_check)
				     == Field::NEXT_NUMBER)
				    == !!(key_part->field->flags
					  & AUTO_INCREMENT_FLAG));

			if (key_part->field->flags & AUTO_INCREMENT_FLAG) {
				/* We cannot assign an AUTO_INCREMENT
				column values during online ALTER. */
				DBUG_ASSERT(key_part->field == altered_table
					    -> found_next_number_field);
				ha_alter_info->unsupported_reason = innobase_get_err_msg(
					ER_ALTER_OPERATION_NOT_SUPPORTED_REASON_AUTOINC);
				online = false;
			}
		}
	}

	DBUG_ASSERT(!prebuilt->table->fts || prebuilt->table->fts->doc_col
		    <= table->s->stored_fields);
	DBUG_ASSERT(!prebuilt->table->fts || prebuilt->table->fts->doc_col
		    < dict_table_get_n_user_cols(prebuilt->table));

	if (prebuilt->table->fts
	    && innobase_fulltext_exist(altered_table)) {
		/* FULLTEXT indexes are supposed to remain. */
		/* Disallow DROP INDEX FTS_DOC_ID_INDEX */

		for (uint i = 0; i < ha_alter_info->index_drop_count; i++) {
			if (!my_strcasecmp(
				    system_charset_info,
				    ha_alter_info->index_drop_buffer[i]->name,
				    FTS_DOC_ID_INDEX_NAME)) {
				ha_alter_info->unsupported_reason = innobase_get_err_msg(
					ER_ALTER_OPERATION_NOT_SUPPORTED_REASON_CHANGE_FTS);
				DBUG_RETURN(HA_ALTER_INPLACE_NOT_SUPPORTED);
			}
		}

		/* InnoDB can have a hidden FTS_DOC_ID_INDEX on a
		visible FTS_DOC_ID column as well. Prevent dropping or
		renaming the FTS_DOC_ID. */

		for (Field** fp = table->field; *fp; fp++) {
			if (!((*fp)->flags
			      & (FIELD_IS_RENAMED | FIELD_IS_DROPPED))) {
				continue;
			}

			if (!my_strcasecmp(
				    system_charset_info,
				    (*fp)->field_name,
				    FTS_DOC_ID_COL_NAME)) {
				ha_alter_info->unsupported_reason = innobase_get_err_msg(
					ER_ALTER_OPERATION_NOT_SUPPORTED_REASON_CHANGE_FTS);
				DBUG_RETURN(HA_ALTER_INPLACE_NOT_SUPPORTED);
			}
		}
	}

	prebuilt->trx->will_lock++;

	if (!online) {
		/* We already determined that only a non-locking
		operation is possible. */
	} else if (((ha_alter_info->handler_flags
		     & Alter_inplace_info::ADD_PK_INDEX)
		    || innobase_need_rebuild(ha_alter_info))
		   && (innobase_fulltext_exist(altered_table)
		       || (prebuilt->table->flags2
			   & DICT_TF2_FTS_HAS_DOC_ID))) {
		/* Refuse to rebuild the table online, if
		fulltext indexes are to survive the rebuild,
		or if the table contains a hidden FTS_DOC_ID column. */
		online = false;
		/* If the table already contains fulltext indexes,
		refuse to rebuild the table natively altogether. */
		if (prebuilt->table->fts) {
			ha_alter_info->unsupported_reason = innobase_get_err_msg(
				ER_INNODB_FT_LIMIT);
			DBUG_RETURN(HA_ALTER_INPLACE_NOT_SUPPORTED);
		}
		ha_alter_info->unsupported_reason = innobase_get_err_msg(
			ER_ALTER_OPERATION_NOT_SUPPORTED_REASON_FTS);
	} else if ((ha_alter_info->handler_flags
		    & Alter_inplace_info::ADD_INDEX)) {
		/* Building a full-text index requires a lock.
		We could do without a lock if the table already contains
		an FTS_DOC_ID column, but in that case we would have
		to apply the modification log to the full-text indexes. */

		for (uint i = 0; i < ha_alter_info->index_add_count; i++) {
			const KEY* key =
				&ha_alter_info->key_info_buffer[
					ha_alter_info->index_add_buffer[i]];
			if (key->flags & HA_FULLTEXT) {
				DBUG_ASSERT(!(key->flags & HA_KEYFLAG_MASK
					      & ~(HA_FULLTEXT
						  | HA_PACK_KEY
						  | HA_GENERATED_KEY
						  | HA_BINARY_PACK_KEY)));
				ha_alter_info->unsupported_reason = innobase_get_err_msg(
					ER_ALTER_OPERATION_NOT_SUPPORTED_REASON_FTS);
				online = false;
				break;
			}
		}
	}

	DBUG_RETURN(online
		    ? HA_ALTER_INPLACE_NO_LOCK_AFTER_PREPARE
		    : HA_ALTER_INPLACE_SHARED_LOCK_AFTER_PREPARE);
}

/*************************************************************//**
Initialize the dict_foreign_t structure with supplied info
@return true if added, false if duplicate foreign->id */
static __attribute__((nonnull(1,3,5,7)))
bool
innobase_init_foreign(
/*==================*/
	dict_foreign_t*	foreign,		/*!< in/out: structure to
						initialize */
	char*		constraint_name,	/*!< in/out: constraint name if
						exists */
	dict_table_t*	table,			/*!< in: foreign table */
	dict_index_t*	index,			/*!< in: foreign key index */
	const char**	column_names,		/*!< in: foreign key column
						names */
	ulint		num_field,		/*!< in: number of columns */
	const char*	referenced_table_name,	/*!< in: referenced table
						name */
	dict_table_t*	referenced_table,	/*!< in: referenced table */
	dict_index_t*	referenced_index,	/*!< in: referenced index */
	const char**	referenced_column_names,/*!< in: referenced column
						names */
	ulint		referenced_num_field)	/*!< in: number of referenced
						columns */
{
	ut_ad(mutex_own(&dict_sys->mutex));

        if (constraint_name) {
                ulint   db_len;

                /* Catenate 'databasename/' to the constraint name specified
                by the user: we conceive the constraint as belonging to the
                same MySQL 'database' as the table itself. We store the name
                to foreign->id. */

                db_len = dict_get_db_name_len(table->name);

                foreign->id = static_cast<char*>(mem_heap_alloc(
                        foreign->heap, db_len + strlen(constraint_name) + 2));

                ut_memcpy(foreign->id, table->name, db_len);
                foreign->id[db_len] = '/';
                strcpy(foreign->id + db_len + 1, constraint_name);

		/* Check if any existing foreign key has the same id,
		this is needed only if user supplies the constraint name */

		if (table->foreign_set.find(foreign)
		    != table->foreign_set.end()) {
			return(false);
		}
        }

        foreign->foreign_table = table;
        foreign->foreign_table_name = mem_heap_strdup(
                foreign->heap, table->name);
        dict_mem_foreign_table_name_lookup_set(foreign, TRUE);

        foreign->foreign_index = index;
        foreign->n_fields = (unsigned int) num_field;

        foreign->foreign_col_names = static_cast<const char**>(
                mem_heap_alloc(foreign->heap, num_field * sizeof(void*)));

        for (ulint i = 0; i < foreign->n_fields; i++) {
                foreign->foreign_col_names[i] = mem_heap_strdup(
                        foreign->heap, column_names[i]);
        }

	foreign->referenced_index = referenced_index;
	foreign->referenced_table = referenced_table;

	foreign->referenced_table_name = mem_heap_strdup(
		foreign->heap, referenced_table_name);
        dict_mem_referenced_table_name_lookup_set(foreign, TRUE);

        foreign->referenced_col_names = static_cast<const char**>(
                mem_heap_alloc(foreign->heap,
			       referenced_num_field * sizeof(void*)));

        for (ulint i = 0; i < foreign->n_fields; i++) {
                foreign->referenced_col_names[i]
                        = mem_heap_strdup(foreign->heap,
					  referenced_column_names[i]);
        }

	return(true);
}

/*************************************************************//**
Check whether the foreign key options is legit
@return true if it is */
static __attribute__((nonnull, warn_unused_result))
bool
innobase_check_fk_option(
/*=====================*/
	const dict_foreign_t*	foreign)	/*!< in: foreign key */
{
	if (!foreign->foreign_index) {
		return(true);
	}

	if (foreign->type & (DICT_FOREIGN_ON_UPDATE_SET_NULL
			     | DICT_FOREIGN_ON_DELETE_SET_NULL)) {

		for (ulint j = 0; j < foreign->n_fields; j++) {
			if ((dict_index_get_nth_col(
				     foreign->foreign_index, j)->prtype)
			    & DATA_NOT_NULL) {

				/* It is not sensible to define
				SET NULL if the column is not
				allowed to be NULL! */
				return(false);
			}
		}
	}

	return(true);
}

/*************************************************************//**
Set foreign key options
@return true if successfully set */
static __attribute__((nonnull, warn_unused_result))
bool
innobase_set_foreign_key_option(
/*============================*/
	dict_foreign_t*	foreign,	/*!< in:InnoDB Foreign key */
	Foreign_key*	fk_key)		/*!< in: Foreign key info from
					MySQL */
{
	ut_ad(!foreign->type);

	switch (fk_key->delete_opt) {
	case Foreign_key::FK_OPTION_NO_ACTION:
	case Foreign_key::FK_OPTION_RESTRICT:
	case Foreign_key::FK_OPTION_DEFAULT:
		foreign->type = DICT_FOREIGN_ON_DELETE_NO_ACTION;
		break;
	case Foreign_key::FK_OPTION_CASCADE:
		foreign->type = DICT_FOREIGN_ON_DELETE_CASCADE;
		break;
	case Foreign_key::FK_OPTION_SET_NULL:
		foreign->type = DICT_FOREIGN_ON_DELETE_SET_NULL;
		break;
	}

	switch (fk_key->update_opt) {
	case Foreign_key::FK_OPTION_NO_ACTION:
	case Foreign_key::FK_OPTION_RESTRICT:
	case Foreign_key::FK_OPTION_DEFAULT:
		foreign->type |= DICT_FOREIGN_ON_UPDATE_NO_ACTION;
		break;
	case Foreign_key::FK_OPTION_CASCADE:
		foreign->type |= DICT_FOREIGN_ON_UPDATE_CASCADE;
		break;
	case Foreign_key::FK_OPTION_SET_NULL:
		foreign->type |= DICT_FOREIGN_ON_UPDATE_SET_NULL;
		break;
	}

	return(innobase_check_fk_option(foreign));
}

/*******************************************************************//**
Check if a foreign key constraint can make use of an index
that is being created.
@return	useable index, or NULL if none found */
static __attribute__((nonnull, warn_unused_result))
const KEY*
innobase_find_equiv_index(
/*======================*/
	const char*const*	col_names,
					/*!< in: column names */
	uint			n_cols,	/*!< in: number of columns */
	const KEY*		keys,	/*!< in: index information */
	const uint*		add,	/*!< in: indexes being created */
	uint			n_add)	/*!< in: number of indexes to create */
{
	for (uint i = 0; i < n_add; i++) {
		const KEY*	key = &keys[add[i]];

		if (key->user_defined_key_parts < n_cols) {
no_match:
			continue;
		}

		for (uint j = 0; j < n_cols; j++) {
			const KEY_PART_INFO&	key_part = key->key_part[j];
			uint32			col_len
				= key_part.field->pack_length();

			/* The MySQL pack length contains 1 or 2 bytes
			length field for a true VARCHAR. */

			if (key_part.field->type() == MYSQL_TYPE_VARCHAR) {
				col_len -= static_cast<const Field_varstring*>(
					key_part.field)->length_bytes;
			}

			if (key_part.length < col_len) {

				/* Column prefix indexes cannot be
				used for FOREIGN KEY constraints. */
				goto no_match;
			}

			if (innobase_strcasecmp(col_names[j],
						key_part.field->field_name)) {
				/* Name mismatch */
				goto no_match;
			}
		}

		return(key);
	}

	return(NULL);
}

/*************************************************************//**
Find an index whose first fields are the columns in the array
in the same order and is not marked for deletion
@return matching index, NULL if not found */
static __attribute__((nonnull(1,2,6), warn_unused_result))
dict_index_t*
innobase_find_fk_index(
/*===================*/
	Alter_inplace_info*	ha_alter_info,
					/*!< in: alter table info */
	dict_table_t*		table,	/*!< in: table */
	const char**		col_names,
					/*!< in: column names, or NULL
					to use table->col_names */
	dict_index_t**		drop_index,
					/*!< in: indexes to be dropped */
	ulint			n_drop_index,
					/*!< in: size of drop_index[] */
	const char**		columns,/*!< in: array of column names */
	ulint			n_cols) /*!< in: number of columns */
{
	dict_index_t*	index;

	index = dict_table_get_first_index(table);

	while (index != NULL) {
		if (!(index->type & DICT_FTS)
		    && dict_foreign_qualify_index(
			    table, col_names, columns, n_cols,
			    index, NULL, true, 0)) {
			for (ulint i = 0; i < n_drop_index; i++) {
				if (index == drop_index[i]) {
					/* Skip to-be-dropped indexes. */
					goto next_rec;
				}
			}

			return(index);
		}

next_rec:
		index = dict_table_get_next_index(index);
	}

	return(NULL);
}

/*************************************************************//**
Create InnoDB foreign key structure from MySQL alter_info
@retval true if successful
@retval false on error (will call my_error()) */
static __attribute__((nonnull(1,2,3,7,8), warn_unused_result))
bool
innobase_get_foreign_key_info(
/*==========================*/
	Alter_inplace_info*
			ha_alter_info,	/*!< in: alter table info */
	const TABLE_SHARE*
			table_share,	/*!< in: the TABLE_SHARE */
	dict_table_t*	table,		/*!< in: table */
	const char**	col_names,	/*!< in: column names, or NULL
					to use table->col_names */
	dict_index_t**	drop_index,	/*!< in: indexes to be dropped */
	ulint		n_drop_index,	/*!< in: size of drop_index[] */
	dict_foreign_t**add_fk,		/*!< out: foreign constraint added */
	ulint*		n_add_fk,	/*!< out: number of foreign
					constraints added */
	const trx_t*	trx)		/*!< in: user transaction */
{
	Key*		key;
	Foreign_key*	fk_key;
	dict_table_t*	referenced_table = NULL;
	char*		referenced_table_name = NULL;
	ulint		num_fk = 0;
	Alter_info*	alter_info = ha_alter_info->alter_info;

	*n_add_fk = 0;

	List_iterator<Key> key_iterator(alter_info->key_list);

	while ((key=key_iterator++)) {
		if (key->type != Key::FOREIGN_KEY) {
			continue;
		}

		const char*	column_names[MAX_NUM_FK_COLUMNS];
		dict_index_t*	index = NULL;
		const char*	referenced_column_names[MAX_NUM_FK_COLUMNS];
		dict_index_t*	referenced_index = NULL;
		ulint		num_col = 0;
		ulint		referenced_num_col = 0;
		bool		correct_option;
		char*		db_namep = NULL;
		char*		tbl_namep = NULL;
		ulint		db_name_len = 0;
		ulint		tbl_name_len = 0;
#ifdef __WIN__
		char		db_name[MAX_DATABASE_NAME_LEN];
		char		tbl_name[MAX_TABLE_NAME_LEN];
#endif

		fk_key = static_cast<Foreign_key*>(key);

		if (fk_key->columns.elements > 0) {
			ulint	i = 0;
			Key_part_spec* column;
			List_iterator<Key_part_spec> key_part_iterator(
				fk_key->columns);

			/* Get all the foreign key column info for the
			current table */
			while ((column = key_part_iterator++)) {
				column_names[i] = column->field_name.str;
				ut_ad(i < MAX_NUM_FK_COLUMNS);
				i++;
			}

			index = innobase_find_fk_index(
				ha_alter_info,
				table, col_names,
				drop_index, n_drop_index,
				column_names, i);

			/* MySQL would add a index in the creation
			list if no such index for foreign table,
			so we have to use DBUG_EXECUTE_IF to simulate
			the scenario */
			DBUG_EXECUTE_IF("innodb_test_no_foreign_idx",
					index = NULL;);

			/* Check whether there exist such
			index in the the index create clause */
			if (!index && !innobase_find_equiv_index(
				    column_names, static_cast<uint>(i),
				    ha_alter_info->key_info_buffer,
				    ha_alter_info->index_add_buffer,
				    ha_alter_info->index_add_count)) {
				my_error(
					ER_FK_NO_INDEX_CHILD,
					MYF(0),
					fk_key->name.str
					? fk_key->name.str : "",
					table_share->table_name.str);
				goto err_exit;
			}

			num_col = i;
		}

		add_fk[num_fk] = dict_mem_foreign_create();

#ifndef __WIN__
		tbl_namep = fk_key->ref_table.str;
		tbl_name_len = fk_key->ref_table.length;
		db_namep = fk_key->ref_db.str;
		db_name_len = fk_key->ref_db.length;
#else
		ut_ad(fk_key->ref_table.str);

		memcpy(tbl_name, fk_key->ref_table.str,
		       fk_key->ref_table.length);
		tbl_name[fk_key->ref_table.length] = 0;
		innobase_casedn_str(tbl_name);
		tbl_name_len = strlen(tbl_name);
		tbl_namep = &tbl_name[0];

		if (fk_key->ref_db.str != NULL) {
			memcpy(db_name, fk_key->ref_db.str,
			       fk_key->ref_db.length);
			db_name[fk_key->ref_db.length] = 0;
			innobase_casedn_str(db_name);
			db_name_len = strlen(db_name);
			db_namep = &db_name[0];
		}
#endif
		mutex_enter(&dict_sys->mutex);

		referenced_table_name = dict_get_referenced_table(
			table->name,
			db_namep,
			db_name_len,
			tbl_namep,
			tbl_name_len,
			&referenced_table,
			add_fk[num_fk]->heap);

		/* Test the case when referenced_table failed to
		open, if trx->check_foreigns is not set, we should
		still be able to add the foreign key */
		DBUG_EXECUTE_IF("innodb_test_open_ref_fail",
				referenced_table = NULL;);

		if (!referenced_table && trx->check_foreigns) {
			mutex_exit(&dict_sys->mutex);
			my_error(ER_FK_CANNOT_OPEN_PARENT,
				 MYF(0), tbl_namep);

			goto err_exit;
		}

		if (fk_key->ref_columns.elements > 0) {
			ulint	i = 0;
			Key_part_spec* column;
			List_iterator<Key_part_spec> key_part_iterator(
				fk_key->ref_columns);

			while ((column = key_part_iterator++)) {
				referenced_column_names[i] =
					column->field_name.str;
				ut_ad(i < MAX_NUM_FK_COLUMNS);
				i++;
			}

			if (referenced_table) {
				referenced_index =
					dict_foreign_find_index(
						referenced_table, 0,
						referenced_column_names,
						i, index,
						TRUE, FALSE);

				DBUG_EXECUTE_IF(
					"innodb_test_no_reference_idx",
					referenced_index = NULL;);

				/* Check whether there exist such
				index in the the index create clause */
				if (!referenced_index) {
					mutex_exit(&dict_sys->mutex);
					my_error(ER_FK_NO_INDEX_PARENT, MYF(0),
						 fk_key->name.str
						 ? fk_key->name.str : "",
						 tbl_namep);
					goto err_exit;
				}
			} else {
				ut_a(!trx->check_foreigns);
			}

			referenced_num_col = i;
		} else {
			/* Not possible to add a foreign key without a
			referenced column */
			mutex_exit(&dict_sys->mutex);
			my_error(ER_CANNOT_ADD_FOREIGN, MYF(0), tbl_namep);
			goto err_exit;
		}

		if (!innobase_init_foreign(
			    add_fk[num_fk], fk_key->name.str,
			    table, index, column_names,
			    num_col, referenced_table_name,
			    referenced_table, referenced_index,
			    referenced_column_names, referenced_num_col)) {
			mutex_exit(&dict_sys->mutex);
			my_error(
				ER_FK_DUP_NAME,
				MYF(0),
				add_fk[num_fk]->id);
			goto err_exit;
		}

		mutex_exit(&dict_sys->mutex);

		correct_option = innobase_set_foreign_key_option(
			add_fk[num_fk], fk_key);

		DBUG_EXECUTE_IF("innodb_test_wrong_fk_option",
				correct_option = false;);

		if (!correct_option) {
			my_error(ER_FK_INCORRECT_OPTION,
				 MYF(0),
				 table_share->table_name.str,
				 add_fk[num_fk]->id);
			goto err_exit;
		}

		num_fk++;
	}

	*n_add_fk = num_fk;

	return(true);
err_exit:
	for (ulint i = 0; i <= num_fk; i++) {
		if (add_fk[i]) {
			dict_foreign_free(add_fk[i]);
		}
	}

	return(false);
}

/*************************************************************//**
Copies an InnoDB column to a MySQL field.  This function is
adapted from row_sel_field_store_in_mysql_format(). */
static
void
innobase_col_to_mysql(
/*==================*/
	const dict_col_t*	col,	/*!< in: InnoDB column */
	const uchar*		data,	/*!< in: InnoDB column data */
	ulint			len,	/*!< in: length of data, in bytes */
	Field*			field)	/*!< in/out: MySQL field */
{
	uchar*	ptr;
	uchar*	dest	= field->ptr;
	ulint	flen	= field->pack_length();

	switch (col->mtype) {
	case DATA_INT:
		ut_ad(len == flen);

		/* Convert integer data from Innobase to little-endian
		format, sign bit restored to normal */

		for (ptr = dest + len; ptr != dest; ) {
			*--ptr = *data++;
		}

		if (!(field->flags & UNSIGNED_FLAG)) {
			((byte*) dest)[len - 1] ^= 0x80;
		}

		break;

	case DATA_VARCHAR:
	case DATA_VARMYSQL:
	case DATA_BINARY:
		field->reset();

		if (field->type() == MYSQL_TYPE_VARCHAR) {
			/* This is a >= 5.0.3 type true VARCHAR. Store the
			length of the data to the first byte or the first
			two bytes of dest. */

			dest = row_mysql_store_true_var_len(
				dest, len, flen - field->key_length());
		}

		/* Copy the actual data */
		memcpy(dest, data, len);
		break;

	case DATA_BLOB:
		/* Skip MySQL BLOBs when reporting an erroneous row
		during index creation or table rebuild. */
		field->set_null();
		break;

#ifdef UNIV_DEBUG
	case DATA_MYSQL:
		ut_ad(flen >= len);
		ut_ad(DATA_MBMAXLEN(col->mbminmaxlen)
		      >= DATA_MBMINLEN(col->mbminmaxlen));
		memcpy(dest, data, len);
		break;

	default:
	case DATA_SYS_CHILD:
	case DATA_SYS:
		/* These column types should never be shipped to MySQL. */
		ut_ad(0);

	case DATA_FLOAT:
	case DATA_DOUBLE:
	case DATA_DECIMAL:
		/* Above are the valid column types for MySQL data. */
		ut_ad(flen == len);
		/* fall through */
	case DATA_FIXBINARY:
	case DATA_CHAR:
		/* We may have flen > len when there is a shorter
		prefix on the CHAR and BINARY column. */
		ut_ad(flen >= len);
#else /* UNIV_DEBUG */
	default:
#endif /* UNIV_DEBUG */
		memcpy(dest, data, len);
	}
}

/*************************************************************//**
Copies an InnoDB record to table->record[0]. */
UNIV_INTERN
void
innobase_rec_to_mysql(
/*==================*/
	struct TABLE*		table,	/*!< in/out: MySQL table */
	const rec_t*		rec,	/*!< in: record */
	const dict_index_t*	index,	/*!< in: index */
	const ulint*		offsets)/*!< in: rec_get_offsets(
					rec, index, ...) */
{
	uint	n_fields	= table->s->stored_fields;
        uint    sql_idx         = 0;

	ut_ad(n_fields == dict_table_get_n_user_cols(index->table)
	      - !!(DICT_TF2_FLAG_IS_SET(index->table,
					DICT_TF2_FTS_HAS_DOC_ID)));

	for (uint i = 0; i < n_fields; i++, sql_idx++) {
		Field*		field;
		ulint		ipos;
		ulint		ilen;
		const uchar*	ifield;

                while (!((field= table->field[sql_idx])->stored_in_db))
                          sql_idx++;

		field->reset();

		ipos = dict_index_get_nth_col_or_prefix_pos(index, i, TRUE);

		if (ipos == ULINT_UNDEFINED
		    || rec_offs_nth_extern(offsets, ipos)) {
null_field:
			field->set_null();
			continue;
		}

		ifield = rec_get_nth_field(rec, offsets, ipos, &ilen);

		/* Assign the NULL flag */
		if (ilen == UNIV_SQL_NULL) {
			ut_ad(field->real_maybe_null());
			goto null_field;
		}

		field->set_notnull();

		innobase_col_to_mysql(
			dict_field_get_col(
				dict_index_get_nth_field(index, ipos)),
			ifield, ilen, field);
	}
}

/*************************************************************//**
Copies an InnoDB index entry to table->record[0]. */
UNIV_INTERN
void
innobase_fields_to_mysql(
/*=====================*/
	struct TABLE*		table,	/*!< in/out: MySQL table */
	const dict_index_t*	index,	/*!< in: InnoDB index */
	const dfield_t*		fields)	/*!< in: InnoDB index fields */
{
	uint	n_fields	= table->s->stored_fields;
        uint    sql_idx         = 0;

	ut_ad(n_fields == dict_table_get_n_user_cols(index->table)
	      - !!(DICT_TF2_FLAG_IS_SET(index->table,
					DICT_TF2_FTS_HAS_DOC_ID)));

	for (uint i = 0; i < n_fields; i++, sql_idx++) {
		Field*		field;
		ulint		ipos;

                while (!((field= table->field[sql_idx])->stored_in_db))
                          sql_idx++;

		field->reset();

		ipos = dict_index_get_nth_col_or_prefix_pos(index, i, TRUE);

		if (ipos == ULINT_UNDEFINED
		    || dfield_is_ext(&fields[ipos])
		    || dfield_is_null(&fields[ipos])) {

			field->set_null();
		} else {
			field->set_notnull();

			const dfield_t*	df	= &fields[ipos];

			innobase_col_to_mysql(
				dict_field_get_col(
					dict_index_get_nth_field(index, ipos)),
				static_cast<const uchar*>(dfield_get_data(df)),
				dfield_get_len(df), field);
		}
	}
}

/*************************************************************//**
Copies an InnoDB row to table->record[0]. */
UNIV_INTERN
void
innobase_row_to_mysql(
/*==================*/
	struct TABLE*		table,	/*!< in/out: MySQL table */
	const dict_table_t*	itab,	/*!< in: InnoDB table */
	const dtuple_t*		row)	/*!< in: InnoDB row */
{
	uint  n_fields	= table->s->stored_fields;
        uint  sql_idx   = 0;

	/* The InnoDB row may contain an extra FTS_DOC_ID column at the end. */
	ut_ad(row->n_fields == dict_table_get_n_cols(itab));
	ut_ad(n_fields == row->n_fields - DATA_N_SYS_COLS
	      - !!(DICT_TF2_FLAG_IS_SET(itab, DICT_TF2_FTS_HAS_DOC_ID)));

	for (uint i = 0; i < n_fields; i++, sql_idx++) {
		Field*          field;
		const dfield_t*	df	= dtuple_get_nth_field(row, i);

                while (!((field= table->field[sql_idx])->stored_in_db))
                          sql_idx++;

		field->reset();

		if (dfield_is_ext(df) || dfield_is_null(df)) {
			field->set_null();
		} else {
			field->set_notnull();

			innobase_col_to_mysql(
				dict_table_get_nth_col(itab, i),
				static_cast<const uchar*>(dfield_get_data(df)),
				dfield_get_len(df), field);
		}
	}
}

/*************************************************************//**
Resets table->record[0]. */
UNIV_INTERN
void
innobase_rec_reset(
/*===============*/
	TABLE*			table)		/*!< in/out: MySQL table */
{
	uint	n_fields	= table->s->fields;
	uint	i;

	for (i = 0; i < n_fields; i++) {
		table->field[i]->set_default();
	}
}

/*******************************************************************//**
This function checks that index keys are sensible.
@return	0 or error number */
static __attribute__((nonnull, warn_unused_result))
int
innobase_check_index_keys(
/*======================*/
	const Alter_inplace_info*	info,
				/*!< in: indexes to be created or dropped */
	const dict_table_t*		innodb_table)
				/*!< in: Existing indexes */
{
	for (uint key_num = 0; key_num < info->index_add_count;
	     key_num++) {
		const KEY&	key = info->key_info_buffer[
			info->index_add_buffer[key_num]];

		/* Check that the same index name does not appear
		twice in indexes to be created. */

		for (ulint i = 0; i < key_num; i++) {
			const KEY&	key2 = info->key_info_buffer[
				info->index_add_buffer[i]];

			if (0 == strcmp(key.name, key2.name)) {
				my_error(ER_WRONG_NAME_FOR_INDEX, MYF(0),
					 key.name);

				return(ER_WRONG_NAME_FOR_INDEX);
			}
		}

		/* Check that the same index name does not already exist. */

		const dict_index_t* index;

		for (index = dict_table_get_first_index(innodb_table);
		     index; index = dict_table_get_next_index(index)) {

			if (!strcmp(key.name, index->name)) {
				break;
			}
		}

		if (index) {
			/* If a key by the same name is being created and
			dropped, the name clash is OK. */
			for (uint i = 0; i < info->index_drop_count;
			     i++) {
				const KEY*	drop_key
					= info->index_drop_buffer[i];

				if (0 == strcmp(key.name, drop_key->name)) {
					goto name_ok;
				}
			}

			my_error(ER_WRONG_NAME_FOR_INDEX, MYF(0), key.name);

			return(ER_WRONG_NAME_FOR_INDEX);
		}

name_ok:
		for (ulint i = 0; i < key.user_defined_key_parts; i++) {
			const KEY_PART_INFO&	key_part1
				= key.key_part[i];
			const Field*		field
				= key_part1.field;
			ibool			is_unsigned;

			switch (get_innobase_type_from_mysql_type(
					&is_unsigned, field)) {
			default:
				break;
			case DATA_INT:
			case DATA_FLOAT:
			case DATA_DOUBLE:
			case DATA_DECIMAL:
				/* Check that MySQL does not try to
				create a column prefix index field on
				an inappropriate data type. */

				if (field->type() == MYSQL_TYPE_VARCHAR) {
					if (key_part1.length
					    >= field->pack_length()
					    - ((Field_varstring*) field)
					    ->length_bytes) {
						break;
					}
				} else {
					if (key_part1.length
					    >= field->pack_length()) {
						break;
					}
				}

				my_error(ER_WRONG_KEY_COLUMN, MYF(0), "InnoDB",
					 field->field_name);
				return(ER_WRONG_KEY_COLUMN);
			}

			/* Check that the same column does not appear
			twice in the index. */

			for (ulint j = 0; j < i; j++) {
				const KEY_PART_INFO&	key_part2
					= key.key_part[j];

				if (key_part1.fieldnr != key_part2.fieldnr) {
					continue;
				}

				my_error(ER_WRONG_KEY_COLUMN, MYF(0), "InnoDB",
					 field->field_name);
				return(ER_WRONG_KEY_COLUMN);
			}
		}
	}

	return(0);
}

/*******************************************************************//**
Create index field definition for key part */
static __attribute__((nonnull(2,3)))
void
innobase_create_index_field_def(
/*============================*/
	const TABLE*		altered_table,	/*!< in: MySQL table that is
						being altered, or NULL
						if a new clustered index is
						not being created */
	const KEY_PART_INFO*	key_part,	/*!< in: MySQL key definition */
	index_field_t*		index_field,	/*!< out: index field
						definition for key_part */
	const Field**		fields)		/*!< in: MySQL table fields */
{
	const Field*	field;
	ibool		is_unsigned;
	ulint		col_type;

	DBUG_ENTER("innobase_create_index_field_def");

	ut_ad(key_part);
	ut_ad(index_field);

	field = altered_table
		? altered_table->field[key_part->fieldnr]
		: key_part->field;
	ut_a(field);

	index_field->col_no = key_part->fieldnr;
	index_field->col_name = altered_table ? field->field_name : fields[key_part->fieldnr]->field_name;

	col_type = get_innobase_type_from_mysql_type(&is_unsigned, field);

	if (DATA_BLOB == col_type
	    || (key_part->length < field->pack_length()
		&& field->type() != MYSQL_TYPE_VARCHAR)
	    || (field->type() == MYSQL_TYPE_VARCHAR
		&& key_part->length < field->pack_length()
			- ((Field_varstring*) field)->length_bytes)) {

		index_field->prefix_len = key_part->length;
	} else {
		index_field->prefix_len = 0;
	}

	DBUG_VOID_RETURN;
}

/*******************************************************************//**
Create index definition for key */
static __attribute__((nonnull))
void
innobase_create_index_def(
/*======================*/
	const TABLE*		altered_table,	/*!< in: MySQL table that is
						being altered */
	const KEY*		keys,		/*!< in: key definitions */
	ulint			key_number,	/*!< in: MySQL key number */
	bool			new_clustered,	/*!< in: true if generating
						a new clustered index
						on the table */
	bool			key_clustered,	/*!< in: true if this is
						the new clustered index */
	index_def_t*		index,		/*!< out: index definition */
	mem_heap_t*		heap,		/*!< in: heap where memory
						is allocated */
	const Field**		fields)		/*!z in: MySQL table fields */
{
	const KEY*	key = &keys[key_number];
	ulint		i;
	ulint		len;
	ulint		n_fields = key->user_defined_key_parts;
	char*		index_name;

	DBUG_ENTER("innobase_create_index_def");
	DBUG_ASSERT(!key_clustered || new_clustered);

	index->fields = static_cast<index_field_t*>(
		mem_heap_alloc(heap, n_fields * sizeof *index->fields));

	memset(index->fields, 0, n_fields * sizeof *index->fields);

	index->ind_type = 0;
	index->key_number = key_number;
	index->n_fields = n_fields;
	len = strlen(key->name) + 1;
	index->name = index_name = static_cast<char*>(
		mem_heap_alloc(heap, len + !new_clustered));

	if (!new_clustered) {
		*index_name++ = TEMP_INDEX_PREFIX;
	}

	memcpy(index_name, key->name, len);

	if (key->flags & HA_NOSAME) {
		index->ind_type |= DICT_UNIQUE;
	}

	if (key_clustered) {
		DBUG_ASSERT(!(key->flags & HA_FULLTEXT));
		index->ind_type |= DICT_CLUSTERED;
	} else if (key->flags & HA_FULLTEXT) {
		DBUG_ASSERT(!(key->flags & HA_KEYFLAG_MASK
			      & ~(HA_FULLTEXT
				  | HA_PACK_KEY
				  | HA_BINARY_PACK_KEY)));
		DBUG_ASSERT(!(key->flags & HA_NOSAME));
		DBUG_ASSERT(!index->ind_type);
		index->ind_type |= DICT_FTS;
	}

	if (!new_clustered) {
		altered_table = NULL;
	}

	for (i = 0; i < n_fields; i++) {
		innobase_create_index_field_def(
			altered_table, &key->key_part[i], &index->fields[i], fields);
	}

	DBUG_VOID_RETURN;
}

/*******************************************************************//**
Check whether the table has the FTS_DOC_ID column
@return whether there exists an FTS_DOC_ID column */
static
bool
innobase_fts_check_doc_id_col(
/*==========================*/
	const dict_table_t*	table,  /*!< in: InnoDB table with
					fulltext index */
	const TABLE*		altered_table,
					/*!< in: MySQL table with
					fulltext index */
	ulint*			fts_doc_col_no)
					/*!< out: The column number for
					Doc ID, or ULINT_UNDEFINED
					if it is of wrong type */
{
	*fts_doc_col_no = ULINT_UNDEFINED;

	const uint n_cols = altered_table->s->stored_fields;
        uint sql_idx = 0;
	uint i;

	for (i = 0; i < n_cols; i++, sql_idx++) {
		const Field*	field;
                while (!((field= altered_table->field[sql_idx])->
                                 stored_in_db))
                          sql_idx++;
		if (my_strcasecmp(system_charset_info,
				  field->field_name, FTS_DOC_ID_COL_NAME)) {
			continue;
		}

		if (strcmp(field->field_name, FTS_DOC_ID_COL_NAME)) {
			my_error(ER_WRONG_COLUMN_NAME, MYF(0),
				 field->field_name);
		} else if (field->type() != MYSQL_TYPE_LONGLONG
			   || field->pack_length() != 8
			   || field->real_maybe_null()
			   || !(field->flags & UNSIGNED_FLAG)) {
			my_error(ER_INNODB_FT_WRONG_DOCID_COLUMN, MYF(0),
				 field->field_name);
		} else {
			*fts_doc_col_no = i;
		}

		return(true);
	}

	if (!table) {
		return(false);
	}

	for (; i + DATA_N_SYS_COLS < (uint) table->n_cols; i++) {
		const char*     name = dict_table_get_col_name(table, i);

		if (strcmp(name, FTS_DOC_ID_COL_NAME) == 0) {
#ifdef UNIV_DEBUG
			const dict_col_t*       col;

			col = dict_table_get_nth_col(table, i);

			/* Because the FTS_DOC_ID does not exist in
			the MySQL data dictionary, this must be the
			internally created FTS_DOC_ID column. */
			ut_ad(col->mtype == DATA_INT);
			ut_ad(col->len == 8);
			ut_ad(col->prtype & DATA_NOT_NULL);
			ut_ad(col->prtype & DATA_UNSIGNED);
#endif /* UNIV_DEBUG */
			*fts_doc_col_no = i;
			return(true);
		}
	}

	return(false);
}

/*******************************************************************//**
Check whether the table has a unique index with FTS_DOC_ID_INDEX_NAME
on the Doc ID column.
@return	the status of the FTS_DOC_ID index */
UNIV_INTERN
enum fts_doc_id_index_enum
innobase_fts_check_doc_id_index(
/*============================*/
	const dict_table_t*	table,		/*!< in: table definition */
	const TABLE*		altered_table,	/*!< in: MySQL table
						that is being altered */
	ulint*			fts_doc_col_no)	/*!< out: The column number for
						Doc ID, or ULINT_UNDEFINED
						if it is being created in
						ha_alter_info */
{
	const dict_index_t*	index;
	const dict_field_t*	field;

	if (altered_table) {
		/* Check if a unique index with the name of
		FTS_DOC_ID_INDEX_NAME is being created. */

		for (uint i = 0; i < altered_table->s->keys; i++) {
			const KEY& key = altered_table->key_info[i];

			if (innobase_strcasecmp(
				    key.name, FTS_DOC_ID_INDEX_NAME)) {
				continue;
			}

			if ((key.flags & HA_NOSAME)
			    && key.user_defined_key_parts == 1
			    && !strcmp(key.name, FTS_DOC_ID_INDEX_NAME)
			    && !strcmp(key.key_part[0].field->field_name,
				       FTS_DOC_ID_COL_NAME)) {
				if (fts_doc_col_no) {
					*fts_doc_col_no = ULINT_UNDEFINED;
				}
				return(FTS_EXIST_DOC_ID_INDEX);
			} else {
				return(FTS_INCORRECT_DOC_ID_INDEX);
			}
		}
	}

	if (!table) {
		return(FTS_NOT_EXIST_DOC_ID_INDEX);
	}

	for (index = dict_table_get_first_index(table);
	     index; index = dict_table_get_next_index(index)) {

		/* Check if there exists a unique index with the name of
		FTS_DOC_ID_INDEX_NAME */
		if (innobase_strcasecmp(index->name, FTS_DOC_ID_INDEX_NAME)) {
			continue;
		}

		if (!dict_index_is_unique(index)
		    || dict_index_get_n_unique(index) > 1
		    || strcmp(index->name, FTS_DOC_ID_INDEX_NAME)) {
			return(FTS_INCORRECT_DOC_ID_INDEX);
		}

		/* Check whether the index has FTS_DOC_ID as its
		first column */
		field = dict_index_get_nth_field(index, 0);

		/* The column would be of a BIGINT data type */
		if (strcmp(field->name, FTS_DOC_ID_COL_NAME) == 0
		    && field->col->mtype == DATA_INT
		    && field->col->len == 8
		    && field->col->prtype & DATA_NOT_NULL) {
			if (fts_doc_col_no) {
				*fts_doc_col_no = dict_col_get_no(field->col);
			}
			return(FTS_EXIST_DOC_ID_INDEX);
		} else {
			return(FTS_INCORRECT_DOC_ID_INDEX);
		}
	}


	/* Not found */
	return(FTS_NOT_EXIST_DOC_ID_INDEX);
}
/*******************************************************************//**
Check whether the table has a unique index with FTS_DOC_ID_INDEX_NAME
on the Doc ID column in MySQL create index definition.
@return	FTS_EXIST_DOC_ID_INDEX if there exists the FTS_DOC_ID index,
FTS_INCORRECT_DOC_ID_INDEX if the FTS_DOC_ID index is of wrong format */
UNIV_INTERN
enum fts_doc_id_index_enum
innobase_fts_check_doc_id_index_in_def(
/*===================================*/
	ulint		n_key,		/*!< in: Number of keys */
	const KEY*	key_info)	/*!< in: Key definition */
{
	/* Check whether there is a "FTS_DOC_ID_INDEX" in the to be built index
	list */
	for (ulint j = 0; j < n_key; j++) {
		const KEY*	key = &key_info[j];

		if (innobase_strcasecmp(key->name, FTS_DOC_ID_INDEX_NAME)) {
			continue;
		}

		/* Do a check on FTS DOC ID_INDEX, it must be unique,
		named as "FTS_DOC_ID_INDEX" and on column "FTS_DOC_ID" */
		if (!(key->flags & HA_NOSAME)
		    || key->user_defined_key_parts != 1
		    || strcmp(key->name, FTS_DOC_ID_INDEX_NAME)
		    || strcmp(key->key_part[0].field->field_name,
			      FTS_DOC_ID_COL_NAME)) {
			return(FTS_INCORRECT_DOC_ID_INDEX);
		}

		return(FTS_EXIST_DOC_ID_INDEX);
	}

	return(FTS_NOT_EXIST_DOC_ID_INDEX);
}
/*******************************************************************//**
Create an index table where indexes are ordered as follows:

IF a new primary key is defined for the table THEN

	1) New primary key
	2) The remaining keys in key_info

ELSE

	1) All new indexes in the order they arrive from MySQL

ENDIF

@return	key definitions */
static __attribute__((nonnull, warn_unused_result, malloc))
index_def_t*
innobase_create_key_defs(
/*=====================*/
	mem_heap_t*			heap,
			/*!< in/out: memory heap where space for key
			definitions are allocated */
	const Alter_inplace_info*	ha_alter_info,
			/*!< in: alter operation */
	const TABLE*			altered_table,
			/*!< in: MySQL table that is being altered */
	ulint&				n_add,
			/*!< in/out: number of indexes to be created */
	ulint&				n_fts_add,
			/*!< out: number of FTS indexes to be created */
	bool				got_default_clust,
			/*!< in: whether the table lacks a primary key */
	ulint&				fts_doc_id_col,
			/*!< in: The column number for Doc ID */
	bool&				add_fts_doc_id,
			/*!< in: whether we need to add new DOC ID
			column for FTS index */
	bool&				add_fts_doc_idx)
			/*!< in: whether we need to add new DOC ID
			index for FTS index */
{
	index_def_t*		indexdef;
	index_def_t*		indexdefs;
	bool			new_primary;
	const uint*const	add
		= ha_alter_info->index_add_buffer;
	const KEY*const		key_info
		= ha_alter_info->key_info_buffer;

	DBUG_ENTER("innobase_create_key_defs");
	DBUG_ASSERT(!add_fts_doc_id || add_fts_doc_idx);
	DBUG_ASSERT(ha_alter_info->index_add_count == n_add);

	/* If there is a primary key, it is always the first index
	defined for the innodb_table. */

	new_primary = n_add > 0
		&& !my_strcasecmp(system_charset_info,
				  key_info[*add].name, "PRIMARY");
	n_fts_add = 0;

	/* If there is a UNIQUE INDEX consisting entirely of NOT NULL
	columns and if the index does not contain column prefix(es)
	(only prefix/part of the column is indexed), MySQL will treat the
	index as a PRIMARY KEY unless the table already has one. */

	if (n_add > 0 && !new_primary && got_default_clust
	    && (key_info[*add].flags & HA_NOSAME)
	    && !(key_info[*add].flags & HA_KEY_HAS_PART_KEY_SEG)) {
		uint	key_part = key_info[*add].user_defined_key_parts;

		new_primary = true;

		while (key_part--) {
			const uint	maybe_null
				= key_info[*add].key_part[key_part].key_type
				& FIELDFLAG_MAYBE_NULL;
			DBUG_ASSERT(!maybe_null
				    == !key_info[*add].key_part[key_part].
				    field->real_maybe_null());

			if (maybe_null) {
				new_primary = false;
				break;
			}
		}
	}

	const bool rebuild = new_primary || add_fts_doc_id
		|| innobase_need_rebuild(ha_alter_info);
	/* Reserve one more space if new_primary is true, and we might
	need to add the FTS_DOC_ID_INDEX */
	indexdef = indexdefs = static_cast<index_def_t*>(
		mem_heap_alloc(
			heap, sizeof *indexdef
			* (ha_alter_info->key_count
			   + rebuild
			   + got_default_clust)));

	if (rebuild) {
		ulint	primary_key_number;

		if (new_primary) {
			DBUG_ASSERT(n_add > 0);
			primary_key_number = *add;
		} else if (got_default_clust) {
			/* Create the GEN_CLUST_INDEX */
			index_def_t*	index = indexdef++;

			index->fields = NULL;
			index->n_fields = 0;
			index->ind_type = DICT_CLUSTERED;
			index->name = mem_heap_strdup(
				heap, innobase_index_reserve_name);
			index->key_number = ~0;
			primary_key_number = ULINT_UNDEFINED;
			goto created_clustered;
		} else {
			primary_key_number = 0;
		}

		/* Create the PRIMARY key index definition */
		innobase_create_index_def(
			altered_table, key_info, primary_key_number,
			TRUE, TRUE, indexdef++, heap, (const Field **)altered_table->field);

created_clustered:
		n_add = 1;

		for (ulint i = 0; i < ha_alter_info->key_count; i++) {
			if (i == primary_key_number) {
				continue;
			}
			/* Copy the index definitions. */
			innobase_create_index_def(
				altered_table, key_info, i, TRUE, FALSE,
				indexdef, heap, (const Field **)altered_table->field);

			if (indexdef->ind_type & DICT_FTS) {
				n_fts_add++;
			}

			indexdef++;
			n_add++;
		}

		if (n_fts_add > 0) {
			if (!add_fts_doc_id
			    && !innobase_fts_check_doc_id_col(
				    NULL, altered_table,
				    &fts_doc_id_col)) {
				fts_doc_id_col =
                                  altered_table->s->stored_fields;
				add_fts_doc_id = true;
			}

			if (!add_fts_doc_idx) {
				fts_doc_id_index_enum	ret;
				ulint			doc_col_no;

				ret = innobase_fts_check_doc_id_index(
					NULL, altered_table, &doc_col_no);

				/* This should have been checked before */
				ut_ad(ret != FTS_INCORRECT_DOC_ID_INDEX);

				if (ret == FTS_NOT_EXIST_DOC_ID_INDEX) {
					add_fts_doc_idx = true;
				} else {
					ut_ad(ret == FTS_EXIST_DOC_ID_INDEX);
					ut_ad(doc_col_no == ULINT_UNDEFINED
					      || doc_col_no == fts_doc_id_col);
				}
			}
		}
	} else {
		/* Create definitions for added secondary indexes. */

		for (ulint i = 0; i < n_add; i++) {
			innobase_create_index_def(
				altered_table, key_info, add[i], FALSE, FALSE,
				indexdef, heap, (const Field **)altered_table->field);

			if (indexdef->ind_type & DICT_FTS) {
				n_fts_add++;
			}

			indexdef++;
		}
	}

	DBUG_ASSERT(indexdefs + n_add == indexdef);

	if (add_fts_doc_idx) {
		index_def_t*	index = indexdef++;

		index->fields = static_cast<index_field_t*>(
			mem_heap_alloc(heap, sizeof *index->fields));
		memset(index->fields, 0, sizeof *index->fields);
		index->n_fields = 1;
		index->fields->col_no = fts_doc_id_col;
		index->fields->prefix_len = 0;
		index->ind_type = DICT_UNIQUE;

		if (rebuild) {
			index->name = mem_heap_strdup(
				heap, FTS_DOC_ID_INDEX_NAME);
			ut_ad(!add_fts_doc_id
			      || fts_doc_id_col == altered_table->s->stored_fields);
		} else {
			char*	index_name;
			index->name = index_name = static_cast<char*>(
				mem_heap_alloc(
					heap,
					1 + sizeof FTS_DOC_ID_INDEX_NAME));
			*index_name++ = TEMP_INDEX_PREFIX;
			memcpy(index_name, FTS_DOC_ID_INDEX_NAME,
			       sizeof FTS_DOC_ID_INDEX_NAME);
		}

		/* TODO: assign a real MySQL key number for this */
		index->key_number = ULINT_UNDEFINED;
		n_add++;
	}

	DBUG_ASSERT(indexdef > indexdefs);
	DBUG_ASSERT((ulint) (indexdef - indexdefs)
		    <= ha_alter_info->key_count
		    + add_fts_doc_idx + got_default_clust);
	DBUG_ASSERT(ha_alter_info->index_add_count <= n_add);
	DBUG_RETURN(indexdefs);
}

/*******************************************************************//**
Check each index column size, make sure they do not exceed the max limit
@return	true if index column size exceeds limit */
static __attribute__((nonnull, warn_unused_result))
bool
innobase_check_column_length(
/*=========================*/
	ulint		max_col_len,	/*!< in: maximum column length */
	const KEY*	key_info)	/*!< in: Indexes to be created */
{
	for (ulint key_part = 0; key_part < key_info->user_defined_key_parts; key_part++) {
		if (key_info->key_part[key_part].length > max_col_len) {
			return(true);
		}
	}
	return(false);
}

struct ha_innobase_inplace_ctx : public inplace_alter_handler_ctx
{
	/** Dummy query graph */
	que_thr_t*	thr;
	/** reference to the prebuilt struct of the creating instance */
	row_prebuilt_t*&prebuilt;
	/** InnoDB indexes being created */
	dict_index_t**	add_index;
	/** MySQL key numbers for the InnoDB indexes that are being created */
	const ulint*	add_key_numbers;
	/** number of InnoDB indexes being created */
	ulint		num_to_add_index;
	/** InnoDB indexes being dropped */
	dict_index_t**	drop_index;
	/** number of InnoDB indexes being dropped */
	const ulint	num_to_drop_index;
	/** InnoDB foreign key constraints being dropped */
	dict_foreign_t** drop_fk;
	/** number of InnoDB foreign key constraints being dropped */
	const ulint	num_to_drop_fk;
	/** InnoDB foreign key constraints being added */
	dict_foreign_t** add_fk;
	/** number of InnoDB foreign key constraints being dropped */
	const ulint	num_to_add_fk;
	/** whether to create the indexes online */
	bool		online;
	/** memory heap */
	mem_heap_t*	heap;
	/** dictionary transaction */
	trx_t*		trx;
	/** original table (if rebuilt, differs from indexed_table) */
	dict_table_t*	old_table;
	/** table where the indexes are being created or dropped */
	dict_table_t*	new_table;
	/** mapping of old column numbers to new ones, or NULL */
	const ulint*	col_map;
	/** new column names, or NULL if nothing was renamed */
	const char**	col_names;
	/** added AUTO_INCREMENT column position, or ULINT_UNDEFINED */
	const ulint	add_autoinc;
	/** default values of ADD COLUMN, or NULL */
	const dtuple_t*	add_cols;
	/** autoinc sequence to use */
	ib_sequence_t	sequence;
	/** maximum auto-increment value */
	ulonglong	max_autoinc;
	/** temporary table name to use for old table when renaming tables */
	const char*	tmp_name;

	ha_innobase_inplace_ctx(row_prebuilt_t*& prebuilt_arg,
				dict_index_t** drop_arg,
				ulint num_to_drop_arg,
				dict_foreign_t** drop_fk_arg,
				ulint num_to_drop_fk_arg,
				dict_foreign_t** add_fk_arg,
				ulint num_to_add_fk_arg,
				bool online_arg,
				mem_heap_t* heap_arg,
				dict_table_t* new_table_arg,
				const char** col_names_arg,
				ulint add_autoinc_arg,
				ulonglong autoinc_col_min_value_arg,
				ulonglong autoinc_col_max_value_arg) :
		inplace_alter_handler_ctx(),
		prebuilt (prebuilt_arg),
		add_index (0), add_key_numbers (0), num_to_add_index (0),
		drop_index (drop_arg), num_to_drop_index (num_to_drop_arg),
		drop_fk (drop_fk_arg), num_to_drop_fk (num_to_drop_fk_arg),
		add_fk (add_fk_arg), num_to_add_fk (num_to_add_fk_arg),
		online (online_arg), heap (heap_arg), trx (0),
		old_table (prebuilt_arg->table),
		new_table (new_table_arg),
		col_map (0), col_names (col_names_arg),
		add_autoinc (add_autoinc_arg),
		add_cols (0),
		sequence(prebuilt->trx->mysql_thd,
			 autoinc_col_min_value_arg, autoinc_col_max_value_arg),
		max_autoinc (0),
		tmp_name (0)
	{
#ifdef UNIV_DEBUG
		for (ulint i = 0; i < num_to_add_index; i++) {
			ut_ad(!add_index[i]->to_be_dropped);
		}
		for (ulint i = 0; i < num_to_drop_index; i++) {
			ut_ad(drop_index[i]->to_be_dropped);
		}
#endif /* UNIV_DEBUG */

		thr = pars_complete_graph_for_exec(NULL, prebuilt->trx, heap);
	}

	~ha_innobase_inplace_ctx()
	{
		mem_heap_free(heap);
	}

	/** Determine if the table will be rebuilt.
	@return whether the table will be rebuilt */
	bool need_rebuild () const { return(old_table != new_table); }

private:
	// Disable copying
	ha_innobase_inplace_ctx(const ha_innobase_inplace_ctx&);
	ha_innobase_inplace_ctx& operator=(const ha_innobase_inplace_ctx&);
};

/********************************************************************//**
Drop any indexes that we were not able to free previously due to
open table handles. */
static
void
online_retry_drop_indexes_low(
/*==========================*/
	dict_table_t*	table,	/*!< in/out: table */
	trx_t*		trx)	/*!< in/out: transaction */
{
	ut_ad(mutex_own(&dict_sys->mutex));
	ut_ad(trx->dict_operation_lock_mode == RW_X_LATCH);
	ut_ad(trx_get_dict_operation(trx) == TRX_DICT_OP_INDEX);

	/* We can have table->n_ref_count > 1, because other threads
	may have prebuilt->table pointing to the table. However, these
	other threads should be between statements, waiting for the
	next statement to execute, or for a meta-data lock. */
	ut_ad(table->n_ref_count >= 1);

	if (table->drop_aborted) {
		row_merge_drop_indexes(trx, table, TRUE);
	}
}

/********************************************************************//**
Drop any indexes that we were not able to free previously due to
open table handles. */
static __attribute__((nonnull))
void
online_retry_drop_indexes(
/*======================*/
	dict_table_t*	table,		/*!< in/out: table */
	THD*		user_thd)	/*!< in/out: MySQL connection */
{
	if (table->drop_aborted) {
		trx_t*	trx = innobase_trx_allocate(user_thd);

		trx_start_for_ddl(trx, TRX_DICT_OP_INDEX);

		row_mysql_lock_data_dictionary(trx);
		online_retry_drop_indexes_low(table, trx);
		trx_commit_for_mysql(trx);
		row_mysql_unlock_data_dictionary(trx);
		trx_free_for_mysql(trx);
	}

#ifdef UNIV_DEBUG
	mutex_enter(&dict_sys->mutex);
	dict_table_check_for_dup_indexes(table, CHECK_ALL_COMPLETE);
	mutex_exit(&dict_sys->mutex);
	ut_a(!table->drop_aborted);
#endif /* UNIV_DEBUG */
}

/********************************************************************//**
Commit a dictionary transaction and drop any indexes that we were not
able to free previously due to open table handles. */
static __attribute__((nonnull))
void
online_retry_drop_indexes_with_trx(
/*===============================*/
	dict_table_t*	table,	/*!< in/out: table */
	trx_t*		trx)	/*!< in/out: transaction */
{
	ut_ad(trx_state_eq(trx, TRX_STATE_NOT_STARTED));
	ut_ad(trx->dict_operation_lock_mode == RW_X_LATCH);

	/* Now that the dictionary is being locked, check if we can
	drop any incompletely created indexes that may have been left
	behind in rollback_inplace_alter_table() earlier. */
	if (table->drop_aborted) {

		trx->table_id = 0;

		trx_start_for_ddl(trx, TRX_DICT_OP_INDEX);

		online_retry_drop_indexes_low(table, trx);
		trx_commit_for_mysql(trx);
	}
}

/** Determines if InnoDB is dropping a foreign key constraint.
@param foreign		the constraint
@param drop_fk		constraints being dropped
@param n_drop_fk	number of constraints that are being dropped
@return whether the constraint is being dropped */
inline __attribute__((pure, nonnull, warn_unused_result))
bool
innobase_dropping_foreign(
/*======================*/
	const dict_foreign_t*	foreign,
	dict_foreign_t**	drop_fk,
	ulint			n_drop_fk)
{
	while (n_drop_fk--) {
		if (*drop_fk++ == foreign) {
			return(true);
		}
	}

	return(false);
}

/** Determines if an InnoDB FOREIGN KEY constraint depends on a
column that is being dropped or modified to NOT NULL.
@param user_table	InnoDB table as it is before the ALTER operation
@param col_name		Name of the column being altered
@param drop_fk		constraints being dropped
@param n_drop_fk	number of constraints that are being dropped
@param drop		true=drop column, false=set NOT NULL
@retval true		Not allowed (will call my_error())
@retval false		Allowed
*/
static __attribute__((pure, nonnull, warn_unused_result))
bool
innobase_check_foreigns_low(
/*========================*/
	const dict_table_t*	user_table,
	dict_foreign_t**	drop_fk,
	ulint			n_drop_fk,
	const char*		col_name,
	bool			drop)
{
	dict_foreign_t*	foreign;
	ut_ad(mutex_own(&dict_sys->mutex));

	/* Check if any FOREIGN KEY constraints are defined on this
	column. */

	for (dict_foreign_set::const_iterator it = user_table->foreign_set.begin();
	     it != user_table->foreign_set.end();
	     ++it) {

		foreign = *it;

		if (!drop && !(foreign->type
			       & (DICT_FOREIGN_ON_DELETE_SET_NULL
				  | DICT_FOREIGN_ON_UPDATE_SET_NULL))) {
			continue;
		}

		if (innobase_dropping_foreign(foreign, drop_fk, n_drop_fk)) {
			continue;
		}

		for (unsigned f = 0; f < foreign->n_fields; f++) {
			if (!strcmp(foreign->foreign_col_names[f],
				    col_name)) {
				my_error(drop
					 ? ER_FK_COLUMN_CANNOT_DROP
					 : ER_FK_COLUMN_NOT_NULL, MYF(0),
					 col_name, foreign->id);
				return(true);
			}
		}
	}

	if (!drop) {
		/* SET NULL clauses on foreign key constraints of
		child tables affect the child tables, not the parent table.
		The column can be NOT NULL in the parent table. */
		return(false);
	}

	/* Check if any FOREIGN KEY constraints in other tables are
	referring to the column that is being dropped. */
	for (dict_foreign_set::const_iterator it
		= user_table->referenced_set.begin();
	     it != user_table->referenced_set.end();
	     ++it) {

		foreign = *it;

		if (innobase_dropping_foreign(foreign, drop_fk, n_drop_fk)) {
			continue;
		}

		for (unsigned f = 0; f < foreign->n_fields; f++) {
			char display_name[FN_REFLEN];

			if (strcmp(foreign->referenced_col_names[f],
				   col_name)) {
				continue;
			}

			char* buf_end = innobase_convert_name(
				display_name, (sizeof display_name) - 1,
				foreign->foreign_table_name,
				strlen(foreign->foreign_table_name),
				NULL, TRUE);
			*buf_end = '\0';
			my_error(ER_FK_COLUMN_CANNOT_DROP_CHILD,
				 MYF(0), col_name, foreign->id,
				 display_name);

			return(true);
		}
	}

	return(false);
}

/** Determines if an InnoDB FOREIGN KEY constraint depends on a
column that is being dropped or modified to NOT NULL.
@param ha_alter_info	Data used during in-place alter
@param altered_table	MySQL table that is being altered
@param old_table	MySQL table as it is before the ALTER operation
@param user_table	InnoDB table as it is before the ALTER operation
@param drop_fk		constraints being dropped
@param n_drop_fk	number of constraints that are being dropped
@retval true		Not allowed (will call my_error())
@retval false		Allowed
*/
static __attribute__((pure, nonnull, warn_unused_result))
bool
innobase_check_foreigns(
/*====================*/
	Alter_inplace_info*	ha_alter_info,
	const TABLE*		altered_table,
	const TABLE*		old_table,
	const dict_table_t*	user_table,
	dict_foreign_t**	drop_fk,
	ulint			n_drop_fk)
{
	List_iterator_fast<Create_field> cf_it(
		ha_alter_info->alter_info->create_list);

	for (Field** fp = old_table->field; *fp; fp++) {
		cf_it.rewind();
		const Create_field* new_field;

		ut_ad(!(*fp)->real_maybe_null()
		      == !!((*fp)->flags & NOT_NULL_FLAG));

		while ((new_field = cf_it++)) {
			if (new_field->field == *fp) {
				break;
			}
		}

		if (!new_field || (new_field->flags & NOT_NULL_FLAG)) {
			if (innobase_check_foreigns_low(
				    user_table, drop_fk, n_drop_fk,
				    (*fp)->field_name, !new_field)) {
				return(true);
			}
		}
	}

	return(false);
}

/** Convert a default value for ADD COLUMN.

@param heap	Memory heap where allocated
@param dfield	InnoDB data field to copy to
@param field	MySQL value for the column
@param comp	nonzero if in compact format */
static __attribute__((nonnull))
void
innobase_build_col_map_add(
/*=======================*/
	mem_heap_t*	heap,
	dfield_t*	dfield,
	const Field*	field,
	ulint		comp)
{
	if (field->is_real_null()) {
		dfield_set_null(dfield);
		return;
	}

	ulint	size	= field->pack_length();

	byte*	buf	= static_cast<byte*>(mem_heap_alloc(heap, size));

	row_mysql_store_col_in_innobase_format(
		dfield, buf, TRUE, field->ptr, size, comp);
}

/** Construct the translation table for reordering, dropping or
adding columns.

@param ha_alter_info	Data used during in-place alter
@param altered_table	MySQL table that is being altered
@param table		MySQL table as it is before the ALTER operation
@param new_table	InnoDB table corresponding to MySQL altered_table
@param old_table	InnoDB table corresponding to MYSQL table
@param add_cols		Default values for ADD COLUMN, or NULL if no ADD COLUMN
@param heap		Memory heap where allocated
@return	array of integers, mapping column numbers in the table
to column numbers in altered_table */
static __attribute__((nonnull(1,2,3,4,5,7), warn_unused_result))
const ulint*
innobase_build_col_map(
/*===================*/
	Alter_inplace_info*	ha_alter_info,
	const TABLE*		altered_table,
	const TABLE*		table,
	const dict_table_t*	new_table,
	const dict_table_t*	old_table,
	dtuple_t*		add_cols,
	mem_heap_t*		heap)
{
        uint old_i, old_innobase_i;
	DBUG_ENTER("innobase_build_col_map");
	DBUG_ASSERT(altered_table != table);
	DBUG_ASSERT(new_table != old_table);
	DBUG_ASSERT(dict_table_get_n_cols(new_table)
		    >= altered_table->s->stored_fields + DATA_N_SYS_COLS);
	DBUG_ASSERT(dict_table_get_n_cols(old_table)
		    >= table->s->stored_fields + DATA_N_SYS_COLS);
	DBUG_ASSERT(!!add_cols == !!(ha_alter_info->handler_flags
				     & Alter_inplace_info::ADD_COLUMN));
	DBUG_ASSERT(!add_cols || dtuple_get_n_fields(add_cols)
		    == dict_table_get_n_cols(new_table));

	ulint*	col_map = static_cast<ulint*>(
		mem_heap_alloc(heap, old_table->n_cols * sizeof *col_map));

	List_iterator_fast<Create_field> cf_it(
		ha_alter_info->alter_info->create_list);
	uint i = 0, sql_idx = 0;

	/* Any dropped columns will map to ULINT_UNDEFINED. */
	for (old_innobase_i = 0;
             old_innobase_i + DATA_N_SYS_COLS < old_table->n_cols;
	     old_innobase_i++) {
		col_map[old_innobase_i] = ULINT_UNDEFINED;
	}

	while (const Create_field* new_field = cf_it++) {
                if (!new_field->stored_in_db)
                {
                  sql_idx++;
                  continue;
                }
		for (old_i = 0, old_innobase_i= 0;
                     table->field[old_i];
                     old_i++) {
			const Field* field = table->field[old_i];
                        if (!table->field[old_i]->stored_in_db)
                          continue;
			if (new_field->field == field) {
				col_map[old_innobase_i] = i;
				goto found_col;
			}
                        old_innobase_i++;
		}

		innobase_build_col_map_add(
			heap, dtuple_get_nth_field(add_cols, i),
			altered_table->field[sql_idx],
			dict_table_is_comp(new_table));
found_col:
		i++;
                sql_idx++;
	}

	DBUG_ASSERT(i == altered_table->s->stored_fields);

	i = table->s->stored_fields;

	/* Add the InnoDB hidden FTS_DOC_ID column, if any. */
	if (i + DATA_N_SYS_COLS < old_table->n_cols) {
		/* There should be exactly one extra field,
		the FTS_DOC_ID. */
		DBUG_ASSERT(DICT_TF2_FLAG_IS_SET(old_table,
						 DICT_TF2_FTS_HAS_DOC_ID));
		DBUG_ASSERT(i + DATA_N_SYS_COLS + 1 == old_table->n_cols);
		DBUG_ASSERT(!strcmp(dict_table_get_col_name(
					    old_table, table->s->stored_fields),
				    FTS_DOC_ID_COL_NAME));
		if (altered_table->s->stored_fields + DATA_N_SYS_COLS
		    < new_table->n_cols) {
			DBUG_ASSERT(DICT_TF2_FLAG_IS_SET(
					    new_table,
					    DICT_TF2_FTS_HAS_DOC_ID));
			DBUG_ASSERT(altered_table->s->stored_fields
				    + DATA_N_SYS_COLS + 1
				    == new_table->n_cols);
			col_map[i] = altered_table->s->stored_fields;
		} else {
			DBUG_ASSERT(!DICT_TF2_FLAG_IS_SET(
					    new_table,
					    DICT_TF2_FTS_HAS_DOC_ID));
			col_map[i] = ULINT_UNDEFINED;
		}

		i++;
	} else {
		DBUG_ASSERT(!DICT_TF2_FLAG_IS_SET(
				    old_table,
				    DICT_TF2_FTS_HAS_DOC_ID));
	}

	for (; i < old_table->n_cols; i++) {
		col_map[i] = i + new_table->n_cols - old_table->n_cols;
	}

	DBUG_RETURN(col_map);
}

/** Drop newly create FTS index related auxiliary table during
FIC create index process, before fts_add_index is called
@param table    table that was being rebuilt online
@param trx	transaction
@return		DB_SUCCESS if successful, otherwise last error code
*/
static
dberr_t
innobase_drop_fts_index_table(
/*==========================*/
        dict_table_t*   table,
	trx_t*		trx)
{
	dberr_t		ret_err = DB_SUCCESS;

	for (dict_index_t* index = dict_table_get_first_index(table);
	     index != NULL;
	     index = dict_table_get_next_index(index)) {
		if (index->type & DICT_FTS) {
			dberr_t	err;

			err = fts_drop_index_tables(trx, index);

			if (err != DB_SUCCESS) {
				ret_err = err;
			}
		}
	}

	return(ret_err);
}

/** Get the new column names if any columns were renamed
@param ha_alter_info	Data used during in-place alter
@param altered_table	MySQL table that is being altered
@param table		MySQL table as it is before the ALTER operation
@param user_table	InnoDB table as it is before the ALTER operation
@param heap		Memory heap for the allocation
@return array of new column names in rebuilt_table, or NULL if not renamed */
static __attribute__((nonnull, warn_unused_result))
const char**
innobase_get_col_names(
	Alter_inplace_info*	ha_alter_info,
	const TABLE*		altered_table,
	const TABLE*		table,
	const dict_table_t*	user_table,
	mem_heap_t*		heap)
{
	const char**		cols;
	uint			i;

	DBUG_ENTER("innobase_get_col_names");
	DBUG_ASSERT(user_table->n_def > table->s->fields);
	DBUG_ASSERT(ha_alter_info->handler_flags
		    & Alter_inplace_info::ALTER_COLUMN_NAME);

	cols = static_cast<const char**>(
		mem_heap_zalloc(heap, user_table->n_def * sizeof *cols));

	i = 0;
	List_iterator_fast<Create_field> cf_it(
		ha_alter_info->alter_info->create_list);
	while (const Create_field* new_field = cf_it++) {
		DBUG_ASSERT(i < altered_table->s->fields);

		for (uint old_i = 0; table->field[old_i]; old_i++) {
			if (new_field->field == table->field[old_i]) {
				cols[old_i] = new_field->field_name;
				break;
			}
		}

		i++;
	}

	/* Copy the internal column names. */
	i = table->s->fields;
	cols[i] = dict_table_get_col_name(user_table, i);

	while (++i < user_table->n_def) {
		cols[i] = cols[i - 1] + strlen(cols[i - 1]) + 1;
	}

	DBUG_RETURN(cols);
}

/** Update internal structures with concurrent writes blocked,
while preparing ALTER TABLE.

@param ha_alter_info	Data used during in-place alter
@param altered_table	MySQL table that is being altered
@param old_table	MySQL table as it is before the ALTER operation
@param table_name	Table name in MySQL
@param flags		Table and tablespace flags
@param flags2		Additional table flags
@param fts_doc_id_col	The column number of FTS_DOC_ID
@param add_fts_doc_id	Flag: add column FTS_DOC_ID?
@param add_fts_doc_id_idx Flag: add index FTS_DOC_ID_INDEX (FTS_DOC_ID)?

@retval true		Failure
@retval false		Success
*/
static __attribute__((warn_unused_result, nonnull(1,2,3,4)))
bool
prepare_inplace_alter_table_dict(
/*=============================*/
	Alter_inplace_info*	ha_alter_info,
	const TABLE*		altered_table,
	const TABLE*		old_table,
	const char*		table_name,
	ulint			flags,
	ulint			flags2,
	ulint			fts_doc_id_col,
	bool			add_fts_doc_id,
	bool			add_fts_doc_id_idx)
{
	bool			dict_locked	= false;
	ulint*			add_key_nums;	/* MySQL key numbers */
	index_def_t*		index_defs;	/* index definitions */
	dict_table_t*		user_table;
	dict_index_t*		fts_index	= NULL;
	ulint			new_clustered	= 0;
	dberr_t			error;
	ulint			num_fts_index;
	ha_innobase_inplace_ctx*ctx;
        uint                    sql_idx;

	DBUG_ENTER("prepare_inplace_alter_table_dict");

	ctx = static_cast<ha_innobase_inplace_ctx*>
		(ha_alter_info->handler_ctx);

	DBUG_ASSERT((ctx->add_autoinc != ULINT_UNDEFINED)
		    == (ctx->sequence.m_max_value > 0));
	DBUG_ASSERT(!ctx->num_to_drop_index == !ctx->drop_index);
	DBUG_ASSERT(!ctx->num_to_drop_fk == !ctx->drop_fk);
	DBUG_ASSERT(!add_fts_doc_id || add_fts_doc_id_idx);
	DBUG_ASSERT(!add_fts_doc_id_idx
		    || innobase_fulltext_exist(altered_table));
	DBUG_ASSERT(!ctx->add_cols);
	DBUG_ASSERT(!ctx->add_index);
	DBUG_ASSERT(!ctx->add_key_numbers);
	DBUG_ASSERT(!ctx->num_to_add_index);

	user_table = ctx->new_table;

	trx_start_if_not_started_xa(ctx->prebuilt->trx);

	/* Create a background transaction for the operations on
	the data dictionary tables. */
	ctx->trx = innobase_trx_allocate(ctx->prebuilt->trx->mysql_thd);

	if (UNIV_UNLIKELY(ctx->trx->fake_changes)) {
		trx_rollback_to_savepoint(ctx->trx, NULL);
		trx_free_for_mysql(ctx->trx);
		DBUG_RETURN(true);
	}

	trx_start_for_ddl(ctx->trx, TRX_DICT_OP_INDEX);

	/* Create table containing all indexes to be built in this
	ALTER TABLE ADD INDEX so that they are in the correct order
	in the table. */

	ctx->num_to_add_index = ha_alter_info->index_add_count;

	index_defs = innobase_create_key_defs(
		ctx->heap, ha_alter_info, altered_table, ctx->num_to_add_index,
		num_fts_index,
		row_table_got_default_clust_index(ctx->new_table),
		fts_doc_id_col, add_fts_doc_id, add_fts_doc_id_idx);

	new_clustered = DICT_CLUSTERED & index_defs[0].ind_type;

	if (num_fts_index > 1) {
		my_error(ER_INNODB_FT_LIMIT, MYF(0));
		goto error_handled;
	}

	if (!ctx->online) {
		/* This is not an online operation (LOCK=NONE). */
	} else if (ctx->add_autoinc == ULINT_UNDEFINED
		   && num_fts_index == 0
		   && (!innobase_need_rebuild(ha_alter_info)
		       || !innobase_fulltext_exist(altered_table))) {
		/* InnoDB can perform an online operation (LOCK=NONE). */
	} else {
		/* This should have been blocked in
		check_if_supported_inplace_alter(). */
		ut_ad(0);
		my_error(ER_NOT_SUPPORTED_YET, MYF(0),
			 thd_query_string(ctx->prebuilt->trx->mysql_thd)->str);
		goto error_handled;
	}

	/* The primary index would be rebuilt if a FTS Doc ID
	column is to be added, and the primary index definition
	is just copied from old table and stored in indexdefs[0] */
	DBUG_ASSERT(!add_fts_doc_id || new_clustered);
	DBUG_ASSERT(!!new_clustered ==
		    (innobase_need_rebuild(ha_alter_info)
		     || add_fts_doc_id));

	/* Allocate memory for dictionary index definitions */

	ctx->add_index = static_cast<dict_index_t**>(
		mem_heap_alloc(ctx->heap, ctx->num_to_add_index
			       * sizeof *ctx->add_index));
	ctx->add_key_numbers = add_key_nums = static_cast<ulint*>(
		mem_heap_alloc(ctx->heap, ctx->num_to_add_index
			       * sizeof *ctx->add_key_numbers));

	/* This transaction should be dictionary operation, so that
	the data dictionary will be locked during crash recovery. */

	ut_ad(ctx->trx->dict_operation == TRX_DICT_OP_INDEX);

	/* Acquire a lock on the table before creating any indexes. */

	if (ctx->online) {
		error = DB_SUCCESS;
	} else {
		error = row_merge_lock_table(
			ctx->prebuilt->trx, ctx->new_table, LOCK_S);

		if (error != DB_SUCCESS) {

			goto error_handling;
		}
	}

	/* Latch the InnoDB data dictionary exclusively so that no deadlocks
	or lock waits can happen in it during an index create operation. */

	row_mysql_lock_data_dictionary(ctx->trx);
	dict_locked = true;

	/* Wait for background stats processing to stop using the table that
	we are going to alter. We know bg stats will not start using it again
	until we are holding the data dict locked and we are holding it here
	at least until checking ut_ad(user_table->n_ref_count == 1) below.
	XXX what may happen if bg stats opens the table after we
	have unlocked data dictionary below? */
	dict_stats_wait_bg_to_stop_using_table(user_table, ctx->trx);

	online_retry_drop_indexes_low(ctx->new_table, ctx->trx);

	ut_d(dict_table_check_for_dup_indexes(
		     ctx->new_table, CHECK_ABORTED_OK));

	/* If a new clustered index is defined for the table we need
	to rebuild the table with a temporary name. */

	if (new_clustered) {
		const char*	new_table_name
			= dict_mem_create_temporary_tablename(
				ctx->heap,
				ctx->new_table->name,
				ctx->new_table->id);
		ulint		n_cols;
		dtuple_t*	add_cols;

		if (innobase_check_foreigns(
			    ha_alter_info, altered_table, old_table,
			    user_table, ctx->drop_fk, ctx->num_to_drop_fk)) {
			goto new_clustered_failed;
		}

		n_cols = altered_table->s->stored_fields;

		if (add_fts_doc_id) {
			n_cols++;
			DBUG_ASSERT(flags2 & DICT_TF2_FTS);
			DBUG_ASSERT(add_fts_doc_id_idx);
			flags2 |= DICT_TF2_FTS_ADD_DOC_ID
				| DICT_TF2_FTS_HAS_DOC_ID
				| DICT_TF2_FTS;
		}

		DBUG_ASSERT(!add_fts_doc_id_idx || (flags2 & DICT_TF2_FTS));

		/* Create the table. */
		trx_set_dict_operation(ctx->trx, TRX_DICT_OP_TABLE);

		if (dict_table_get_low(new_table_name)) {
			my_error(ER_TABLE_EXISTS_ERROR, MYF(0),
				 new_table_name);
			goto new_clustered_failed;
		}

		/* The initial space id 0 may be overridden later. */
		ctx->new_table = dict_mem_table_create(
			new_table_name, 0, n_cols, flags, flags2, false);
		/* The rebuilt indexed_table will use the renamed
		column names. */
		ctx->col_names = NULL;

		if (DICT_TF_HAS_DATA_DIR(flags)) {
			ctx->new_table->data_dir_path =
				mem_heap_strdup(ctx->new_table->heap,
				user_table->data_dir_path);
		}

                sql_idx= 0;
		for (uint i = 0; i < altered_table->s->stored_fields; i++, sql_idx++) {
			const Field*	field;
                        while (!((field= altered_table->field[sql_idx])->
                                 stored_in_db))
                          sql_idx++;
			ulint		is_unsigned;
			ulint		field_type
				= (ulint) field->type();
			ulint		col_type
				= get_innobase_type_from_mysql_type(
					&is_unsigned, field);
			ulint		charset_no;
			ulint		col_len;

			/* we assume in dtype_form_prtype() that this
			fits in two bytes */
			ut_a(field_type <= MAX_CHAR_COLL_NUM);

			if (!field->real_maybe_null()) {
				field_type |= DATA_NOT_NULL;
			}

			if (field->binary()) {
				field_type |= DATA_BINARY_TYPE;
			}

			if (is_unsigned) {
				field_type |= DATA_UNSIGNED;
			}

			if (dtype_is_string_type(col_type)) {
				charset_no = (ulint) field->charset()->number;

				if (charset_no > MAX_CHAR_COLL_NUM) {
					dict_mem_table_free(
						ctx->new_table);
					my_error(ER_WRONG_KEY_COLUMN, MYF(0),
						 field->field_name);
					goto new_clustered_failed;
				}
			} else {
				charset_no = 0;
			}

			col_len = field->pack_length();

			/* The MySQL pack length contains 1 or 2 bytes
			length field for a true VARCHAR. Let us
			subtract that, so that the InnoDB column
			length in the InnoDB data dictionary is the
			real maximum byte length of the actual data. */

			if (field->type() == MYSQL_TYPE_VARCHAR) {
				uint32	length_bytes
					= static_cast<const Field_varstring*>(
						field)->length_bytes;

				col_len -= length_bytes;

				if (length_bytes == 2) {
					field_type |= DATA_LONG_TRUE_VARCHAR;
				}
			}

			if (dict_col_name_is_reserved(field->field_name)) {
				dict_mem_table_free(ctx->new_table);
				my_error(ER_WRONG_COLUMN_NAME, MYF(0),
					 field->field_name);
				goto new_clustered_failed;
			}

			dict_mem_table_add_col(
				ctx->new_table, ctx->heap,
				field->field_name,
				col_type,
				dtype_form_prtype(field_type, charset_no),
				col_len);
		}

		if (add_fts_doc_id) {
			fts_add_doc_id_column(ctx->new_table, ctx->heap);
			ctx->new_table->fts->doc_col = fts_doc_id_col;
			ut_ad(fts_doc_id_col == altered_table->s->stored_fields);
		} else if (ctx->new_table->fts) {
			ctx->new_table->fts->doc_col = fts_doc_id_col;
		}

		error = row_create_table_for_mysql(
			ctx->new_table, ctx->trx, false);

		switch (error) {
			dict_table_t*	temp_table;
		case DB_SUCCESS:
			/* We need to bump up the table ref count and
			before we can use it we need to open the
			table. The new_table must be in the data
			dictionary cache, because we are still holding
			the dict_sys->mutex. */
			ut_ad(mutex_own(&dict_sys->mutex));
			temp_table = dict_table_open_on_name(
				ctx->new_table->name, TRUE, FALSE,
				DICT_ERR_IGNORE_NONE);
			ut_a(ctx->new_table == temp_table);
			/* n_ref_count must be 1, because purge cannot
			be executing on this very table as we are
			holding dict_operation_lock X-latch. */
			DBUG_ASSERT(ctx->new_table->n_ref_count == 1);
			break;
		case DB_TABLESPACE_EXISTS:
			my_error(ER_TABLESPACE_EXISTS, MYF(0),
				 new_table_name);
			goto new_clustered_failed;
		case DB_DUPLICATE_KEY:
			my_error(HA_ERR_TABLE_EXIST, MYF(0),
				 altered_table->s->table_name.str);
			goto new_clustered_failed;
		default:
			my_error_innodb(error, table_name, flags);
		new_clustered_failed:
			DBUG_ASSERT(ctx->trx != ctx->prebuilt->trx);
			trx_rollback_to_savepoint(ctx->trx, NULL);

			ut_ad(user_table->n_ref_count == 1);

			online_retry_drop_indexes_with_trx(
				user_table, ctx->trx);
			goto err_exit;
		}

		if (ha_alter_info->handler_flags
		    & Alter_inplace_info::ADD_COLUMN) {
			add_cols = dtuple_create(
				ctx->heap,
				dict_table_get_n_cols(ctx->new_table));

			dict_table_copy_types(add_cols, ctx->new_table);
		} else {
			add_cols = NULL;
		}

		ctx->col_map = innobase_build_col_map(
			ha_alter_info, altered_table, old_table,
			ctx->new_table, user_table,
			add_cols, ctx->heap);
		ctx->add_cols = add_cols;
	} else {
		DBUG_ASSERT(!innobase_need_rebuild(ha_alter_info));

		if (!ctx->new_table->fts
		    && innobase_fulltext_exist(altered_table)) {
			ctx->new_table->fts = fts_create(
				ctx->new_table);
			ctx->new_table->fts->doc_col = fts_doc_id_col;
		}
	}

	/* Assign table_id, so that no table id of
	fts_create_index_tables() will be written to the undo logs. */
	DBUG_ASSERT(ctx->new_table->id != 0);
	ctx->trx->table_id = ctx->new_table->id;

	/* Create the indexes in SYS_INDEXES and load into dictionary. */

	for (ulint a = 0; a < ctx->num_to_add_index; a++) {

		ctx->add_index[a] = row_merge_create_index(
			ctx->trx, ctx->new_table,
			&index_defs[a]);

		add_key_nums[a] = index_defs[a].key_number;

		if (!ctx->add_index[a]) {
			error = ctx->trx->error_state;
			DBUG_ASSERT(error != DB_SUCCESS);
			goto error_handling;
		}

		if (ctx->add_index[a]->type & DICT_FTS) {
			DBUG_ASSERT(num_fts_index);
			DBUG_ASSERT(!fts_index);
			DBUG_ASSERT(ctx->add_index[a]->type == DICT_FTS);
			fts_index = ctx->add_index[a];
		}

		/* If only online ALTER TABLE operations have been
		requested, allocate a modification log. If the table
		will be locked anyway, the modification
		log is unnecessary. When rebuilding the table
		(new_clustered), we will allocate the log for the
		clustered index of the old table, later. */
		if (new_clustered
		    || !ctx->online
		    || user_table->ibd_file_missing
		    || dict_table_is_discarded(user_table)) {
			/* No need to allocate a modification log. */
			ut_ad(!ctx->add_index[a]->online_log);
		} else if (ctx->add_index[a]->type & DICT_FTS) {
			/* Fulltext indexes are not covered
			by a modification log. */
		} else {
			DBUG_EXECUTE_IF("innodb_OOM_prepare_inplace_alter",
					error = DB_OUT_OF_MEMORY;
					goto error_handling;);
			rw_lock_x_lock(&ctx->add_index[a]->lock);
			bool ok = row_log_allocate(ctx->add_index[a],
						   NULL, true, NULL, NULL);
			rw_lock_x_unlock(&ctx->add_index[a]->lock);

			if (!ok) {
				error = DB_OUT_OF_MEMORY;
				goto error_handling;
			}
		}
	}

	ut_ad(new_clustered == ctx->need_rebuild());

	DBUG_EXECUTE_IF("innodb_OOM_prepare_inplace_alter",
			error = DB_OUT_OF_MEMORY;
			goto error_handling;);

	if (new_clustered && ctx->online) {
		/* Allocate a log for online table rebuild. */
		dict_index_t* clust_index = dict_table_get_first_index(
			user_table);

		rw_lock_x_lock(&clust_index->lock);
		bool ok = row_log_allocate(
			clust_index, ctx->new_table,
			!(ha_alter_info->handler_flags
			  & Alter_inplace_info::ADD_PK_INDEX),
			ctx->add_cols, ctx->col_map);
		rw_lock_x_unlock(&clust_index->lock);

		if (!ok) {
			error = DB_OUT_OF_MEMORY;
			goto error_handling;
		}
	}

	if (ctx->online) {
		/* Assign a consistent read view for
		row_merge_read_clustered_index(). */
		trx_assign_read_view(ctx->prebuilt->trx);
	}

	if (fts_index) {
		/* Ensure that the dictionary operation mode will
		not change while creating the auxiliary tables. */
		trx_dict_op_t	op = trx_get_dict_operation(ctx->trx);

#ifdef UNIV_DEBUG
		switch (op) {
		case TRX_DICT_OP_NONE:
			break;
		case TRX_DICT_OP_TABLE:
		case TRX_DICT_OP_INDEX:
			goto op_ok;
		}
		ut_error;
op_ok:
#endif /* UNIV_DEBUG */
		ut_ad(ctx->trx->dict_operation_lock_mode == RW_X_LATCH);
		ut_ad(mutex_own(&dict_sys->mutex));
#ifdef UNIV_SYNC_DEBUG
		ut_ad(rw_lock_own(&dict_operation_lock, RW_LOCK_EX));
#endif /* UNIV_SYNC_DEBUG */

		DICT_TF2_FLAG_SET(ctx->new_table, DICT_TF2_FTS);

		/* This function will commit the transaction and reset
		the trx_t::dict_operation flag on success. */

		error = fts_create_index_tables(ctx->trx, fts_index);

		DBUG_EXECUTE_IF("innodb_test_fail_after_fts_index_table",
				error = DB_LOCK_WAIT_TIMEOUT;
				goto error_handling;);

		if (error != DB_SUCCESS) {
			goto error_handling;
		}

		trx_start_for_ddl(ctx->trx, op);

		if (!ctx->new_table->fts
		    || ib_vector_size(ctx->new_table->fts->indexes) == 0) {
			error = fts_create_common_tables(
				ctx->trx, ctx->new_table,
				user_table->name, TRUE);

			DBUG_EXECUTE_IF(
				"innodb_test_fail_after_fts_common_table",
				error = DB_LOCK_WAIT_TIMEOUT;);

			if (error != DB_SUCCESS) {
				goto error_handling;
			}

			ctx->new_table->fts->fts_status
				|= TABLE_DICT_LOCKED;

			error = innobase_fts_load_stopword(
				ctx->new_table, ctx->trx,
				ctx->prebuilt->trx->mysql_thd)
				? DB_SUCCESS : DB_ERROR;
			ctx->new_table->fts->fts_status
				&= ~TABLE_DICT_LOCKED;

			if (error != DB_SUCCESS) {
				goto error_handling;
			}
		}

		ut_ad(trx_get_dict_operation(ctx->trx) == op);
	}

	DBUG_ASSERT(error == DB_SUCCESS);

	/* Commit the data dictionary transaction in order to release
	the table locks on the system tables.  This means that if
	MySQL crashes while creating a new primary key inside
	row_merge_build_indexes(), ctx->new_table will not be dropped
	by trx_rollback_active().  It will have to be recovered or
	dropped by the database administrator. */
	trx_commit_for_mysql(ctx->trx);

	row_mysql_unlock_data_dictionary(ctx->trx);
	dict_locked = false;

	ut_a(ctx->trx->lock.n_active_thrs == 0);

	DBUG_EXECUTE_IF("crash_innodb_add_index_after", DBUG_SUICIDE(););

error_handling:
	/* After an error, remove all those index definitions from the
	dictionary which were defined. */

	switch (error) {
	case DB_SUCCESS:
		ut_a(!dict_locked);

		ut_d(mutex_enter(&dict_sys->mutex));
		ut_d(dict_table_check_for_dup_indexes(
			     user_table, CHECK_PARTIAL_OK));
		ut_d(mutex_exit(&dict_sys->mutex));
		DBUG_RETURN(false);
	case DB_TABLESPACE_EXISTS:
		my_error(ER_TABLESPACE_EXISTS, MYF(0), "(unknown)");
		break;
	case DB_DUPLICATE_KEY:
		my_error(ER_DUP_KEY, MYF(0), "SYS_INDEXES");
		break;
        case DB_OUT_OF_FILE_SPACE:
		my_error_innodb(error, table_name, user_table->flags);
		break;
	default:
		my_error_innodb(error, table_name, user_table->flags);
	}

error_handled:

	ctx->prebuilt->trx->error_info = NULL;
	ctx->trx->error_state = DB_SUCCESS;

	if (!dict_locked) {
		row_mysql_lock_data_dictionary(ctx->trx);
	}

	if (new_clustered) {
		if (ctx->need_rebuild()) {

			if (DICT_TF2_FLAG_IS_SET(
				    ctx->new_table, DICT_TF2_FTS)) {
				innobase_drop_fts_index_table(
					ctx->new_table, ctx->trx);
			}

			dict_table_close(ctx->new_table, TRUE, FALSE);

#if defined UNIV_DEBUG || defined UNIV_DDL_DEBUG
			/* Nobody should have initialized the stats of the
			newly created table yet. When this is the case, we
			know that it has not been added for background stats
			gathering. */
			ut_a(!ctx->new_table->stat_initialized);
#endif /* UNIV_DEBUG || UNIV_DDL_DEBUG */

			row_merge_drop_table(ctx->trx, ctx->new_table);

			/* Free the log for online table rebuild, if
			one was allocated. */

			dict_index_t* clust_index = dict_table_get_first_index(
				user_table);

			rw_lock_x_lock(&clust_index->lock);

			if (clust_index->online_log) {
				ut_ad(ctx->online);
				row_log_abort_sec(clust_index);
				clust_index->online_status
					= ONLINE_INDEX_COMPLETE;
			}

			rw_lock_x_unlock(&clust_index->lock);
		}

		trx_commit_for_mysql(ctx->trx);
		/* n_ref_count must be 1, because purge cannot
		be executing on this very table as we are
		holding dict_operation_lock X-latch. */
		DBUG_ASSERT(user_table->n_ref_count == 1 || ctx->online);

		online_retry_drop_indexes_with_trx(user_table, ctx->trx);
	} else {
		ut_ad(!ctx->need_rebuild());
		row_merge_drop_indexes(ctx->trx, user_table, TRUE);
		trx_commit_for_mysql(ctx->trx);
	}

	ut_d(dict_table_check_for_dup_indexes(user_table, CHECK_ALL_COMPLETE));
	ut_ad(!user_table->drop_aborted);

err_exit:
	/* Clear the to_be_dropped flag in the data dictionary cache. */
	for (ulint i = 0; i < ctx->num_to_drop_index; i++) {
		DBUG_ASSERT(*ctx->drop_index[i]->name != TEMP_INDEX_PREFIX);
		DBUG_ASSERT(ctx->drop_index[i]->to_be_dropped);
		ctx->drop_index[i]->to_be_dropped = 0;
	}

	row_mysql_unlock_data_dictionary(ctx->trx);

	trx_free_for_mysql(ctx->trx);
	trx_commit_for_mysql(ctx->prebuilt->trx);

	delete ctx;
	ha_alter_info->handler_ctx = NULL;

	DBUG_RETURN(true);
}

/* Check whether an index is needed for the foreign key constraint.
If so, if it is dropped, is there an equivalent index can play its role.
@return true if the index is needed and can't be dropped */
static __attribute__((nonnull(1,2,3,5), warn_unused_result))
bool
innobase_check_foreign_key_index(
/*=============================*/
	Alter_inplace_info*	ha_alter_info,	/*!< in: Structure describing
						changes to be done by ALTER
						TABLE */
	dict_index_t*		index,		/*!< in: index to check */
	dict_table_t*		indexed_table,	/*!< in: table that owns the
						foreign keys */
	const char**		col_names,	/*!< in: column names, or NULL
						for indexed_table->col_names */
	trx_t*			trx,		/*!< in/out: transaction */
	dict_foreign_t**	drop_fk,	/*!< in: Foreign key constraints
						to drop */
	ulint			n_drop_fk)	/*!< in: Number of foreign keys
						to drop */
{
	dict_foreign_t*	foreign;

	/* Check if the index is referenced. */
	foreign = dict_table_get_referenced_constraint(indexed_table, index);

	ut_ad(!foreign || indexed_table
	      == foreign->referenced_table);

	if (foreign
	    && !dict_foreign_find_index(
		    indexed_table, col_names,
		    foreign->referenced_col_names,
		    foreign->n_fields, index,
		    /*check_charsets=*/TRUE,
		    /*check_null=*/FALSE)
	    && !innobase_find_equiv_index(
		    foreign->referenced_col_names,
		    foreign->n_fields,
		    ha_alter_info->key_info_buffer,
		    ha_alter_info->index_add_buffer,
		    ha_alter_info->index_add_count)
	    ) {
		trx->error_info = index;
		return(true);
	}

	/* Check if this index references some
	other table */
	foreign = dict_table_get_foreign_constraint(
		indexed_table, index);

	ut_ad(!foreign || indexed_table
	      == foreign->foreign_table);

	if (foreign
	    && !innobase_dropping_foreign(
		    foreign, drop_fk, n_drop_fk)
	    && !dict_foreign_find_index(
		    indexed_table, col_names,
		    foreign->foreign_col_names,
		    foreign->n_fields, index,
		    /*check_charsets=*/TRUE,
		    /*check_null=*/FALSE)
	    && !innobase_find_equiv_index(
		    foreign->foreign_col_names,
		    foreign->n_fields,
		    ha_alter_info->key_info_buffer,
		    ha_alter_info->index_add_buffer,
		    ha_alter_info->index_add_count)
	    ) {
		trx->error_info = index;
		return(true);
	}

	return(false);
}

/** Allows InnoDB to update internal structures with concurrent
writes blocked (provided that check_if_supported_inplace_alter()
did not return HA_ALTER_INPLACE_NO_LOCK).
This will be invoked before inplace_alter_table().

@param altered_table	TABLE object for new version of table.
@param ha_alter_info	Structure describing changes to be done
by ALTER TABLE and holding data used during in-place alter.

@retval true		Failure
@retval false		Success
*/
UNIV_INTERN
bool
ha_innobase::prepare_inplace_alter_table(
/*=====================================*/
	TABLE*			altered_table,
	Alter_inplace_info*	ha_alter_info)
{
	dict_index_t**	drop_index;	/*!< Index to be dropped */
	ulint		n_drop_index;	/*!< Number of indexes to drop */
	dict_foreign_t**drop_fk;	/*!< Foreign key constraints to drop */
	ulint		n_drop_fk;	/*!< Number of foreign keys to drop */
	dict_foreign_t**add_fk = NULL;	/*!< Foreign key constraints to drop */
	ulint		n_add_fk;	/*!< Number of foreign keys to drop */
	dict_table_t*	indexed_table;	/*!< Table where indexes are created */
	mem_heap_t*     heap;
	const char**	col_names;
	int		error;
	ulint		flags;
	ulint		flags2;
	ulint		max_col_len;
	ulint		add_autoinc_col_no	= ULINT_UNDEFINED;
	ulonglong	autoinc_col_max_value	= 0;
	ulint		fts_doc_col_no		= ULINT_UNDEFINED;
	bool		add_fts_doc_id		= false;
	bool		add_fts_doc_id_idx	= false;
	bool		add_fts_idx		= false;

	DBUG_ENTER("prepare_inplace_alter_table");
	DBUG_ASSERT(!ha_alter_info->handler_ctx);
	DBUG_ASSERT(ha_alter_info->create_info);
	DBUG_ASSERT(!srv_read_only_mode);

	if (UNIV_UNLIKELY(prebuilt->trx->fake_changes)) {
		DBUG_RETURN(true);
	}

	MONITOR_ATOMIC_INC(MONITOR_PENDING_ALTER_TABLE);

#ifdef UNIV_DEBUG
	for (dict_index_t* index = dict_table_get_first_index(prebuilt->table);
	     index;
	     index = dict_table_get_next_index(index)) {
		ut_ad(!index->to_be_dropped);
	}
#endif /* UNIV_DEBUG */

	ut_d(mutex_enter(&dict_sys->mutex));
	ut_d(dict_table_check_for_dup_indexes(
		     prebuilt->table, CHECK_ABORTED_OK));
	ut_d(mutex_exit(&dict_sys->mutex));

	if (!(ha_alter_info->handler_flags & ~INNOBASE_INPLACE_IGNORE)) {
		/* Nothing to do */
		goto func_exit;
	}

	if (ha_alter_info->handler_flags
	    & Alter_inplace_info::CHANGE_CREATE_OPTION) {
		if (const char* invalid_opt = create_options_are_invalid(
			    user_thd, altered_table,
			    ha_alter_info->create_info,
			    prebuilt->table->space != 0)) {
			my_error(ER_ILLEGAL_HA_CREATE_OPTION, MYF(0),
				 table_type(), invalid_opt);
			goto err_exit_no_heap;
		}
	}

	/* Check if any index name is reserved. */
	if (innobase_index_name_is_reserved(
		    user_thd,
		    ha_alter_info->key_info_buffer,
		    ha_alter_info->key_count)) {
err_exit_no_heap:
		DBUG_ASSERT(prebuilt->trx->dict_operation_lock_mode == 0);
		if (ha_alter_info->handler_flags & ~INNOBASE_INPLACE_IGNORE) {
			online_retry_drop_indexes(prebuilt->table, user_thd);
		}
		DBUG_RETURN(true);
	}

	indexed_table = prebuilt->table;

	/* Check that index keys are sensible */
	error = innobase_check_index_keys(ha_alter_info, indexed_table);

	if (error) {
		goto err_exit_no_heap;
	}

	/* Prohibit renaming a column to something that the table
	already contains. */
	if (ha_alter_info->handler_flags
	    & Alter_inplace_info::ALTER_COLUMN_NAME) {
		List_iterator_fast<Create_field> cf_it(
			ha_alter_info->alter_info->create_list);

		for (Field** fp = table->field; *fp; fp++) {
			if (!((*fp)->flags & FIELD_IS_RENAMED)) {
				continue;
			}

			const char* name = 0;

			cf_it.rewind();
			while (Create_field* cf = cf_it++) {
				if (cf->field == *fp) {
					name = cf->field_name;
					goto check_if_ok_to_rename;
				}
			}

			ut_error;
check_if_ok_to_rename:
			/* Prohibit renaming a column from FTS_DOC_ID
			if full-text indexes exist. */
			if (!my_strcasecmp(system_charset_info,
					   (*fp)->field_name,
					   FTS_DOC_ID_COL_NAME)
			    && innobase_fulltext_exist(altered_table)) {
				my_error(ER_INNODB_FT_WRONG_DOCID_COLUMN,
					 MYF(0), name);
				goto err_exit_no_heap;
			}

			/* Prohibit renaming a column to an internal column. */
			const char*	s = prebuilt->table->col_names;
			unsigned j;
			/* Skip user columns.
			MySQL should have checked these already.
			We want to allow renaming of c1 to c2, c2 to c1. */
			for (j = 0; j < table->s->fields; j++) {
				s += strlen(s) + 1;
			}

			for (; j < prebuilt->table->n_def; j++) {
				if (!my_strcasecmp(
					    system_charset_info, name, s)) {
					my_error(ER_WRONG_COLUMN_NAME, MYF(0),
						 s);
					goto err_exit_no_heap;
				}

				s += strlen(s) + 1;
			}
		}
	}

	if (!innobase_table_flags(altered_table,
				  ha_alter_info->create_info,
				  user_thd,
				  srv_file_per_table
				  || indexed_table->space != 0,
				  &flags, &flags2)) {
		goto err_exit_no_heap;
	}

	max_col_len = DICT_MAX_FIELD_LEN_BY_FORMAT_FLAG(flags);

	/* Check each index's column length to make sure they do not
	exceed limit */
	for (ulint i = 0; i < ha_alter_info->index_add_count; i++) {
		const KEY* key = &ha_alter_info->key_info_buffer[
			ha_alter_info->index_add_buffer[i]];

		if (key->flags & HA_FULLTEXT) {
			/* The column length does not matter for
			fulltext search indexes. But, UNIQUE
			fulltext indexes are not supported. */
			DBUG_ASSERT(!(key->flags & HA_NOSAME));
			DBUG_ASSERT(!(key->flags & HA_KEYFLAG_MASK
				      & ~(HA_FULLTEXT
					  | HA_PACK_KEY
					  | HA_BINARY_PACK_KEY)));
			add_fts_idx = true;
			continue;
		}

		if (innobase_check_column_length(max_col_len, key)) {
			my_error(ER_INDEX_COLUMN_TOO_LONG, MYF(0),
				 max_col_len);
			goto err_exit_no_heap;
		}
	}

	/* We won't be allowed to add fts index to a table with
	fts indexes already but without AUX_HEX_NAME set.
	This means the aux tables of the table failed to
	rename to hex format but new created aux tables
	shall be in hex format, which is contradictory. */
	if (!DICT_TF2_FLAG_IS_SET(indexed_table, DICT_TF2_FTS_AUX_HEX_NAME)
	    && indexed_table->fts != NULL && add_fts_idx) {
		my_error(ER_INNODB_FT_AUX_NOT_HEX_ID, MYF(0));
		goto err_exit_no_heap;
	}

	/* Check existing index definitions for too-long column
	prefixes as well, in case max_col_len shrunk. */
	for (const dict_index_t* index
		     = dict_table_get_first_index(indexed_table);
	     index;
	     index = dict_table_get_next_index(index)) {
		if (index->type & DICT_FTS) {
			DBUG_ASSERT(index->type == DICT_FTS
				    || (index->type & DICT_CORRUPT));
			continue;
		}

		for (ulint i = 0; i < dict_index_get_n_fields(index); i++) {
			const dict_field_t* field
				= dict_index_get_nth_field(index, i);
			if (field->prefix_len > max_col_len) {
				my_error(ER_INDEX_COLUMN_TOO_LONG, MYF(0),
					 max_col_len);
				goto err_exit_no_heap;
			}
		}
	}

	n_drop_index = 0;
	n_drop_fk = 0;

	if (ha_alter_info->handler_flags
	    & (INNOBASE_ALTER_NOREBUILD | INNOBASE_ALTER_REBUILD)) {
		heap = mem_heap_create(1024);

		if (ha_alter_info->handler_flags
		    & Alter_inplace_info::ALTER_COLUMN_NAME) {
			col_names = innobase_get_col_names(
				ha_alter_info, altered_table, table,
				indexed_table, heap);
		} else {
			col_names = NULL;
		}
	} else {
		heap = NULL;
		col_names = NULL;
	}

	if (ha_alter_info->handler_flags
	    & Alter_inplace_info::DROP_FOREIGN_KEY) {
		DBUG_ASSERT(ha_alter_info->alter_info->drop_list.elements > 0);

		drop_fk = static_cast<dict_foreign_t**>(
			mem_heap_alloc(
				heap,
				ha_alter_info->alter_info->drop_list.elements
				* sizeof(dict_foreign_t*)));

		List_iterator<Alter_drop> drop_it(
			ha_alter_info->alter_info->drop_list);

		while (Alter_drop* drop = drop_it++) {
			if (drop->type != Alter_drop::FOREIGN_KEY) {
				continue;
			}

			for (dict_foreign_set::iterator it
				= prebuilt->table->foreign_set.begin();
			     it != prebuilt->table->foreign_set.end();
			     ++it) {

				dict_foreign_t*	foreign = *it;
				const char* fid = strchr(foreign->id, '/');

				DBUG_ASSERT(fid);
				/* If no database/ prefix was present in
				the FOREIGN KEY constraint name, compare
				to the full constraint name. */
				fid = fid ? fid + 1 : foreign->id;

				if (!my_strcasecmp(system_charset_info,
						   fid, drop->name)) {
					drop_fk[n_drop_fk++] = foreign;
					goto found_fk;
				}
			}

			my_error(ER_CANT_DROP_FIELD_OR_KEY, MYF(0),
				 drop->name);
			goto err_exit;
found_fk:
			continue;
		}

		DBUG_ASSERT(n_drop_fk > 0);
		DBUG_ASSERT(n_drop_fk
			    == ha_alter_info->alter_info->drop_list.elements);
	} else {
		drop_fk = NULL;
	}

	if (ha_alter_info->index_drop_count) {
		dict_index_t*	drop_primary = NULL;

		DBUG_ASSERT(ha_alter_info->handler_flags
			    & (Alter_inplace_info::DROP_INDEX
			       | Alter_inplace_info::DROP_UNIQUE_INDEX
			       | Alter_inplace_info::DROP_PK_INDEX));
		/* Check which indexes to drop. */
		drop_index = static_cast<dict_index_t**>(
			mem_heap_alloc(
				heap, (ha_alter_info->index_drop_count + 1)
				* sizeof *drop_index));

		for (uint i = 0; i < ha_alter_info->index_drop_count; i++) {
			const KEY*	key
				= ha_alter_info->index_drop_buffer[i];
			dict_index_t*	index
				= dict_table_get_index_on_name_and_min_id(
					indexed_table, key->name);

			if (!index) {
				push_warning_printf(
					user_thd,
					Sql_condition::WARN_LEVEL_WARN,
					HA_ERR_WRONG_INDEX,
					"InnoDB could not find key "
					"with name %s", key->name);
			} else {
				ut_ad(!index->to_be_dropped);
				if (!dict_index_is_clust(index)) {
					drop_index[n_drop_index++] = index;
				} else {
					drop_primary = index;
				}
			}
		}

		/* If all FULLTEXT indexes were removed, drop an
		internal FTS_DOC_ID_INDEX as well, unless it exists in
		the table. */

		if (innobase_fulltext_exist(table)
		    && !innobase_fulltext_exist(altered_table)
		    && !DICT_TF2_FLAG_IS_SET(
			indexed_table, DICT_TF2_FTS_HAS_DOC_ID)) {
			dict_index_t*	fts_doc_index
				= dict_table_get_index_on_name(
					indexed_table, FTS_DOC_ID_INDEX_NAME);

			// Add some fault tolerance for non-debug builds.
			if (fts_doc_index == NULL) {
				goto check_if_can_drop_indexes;
			}

			DBUG_ASSERT(!fts_doc_index->to_be_dropped);

			for (uint i = 0; i < table->s->keys; i++) {
				if (!my_strcasecmp(
					    system_charset_info,
					    FTS_DOC_ID_INDEX_NAME,
					    table->key_info[i].name)) {
					/* The index exists in the MySQL
					data dictionary. Do not drop it,
					even though it is no longer needed
					by InnoDB fulltext search. */
					goto check_if_can_drop_indexes;
				}
			}

			drop_index[n_drop_index++] = fts_doc_index;
		}

check_if_can_drop_indexes:
		/* Check if the indexes can be dropped. */

		/* Prevent a race condition between DROP INDEX and
		CREATE TABLE adding FOREIGN KEY constraints. */
		row_mysql_lock_data_dictionary(prebuilt->trx);

		if (!n_drop_index) {
			drop_index = NULL;
		} else {
			/* Flag all indexes that are to be dropped. */
			for (ulint i = 0; i < n_drop_index; i++) {
				ut_ad(!drop_index[i]->to_be_dropped);
				drop_index[i]->to_be_dropped = 1;
			}
		}

		if (prebuilt->trx->check_foreigns) {
			for (uint i = 0; i < n_drop_index; i++) {
			     dict_index_t*	index = drop_index[i];

				if (innobase_check_foreign_key_index(
					ha_alter_info, index,
					indexed_table, col_names,
					prebuilt->trx, drop_fk, n_drop_fk)) {
					row_mysql_unlock_data_dictionary(
						prebuilt->trx);
					prebuilt->trx->error_info = index;
					print_error(HA_ERR_DROP_INDEX_FK,
						    MYF(0));
					goto err_exit;
				}
			}

			/* If a primary index is dropped, need to check
			any depending foreign constraints get affected */
			if (drop_primary
			    && innobase_check_foreign_key_index(
				ha_alter_info, drop_primary,
				indexed_table, col_names,
				prebuilt->trx, drop_fk, n_drop_fk)) {
				row_mysql_unlock_data_dictionary(prebuilt->trx);
				print_error(HA_ERR_DROP_INDEX_FK, MYF(0));
				goto err_exit;
			}
		}

		row_mysql_unlock_data_dictionary(prebuilt->trx);
	} else {
		drop_index = NULL;
	}

	n_add_fk = 0;

	if (ha_alter_info->handler_flags
	    & Alter_inplace_info::ADD_FOREIGN_KEY) {
		ut_ad(!prebuilt->trx->check_foreigns);

		add_fk = static_cast<dict_foreign_t**>(
			mem_heap_zalloc(
				heap,
				ha_alter_info->alter_info->key_list.elements
				* sizeof(dict_foreign_t*)));

		if (!innobase_get_foreign_key_info(
			    ha_alter_info, table_share,
			    prebuilt->table, col_names,
			    drop_index, n_drop_index,
			    add_fk, &n_add_fk, prebuilt->trx)) {
err_exit:
			if (n_drop_index) {
				row_mysql_lock_data_dictionary(prebuilt->trx);

				/* Clear the to_be_dropped flags, which might
				have been set at this point. */
				for (ulint i = 0; i < n_drop_index; i++) {
					DBUG_ASSERT(*drop_index[i]->name
						    != TEMP_INDEX_PREFIX);
					drop_index[i]->to_be_dropped = 0;
				}

				row_mysql_unlock_data_dictionary(prebuilt->trx);
			}

			if (heap) {
				mem_heap_free(heap);
			}

			goto err_exit_no_heap;
		}
	}

	if (!(ha_alter_info->handler_flags & INNOBASE_ALTER_DATA)
	    || (ha_alter_info->handler_flags
		== Alter_inplace_info::CHANGE_CREATE_OPTION
		&& !innobase_need_rebuild(ha_alter_info))) {

		if (heap) {
			ha_alter_info->handler_ctx
				= new ha_innobase_inplace_ctx(
					prebuilt,
					drop_index, n_drop_index,
					drop_fk, n_drop_fk,
					add_fk, n_add_fk,
					ha_alter_info->online,
					heap, indexed_table,
					col_names, ULINT_UNDEFINED, 0, 0);
		}

func_exit:
		DBUG_ASSERT(prebuilt->trx->dict_operation_lock_mode == 0);
		if (ha_alter_info->handler_flags & ~INNOBASE_INPLACE_IGNORE) {
			online_retry_drop_indexes(prebuilt->table, user_thd);
		}
		DBUG_RETURN(false);
	}

	/* If we are to build a full-text search index, check whether
	the table already has a DOC ID column.  If not, we will need to
	add a Doc ID hidden column and rebuild the primary index */
	if (innobase_fulltext_exist(altered_table)) {
		ulint	doc_col_no;

		if (!innobase_fts_check_doc_id_col(
			    prebuilt->table, altered_table, &fts_doc_col_no)) {
			fts_doc_col_no = altered_table->s->stored_fields;
			add_fts_doc_id = true;
			add_fts_doc_id_idx = true;

			push_warning_printf(
				user_thd,
				Sql_condition::WARN_LEVEL_WARN,
				HA_ERR_WRONG_INDEX,
				"InnoDB rebuilding table to add column "
				FTS_DOC_ID_COL_NAME);
		} else if (fts_doc_col_no == ULINT_UNDEFINED) {
			goto err_exit;
		}

		switch (innobase_fts_check_doc_id_index(
				prebuilt->table, altered_table, &doc_col_no)) {
		case FTS_NOT_EXIST_DOC_ID_INDEX:
			add_fts_doc_id_idx = true;
			break;
		case FTS_INCORRECT_DOC_ID_INDEX:
			my_error(ER_INNODB_FT_WRONG_DOCID_INDEX, MYF(0),
				 FTS_DOC_ID_INDEX_NAME);
			goto err_exit;
		case FTS_EXIST_DOC_ID_INDEX:
			DBUG_ASSERT(doc_col_no == fts_doc_col_no
				    || doc_col_no == ULINT_UNDEFINED
				    || (ha_alter_info->handler_flags
					& (Alter_inplace_info::ALTER_COLUMN_ORDER
					   | Alter_inplace_info::DROP_COLUMN
					   | Alter_inplace_info::ADD_COLUMN)));
		}
	}

	/* See if an AUTO_INCREMENT column was added. */
	uint i = 0, innodb_idx= 0;
	List_iterator_fast<Create_field> cf_it(
		ha_alter_info->alter_info->create_list);
	while (const Create_field* new_field = cf_it++) {
		const Field*	field;
                if (!new_field->stored_in_db) {
                  i++;
                  continue;
                }

		DBUG_ASSERT(i < altered_table->s->fields);
		DBUG_ASSERT(innodb_idx < altered_table->s->stored_fields);

		for (uint old_i = 0; table->field[old_i]; old_i++) {
                        if (!table->field[old_i]->stored_in_db)
                          continue;
			if (new_field->field == table->field[old_i]) {
				goto found_col;
			}
		}

		/* This is an added column. */
		DBUG_ASSERT(!new_field->field);
		DBUG_ASSERT(ha_alter_info->handler_flags
			    & Alter_inplace_info::ADD_COLUMN);

		field = altered_table->field[i];

		DBUG_ASSERT((MTYP_TYPENR(field->unireg_check)
			     == Field::NEXT_NUMBER)
			    == !!(field->flags & AUTO_INCREMENT_FLAG));

		if (field->flags & AUTO_INCREMENT_FLAG) {
			if (add_autoinc_col_no != ULINT_UNDEFINED) {
				/* This should have been blocked earlier. */
				ut_ad(0);
				my_error(ER_WRONG_AUTO_KEY, MYF(0));
				goto err_exit;
			}
			add_autoinc_col_no = innodb_idx;

			autoinc_col_max_value = innobase_get_int_col_max_value(
				field);
		}
found_col:
		i++;
                innodb_idx++;
	}

	DBUG_ASSERT(heap);
	DBUG_ASSERT(user_thd == prebuilt->trx->mysql_thd);
	DBUG_ASSERT(!ha_alter_info->handler_ctx);

	ha_alter_info->handler_ctx = new ha_innobase_inplace_ctx(
		prebuilt,
		drop_index, n_drop_index,
		drop_fk, n_drop_fk, add_fk, n_add_fk,
		ha_alter_info->online,
		heap, prebuilt->table, col_names,
		add_autoinc_col_no,
		ha_alter_info->create_info->auto_increment_value,
		autoinc_col_max_value);

	DBUG_RETURN(prepare_inplace_alter_table_dict(
			    ha_alter_info, altered_table, table,
			    table_share->table_name.str,
			    flags, flags2,
			    fts_doc_col_no, add_fts_doc_id,
			    add_fts_doc_id_idx));
}

/** Alter the table structure in-place with operations
specified using Alter_inplace_info.
The level of concurrency allowed during this operation depends
on the return value from check_if_supported_inplace_alter().

@param altered_table	TABLE object for new version of table.
@param ha_alter_info	Structure describing changes to be done
by ALTER TABLE and holding data used during in-place alter.

@retval true		Failure
@retval false		Success
*/
UNIV_INTERN
bool
ha_innobase::inplace_alter_table(
/*=============================*/
	TABLE*			altered_table,
	Alter_inplace_info*	ha_alter_info)
{
	dberr_t	error;

	DBUG_ENTER("inplace_alter_table");
	DBUG_ASSERT(!srv_read_only_mode);

#ifdef UNIV_SYNC_DEBUG
	ut_ad(!rw_lock_own(&dict_operation_lock, RW_LOCK_EX));
	ut_ad(!rw_lock_own(&dict_operation_lock, RW_LOCK_SHARED));
#endif /* UNIV_SYNC_DEBUG */

	DEBUG_SYNC(user_thd, "innodb_inplace_alter_table_enter");

	if (!(ha_alter_info->handler_flags & INNOBASE_ALTER_DATA)) {
ok_exit:
		DEBUG_SYNC(user_thd, "innodb_after_inplace_alter_table");
		DBUG_RETURN(false);
	}

	if (ha_alter_info->handler_flags
	    == Alter_inplace_info::CHANGE_CREATE_OPTION
	    && !innobase_need_rebuild(ha_alter_info)) {
		goto ok_exit;
	}

	ha_innobase_inplace_ctx*	ctx
		= static_cast<ha_innobase_inplace_ctx*>
		(ha_alter_info->handler_ctx);

	DBUG_ASSERT(ctx);
	DBUG_ASSERT(ctx->trx);
	DBUG_ASSERT(ctx->prebuilt == prebuilt);

	if (prebuilt->table->ibd_file_missing
	    || dict_table_is_discarded(prebuilt->table)) {
		goto all_done;
	}

	/* Read the clustered index of the table and build
	indexes based on this information using temporary
	files and merge sort. */
	DBUG_EXECUTE_IF("innodb_OOM_inplace_alter",
			error = DB_OUT_OF_MEMORY; goto oom;);
	error = row_merge_build_indexes(
		prebuilt->trx,
		prebuilt->table, ctx->new_table,
		ctx->online,
		ctx->add_index, ctx->add_key_numbers, ctx->num_to_add_index,
		altered_table, ctx->add_cols, ctx->col_map,
		ctx->add_autoinc, ctx->sequence);
#ifndef DBUG_OFF
oom:
#endif /* !DBUG_OFF */
	if (error == DB_SUCCESS && ctx->online && ctx->need_rebuild()) {
		DEBUG_SYNC_C("row_log_table_apply1_before");
		error = row_log_table_apply(
			ctx->thr, prebuilt->table, altered_table);
	}

	DEBUG_SYNC_C("inplace_after_index_build");

	DBUG_EXECUTE_IF("create_index_fail",
			error = DB_DUPLICATE_KEY;
			prebuilt->trx->error_key_num = ULINT_UNDEFINED;);

	/* After an error, remove all those index definitions
	from the dictionary which were defined. */

	switch (error) {
		KEY*	dup_key;
	all_done:
	case DB_SUCCESS:
		ut_d(mutex_enter(&dict_sys->mutex));
		ut_d(dict_table_check_for_dup_indexes(
			     prebuilt->table, CHECK_PARTIAL_OK));
		ut_d(mutex_exit(&dict_sys->mutex));
		/* prebuilt->table->n_ref_count can be anything here,
		given that we hold at most a shared lock on the table. */
		goto ok_exit;
	case DB_DUPLICATE_KEY:
		if (prebuilt->trx->error_key_num == ULINT_UNDEFINED
		    || ha_alter_info->key_count == 0) {
			/* This should be the hidden index on
			FTS_DOC_ID, or there is no PRIMARY KEY in the
			table. Either way, we should be seeing and
			reporting a bogus duplicate key error. */
			dup_key = NULL;
		} else {
			DBUG_ASSERT(prebuilt->trx->error_key_num
				    < ha_alter_info->key_count);
			dup_key = &ha_alter_info->key_info_buffer[
				prebuilt->trx->error_key_num];
		}
		print_keydup_error(altered_table, dup_key, MYF(0));
		break;
	case DB_ONLINE_LOG_TOO_BIG:
		DBUG_ASSERT(ctx->online);
		my_error(ER_INNODB_ONLINE_LOG_TOO_BIG, MYF(0),
			 (prebuilt->trx->error_key_num == ULINT_UNDEFINED)
			 ? FTS_DOC_ID_INDEX_NAME
			 : ha_alter_info->key_info_buffer[
				 prebuilt->trx->error_key_num].name);
		break;
	case DB_INDEX_CORRUPT:
		my_error(ER_INDEX_CORRUPT, MYF(0),
			 (prebuilt->trx->error_key_num == ULINT_UNDEFINED)
			 ? FTS_DOC_ID_INDEX_NAME
			 : ha_alter_info->key_info_buffer[
				 prebuilt->trx->error_key_num].name);
		break;
	default:
		my_error_innodb(error,
				table_share->table_name.str,
				prebuilt->table->flags);
	}

	/* prebuilt->table->n_ref_count can be anything here, given
	that we hold at most a shared lock on the table. */
	prebuilt->trx->error_info = NULL;
	ctx->trx->error_state = DB_SUCCESS;

	DBUG_RETURN(true);
}

/** Free the modification log for online table rebuild.
@param table	table that was being rebuilt online */
static
void
innobase_online_rebuild_log_free(
/*=============================*/
	dict_table_t*	table)
{
	dict_index_t* clust_index = dict_table_get_first_index(table);

	ut_ad(mutex_own(&dict_sys->mutex));
#ifdef UNIV_SYNC_DEBUG
	ut_ad(rw_lock_own(&dict_operation_lock, RW_LOCK_EX));
#endif /* UNIV_SYNC_DEBUG */

	rw_lock_x_lock(&clust_index->lock);

	if (clust_index->online_log) {
		ut_ad(dict_index_get_online_status(clust_index)
		      == ONLINE_INDEX_CREATION);
		clust_index->online_status = ONLINE_INDEX_COMPLETE;
		row_log_free(clust_index->online_log);
		DEBUG_SYNC_C("innodb_online_rebuild_log_free_aborted");
	}

	DBUG_ASSERT(dict_index_get_online_status(clust_index)
		    == ONLINE_INDEX_COMPLETE);
	rw_lock_x_unlock(&clust_index->lock);
}

/** Rollback a secondary index creation, drop the indexes with
temparary index prefix
@param user_table	InnoDB table
@param table		the TABLE
@param locked		TRUE=table locked, FALSE=may need to do a lazy drop
@param trx		the transaction
*/
static __attribute__((nonnull))
void
innobase_rollback_sec_index(
/*========================*/
	dict_table_t*		user_table,
	const TABLE*		table,
	ibool			locked,
	trx_t*			trx)
{
	row_merge_drop_indexes(trx, user_table, locked);

	/* Free the table->fts only if there is no FTS_DOC_ID
	in the table */
	if (user_table->fts
	    && !DICT_TF2_FLAG_IS_SET(user_table,
				     DICT_TF2_FTS_HAS_DOC_ID)
	    && !innobase_fulltext_exist(table)) {
		fts_free(user_table);
	}
}

/** Roll back the changes made during prepare_inplace_alter_table()
and inplace_alter_table() inside the storage engine. Note that the
allowed level of concurrency during this operation will be the same as
for inplace_alter_table() and thus might be higher than during
prepare_inplace_alter_table(). (E.g concurrent writes were blocked
during prepare, but might not be during commit).

@param ha_alter_info	Data used during in-place alter.
@param table		the TABLE
@param prebuilt		the prebuilt struct
@retval true		Failure
@retval false		Success
*/
inline __attribute__((nonnull, warn_unused_result))
bool
rollback_inplace_alter_table(
/*=========================*/
	Alter_inplace_info*	ha_alter_info,
	const TABLE*		table,
	row_prebuilt_t*		prebuilt)
{
	bool	fail	= false;

	ha_innobase_inplace_ctx*	ctx
		= static_cast<ha_innobase_inplace_ctx*>
		(ha_alter_info->handler_ctx);

	DBUG_ENTER("rollback_inplace_alter_table");

	if (!ctx || !ctx->trx) {
		/* If we have not started a transaction yet,
		(almost) nothing has been or needs to be done. */
		goto func_exit;
	}

	row_mysql_lock_data_dictionary(ctx->trx);

	if (ctx->need_rebuild()) {
		dberr_t	err;
		ulint	flags	= ctx->new_table->flags;

		/* DML threads can access ctx->new_table via the
		online rebuild log. Free it first. */
		innobase_online_rebuild_log_free(prebuilt->table);

		/* Since the FTS index specific auxiliary tables has
		not yet registered with "table->fts" by fts_add_index(),
		we will need explicitly delete them here */
		if (DICT_TF2_FLAG_IS_SET(ctx->new_table, DICT_TF2_FTS)) {

			err = innobase_drop_fts_index_table(
				ctx->new_table, ctx->trx);

			if (err != DB_SUCCESS) {
				my_error_innodb(
					err, table->s->table_name.str,
					flags);
				fail = true;
			}
		}

		/* Drop the table. */
		dict_table_close(ctx->new_table, TRUE, FALSE);

#if defined UNIV_DEBUG || defined UNIV_DDL_DEBUG
		/* Nobody should have initialized the stats of the
		newly created table yet. When this is the case, we
		know that it has not been added for background stats
		gathering. */
		ut_a(!ctx->new_table->stat_initialized);
#endif /* UNIV_DEBUG || UNIV_DDL_DEBUG */

		err = row_merge_drop_table(ctx->trx, ctx->new_table);

		switch (err) {
		case DB_SUCCESS:
			break;
		default:
			my_error_innodb(err, table->s->table_name.str,
					flags);
			fail = true;
		}
	} else {
		DBUG_ASSERT(!(ha_alter_info->handler_flags
			      & Alter_inplace_info::ADD_PK_INDEX));
		DBUG_ASSERT(ctx->new_table == prebuilt->table);

		trx_start_for_ddl(ctx->trx, TRX_DICT_OP_INDEX);

		innobase_rollback_sec_index(
			prebuilt->table, table, FALSE, ctx->trx);
	}

	trx_commit_for_mysql(ctx->trx);
	row_mysql_unlock_data_dictionary(ctx->trx);
	trx_free_for_mysql(ctx->trx);

func_exit:
#ifndef DBUG_OFF
	dict_index_t* clust_index = dict_table_get_first_index(
		prebuilt->table);
	DBUG_ASSERT(!clust_index->online_log);
	DBUG_ASSERT(dict_index_get_online_status(clust_index)
		    == ONLINE_INDEX_COMPLETE);
#endif /* !DBUG_OFF */

	if (ctx) {
		DBUG_ASSERT(ctx->prebuilt == prebuilt);

		if (ctx->num_to_add_fk) {
			for (ulint i = 0; i < ctx->num_to_add_fk; i++) {
				dict_foreign_free(ctx->add_fk[i]);
			}
		}

		if (ctx->num_to_drop_index) {
			row_mysql_lock_data_dictionary(prebuilt->trx);

			/* Clear the to_be_dropped flags
			in the data dictionary cache.
			The flags may already have been cleared,
			in case an error was detected in
			commit_inplace_alter_table(). */
			for (ulint i = 0; i < ctx->num_to_drop_index; i++) {
				dict_index_t*	index = ctx->drop_index[i];
				DBUG_ASSERT(*index->name != TEMP_INDEX_PREFIX);

				index->to_be_dropped = 0;
			}

			row_mysql_unlock_data_dictionary(prebuilt->trx);
		}
	}

	trx_commit_for_mysql(prebuilt->trx);
	MONITOR_ATOMIC_DEC(MONITOR_PENDING_ALTER_TABLE);
	DBUG_RETURN(fail);
}

/** Drop a FOREIGN KEY constraint from the data dictionary tables.
@param trx		data dictionary transaction
@param table_name	Table name in MySQL
@param foreign_id	Foreign key constraint identifier
@retval true		Failure
@retval false		Success */
static __attribute__((nonnull, warn_unused_result))
bool
innobase_drop_foreign_try(
/*======================*/
	trx_t*			trx,
	const char*		table_name,
	const char*		foreign_id)
{
	DBUG_ENTER("innobase_drop_foreign_try");

	DBUG_ASSERT(trx_get_dict_operation(trx) == TRX_DICT_OP_INDEX);
	ut_ad(trx->dict_operation_lock_mode == RW_X_LATCH);
	ut_ad(mutex_own(&dict_sys->mutex));
#ifdef UNIV_SYNC_DEBUG
	ut_ad(rw_lock_own(&dict_operation_lock, RW_LOCK_EX));
#endif /* UNIV_SYNC_DEBUG */

	/* Drop the constraint from the data dictionary. */
	static const char sql[] =
		"PROCEDURE DROP_FOREIGN_PROC () IS\n"
		"BEGIN\n"
		"DELETE FROM SYS_FOREIGN WHERE ID=:id;\n"
		"DELETE FROM SYS_FOREIGN_COLS WHERE ID=:id;\n"
		"END;\n";

	dberr_t		error;
	pars_info_t*	info;

	info = pars_info_create();
	pars_info_add_str_literal(info, "id", foreign_id);

	trx->op_info = "dropping foreign key constraint from dictionary";
	error = que_eval_sql(info, sql, FALSE, trx);
	trx->op_info = "";

	DBUG_EXECUTE_IF("ib_drop_foreign_error",
			error = DB_OUT_OF_FILE_SPACE;);

	if (error != DB_SUCCESS) {
		my_error_innodb(error, table_name, 0);
		trx->error_state = DB_SUCCESS;
		DBUG_RETURN(true);
	}

	DBUG_RETURN(false);
}

/** Rename a column in the data dictionary tables.
@param user_table	InnoDB table that was being altered
@param trx		data dictionary transaction
@param table_name	Table name in MySQL
@param nth_col		0-based index of the column
@param from		old column name
@param to		new column name
@param new_clustered	whether the table has been rebuilt
@retval true		Failure
@retval false		Success */
static __attribute__((nonnull, warn_unused_result))
bool
innobase_rename_column_try(
/*=======================*/
	const dict_table_t*	user_table,
	trx_t*			trx,
	const char*		table_name,
	ulint			nth_col,
	const char*		from,
	const char*		to,
	bool			new_clustered)
{
	pars_info_t*	info;
	dberr_t		error;

	DBUG_ENTER("innobase_rename_column_try");

	DBUG_ASSERT(trx_get_dict_operation(trx) == TRX_DICT_OP_INDEX);
	ut_ad(trx->dict_operation_lock_mode == RW_X_LATCH);
	ut_ad(mutex_own(&dict_sys->mutex));
#ifdef UNIV_SYNC_DEBUG
	ut_ad(rw_lock_own(&dict_operation_lock, RW_LOCK_EX));
#endif /* UNIV_SYNC_DEBUG */

	if (new_clustered) {
		goto rename_foreign;
	}

	info = pars_info_create();

	pars_info_add_ull_literal(info, "tableid", user_table->id);
	pars_info_add_int4_literal(info, "nth", nth_col);
	pars_info_add_str_literal(info, "old", from);
	pars_info_add_str_literal(info, "new", to);

	trx->op_info = "renaming column in SYS_COLUMNS";

	error = que_eval_sql(
		info,
		"PROCEDURE RENAME_SYS_COLUMNS_PROC () IS\n"
		"BEGIN\n"
		"UPDATE SYS_COLUMNS SET NAME=:new\n"
		"WHERE TABLE_ID=:tableid AND NAME=:old\n"
		"AND POS=:nth;\n"
		"END;\n",
		FALSE, trx);

	DBUG_EXECUTE_IF("ib_rename_column_error",
			error = DB_OUT_OF_FILE_SPACE;);

	if (error != DB_SUCCESS) {
err_exit:
		my_error_innodb(error, table_name, 0);
		trx->error_state = DB_SUCCESS;
		trx->op_info = "";
		DBUG_RETURN(true);
	}

	trx->op_info = "renaming column in SYS_FIELDS";

	for (const dict_index_t* index = dict_table_get_first_index(
		     user_table);
	     index != NULL;
	     index = dict_table_get_next_index(index)) {

		for (ulint i = 0; i < dict_index_get_n_fields(index); i++) {
			if (strcmp(dict_index_get_nth_field(index, i)->name,
				   from)) {
				continue;
			}

			info = pars_info_create();

			pars_info_add_ull_literal(info, "indexid", index->id);
			pars_info_add_int4_literal(info, "nth", i);
			pars_info_add_str_literal(info, "old", from);
			pars_info_add_str_literal(info, "new", to);

			error = que_eval_sql(
				info,
				"PROCEDURE RENAME_SYS_FIELDS_PROC () IS\n"
				"BEGIN\n"

				"UPDATE SYS_FIELDS SET COL_NAME=:new\n"
				"WHERE INDEX_ID=:indexid AND COL_NAME=:old\n"
				"AND POS=:nth;\n"

				/* Try again, in case there is a prefix_len
				encoded in SYS_FIELDS.POS */

				"UPDATE SYS_FIELDS SET COL_NAME=:new\n"
				"WHERE INDEX_ID=:indexid AND COL_NAME=:old\n"
				"AND POS>=65536*:nth AND POS<65536*(:nth+1);\n"

				"END;\n",
				FALSE, trx);

			if (error != DB_SUCCESS) {
				goto err_exit;
			}
		}
	}

rename_foreign:
	trx->op_info = "renaming column in SYS_FOREIGN_COLS";

<<<<<<< HEAD
	for (dict_foreign_set::const_iterator it = user_table->foreign_set.begin();
=======
	std::list<dict_foreign_t*>	fk_evict;
	bool		foreign_modified;

	for (dict_foreign_set::iterator it = user_table->foreign_set.begin();
>>>>>>> a4416abd
	     it != user_table->foreign_set.end();
	     ++it) {

		dict_foreign_t*	foreign = *it;
		foreign_modified = false;

		for (unsigned i = 0; i < foreign->n_fields; i++) {
			if (strcmp(foreign->foreign_col_names[i], from)) {
				continue;
			}

			info = pars_info_create();

			pars_info_add_str_literal(info, "id", foreign->id);
			pars_info_add_int4_literal(info, "nth", i);
			pars_info_add_str_literal(info, "old", from);
			pars_info_add_str_literal(info, "new", to);

			error = que_eval_sql(
				info,
				"PROCEDURE RENAME_SYS_FOREIGN_F_PROC () IS\n"
				"BEGIN\n"
				"UPDATE SYS_FOREIGN_COLS\n"
				"SET FOR_COL_NAME=:new\n"
				"WHERE ID=:id AND POS=:nth\n"
				"AND FOR_COL_NAME=:old;\n"
				"END;\n",
				FALSE, trx);

			if (error != DB_SUCCESS) {
				goto err_exit;
			}
			foreign_modified = true;
		}

		if (foreign_modified) {
			fk_evict.push_back(foreign);
		}
	}

	for (dict_foreign_set::const_iterator it
		= user_table->referenced_set.begin();
	     it != user_table->referenced_set.end();
	     ++it) {

		foreign_modified = false;
		dict_foreign_t*	foreign = *it;

		for (unsigned i = 0; i < foreign->n_fields; i++) {
			if (strcmp(foreign->referenced_col_names[i], from)) {
				continue;
			}

			info = pars_info_create();

			pars_info_add_str_literal(info, "id", foreign->id);
			pars_info_add_int4_literal(info, "nth", i);
			pars_info_add_str_literal(info, "old", from);
			pars_info_add_str_literal(info, "new", to);

			error = que_eval_sql(
				info,
				"PROCEDURE RENAME_SYS_FOREIGN_R_PROC () IS\n"
				"BEGIN\n"
				"UPDATE SYS_FOREIGN_COLS\n"
				"SET REF_COL_NAME=:new\n"
				"WHERE ID=:id AND POS=:nth\n"
				"AND REF_COL_NAME=:old;\n"
				"END;\n",
				FALSE, trx);

			if (error != DB_SUCCESS) {
				goto err_exit;
			}
			foreign_modified = true;
		}

		if (foreign_modified) {
			fk_evict.push_back(foreign);
		}
	}

	if (new_clustered) {
		std::for_each(fk_evict.begin(), fk_evict.end(),
			      dict_foreign_remove_from_cache);
	}

	trx->op_info = "";
	DBUG_RETURN(false);
}

/** Rename columns in the data dictionary tables.
@param ha_alter_info	Data used during in-place alter.
@param ctx		In-place ALTER TABLE context
@param table		the TABLE
@param trx		data dictionary transaction
@param table_name	Table name in MySQL
@retval true		Failure
@retval false		Success */
static __attribute__((nonnull, warn_unused_result))
bool
innobase_rename_columns_try(
/*========================*/
	Alter_inplace_info*	ha_alter_info,
	ha_innobase_inplace_ctx*ctx,
	const TABLE*		table,
	trx_t*			trx,
	const char*		table_name)
{
	List_iterator_fast<Create_field> cf_it(
		ha_alter_info->alter_info->create_list);
	uint i = 0;

	DBUG_ASSERT(ctx);
	DBUG_ASSERT(ha_alter_info->handler_flags
		    & Alter_inplace_info::ALTER_COLUMN_NAME);

	for (Field** fp = table->field; *fp; fp++, i++) {
		if (!((*fp)->flags & FIELD_IS_RENAMED) || !((*fp)->stored_in_db)) {
			continue;
		}

		cf_it.rewind();
		while (Create_field* cf = cf_it++) {
			if (cf->field == *fp) {
				if (innobase_rename_column_try(
					    ctx->old_table, trx, table_name, i,
					    cf->field->field_name,
					    cf->field_name,
					    ctx->need_rebuild())) {
					return(true);
				}
				goto processed_field;
			}
		}

		ut_error;
processed_field:
		continue;
	}

	return(false);
}

/** Rename columns in the data dictionary cache
as part of commit_cache_norebuild().
@param ha_alter_info	Data used during in-place alter.
@param table		the TABLE
@param user_table	InnoDB table that was being altered */
static __attribute__((nonnull))
void
innobase_rename_columns_cache(
/*==========================*/
	Alter_inplace_info*	ha_alter_info,
	const TABLE*		table,
	dict_table_t*		user_table)
{
	if (!(ha_alter_info->handler_flags
	      & Alter_inplace_info::ALTER_COLUMN_NAME)) {
		return;
	}

	List_iterator_fast<Create_field> cf_it(
		ha_alter_info->alter_info->create_list);
	uint i = 0;

	for (Field** fp = table->field; *fp; fp++, i++) {
		if (!((*fp)->flags & FIELD_IS_RENAMED)) {
			continue;
		}

		cf_it.rewind();
		while (Create_field* cf = cf_it++) {
			if (cf->field == *fp) {
				dict_mem_table_col_rename(user_table, i,
							  cf->field->field_name,
							  cf->field_name);
				goto processed_field;
			}
		}

		ut_error;
processed_field:
		continue;
	}
}

/** Get the auto-increment value of the table on commit.
@param ha_alter_info	Data used during in-place alter
@param ctx		In-place ALTER TABLE context
@param altered_table	MySQL table that is being altered
@param old_table	MySQL table as it is before the ALTER operation
@return the next auto-increment value (0 if not present) */
static __attribute__((nonnull, warn_unused_result))
ulonglong
commit_get_autoinc(
/*===============*/
	Alter_inplace_info*	ha_alter_info,
	ha_innobase_inplace_ctx*ctx,
	const TABLE*		altered_table,
	const TABLE*		old_table)
{
	ulonglong		max_autoinc;

	DBUG_ENTER("commit_get_autoinc");

	if (!altered_table->found_next_number_field) {
		/* There is no AUTO_INCREMENT column in the table
		after the ALTER operation. */
		max_autoinc = 0;
	} else if (ctx->add_autoinc != ULINT_UNDEFINED) {
		/* An AUTO_INCREMENT column was added. Get the last
		value from the sequence, which may be based on a
		supplied AUTO_INCREMENT value. */
		max_autoinc = ctx->sequence.last();
	} else if ((ha_alter_info->handler_flags
		    & Alter_inplace_info::CHANGE_CREATE_OPTION)
		   && (ha_alter_info->create_info->used_fields
		       & HA_CREATE_USED_AUTO)) {
		/* An AUTO_INCREMENT value was supplied, but the table was not
		rebuilt. Get the user-supplied value or the last value from the
		sequence. */
		ib_uint64_t	max_value_table;
		dberr_t		err;

		Field*	autoinc_field =
			old_table->found_next_number_field;

		dict_index_t*	index = dict_table_get_index_on_first_col(
			ctx->old_table, autoinc_field->field_index);

		max_autoinc = ha_alter_info->create_info->auto_increment_value;

		dict_table_autoinc_lock(ctx->old_table);

		err = row_search_max_autoinc(
			index, autoinc_field->field_name, &max_value_table);

		if (err != DB_SUCCESS) {
			ut_ad(0);
			max_autoinc = 0;
		} else if (max_autoinc <= max_value_table) {
			ulonglong	col_max_value;
			ulonglong	offset;

			col_max_value = innobase_get_int_col_max_value(
				old_table->found_next_number_field);

			offset = ctx->prebuilt->autoinc_offset;
			max_autoinc = innobase_next_autoinc(
				max_value_table, 1, 1, offset,
				col_max_value);
		}
		dict_table_autoinc_unlock(ctx->old_table);
	} else {
		/* An AUTO_INCREMENT value was not specified.
		Read the old counter value from the table. */
		ut_ad(old_table->found_next_number_field);
		dict_table_autoinc_lock(ctx->old_table);
		max_autoinc = ctx->old_table->autoinc;
		dict_table_autoinc_unlock(ctx->old_table);
	}

	DBUG_RETURN(max_autoinc);
}

/** Add or drop foreign key constraints to the data dictionary tables,
but do not touch the data dictionary cache.
@param ha_alter_info	Data used during in-place alter
@param ctx		In-place ALTER TABLE context
@param trx		Data dictionary transaction
@param table_name	Table name in MySQL
@retval true		Failure
@retval false		Success
*/
static __attribute__((nonnull, warn_unused_result))
bool
innobase_update_foreign_try(
/*========================*/
	ha_innobase_inplace_ctx*ctx,
	trx_t*			trx,
	const char*		table_name)
{
	ulint	foreign_id;
	ulint	i;

	DBUG_ENTER("innobase_update_foreign_try");
	DBUG_ASSERT(ctx);

	foreign_id = dict_table_get_highest_foreign_id(ctx->new_table);

	foreign_id++;

	for (i = 0; i < ctx->num_to_add_fk; i++) {
		dict_foreign_t*		fk = ctx->add_fk[i];

		ut_ad(fk->foreign_table == ctx->new_table
		      || fk->foreign_table == ctx->old_table);

		dberr_t error = dict_create_add_foreign_id(
			&foreign_id, ctx->old_table->name, fk);

		if (error != DB_SUCCESS) {
			my_error(ER_TOO_LONG_IDENT, MYF(0),
				 fk->id);
			DBUG_RETURN(true);
		}

		if (!fk->foreign_index) {
			fk->foreign_index = dict_foreign_find_index(
				ctx->new_table, ctx->col_names,
				fk->foreign_col_names,
				fk->n_fields, fk->referenced_index, TRUE,
				fk->type
				& (DICT_FOREIGN_ON_DELETE_SET_NULL
				   | DICT_FOREIGN_ON_UPDATE_SET_NULL));
			if (!fk->foreign_index) {
				my_error(ER_FK_INCORRECT_OPTION,
					 MYF(0), table_name, fk->id);
				DBUG_RETURN(true);
			}
		}

		/* The fk->foreign_col_names[] uses renamed column
		names, while the columns in ctx->old_table have not
		been renamed yet. */
		error = dict_create_add_foreign_to_dictionary(
			ctx->old_table->name, fk, trx);

		DBUG_EXECUTE_IF(
			"innodb_test_cannot_add_fk_system",
			error = DB_ERROR;);

		if (error != DB_SUCCESS) {
			my_error(ER_FK_FAIL_ADD_SYSTEM, MYF(0),
				 fk->id);
			DBUG_RETURN(true);
		}
	}

	for (i = 0; i < ctx->num_to_drop_fk; i++) {
		dict_foreign_t* fk = ctx->drop_fk[i];

		DBUG_ASSERT(fk->foreign_table == ctx->old_table);

		if (innobase_drop_foreign_try(trx, table_name, fk->id)) {
			DBUG_RETURN(true);
		}
	}

	DBUG_RETURN(false);
}

/** Update the foreign key constraint definitions in the data dictionary cache
after the changes to data dictionary tables were committed.
@param ctx	In-place ALTER TABLE context
@param user_thd	MySQL connection
@return		InnoDB error code (should always be DB_SUCCESS) */
static __attribute__((nonnull, warn_unused_result))
dberr_t
innobase_update_foreign_cache(
/*==========================*/
	ha_innobase_inplace_ctx*	ctx,
	THD*				user_thd)
{
	dict_table_t*	user_table;
	dberr_t		err = DB_SUCCESS;

	DBUG_ENTER("innobase_update_foreign_cache");

	user_table = ctx->old_table;

	/* Discard the added foreign keys, because we will
	load them from the data dictionary. */
	for (ulint i = 0; i < ctx->num_to_add_fk; i++) {
		dict_foreign_t*	fk = ctx->add_fk[i];
		dict_foreign_free(fk);
	}

	if (ctx->need_rebuild()) {
		/* The rebuilt table is already using the renamed
		column names. No need to pass col_names or to drop
		constraints from the data dictionary cache. */
		DBUG_ASSERT(!ctx->col_names);
		DBUG_ASSERT(user_table->foreign_set.empty());
		DBUG_ASSERT(user_table->referenced_set.empty());
		user_table = ctx->new_table;
	} else {
		/* Drop the foreign key constraints if the
		table was not rebuilt. If the table is rebuilt,
		there would not be any foreign key contraints for
		it yet in the data dictionary cache. */
		for (ulint i = 0; i < ctx->num_to_drop_fk; i++) {
			dict_foreign_t* fk = ctx->drop_fk[i];
			dict_foreign_remove_from_cache(fk);
		}
	}

	/* Load the old or added foreign keys from the data dictionary
	and prevent the table from being evicted from the data
	dictionary cache (work around the lack of WL#6049). */
	err = dict_load_foreigns(user_table->name,
				 ctx->col_names, false, true,
				 DICT_ERR_IGNORE_NONE);

	if (err == DB_CANNOT_ADD_CONSTRAINT) {
		/* It is possible there are existing foreign key are
		loaded with "foreign_key checks" off,
		so let's retry the loading with charset_check is off */
		err = dict_load_foreigns(user_table->name,
					 ctx->col_names, false, false,
					 DICT_ERR_IGNORE_NONE);

		/* The load with "charset_check" off is successful, warn
		the user that the foreign key has loaded with mis-matched
		charset */
		if (err == DB_SUCCESS) {
			push_warning_printf(
				user_thd,
				Sql_condition::WARN_LEVEL_WARN,
				ER_ALTER_INFO,
				"Foreign key constraints for table '%s'"
				" are loaded with charset check off",
				user_table->name);
				
		}
	}

	DBUG_RETURN(err);
}

/** Commit the changes made during prepare_inplace_alter_table()
and inplace_alter_table() inside the data dictionary tables,
when rebuilding the table.
@param ha_alter_info	Data used during in-place alter
@param ctx		In-place ALTER TABLE context
@param altered_table	MySQL table that is being altered
@param old_table	MySQL table as it is before the ALTER operation
@param trx		Data dictionary transaction
@param table_name	Table name in MySQL
@retval true		Failure
@retval false		Success
*/
inline __attribute__((nonnull, warn_unused_result))
bool
commit_try_rebuild(
/*===============*/
	Alter_inplace_info*	ha_alter_info,
	ha_innobase_inplace_ctx*ctx,
	TABLE*			altered_table,
	const TABLE*		old_table,
	trx_t*			trx,
	const char*		table_name)
{
	dict_table_t*	rebuilt_table	= ctx->new_table;
	dict_table_t*	user_table	= ctx->old_table;

	DBUG_ENTER("commit_try_rebuild");
	DBUG_ASSERT(ctx->need_rebuild());
	DBUG_ASSERT(trx->dict_operation_lock_mode == RW_X_LATCH);
	DBUG_ASSERT(!(ha_alter_info->handler_flags
		      & Alter_inplace_info::DROP_FOREIGN_KEY)
		    || ctx->num_to_drop_fk > 0);
	DBUG_ASSERT(ctx->num_to_drop_fk
		    == ha_alter_info->alter_info->drop_list.elements);

	for (dict_index_t* index = dict_table_get_first_index(rebuilt_table);
	     index;
	     index = dict_table_get_next_index(index)) {
		DBUG_ASSERT(dict_index_get_online_status(index)
			    == ONLINE_INDEX_COMPLETE);
		DBUG_ASSERT(*index->name != TEMP_INDEX_PREFIX);
		if (dict_index_is_corrupted(index)) {
			my_error(ER_INDEX_CORRUPT, MYF(0),
				 index->name);
			DBUG_RETURN(true);
		}
	}

	if (innobase_update_foreign_try(ctx, trx, table_name)) {
		DBUG_RETURN(true);
	}

	dberr_t	error;

	/* Clear the to_be_dropped flag in the data dictionary cache
	of user_table. */
	for (ulint i = 0; i < ctx->num_to_drop_index; i++) {
		dict_index_t*	index = ctx->drop_index[i];
		DBUG_ASSERT(index->table == user_table);
		DBUG_ASSERT(*index->name != TEMP_INDEX_PREFIX);
		DBUG_ASSERT(index->to_be_dropped);
		index->to_be_dropped = 0;
	}

	/* We copied the table. Any indexes that were requested to be
	dropped were not created in the copy of the table. Apply any
	last bit of the rebuild log and then rename the tables. */

	if (ctx->online) {
		DEBUG_SYNC_C("row_log_table_apply2_before");
		error = row_log_table_apply(
			ctx->thr, user_table, altered_table);
		ulint	err_key = thr_get_trx(ctx->thr)->error_key_num;

		switch (error) {
			KEY*	dup_key;
		case DB_SUCCESS:
			break;
		case DB_DUPLICATE_KEY:
			if (err_key == ULINT_UNDEFINED) {
				/* This should be the hidden index on
				FTS_DOC_ID. */
				dup_key = NULL;
			} else {
				DBUG_ASSERT(err_key <
					    ha_alter_info->key_count);
				dup_key = &ha_alter_info
					->key_info_buffer[err_key];
			}
			print_keydup_error(altered_table, dup_key, MYF(0));
			DBUG_RETURN(true);
		case DB_ONLINE_LOG_TOO_BIG:
			my_error(ER_INNODB_ONLINE_LOG_TOO_BIG, MYF(0),
				 ha_alter_info->key_info_buffer[0].name);
			DBUG_RETURN(true);
		case DB_INDEX_CORRUPT:
			my_error(ER_INDEX_CORRUPT, MYF(0),
				 (err_key == ULINT_UNDEFINED)
				 ? FTS_DOC_ID_INDEX_NAME
				 : ha_alter_info->key_info_buffer[err_key]
				 .name);
			DBUG_RETURN(true);
		default:
			my_error_innodb(error, table_name, user_table->flags);
			DBUG_RETURN(true);
		}
	}

	if ((ha_alter_info->handler_flags
	     & Alter_inplace_info::ALTER_COLUMN_NAME)
	    && innobase_rename_columns_try(ha_alter_info, ctx, old_table,
					   trx, table_name)) {
		DBUG_RETURN(true);
	}

	DBUG_EXECUTE_IF("ib_ddl_crash_before_rename", DBUG_SUICIDE(););

	/* The new table must inherit the flag from the
	"parent" table. */
	if (dict_table_is_discarded(user_table)) {
		rebuilt_table->ibd_file_missing = true;
		rebuilt_table->flags2 |= DICT_TF2_DISCARDED;
	}

	/* We can now rename the old table as a temporary table,
	rename the new temporary table as the old table and drop the
	old table. First, we only do this in the data dictionary
	tables. The actual renaming will be performed in
	commit_cache_rebuild(), once the data dictionary transaction
	has been successfully committed. */

	error = row_merge_rename_tables_dict(
		user_table, rebuilt_table, ctx->tmp_name, trx);

	/* We must be still holding a table handle. */
	DBUG_ASSERT(user_table->n_ref_count >= 1);

	DBUG_EXECUTE_IF("ib_ddl_crash_after_rename", DBUG_SUICIDE(););
	DBUG_EXECUTE_IF("ib_rebuild_cannot_rename", error = DB_ERROR;);

	if (user_table->n_ref_count > 1) {
		/* This should only occur when an innodb_memcached
		connection with innodb_api_enable_mdl=off was started
		before commit_inplace_alter_table() locked the data
		dictionary. We must roll back the ALTER TABLE, because
		we cannot drop a table while it is being used. */

		/* Normally, n_ref_count must be 1, because purge
		cannot be executing on this very table as we are
		holding dict_operation_lock X-latch. */

		error = DB_LOCK_WAIT_TIMEOUT;
	}

	switch (error) {
	case DB_SUCCESS:
		DBUG_RETURN(false);
	case DB_TABLESPACE_EXISTS:
		ut_a(rebuilt_table->n_ref_count == 1);
		my_error(ER_TABLESPACE_EXISTS, MYF(0), ctx->tmp_name);
		DBUG_RETURN(true);
	case DB_DUPLICATE_KEY:
		ut_a(rebuilt_table->n_ref_count == 1);
		my_error(ER_TABLE_EXISTS_ERROR, MYF(0), ctx->tmp_name);
		DBUG_RETURN(true);
	default:
		my_error_innodb(error, table_name, user_table->flags);
		DBUG_RETURN(true);
	}
}

/** Apply the changes made during commit_try_rebuild(),
to the data dictionary cache and the file system.
@param ctx	In-place ALTER TABLE context */
inline __attribute__((nonnull))
void
commit_cache_rebuild(
/*=================*/
	ha_innobase_inplace_ctx*	ctx)
{
	dberr_t		error;

	DBUG_ENTER("commit_cache_rebuild");
	DBUG_ASSERT(ctx->need_rebuild());
	DBUG_ASSERT(dict_table_is_discarded(ctx->old_table)
		    == dict_table_is_discarded(ctx->new_table));

	const char* old_name = mem_heap_strdup(
		ctx->heap, ctx->old_table->name);

	/* We already committed and redo logged the renames,
	so this must succeed. */
	error = dict_table_rename_in_cache(
		ctx->old_table, ctx->tmp_name, FALSE);
	ut_a(error == DB_SUCCESS);

	DEBUG_SYNC_C("commit_cache_rebuild_middle");

	error = dict_table_rename_in_cache(
		ctx->new_table, old_name, FALSE);
	ut_a(error == DB_SUCCESS);

	DBUG_VOID_RETURN;
}

/** Commit the changes made during prepare_inplace_alter_table()
and inplace_alter_table() inside the data dictionary tables,
when not rebuilding the table.
@param ha_alter_info	Data used during in-place alter
@param ctx		In-place ALTER TABLE context
@param old_table	MySQL table as it is before the ALTER operation
@param trx		Data dictionary transaction
@param table_name	Table name in MySQL
@retval true		Failure
@retval false		Success
*/
inline __attribute__((nonnull, warn_unused_result))
bool
commit_try_norebuild(
/*=================*/
	Alter_inplace_info*	ha_alter_info,
	ha_innobase_inplace_ctx*ctx,
	const TABLE*		old_table,
	trx_t*			trx,
	const char*		table_name)
{
	DBUG_ENTER("commit_try_norebuild");
	DBUG_ASSERT(!ctx->need_rebuild());
	DBUG_ASSERT(trx->dict_operation_lock_mode == RW_X_LATCH);
	DBUG_ASSERT(!(ha_alter_info->handler_flags
		      & Alter_inplace_info::DROP_FOREIGN_KEY)
		    || ctx->num_to_drop_fk > 0);
	DBUG_ASSERT(ctx->num_to_drop_fk
		    == ha_alter_info->alter_info->drop_list.elements);

	for (ulint i = 0; i < ctx->num_to_add_index; i++) {
		dict_index_t*	index = ctx->add_index[i];
		DBUG_ASSERT(dict_index_get_online_status(index)
			    == ONLINE_INDEX_COMPLETE);
		DBUG_ASSERT(*index->name == TEMP_INDEX_PREFIX);
		if (dict_index_is_corrupted(index)) {
			/* Report a duplicate key
			error for the index that was
			flagged corrupted, most likely
			because a duplicate value was
			inserted (directly or by
			rollback) after
			ha_innobase::inplace_alter_table()
			completed.
			TODO: report this as a corruption
			with a detailed reason once
			WL#6379 has been implemented. */
			my_error(ER_DUP_UNKNOWN_IN_INDEX,
				 MYF(0), index->name + 1);
			DBUG_RETURN(true);
		}
	}

	if (innobase_update_foreign_try(ctx, trx, table_name)) {
		DBUG_RETURN(true);
	}

	dberr_t	error;

	/* We altered the table in place. */
	/* Lose the TEMP_INDEX_PREFIX. */
	for (ulint i = 0; i < ctx->num_to_add_index; i++) {
		dict_index_t*	index = ctx->add_index[i];
		DBUG_ASSERT(dict_index_get_online_status(index)
			    == ONLINE_INDEX_COMPLETE);
		DBUG_ASSERT(*index->name
			    == TEMP_INDEX_PREFIX);
		error = row_merge_rename_index_to_add(
			trx, ctx->new_table->id, index->id);
		if (error != DB_SUCCESS) {
			sql_print_error(
				"InnoDB: rename index to add: %lu\n",
				(ulong) error);
			DBUG_ASSERT(0);
			my_error(ER_INTERNAL_ERROR, MYF(0),
				 "rename index to add");
			DBUG_RETURN(true);
		}
	}

	/* Drop any indexes that were requested to be dropped.
	Rename them to TEMP_INDEX_PREFIX in the data
	dictionary first. We do not bother to rename
	index->name in the dictionary cache, because the index
	is about to be freed after row_merge_drop_indexes_dict(). */

	for (ulint i = 0; i < ctx->num_to_drop_index; i++) {
		dict_index_t*	index = ctx->drop_index[i];
		DBUG_ASSERT(*index->name != TEMP_INDEX_PREFIX);
		DBUG_ASSERT(index->table == ctx->new_table);
		DBUG_ASSERT(index->to_be_dropped);

		error = row_merge_rename_index_to_drop(
			trx, index->table->id, index->id);
		if (error != DB_SUCCESS) {
			sql_print_error(
				"InnoDB: rename index to drop: %lu\n",
				(ulong) error);
			DBUG_ASSERT(0);
			my_error(ER_INTERNAL_ERROR, MYF(0),
				 "rename index to drop");
			DBUG_RETURN(true);
		}
	}

	if (!(ha_alter_info->handler_flags
	      & Alter_inplace_info::ALTER_COLUMN_NAME)) {
		DBUG_RETURN(false);
	}

	DBUG_RETURN(innobase_rename_columns_try(ha_alter_info, ctx,
						old_table, trx, table_name));
}

/** Commit the changes to the data dictionary cache
after a successful commit_try_norebuild() call.
@param ctx		In-place ALTER TABLE context
@param table		the TABLE before the ALTER
@param trx		Data dictionary transaction object
(will be started and committed)
@return whether all replacements were found for dropped indexes */
inline __attribute__((nonnull, warn_unused_result))
bool
commit_cache_norebuild(
/*===================*/
	ha_innobase_inplace_ctx*ctx,
	const TABLE*		table,
	trx_t*			trx)
{
	DBUG_ENTER("commit_cache_norebuild");

	bool	found = true;

	DBUG_ASSERT(!ctx->need_rebuild());

	for (ulint i = 0; i < ctx->num_to_add_index; i++) {
		dict_index_t*	index = ctx->add_index[i];
		DBUG_ASSERT(dict_index_get_online_status(index)
			    == ONLINE_INDEX_COMPLETE);
		DBUG_ASSERT(*index->name == TEMP_INDEX_PREFIX);
		index->name++;
	}

	if (ctx->num_to_drop_index) {
		/* Really drop the indexes that were dropped.
		The transaction had to be committed first
		(after renaming the indexes), so that in the
		event of a crash, crash recovery will drop the
		indexes, because it drops all indexes whose
		names start with TEMP_INDEX_PREFIX. Once we
		have started dropping an index tree, there is
		no way to roll it back. */

		for (ulint i = 0; i < ctx->num_to_drop_index; i++) {
			dict_index_t*	index = ctx->drop_index[i];
			DBUG_ASSERT(*index->name != TEMP_INDEX_PREFIX);
			DBUG_ASSERT(index->table == ctx->new_table);
			DBUG_ASSERT(index->to_be_dropped);

			/* Replace the indexes in foreign key
			constraints if needed. */

			if (!dict_foreign_replace_index(
				    index->table, ctx->col_names, index)) {
				found = false;
			}

			/* Mark the index dropped
			in the data dictionary cache. */
			rw_lock_x_lock(dict_index_get_lock(index));
			index->page = FIL_NULL;
			rw_lock_x_unlock(dict_index_get_lock(index));
		}

		trx_start_for_ddl(trx, TRX_DICT_OP_INDEX);
		row_merge_drop_indexes_dict(trx, ctx->new_table->id);

		for (ulint i = 0; i < ctx->num_to_drop_index; i++) {
			dict_index_t*	index = ctx->drop_index[i];
			DBUG_ASSERT(*index->name != TEMP_INDEX_PREFIX);
			DBUG_ASSERT(index->table == ctx->new_table);

			if (index->type & DICT_FTS) {
				DBUG_ASSERT(index->type == DICT_FTS
					    || (index->type
						& DICT_CORRUPT));
				DBUG_ASSERT(index->table->fts);
				fts_drop_index(index->table, index, trx);
			}

			dict_index_remove_from_cache(index->table, index);
		}

		trx_commit_for_mysql(trx);
	}

	DBUG_RETURN(found);
}

/** Adjust the persistent statistics after non-rebuilding ALTER TABLE.
Remove statistics for dropped indexes, add statistics for created indexes
and rename statistics for renamed indexes.
@param ha_alter_info	Data used during in-place alter
@param ctx		In-place ALTER TABLE context
@param altered_table	MySQL table that is being altered
@param table_name	Table name in MySQL
@param thd		MySQL connection
*/
static
void
alter_stats_norebuild(
/*==================*/
	Alter_inplace_info*		ha_alter_info,
	ha_innobase_inplace_ctx*	ctx,
	TABLE*				altered_table,
	const char*			table_name,
	THD*				thd)
{
	ulint	i;

	DBUG_ENTER("alter_stats_norebuild");
	DBUG_ASSERT(!ctx->need_rebuild());

	if (!dict_stats_is_persistent_enabled(ctx->new_table)) {
		DBUG_VOID_RETURN;
	}

	/* TODO: This will not drop the (unused) statistics for
	FTS_DOC_ID_INDEX if it was a hidden index, dropped together
	with the last renamining FULLTEXT index. */
	for (i = 0; i < ha_alter_info->index_drop_count; i++) {
		const KEY* key = ha_alter_info->index_drop_buffer[i];

		if (key->flags & HA_FULLTEXT) {
			/* There are no index cardinality
			statistics for FULLTEXT indexes. */
			continue;
		}

		char	errstr[1024];

		if (dict_stats_drop_index(
			    ctx->new_table->name, key->name,
			    errstr, sizeof errstr) != DB_SUCCESS) {
			push_warning(thd,
				     Sql_condition::WARN_LEVEL_WARN,
				     ER_LOCK_WAIT_TIMEOUT, errstr);
		}
	}

	for (i = 0; i < ctx->num_to_add_index; i++) {
		dict_index_t*	index = ctx->add_index[i];
		DBUG_ASSERT(index->table == ctx->new_table);

		if (!(index->type & DICT_FTS)) {
			dict_stats_init(ctx->new_table);
			dict_stats_update_for_index(index);
		}
	}

	DBUG_VOID_RETURN;
}

/** Adjust the persistent statistics after rebuilding ALTER TABLE.
Remove statistics for dropped indexes, add statistics for created indexes
and rename statistics for renamed indexes.
@param table		InnoDB table that was rebuilt by ALTER TABLE
@param table_name	Table name in MySQL
@param thd		MySQL connection
*/
static
void
alter_stats_rebuild(
/*================*/
	dict_table_t*	table,
	const char*	table_name,
	THD*		thd)
{
	DBUG_ENTER("alter_stats_rebuild");

	if (dict_table_is_discarded(table)
	    || !dict_stats_is_persistent_enabled(table)) {
		DBUG_VOID_RETURN;
	}

	dberr_t	ret;

	ret = dict_stats_update(table, DICT_STATS_RECALC_PERSISTENT);

	if (ret != DB_SUCCESS) {
		push_warning_printf(
			thd,
			Sql_condition::WARN_LEVEL_WARN,
			ER_ALTER_INFO,
			"Error updating stats for table '%s' "
			"after table rebuild: %s",
			table_name, ut_strerr(ret));
	}

	DBUG_VOID_RETURN;
}

#ifndef DBUG_OFF
# define DBUG_INJECT_CRASH(prefix, count)			\
do {								\
	char buf[32];						\
	ut_snprintf(buf, sizeof buf, prefix "_%u", count);	\
	DBUG_EXECUTE_IF(buf, DBUG_SUICIDE(););			\
} while (0)
#else
# define DBUG_INJECT_CRASH(prefix, count)
#endif

/** Commit or rollback the changes made during
prepare_inplace_alter_table() and inplace_alter_table() inside
the storage engine. Note that the allowed level of concurrency
during this operation will be the same as for
inplace_alter_table() and thus might be higher than during
prepare_inplace_alter_table(). (E.g concurrent writes were
blocked during prepare, but might not be during commit).
@param altered_table	TABLE object for new version of table.
@param ha_alter_info	Structure describing changes to be done
by ALTER TABLE and holding data used during in-place alter.
@param commit		true => Commit, false => Rollback.
@retval true		Failure
@retval false		Success
*/
UNIV_INTERN
bool
ha_innobase::commit_inplace_alter_table(
/*====================================*/
	TABLE*			altered_table,
	Alter_inplace_info*	ha_alter_info,
	bool			commit)
{
	ha_innobase_inplace_ctx*	ctx0
		= static_cast<ha_innobase_inplace_ctx*>
		(ha_alter_info->handler_ctx);
#ifndef DBUG_OFF
	uint				crash_inject_count	= 1;
	uint				crash_fail_inject_count	= 1;
	uint				failure_inject_count	= 1;
#endif

	DBUG_ENTER("commit_inplace_alter_table");
	DBUG_ASSERT(!srv_read_only_mode);
	DBUG_ASSERT(!ctx0 || ctx0->prebuilt == prebuilt);
	DBUG_ASSERT(!ctx0 || ctx0->old_table == prebuilt->table);

	DEBUG_SYNC_C("innodb_commit_inplace_alter_table_enter");

	DEBUG_SYNC_C("innodb_commit_inplace_alter_table_wait");

	if (!commit) {
		/* A rollback is being requested. So far we may at
		most have created some indexes. If any indexes were to
		be dropped, they would actually be dropped in this
		method if commit=true. */
		DBUG_RETURN(rollback_inplace_alter_table(
				    ha_alter_info, table, prebuilt));
	}

	if (!(ha_alter_info->handler_flags & ~INNOBASE_INPLACE_IGNORE)) {
		DBUG_ASSERT(!ctx0);
		MONITOR_ATOMIC_DEC(MONITOR_PENDING_ALTER_TABLE);
		ha_alter_info->group_commit_ctx = NULL;
		DBUG_RETURN(false);
	}

	DBUG_ASSERT(ctx0);

	inplace_alter_handler_ctx**	ctx_array;
	inplace_alter_handler_ctx*	ctx_single[2];

	if (ha_alter_info->group_commit_ctx) {
		ctx_array = ha_alter_info->group_commit_ctx;
	} else {
	ctx_single[0] = ctx0;
	ctx_single[1] = NULL;
	ctx_array = ctx_single;
	}

	DBUG_ASSERT(ctx0 == ctx_array[0]);
	ut_ad(prebuilt->table == ctx0->old_table);
	ha_alter_info->group_commit_ctx = NULL;

	/* Free the ctx->trx of other partitions, if any. We will only
	use the ctx0->trx here. Others may have been allocated in
	the prepare stage. */

	for (inplace_alter_handler_ctx** pctx = &ctx_array[1]; *pctx;
	     pctx++) {
		ha_innobase_inplace_ctx*	ctx
			= static_cast<ha_innobase_inplace_ctx*>(*pctx);

		if (ctx->trx) {
			trx_free_for_mysql(ctx->trx);
			ctx->trx = NULL;
		}
	}

	trx_start_if_not_started_xa(prebuilt->trx);

	for (inplace_alter_handler_ctx** pctx = ctx_array; *pctx; pctx++) {
		ha_innobase_inplace_ctx*	ctx
			= static_cast<ha_innobase_inplace_ctx*>(*pctx);
		DBUG_ASSERT(ctx->prebuilt->trx == prebuilt->trx);

		/* Exclusively lock the table, to ensure that no other
		transaction is holding locks on the table while we
		change the table definition. The MySQL meta-data lock
		should normally guarantee that no conflicting locks
		exist. However, FOREIGN KEY constraints checks and any
		transactions collected during crash recovery could be
		holding InnoDB locks only, not MySQL locks. */

		dberr_t error = row_merge_lock_table(
			prebuilt->trx, ctx->old_table, LOCK_X);

		if (error != DB_SUCCESS) {
			my_error_innodb(
				error, table_share->table_name.str, 0);
			DBUG_RETURN(true);
		}
	}

	DEBUG_SYNC(user_thd, "innodb_alter_commit_after_lock_table");

	const bool	new_clustered	= ctx0->need_rebuild();
	trx_t*		trx		= ctx0->trx;
	bool		fail		= false;

	if (new_clustered) {
		for (inplace_alter_handler_ctx** pctx = ctx_array;
		     *pctx; pctx++) {
			ha_innobase_inplace_ctx*	ctx
				= static_cast<ha_innobase_inplace_ctx*>(*pctx);
			DBUG_ASSERT(ctx->need_rebuild());

			if (ctx->old_table->fts) {
				ut_ad(!ctx->old_table->fts->add_wq);
				fts_optimize_remove_table(
					ctx->old_table);
			}

			if (ctx->new_table->fts) {
				ut_ad(!ctx->new_table->fts->add_wq);
				fts_optimize_remove_table(
					ctx->new_table);
			}
		}
	}

	if (!trx) {
		DBUG_ASSERT(!new_clustered);
		trx = innobase_trx_allocate(user_thd);
	}

	trx_start_for_ddl(trx, TRX_DICT_OP_INDEX);
	/* Latch the InnoDB data dictionary exclusively so that no deadlocks
	or lock waits can happen in it during the data dictionary operation. */
	row_mysql_lock_data_dictionary(trx);

	/* Prevent the background statistics collection from accessing
	the tables. */
	for (;;) {
		bool	retry = false;

		for (inplace_alter_handler_ctx** pctx = ctx_array;
		     *pctx; pctx++) {
			ha_innobase_inplace_ctx*	ctx
				= static_cast<ha_innobase_inplace_ctx*>(*pctx);

			DBUG_ASSERT(new_clustered == ctx->need_rebuild());

			if (new_clustered
			    && !dict_stats_stop_bg(ctx->old_table)) {
				retry = true;
			}

			if (!dict_stats_stop_bg(ctx->new_table)) {
				retry = true;
			}
		}

		if (!retry) {
			break;
		}

		DICT_STATS_BG_YIELD(trx);
	}

	/* Apply the changes to the data dictionary tables, for all
	partitions. */

	for (inplace_alter_handler_ctx** pctx = ctx_array;
	     *pctx && !fail; pctx++) {
		ha_innobase_inplace_ctx*	ctx
			= static_cast<ha_innobase_inplace_ctx*>(*pctx);

		DBUG_ASSERT(new_clustered == ctx->need_rebuild());

		ctx->max_autoinc = commit_get_autoinc(
			ha_alter_info, ctx, altered_table, table);

		if (ctx->need_rebuild()) {
			ctx->tmp_name = dict_mem_create_temporary_tablename(
				ctx->heap, ctx->new_table->name,
				ctx->new_table->id);

			fail = commit_try_rebuild(
				ha_alter_info, ctx, altered_table, table,
				trx, table_share->table_name.str);
		} else {
			fail = commit_try_norebuild(
				ha_alter_info, ctx, table, trx,
				table_share->table_name.str);
		}
		DBUG_INJECT_CRASH("ib_commit_inplace_crash",
				  crash_inject_count++);
#ifndef DBUG_OFF
		{
			/* Generate a dynamic dbug text. */
			char buf[32];
			ut_snprintf(buf, sizeof buf, "ib_commit_inplace_fail_%u",
				    failure_inject_count++);
			DBUG_EXECUTE_IF(buf,
					my_error(ER_INTERNAL_ERROR, MYF(0),
						 "Injected error!");
					fail = true;
			);
		}
#endif
	}

	/* Commit or roll back the changes to the data dictionary. */

	if (fail) {
		trx_rollback_for_mysql(trx);
	} else if (!new_clustered) {
		trx_commit_for_mysql(trx);
	} else {
		mtr_t	mtr;
		mtr_start(&mtr);

		for (inplace_alter_handler_ctx** pctx = ctx_array;
		     *pctx; pctx++) {
			ha_innobase_inplace_ctx*	ctx
				= static_cast<ha_innobase_inplace_ctx*>(*pctx);

			DBUG_ASSERT(ctx->need_rebuild());
			/* Generate the redo log for the file
			operations that will be performed in
			commit_cache_rebuild(). */
			fil_mtr_rename_log(ctx->old_table->space,
					   ctx->old_table->name,
					   ctx->new_table->space,
					   ctx->new_table->name,
					   ctx->tmp_name, &mtr);
			DBUG_INJECT_CRASH("ib_commit_inplace_crash",
					  crash_inject_count++);
		}

		/* Test what happens on crash if the redo logs
		are flushed to disk here. The log records
		about the rename should not be committed, and
		the data dictionary transaction should be
		rolled back, restoring the old table. */
		DBUG_EXECUTE_IF("innodb_alter_commit_crash_before_commit",
				log_buffer_flush_to_disk();
				DBUG_SUICIDE(););
		ut_ad(trx_state_eq(trx, TRX_STATE_ACTIVE));
		ut_ad(!trx->fts_trx);
		ut_ad(trx->insert_undo || trx->update_undo);

		/* The following call commits the
		mini-transaction, making the data dictionary
		transaction committed at mtr.end_lsn. The
		transaction becomes 'durable' by the time when
		log_buffer_flush_to_disk() returns. In the
		logical sense the commit in the file-based
		data structures happens here. */
		trx_commit_low(trx, &mtr);

		/* If server crashes here, the dictionary in
		InnoDB and MySQL will differ.  The .ibd files
		and the .frm files must be swapped manually by
		the administrator. No loss of data. */
		DBUG_EXECUTE_IF("innodb_alter_commit_crash_after_commit",
				log_buffer_flush_to_disk();
				DBUG_SUICIDE(););
	}

	/* Flush the log to reduce probability that the .frm files and
	the InnoDB data dictionary get out-of-sync if the user runs
	with innodb_flush_log_at_trx_commit = 0 */

	log_buffer_flush_to_disk();

	/* At this point, the changes to the persistent storage have
	been committed or rolled back. What remains to be done is to
	update the in-memory structures, close some handles, release
	temporary files, and (unless we rolled back) update persistent
	statistics. */
	dberr_t	error		= DB_SUCCESS;

	for (inplace_alter_handler_ctx** pctx = ctx_array;
	     *pctx; pctx++) {
		ha_innobase_inplace_ctx*	ctx
			= static_cast<ha_innobase_inplace_ctx*>(*pctx);

		DBUG_ASSERT(ctx->need_rebuild() == new_clustered);

		if (new_clustered) {
			innobase_online_rebuild_log_free(ctx->old_table);
		}

		if (fail) {
			if (new_clustered) {
				dict_table_close(ctx->new_table,
						 TRUE, FALSE);

#if defined UNIV_DEBUG || defined UNIV_DDL_DEBUG
				/* Nobody should have initialized the
				stats of the newly created table
				yet. When this is the case, we know
				that it has not been added for
				background stats gathering. */
				ut_a(!ctx->new_table->stat_initialized);
#endif /* UNIV_DEBUG || UNIV_DDL_DEBUG */

				trx_start_for_ddl(trx, TRX_DICT_OP_TABLE);
				row_merge_drop_table(trx, ctx->new_table);
				trx_commit_for_mysql(trx);
				ctx->new_table = NULL;
			} else {
				/* We failed, but did not rebuild the table.
				Roll back any ADD INDEX, or get rid of garbage
				ADD INDEX that was left over from a previous
				ALTER TABLE statement. */
				trx_start_for_ddl(trx, TRX_DICT_OP_INDEX);
				innobase_rollback_sec_index(
					ctx->new_table, table, TRUE, trx);
				trx_commit_for_mysql(trx);
			}
			DBUG_INJECT_CRASH("ib_commit_inplace_crash_fail",
					  crash_fail_inject_count++);

			continue;
		}

		innobase_copy_frm_flags_from_table_share(
			ctx->new_table, altered_table->s);

		if (new_clustered) {
			/* We will reload and refresh the
			in-memory foreign key constraint
			metadata. This is a rename operation
			in preparing for dropping the old
			table. Set the table to_be_dropped bit
			here, so to make sure DML foreign key
			constraint check does not use the
			stale dict_foreign_t. This is done
			because WL#6049 (FK MDL) has not been
			implemented yet. */
			ctx->old_table->to_be_dropped = true;

			/* Rename the tablespace files. */
			commit_cache_rebuild(ctx);

			error = innobase_update_foreign_cache(ctx, user_thd);
			if (error != DB_SUCCESS) {
				goto foreign_fail;
			}
		} else {
			error = innobase_update_foreign_cache(ctx, user_thd);

			if (error != DB_SUCCESS) {
foreign_fail:
				/* The data dictionary cache
				should be corrupted now.  The
				best solution should be to
				kill and restart the server,
				but the *.frm file has not
				been replaced yet. */
				my_error(ER_CANNOT_ADD_FOREIGN,
					 MYF(0));
				sql_print_error(
					"InnoDB: dict_load_foreigns()"
					" returned %u for %s",
					(unsigned) error,
					thd_query_string(user_thd)
					->str);
				ut_ad(0);
			} else {
				if (!commit_cache_norebuild(
					    ctx, table, trx)) {
					ut_a(!prebuilt->trx->check_foreigns);
				}

				innobase_rename_columns_cache(
					ha_alter_info, table,
					ctx->new_table);
			}
		}
		DBUG_INJECT_CRASH("ib_commit_inplace_crash",
				  crash_inject_count++);
	}

	/* Invalidate the index translation table. In partitioned
	tables, there is one TABLE_SHARE (and also only one TABLE)
	covering all partitions. */
	share->idx_trans_tbl.index_count = 0;

	if (trx == ctx0->trx) {
		ctx0->trx = NULL;
	}

	/* Tell the InnoDB server that there might be work for
	utility threads: */

	srv_active_wake_master_thread();

	if (fail) {
		for (inplace_alter_handler_ctx** pctx = ctx_array;
		     *pctx; pctx++) {
			ha_innobase_inplace_ctx*	ctx
				= static_cast<ha_innobase_inplace_ctx*>
				(*pctx);
			DBUG_ASSERT(ctx->need_rebuild() == new_clustered);

			ut_d(dict_table_check_for_dup_indexes(
				     ctx->old_table,
				     CHECK_ABORTED_OK));
			ut_a(fts_check_cached_index(ctx->old_table));
			DBUG_INJECT_CRASH("ib_commit_inplace_crash_fail",
					  crash_fail_inject_count++);
		}

		row_mysql_unlock_data_dictionary(trx);
		trx_free_for_mysql(trx);
		DBUG_RETURN(true);
	}

	/* Release the table locks. */
	trx_commit_for_mysql(prebuilt->trx);

	DBUG_EXECUTE_IF("ib_ddl_crash_after_user_trx_commit", DBUG_SUICIDE(););

	for (inplace_alter_handler_ctx** pctx = ctx_array;
	     *pctx; pctx++) {
		ha_innobase_inplace_ctx*	ctx
			= static_cast<ha_innobase_inplace_ctx*>
			(*pctx);
		DBUG_ASSERT(ctx->need_rebuild() == new_clustered);

		if (altered_table->found_next_number_field) {
			dict_table_t* t = ctx->new_table;

			dict_table_autoinc_lock(t);
			dict_table_autoinc_initialize(t, ctx->max_autoinc);
			dict_table_autoinc_unlock(t);
		}

		bool	add_fts	= false;

		/* Publish the created fulltext index, if any.
		Note that a fulltext index can be created without
		creating the clustered index, if there already exists
		a suitable FTS_DOC_ID column. If not, one will be
		created, implying new_clustered */
		for (ulint i = 0; i < ctx->num_to_add_index; i++) {
			dict_index_t*	index = ctx->add_index[i];

			if (index->type & DICT_FTS) {
				DBUG_ASSERT(index->type == DICT_FTS);
				/* We reset DICT_TF2_FTS here because the bit
				is left unset when a drop proceeds the add. */
				DICT_TF2_FLAG_SET(ctx->new_table, DICT_TF2_FTS);
				fts_add_index(index, ctx->new_table);
				add_fts = true;
			}
		}

		ut_d(dict_table_check_for_dup_indexes(
			     ctx->new_table, CHECK_ALL_COMPLETE));

		if (add_fts) {
			fts_optimize_add_table(ctx->new_table);
		}

		ut_d(dict_table_check_for_dup_indexes(
			     ctx->new_table, CHECK_ABORTED_OK));
		ut_a(fts_check_cached_index(ctx->new_table));

		if (new_clustered) {
			/* Since the table has been rebuilt, we remove
			all persistent statistics corresponding to the
			old copy of the table (which was renamed to
			ctx->tmp_name). */

			char	errstr[1024];

			DBUG_ASSERT(0 == strcmp(ctx->old_table->name,
						ctx->tmp_name));

			if (dict_stats_drop_table(
				    ctx->new_table->name,
				    errstr, sizeof(errstr))
			    != DB_SUCCESS) {
				push_warning_printf(
					user_thd,
					Sql_condition::WARN_LEVEL_WARN,
					ER_ALTER_INFO,
					"Deleting persistent statistics"
					" for rebuilt table '%s' in"
					" InnoDB failed: %s",
					table->s->table_name.str,
					errstr);
			}

			DBUG_EXECUTE_IF("ib_ddl_crash_before_commit",
					DBUG_SUICIDE(););

			trx_t* const	user_trx = prebuilt->trx;

			row_prebuilt_free(ctx->prebuilt, TRUE);

			/* Drop the copy of the old table, which was
			renamed to ctx->tmp_name at the atomic DDL
			transaction commit.  If the system crashes
			before this is completed, some orphan tables
			with ctx->tmp_name may be recovered. */
			trx_start_for_ddl(trx, TRX_DICT_OP_TABLE);
			row_merge_drop_table(trx, ctx->old_table);
			trx_commit_for_mysql(trx);

			/* Rebuild the prebuilt object. */
			ctx->prebuilt = row_create_prebuilt(
				ctx->new_table, altered_table->s->reclength);
			trx_start_if_not_started(user_trx);
			user_trx->will_lock++;
			prebuilt->trx = user_trx;
		}
		DBUG_INJECT_CRASH("ib_commit_inplace_crash",
				  crash_inject_count++);
	}

	row_mysql_unlock_data_dictionary(trx);
	trx_free_for_mysql(trx);

	/* TODO: The following code could be executed
	while allowing concurrent access to the table
	(MDL downgrade). */

	if (new_clustered) {
		for (inplace_alter_handler_ctx** pctx = ctx_array;
		     *pctx; pctx++) {
			ha_innobase_inplace_ctx*	ctx
				= static_cast<ha_innobase_inplace_ctx*>
				(*pctx);
			DBUG_ASSERT(ctx->need_rebuild());

			alter_stats_rebuild(
				ctx->new_table, table->s->table_name.str,
				user_thd);
			DBUG_INJECT_CRASH("ib_commit_inplace_crash",
					  crash_inject_count++);
		}
	} else {
		for (inplace_alter_handler_ctx** pctx = ctx_array;
		     *pctx; pctx++) {
			ha_innobase_inplace_ctx*	ctx
				= static_cast<ha_innobase_inplace_ctx*>
				(*pctx);
			DBUG_ASSERT(!ctx->need_rebuild());

			alter_stats_norebuild(
				ha_alter_info, ctx, altered_table,
				table->s->table_name.str, user_thd);
			DBUG_INJECT_CRASH("ib_commit_inplace_crash",
					  crash_inject_count++);
		}
	}

	/* TODO: Also perform DROP TABLE and DROP INDEX after
	the MDL downgrade. */

#ifndef DBUG_OFF
	dict_index_t* clust_index = dict_table_get_first_index(
		prebuilt->table);
	DBUG_ASSERT(!clust_index->online_log);
	DBUG_ASSERT(dict_index_get_online_status(clust_index)
		    == ONLINE_INDEX_COMPLETE);

	for (dict_index_t* index = dict_table_get_first_index(
		     prebuilt->table);
	     index;
	     index = dict_table_get_next_index(index)) {
		DBUG_ASSERT(!index->to_be_dropped);
	}
#endif /* DBUG_OFF */

	MONITOR_ATOMIC_DEC(MONITOR_PENDING_ALTER_TABLE);
	DBUG_RETURN(false);
}

/**
@param thd - the session
@param start_value - the lower bound
@param max_value - the upper bound (inclusive) */
UNIV_INTERN
ib_sequence_t::ib_sequence_t(
	THD*		thd,
	ulonglong	start_value,
	ulonglong	max_value)
	:
	m_max_value(max_value),
	m_increment(0),
	m_offset(0),
	m_next_value(start_value),
	m_eof(false)
{
	if (thd != 0 && m_max_value > 0) {

		thd_get_autoinc(thd, &m_offset, &m_increment);

		if (m_increment > 1 || m_offset > 1) {

			/* If there is an offset or increment specified
			then we need to work out the exact next value. */

			m_next_value = innobase_next_autoinc(
				start_value, 1,
				m_increment, m_offset, m_max_value);

		} else if (start_value == 0) {
			/* The next value can never be 0. */
			m_next_value = 1;
		}
	} else {
		m_eof = true;
	}
}

/**
Postfix increment
@return the next value to insert */
UNIV_INTERN
ulonglong
ib_sequence_t::operator++(int) UNIV_NOTHROW
{
	ulonglong	current = m_next_value;

	ut_ad(!m_eof);
	ut_ad(m_max_value > 0);

	m_next_value = innobase_next_autoinc(
		current, 1, m_increment, m_offset, m_max_value);

	if (m_next_value == m_max_value && current == m_next_value) {
		m_eof = true;
	}

	return(current);
}<|MERGE_RESOLUTION|>--- conflicted
+++ resolved
@@ -4458,14 +4458,10 @@
 rename_foreign:
 	trx->op_info = "renaming column in SYS_FOREIGN_COLS";
 
-<<<<<<< HEAD
-	for (dict_foreign_set::const_iterator it = user_table->foreign_set.begin();
-=======
 	std::list<dict_foreign_t*>	fk_evict;
 	bool		foreign_modified;
 
-	for (dict_foreign_set::iterator it = user_table->foreign_set.begin();
->>>>>>> a4416abd
+	for (dict_foreign_set::const_iterator it = user_table->foreign_set.begin();
 	     it != user_table->foreign_set.end();
 	     ++it) {
 
