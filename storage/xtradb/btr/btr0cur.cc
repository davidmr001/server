/*****************************************************************************

Copyright (c) 1994, 2016, Oracle and/or its affiliates. All Rights Reserved.
Copyright (c) 2008, Google Inc.
Copyright (c) 2012, Facebook Inc.
Copyright (c) 2015, 2017, MariaDB Corporation.

Portions of this file contain modifications contributed and copyrighted by
Google, Inc. Those modifications are gratefully acknowledged and are described
briefly in the InnoDB documentation. The contributions by Google are
incorporated with their permission, and subject to the conditions contained in
the file COPYING.Google.

This program is free software; you can redistribute it and/or modify it under
the terms of the GNU General Public License as published by the Free Software
Foundation; version 2 of the License.

This program is distributed in the hope that it will be useful, but WITHOUT
ANY WARRANTY; without even the implied warranty of MERCHANTABILITY or FITNESS
FOR A PARTICULAR PURPOSE. See the GNU General Public License for more details.

You should have received a copy of the GNU General Public License along with
this program; if not, write to the Free Software Foundation, Inc.,
51 Franklin Street, Suite 500, Boston, MA 02110-1335 USA

*****************************************************************************/

/**************************************************//**
@file btr/btr0cur.cc
The index tree cursor

All changes that row operations make to a B-tree or the records
there must go through this module! Undo log records are written here
of every modify or insert of a clustered index record.

			NOTE!!!
To make sure we do not run out of disk space during a pessimistic
insert or update, we have to reserve 2 x the height of the index tree
many pages in the tablespace before we start the operation, because
if leaf splitting has been started, it is difficult to undo, except
by crashing the database and doing a roll-forward.

Created 10/16/1994 Heikki Tuuri
*******************************************************/

#include "btr0cur.h"

#ifdef UNIV_NONINL
#include "btr0cur.ic"
#endif

#include "row0upd.h"
#ifndef UNIV_HOTBACKUP
#include "mtr0log.h"
#include "page0page.h"
#include "page0zip.h"
#include "rem0rec.h"
#include "rem0cmp.h"
#include "buf0lru.h"
#include "btr0btr.h"
#include "btr0sea.h"
#include "row0log.h"
#include "row0purge.h"
#include "row0upd.h"
#include "trx0rec.h"
#include "trx0roll.h" /* trx_is_recv() */
#include "que0que.h"
#include "row0row.h"
#include "srv0srv.h"
#include "ibuf0ibuf.h"
#include "lock0lock.h"
#include "zlib.h"

/** Buffered B-tree operation types, introduced as part of delete buffering. */
enum btr_op_t {
	BTR_NO_OP = 0,			/*!< Not buffered */
	BTR_INSERT_OP,			/*!< Insert, do not ignore UNIQUE */
	BTR_INSERT_IGNORE_UNIQUE_OP,	/*!< Insert, ignoring UNIQUE */
	BTR_DELETE_OP,			/*!< Purge a delete-marked record */
	BTR_DELMARK_OP			/*!< Mark a record for deletion */
};

#ifdef UNIV_DEBUG
/** If the following is set to TRUE, this module prints a lot of
trace information of individual record operations */
UNIV_INTERN ibool	btr_cur_print_record_ops = FALSE;
#endif /* UNIV_DEBUG */

/** Number of searches down the B-tree in btr_cur_search_to_nth_level(). */
UNIV_INTERN ulint	btr_cur_n_non_sea	= 0;
/** Number of successful adaptive hash index lookups in
btr_cur_search_to_nth_level(). */
UNIV_INTERN ulint	btr_cur_n_sea		= 0;
/** Old value of btr_cur_n_non_sea.  Copied by
srv_refresh_innodb_monitor_stats().  Referenced by
srv_printf_innodb_monitor(). */
UNIV_INTERN ulint	btr_cur_n_non_sea_old	= 0;
/** Old value of btr_cur_n_sea.  Copied by
srv_refresh_innodb_monitor_stats().  Referenced by
srv_printf_innodb_monitor(). */
UNIV_INTERN ulint	btr_cur_n_sea_old	= 0;

#ifdef UNIV_DEBUG
/* Flag to limit optimistic insert records */
UNIV_INTERN uint	btr_cur_limit_optimistic_insert_debug = 0;
#endif /* UNIV_DEBUG */

/** In the optimistic insert, if the insert does not fit, but this much space
can be released by page reorganize, then it is reorganized */
#define BTR_CUR_PAGE_REORGANIZE_LIMIT	(UNIV_PAGE_SIZE / 32)

/** The structure of a BLOB part header */
/* @{ */
/*--------------------------------------*/
#define BTR_BLOB_HDR_PART_LEN		0	/*!< BLOB part len on this
						page */
#define BTR_BLOB_HDR_NEXT_PAGE_NO	4	/*!< next BLOB part page no,
						FIL_NULL if none */
/*--------------------------------------*/
#define BTR_BLOB_HDR_SIZE		8	/*!< Size of a BLOB
						part header, in bytes */

/** Estimated table level stats from sampled value.
@param value		sampled stats
@param index		index being sampled
@param sample		number of sampled rows
@param ext_size		external stored data size
@param not_empty	table not empty
@return estimated table wide stats from sampled value */
#define BTR_TABLE_STATS_FROM_SAMPLE(value, index, sample, ext_size, not_empty)\
	(((value) * (ib_int64_t) index->stat_n_leaf_pages		\
	  + (sample) - 1 + (ext_size) + (not_empty)) / ((sample) + (ext_size)))

/* @} */
#endif /* !UNIV_HOTBACKUP */

/** A BLOB field reference full of zero, for use in assertions and tests.
Initially, BLOB field references are set to zero, in
dtuple_convert_big_rec(). */
const byte field_ref_zero[BTR_EXTERN_FIELD_REF_SIZE] = {
	0, 0, 0, 0, 0,
	0, 0, 0, 0, 0,
	0, 0, 0, 0, 0,
	0, 0, 0, 0, 0,
};

#ifndef UNIV_HOTBACKUP
/*******************************************************************//**
Marks all extern fields in a record as owned by the record. This function
should be called if the delete mark of a record is removed: a not delete
marked record always owns all its extern fields. */
static
void
btr_cur_unmark_extern_fields(
/*=========================*/
	page_zip_des_t*	page_zip,/*!< in/out: compressed page whose uncompressed
				part will be updated, or NULL */
	rec_t*		rec,	/*!< in/out: record in a clustered index */
	dict_index_t*	index,	/*!< in: index of the page */
	const ulint*	offsets,/*!< in: array returned by rec_get_offsets() */
	mtr_t*		mtr);	/*!< in: mtr, or NULL if not logged */
/*******************************************************************//**
Adds path information to the cursor for the current page, for which
the binary search has been performed. */
static
void
btr_cur_add_path_info(
/*==================*/
	btr_cur_t*	cursor,		/*!< in: cursor positioned on a page */
	ulint		height,		/*!< in: height of the page in tree;
					0 means leaf node */
	ulint		root_height);	/*!< in: root node height in tree */
/***********************************************************//**
Frees the externally stored fields for a record, if the field is mentioned
in the update vector. */
static
void
btr_rec_free_updated_extern_fields(
/*===============================*/
	dict_index_t*	index,	/*!< in: index of rec; the index tree MUST be
				X-latched */
	rec_t*		rec,	/*!< in: record */
	page_zip_des_t*	page_zip,/*!< in: compressed page whose uncompressed
				part will be updated, or NULL */
	const ulint*	offsets,/*!< in: rec_get_offsets(rec, index) */
	const upd_t*	update,	/*!< in: update vector */
	enum trx_rb_ctx	rb_ctx,	/*!< in: rollback context */
	mtr_t*		mtr);	/*!< in: mini-transaction handle which contains
				an X-latch to record page and to the tree */
/***********************************************************//**
Frees the externally stored fields for a record. */
static
void
btr_rec_free_externally_stored_fields(
/*==================================*/
	dict_index_t*	index,	/*!< in: index of the data, the index
				tree MUST be X-latched */
	rec_t*		rec,	/*!< in: record */
	const ulint*	offsets,/*!< in: rec_get_offsets(rec, index) */
	page_zip_des_t*	page_zip,/*!< in: compressed page whose uncompressed
				part will be updated, or NULL */
	enum trx_rb_ctx	rb_ctx,	/*!< in: rollback context */
	mtr_t*		mtr);	/*!< in: mini-transaction handle which contains
				an X-latch to record page and to the index
				tree */
#endif /* !UNIV_HOTBACKUP */

/******************************************************//**
The following function is used to set the deleted bit of a record. */
UNIV_INLINE
void
btr_rec_set_deleted_flag(
/*=====================*/
	rec_t*		rec,	/*!< in/out: physical record */
	page_zip_des_t*	page_zip,/*!< in/out: compressed page (or NULL) */
	ulint		flag)	/*!< in: nonzero if delete marked */
{
	if (page_rec_is_comp(rec)) {
		rec_set_deleted_flag_new(rec, page_zip, flag);
	} else {
		ut_ad(!page_zip);
		rec_set_deleted_flag_old(rec, flag);
	}
}

#ifndef UNIV_HOTBACKUP
/*==================== B-TREE SEARCH =========================*/

/********************************************************************//**
Latches the leaf page or pages requested. */
static
void
btr_cur_latch_leaves(
/*=================*/
	page_t*		page,		/*!< in: leaf page where the search
					converged */
	ulint		space,		/*!< in: space id */
	ulint		zip_size,	/*!< in: compressed page size in bytes
					or 0 for uncompressed pages */
	ulint		page_no,	/*!< in: page number of the leaf */
	ulint		latch_mode,	/*!< in: BTR_SEARCH_LEAF, ... */
	btr_cur_t*	cursor,		/*!< in: cursor */
	mtr_t*		mtr)		/*!< in: mtr */
{
	ulint		mode;
	ulint		sibling_mode;
	ulint		left_page_no;
	ulint		right_page_no;
	buf_block_t*	get_block;

	ut_ad(page && mtr);

	switch (latch_mode) {
	case BTR_SEARCH_LEAF:
	case BTR_MODIFY_LEAF:
		mode = latch_mode == BTR_SEARCH_LEAF ? RW_S_LATCH : RW_X_LATCH;
		get_block = btr_block_get(
			space, zip_size, page_no, mode, cursor->index, mtr);

		SRV_CORRUPT_TABLE_CHECK(get_block, return;);

#ifdef UNIV_BTR_DEBUG
		ut_a(page_is_comp(get_block->frame) == page_is_comp(page));
#endif /* UNIV_BTR_DEBUG */
		get_block->check_index_page_at_flush = TRUE;
		return;
	case BTR_SEARCH_TREE:
	case BTR_MODIFY_TREE:
		if (UNIV_UNLIKELY(latch_mode == BTR_SEARCH_TREE)) {
			mode = RW_S_LATCH;
			sibling_mode = RW_NO_LATCH;
		} else {
			mode = sibling_mode = RW_X_LATCH;
		}
		/* Fetch and possibly latch also brothers from left to right */
		left_page_no = btr_page_get_prev(page, mtr);

		if (left_page_no != FIL_NULL) {
			get_block = btr_block_get(
				space, zip_size, left_page_no,
				sibling_mode, cursor->index, mtr);

			SRV_CORRUPT_TABLE_CHECK(get_block, return;);

#ifdef UNIV_BTR_DEBUG
			ut_a(page_is_comp(get_block->frame)
			     == page_is_comp(page));

			/* For fake_change mode we avoid a detailed validation
			as it operate in tweaked format where-in validation
			may fail. */
			ut_a(sibling_mode == RW_NO_LATCH
			     || btr_page_get_next(get_block->frame, mtr)
				== page_get_page_no(page));
#endif /* UNIV_BTR_DEBUG */
			if (sibling_mode == RW_NO_LATCH) {
				/* btr_block_get() called with RW_NO_LATCH will
				fix the read block in the buffer.  This serves
				no purpose for the fake changes prefetching,
				thus we unfix the sibling blocks immediately.*/
				mtr_memo_release(mtr, get_block,
						 MTR_MEMO_BUF_FIX);
			} else {
				get_block->check_index_page_at_flush = TRUE;
			}
		}

		get_block = btr_block_get(
			space, zip_size, page_no,
			mode, cursor->index, mtr);

		SRV_CORRUPT_TABLE_CHECK(get_block, return;);

#ifdef UNIV_BTR_DEBUG
		ut_a(page_is_comp(get_block->frame) == page_is_comp(page));
#endif /* UNIV_BTR_DEBUG */
		get_block->check_index_page_at_flush = TRUE;

		right_page_no = btr_page_get_next(page, mtr);

		if (right_page_no != FIL_NULL) {
			get_block = btr_block_get(
				space, zip_size, right_page_no,
				sibling_mode, cursor->index, mtr);

			SRV_CORRUPT_TABLE_CHECK(get_block, return;);

#ifdef UNIV_BTR_DEBUG
			ut_a(page_is_comp(get_block->frame)
			     == page_is_comp(page));
			ut_a(btr_page_get_prev(get_block->frame, mtr)
			     == page_get_page_no(page));
#endif /* UNIV_BTR_DEBUG */
			if (sibling_mode == RW_NO_LATCH) {
				mtr_memo_release(mtr, get_block,
						 MTR_MEMO_BUF_FIX);
			} else {
				get_block->check_index_page_at_flush = TRUE;
			}
		}

		return;

	case BTR_SEARCH_PREV:
	case BTR_MODIFY_PREV:
		mode = latch_mode == BTR_SEARCH_PREV ? RW_S_LATCH : RW_X_LATCH;
		/* latch also left brother */
		left_page_no = btr_page_get_prev(page, mtr);

		if (left_page_no != FIL_NULL) {
			get_block = btr_block_get(
				space, zip_size,
				left_page_no, mode, cursor->index, mtr);
			cursor->left_block = get_block;

			SRV_CORRUPT_TABLE_CHECK(get_block, return;);

#ifdef UNIV_BTR_DEBUG
			ut_a(page_is_comp(get_block->frame)
			     == page_is_comp(page));
			ut_a(btr_page_get_next(get_block->frame, mtr)
			     == page_get_page_no(page));
#endif /* UNIV_BTR_DEBUG */
			get_block->check_index_page_at_flush = TRUE;
		}

		get_block = btr_block_get(
			space, zip_size, page_no, mode, cursor->index, mtr);

		SRV_CORRUPT_TABLE_CHECK(get_block, return;);

#ifdef UNIV_BTR_DEBUG
		ut_a(page_is_comp(get_block->frame) == page_is_comp(page));
#endif /* UNIV_BTR_DEBUG */
		get_block->check_index_page_at_flush = TRUE;
		return;
	}

	ut_error;
}

/********************************************************************//**
Searches an index tree and positions a tree cursor on a given level.
NOTE: n_fields_cmp in tuple must be set so that it cannot be compared
to node pointer page number fields on the upper levels of the tree!
Note that if mode is PAGE_CUR_LE, which is used in inserts, then
cursor->up_match and cursor->low_match both will have sensible values.
If mode is PAGE_CUR_GE, then up_match will a have a sensible value.

If mode is PAGE_CUR_LE , cursor is left at the place where an insert of the
search tuple should be performed in the B-tree. InnoDB does an insert
immediately after the cursor. Thus, the cursor may end up on a user record,
or on a page infimum record. */
UNIV_INTERN
dberr_t
btr_cur_search_to_nth_level(
/*========================*/
	dict_index_t*	index,	/*!< in: index */
	ulint		level,	/*!< in: the tree level of search */
	const dtuple_t*	tuple,	/*!< in: data tuple; NOTE: n_fields_cmp in
				tuple must be set so that it cannot get
				compared to the node ptr page number field! */
	ulint		mode,	/*!< in: PAGE_CUR_L, ...;
				Inserts should always be made using
				PAGE_CUR_LE to search the position! */
	ulint		latch_mode, /*!< in: BTR_SEARCH_LEAF, ..., ORed with
				at most one of BTR_INSERT, BTR_DELETE_MARK,
				BTR_DELETE, or BTR_ESTIMATE;
				cursor->left_block is used to store a pointer
				to the left neighbor page, in the cases
				BTR_SEARCH_PREV and BTR_MODIFY_PREV;
				NOTE that if has_search_latch
				is != 0, we maybe do not have a latch set
				on the cursor page, we assume
				the caller uses his search latch
				to protect the record! */
	btr_cur_t*	cursor, /*!< in/out: tree cursor; the cursor page is
				s- or x-latched, but see also above! */
	ulint		has_search_latch,/*!< in: info on the latch mode the
				caller currently has on btr_search_latch:
				RW_S_LATCH, or 0 */
	const char*	file,	/*!< in: file name */
	ulint		line,	/*!< in: line where called */
	mtr_t*		mtr)	/*!< in: mtr */
{
	page_t*		page;
	buf_block_t*	block;
	ulint		space;
	buf_block_t*	guess;
	ulint		height;
	ulint		page_no;
	ulint		up_match;
	ulint		up_bytes;
	ulint		low_match;
	ulint		low_bytes;
	ulint		savepoint;
	ulint		rw_latch;
	ulint		page_mode;
	ulint		buf_mode;
	ulint		estimate;
	ulint		zip_size;
	page_cur_t*	page_cursor;
	btr_op_t	btr_op;
	ulint		root_height = 0; /* remove warning */
	dberr_t		err = DB_SUCCESS;

#ifdef BTR_CUR_ADAPT
	btr_search_t*	info;
#endif
	mem_heap_t*	heap		= NULL;
	ulint		offsets_[REC_OFFS_NORMAL_SIZE];
	ulint*		offsets		= offsets_;
	rec_offs_init(offsets_);
	/* Currently, PAGE_CUR_LE is the only search mode used for searches
	ending to upper levels */

	ut_ad(level == 0 || mode == PAGE_CUR_LE);
	ut_ad(dict_index_check_search_tuple(index, tuple));
	ut_ad(!dict_index_is_ibuf(index) || ibuf_inside(mtr));
	ut_ad(dtuple_check_typed(tuple));
	ut_ad(!(index->type & DICT_FTS));
	ut_ad(index->page != FIL_NULL);

	UNIV_MEM_INVALID(&cursor->up_match, sizeof cursor->up_match);
	UNIV_MEM_INVALID(&cursor->up_bytes, sizeof cursor->up_bytes);
	UNIV_MEM_INVALID(&cursor->low_match, sizeof cursor->low_match);
	UNIV_MEM_INVALID(&cursor->low_bytes, sizeof cursor->low_bytes);
#ifdef UNIV_DEBUG
	cursor->up_match = ULINT_UNDEFINED;
	cursor->low_match = ULINT_UNDEFINED;
#endif

	ibool	s_latch_by_caller;

	s_latch_by_caller = latch_mode & BTR_ALREADY_S_LATCHED;

	ut_ad(!s_latch_by_caller
	      || mtr_memo_contains(mtr, dict_index_get_lock(index),
				   MTR_MEMO_S_LOCK));

	/* These flags are mutually exclusive, they are lumped together
	with the latch mode for historical reasons. It's possible for
	none of the flags to be set. */
	switch (UNIV_EXPECT(latch_mode
			    & (BTR_INSERT | BTR_DELETE | BTR_DELETE_MARK),
			    0)) {
	case 0:
		btr_op = BTR_NO_OP;
		break;
	case BTR_INSERT:
		btr_op = (latch_mode & BTR_IGNORE_SEC_UNIQUE)
			? BTR_INSERT_IGNORE_UNIQUE_OP
			: BTR_INSERT_OP;
		break;
	case BTR_DELETE:
		btr_op = BTR_DELETE_OP;
		ut_a(cursor->purge_node);
		break;
	case BTR_DELETE_MARK:
		btr_op = BTR_DELMARK_OP;
		break;
	default:
		/* only one of BTR_INSERT, BTR_DELETE, BTR_DELETE_MARK
		should be specified at a time */
		ut_error;
	}

	/* Operations on the insert buffer tree cannot be buffered. */
	ut_ad(btr_op == BTR_NO_OP || !dict_index_is_ibuf(index));
	/* Operations on the clustered index cannot be buffered. */
	ut_ad(btr_op == BTR_NO_OP || !dict_index_is_clust(index));

	estimate = latch_mode & BTR_ESTIMATE;

	/* Turn the flags unrelated to the latch mode off. */
	latch_mode = BTR_LATCH_MODE_WITHOUT_FLAGS(latch_mode);

	ut_ad(!s_latch_by_caller
	      || latch_mode == BTR_SEARCH_LEAF
	      || latch_mode == BTR_MODIFY_LEAF);

	cursor->flag = BTR_CUR_BINARY;
	cursor->index = index;

#ifndef BTR_CUR_ADAPT
	guess = NULL;
#else
	info = btr_search_get_info(index);

	guess = info->root_guess;

#ifdef BTR_CUR_HASH_ADAPT

# ifdef UNIV_SEARCH_PERF_STAT
	info->n_searches++;
# endif
	if (rw_lock_get_writer(btr_search_get_latch(cursor->index)) ==
	    RW_LOCK_NOT_LOCKED
	    && latch_mode <= BTR_MODIFY_LEAF
	    && info->last_hash_succ
	    && !estimate
# ifdef PAGE_CUR_LE_OR_EXTENDS
	    && mode != PAGE_CUR_LE_OR_EXTENDS
# endif /* PAGE_CUR_LE_OR_EXTENDS */
	    /* If !has_search_latch, we do a dirty read of
	    btr_search_enabled below, and btr_search_guess_on_hash()
	    will have to check it again. */
	    && UNIV_LIKELY(btr_search_enabled)
	    && btr_search_guess_on_hash(index, info, tuple, mode,
					latch_mode, cursor,
					has_search_latch, mtr)) {

		/* Search using the hash index succeeded */

		ut_ad(cursor->up_match != ULINT_UNDEFINED
		      || mode != PAGE_CUR_GE);
		ut_ad(cursor->up_match != ULINT_UNDEFINED
		      || mode != PAGE_CUR_LE);
		ut_ad(cursor->low_match != ULINT_UNDEFINED
		      || mode != PAGE_CUR_LE);
		btr_cur_n_sea++;

		return err;
	}
# endif /* BTR_CUR_HASH_ADAPT */
#endif /* BTR_CUR_ADAPT */
	btr_cur_n_non_sea++;

	/* If the hash search did not succeed, do binary search down the
	tree */

	if (has_search_latch) {
		/* Release possible search latch to obey latching order */
		rw_lock_s_unlock(btr_search_get_latch(cursor->index));
	}

	/* Store the position of the tree latch we push to mtr so that we
	know how to release it when we have latched leaf node(s) */

	savepoint = mtr_set_savepoint(mtr);

	switch (latch_mode) {
	case BTR_MODIFY_TREE:
		mtr_x_lock(dict_index_get_lock(index), mtr);
		break;
	case BTR_CONT_MODIFY_TREE:
		/* Do nothing */
		ut_ad(mtr_memo_contains(mtr, dict_index_get_lock(index),
					MTR_MEMO_X_LOCK));
		break;
	default:
		if (!s_latch_by_caller) {
			mtr_s_lock(dict_index_get_lock(index), mtr);
		}
	}

	page_cursor = btr_cur_get_page_cur(cursor);

	space = dict_index_get_space(index);
	page_no = dict_index_get_page(index);

	up_match = 0;
	up_bytes = 0;
	low_match = 0;
	low_bytes = 0;

	height = ULINT_UNDEFINED;

	/* We use these modified search modes on non-leaf levels of the
	B-tree. These let us end up in the right B-tree leaf. In that leaf
	we use the original search mode. */

	switch (mode) {
	case PAGE_CUR_GE:
		page_mode = PAGE_CUR_L;
		break;
	case PAGE_CUR_G:
		page_mode = PAGE_CUR_LE;
		break;
	default:
#ifdef PAGE_CUR_LE_OR_EXTENDS
		ut_ad(mode == PAGE_CUR_L || mode == PAGE_CUR_LE
		      || mode == PAGE_CUR_LE_OR_EXTENDS);
#else /* PAGE_CUR_LE_OR_EXTENDS */
		ut_ad(mode == PAGE_CUR_L || mode == PAGE_CUR_LE);
#endif /* PAGE_CUR_LE_OR_EXTENDS */
		page_mode = mode;
		break;
	}

	/* Loop and search until we arrive at the desired level */

search_loop:
	buf_mode = BUF_GET;
	rw_latch = RW_NO_LATCH;

	if (height != 0) {
		/* We are about to fetch the root or a non-leaf page. */
	} else if (latch_mode <= BTR_MODIFY_LEAF) {
		rw_latch = latch_mode;

		if (btr_op != BTR_NO_OP
		    && ibuf_should_try(index, btr_op != BTR_INSERT_OP)) {

			/* Try to buffer the operation if the leaf
			page is not in the buffer pool. */

			buf_mode = btr_op == BTR_DELETE_OP
				? BUF_GET_IF_IN_POOL_OR_WATCH
				: BUF_GET_IF_IN_POOL;
		}
	}

	zip_size = dict_table_zip_size(index->table);

retry_page_get:
	block = buf_page_get_gen(
		space, zip_size, page_no, rw_latch, guess, buf_mode,
		file, line, mtr, &err);

	/* Note that block==NULL signifies either an error or change
	buffering. */
	if (err != DB_SUCCESS) {
		ut_ad(block == NULL);
		if (err == DB_DECRYPTION_FAILED) {
			ib_push_warning((void *)NULL,
				DB_DECRYPTION_FAILED,
				"Table %s is encrypted but encryption service or"
				" used key_id is not available. "
				" Can't continue reading table.",
				index->table->name);
			index->table->file_unreadable = true;
		}

		goto func_exit;
	}

	if (block == NULL) {
		SRV_CORRUPT_TABLE_CHECK(buf_mode == BUF_GET_IF_IN_POOL ||
					buf_mode == BUF_GET_IF_IN_POOL_OR_WATCH,
			{
				page_cursor->block = 0;
				page_cursor->rec = 0;
				if (estimate) {

					cursor->path_arr->nth_rec =
						ULINT_UNDEFINED;
				}

				goto func_exit;
			});

		/* This must be a search to perform an insert/delete
		mark/ delete; try using the insert/delete buffer */

		ut_ad(height == 0);
		ut_ad(cursor->thr);

		switch (btr_op) {
		case BTR_INSERT_OP:
		case BTR_INSERT_IGNORE_UNIQUE_OP:
			ut_ad(buf_mode == BUF_GET_IF_IN_POOL);

			if (ibuf_insert(IBUF_OP_INSERT, tuple, index,
					space, zip_size, page_no,
					cursor->thr)) {

				cursor->flag = BTR_CUR_INSERT_TO_IBUF;

				goto func_exit;
			}
			break;

		case BTR_DELMARK_OP:
			ut_ad(buf_mode == BUF_GET_IF_IN_POOL);

			if (ibuf_insert(IBUF_OP_DELETE_MARK, tuple,
					index, space, zip_size,
					page_no, cursor->thr)) {

				cursor->flag = BTR_CUR_DEL_MARK_IBUF;

				goto func_exit;
			}

			break;

		case BTR_DELETE_OP:
			ut_ad(buf_mode == BUF_GET_IF_IN_POOL_OR_WATCH);

			if (!row_purge_poss_sec(cursor->purge_node,
						index, tuple)) {

				/* The record cannot be purged yet. */
				cursor->flag = BTR_CUR_DELETE_REF;
			} else if (ibuf_insert(IBUF_OP_DELETE, tuple,
					       index, space, zip_size,
					       page_no,
					       cursor->thr)) {

				/* The purge was buffered. */
				cursor->flag = BTR_CUR_DELETE_IBUF;
			} else {
				/* The purge could not be buffered. */
				buf_pool_watch_unset(space, page_no);
				break;
			}

			buf_pool_watch_unset(space, page_no);
			goto func_exit;

		default:
			ut_error;
		}

		/* Insert to the insert/delete buffer did not succeed, we
		must read the page from disk. */

		buf_mode = BUF_GET;

		goto retry_page_get;
	}

	block->check_index_page_at_flush = TRUE;
	page = buf_block_get_frame(block);

	SRV_CORRUPT_TABLE_CHECK(page,
	{
		page_cursor->block = 0;
		page_cursor->rec = 0;

		if (estimate) {

			cursor->path_arr->nth_rec = ULINT_UNDEFINED;
		}

		goto func_exit;
	});

	if (rw_latch != RW_NO_LATCH) {
#ifdef UNIV_ZIP_DEBUG
		const page_zip_des_t*	page_zip
			= buf_block_get_page_zip(block);
		ut_a(!page_zip || page_zip_validate(page_zip, page, index));
#endif /* UNIV_ZIP_DEBUG */

		buf_block_dbg_add_level(
			block, dict_index_is_ibuf(index)
			? SYNC_IBUF_TREE_NODE : SYNC_TREE_NODE);
	}

	ut_ad(fil_page_get_type(page) == FIL_PAGE_INDEX);
	ut_ad(index->id == btr_page_get_index_id(page));

	if (UNIV_UNLIKELY(height == ULINT_UNDEFINED)) {
		/* We are in the root node */

		height = btr_page_get_level(page, mtr);
		root_height = height;
		cursor->tree_height = root_height + 1;

#ifdef BTR_CUR_ADAPT
		if (block != guess) {
			info->root_guess = block;
		}
#endif
	}

	if (height == 0) {
		if (rw_latch == RW_NO_LATCH) {

			btr_cur_latch_leaves(
				page, space, zip_size, page_no, latch_mode,
				cursor, mtr);
		}

		switch (latch_mode) {
		case BTR_MODIFY_TREE:
		case BTR_CONT_MODIFY_TREE:
			break;
		default:
			if (!s_latch_by_caller) {
				/* Release the tree s-latch */
				mtr_release_s_latch_at_savepoint(
					mtr, savepoint,
					dict_index_get_lock(index));
			}
		}

		page_mode = mode;
	}

	page_cur_search_with_match(
		block, index, tuple, page_mode, &up_match, &up_bytes,
		&low_match, &low_bytes, page_cursor);

	if (estimate) {
		btr_cur_add_path_info(cursor, height, root_height);
	}

	/* If this is the desired level, leave the loop */

	ut_ad(height == btr_page_get_level(page_cur_get_page(page_cursor),
					   mtr));

	if (level != height) {

		const rec_t*	node_ptr;
		ut_ad(height > 0);

		height--;
		guess = NULL;

		node_ptr = page_cur_get_rec(page_cursor);

		offsets = rec_get_offsets(
			node_ptr, index, offsets, ULINT_UNDEFINED, &heap);

		/* Go to the child node */
		page_no = btr_node_ptr_get_child_page_no(node_ptr, offsets);

		if (UNIV_UNLIKELY(height == 0 && dict_index_is_ibuf(index))) {
			/* We're doing a search on an ibuf tree and we're one
			level above the leaf page. */

			ut_ad(level == 0);

			buf_mode = BUF_GET;
			rw_latch = RW_NO_LATCH;
			goto retry_page_get;
		}

		goto search_loop;
	}

	if (level != 0) {
		/* x-latch the page */
		buf_block_t*	child_block = btr_block_get(
			space, zip_size, page_no, RW_X_LATCH, index, mtr);

		page = buf_block_get_frame(child_block);
		btr_assert_not_corrupted(child_block, index);
	} else {
		cursor->low_match = low_match;
		cursor->low_bytes = low_bytes;
		cursor->up_match = up_match;
		cursor->up_bytes = up_bytes;

#ifdef BTR_CUR_ADAPT
		/* We do a dirty read of btr_search_enabled here.  We
		will properly check btr_search_enabled again in
		btr_search_build_page_hash_index() before building a
		page hash index, while holding btr_search_latch. */
		if (btr_search_enabled) {
			btr_search_info_update(index, cursor);
		}
#endif
		ut_ad(cursor->up_match != ULINT_UNDEFINED
		      || mode != PAGE_CUR_GE);
		ut_ad(cursor->up_match != ULINT_UNDEFINED
		      || mode != PAGE_CUR_LE);
		ut_ad(cursor->low_match != ULINT_UNDEFINED
		      || mode != PAGE_CUR_LE);
	}

func_exit:

	if (UNIV_LIKELY_NULL(heap)) {
		mem_heap_free(heap);
	}

	if (has_search_latch) {

		rw_lock_s_lock(btr_search_get_latch(cursor->index));
	}

	return err;
}

/*****************************************************************//**
Opens a cursor at either end of an index. */
UNIV_INTERN
dberr_t
btr_cur_open_at_index_side_func(
/*============================*/
	bool		from_left,	/*!< in: true if open to the low end,
					false if to the high end */
	dict_index_t*	index,		/*!< in: index */
	ulint		latch_mode,	/*!< in: latch mode */
	btr_cur_t*	cursor,		/*!< in/out: cursor */
	ulint		level,		/*!< in: level to search for
					(0=leaf). */
	const char*	file,		/*!< in: file name */
	ulint		line,		/*!< in: line where called */
	mtr_t*		mtr)		/*!< in/out: mini-transaction */
{
	page_cur_t*	page_cursor;
	ulint		page_no;
	ulint		space;
	ulint		zip_size;
	ulint		height;
	ulint		root_height = 0; /* remove warning */
	rec_t*		node_ptr;
	ulint		estimate;
	ulint		savepoint;
	mem_heap_t*	heap		= NULL;
	ulint		offsets_[REC_OFFS_NORMAL_SIZE];
	ulint*		offsets		= offsets_;
	dberr_t		err = DB_SUCCESS;

	rec_offs_init(offsets_);

	estimate = latch_mode & BTR_ESTIMATE;
	latch_mode &= ~BTR_ESTIMATE;

	ut_ad(level != ULINT_UNDEFINED);

	/* Store the position of the tree latch we push to mtr so that we
	know how to release it when we have latched the leaf node */

	savepoint = mtr_set_savepoint(mtr);

	switch (latch_mode) {
	case BTR_CONT_MODIFY_TREE:
		break;
	case BTR_MODIFY_TREE:
		mtr_x_lock(dict_index_get_lock(index), mtr);
		break;
	case BTR_SEARCH_LEAF | BTR_ALREADY_S_LATCHED:
	case BTR_MODIFY_LEAF | BTR_ALREADY_S_LATCHED:
		ut_ad(mtr_memo_contains(mtr, dict_index_get_lock(index),
					MTR_MEMO_S_LOCK));
		break;
	default:
		mtr_s_lock(dict_index_get_lock(index), mtr);
	}

	page_cursor = btr_cur_get_page_cur(cursor);
	cursor->index = index;

	space = dict_index_get_space(index);
	zip_size = dict_table_zip_size(index->table);
	page_no = dict_index_get_page(index);

	height = ULINT_UNDEFINED;

	for (;;) {
		buf_block_t*	block=NULL;
		page_t*		page=NULL;

		block = buf_page_get_gen(space, zip_size, page_no,
					 RW_NO_LATCH, NULL, BUF_GET,
					 file, line, mtr, &err);

		ut_ad((block != NULL) == (err == DB_SUCCESS));

		if (err != DB_SUCCESS) {
			if (err == DB_DECRYPTION_FAILED) {
				ib_push_warning((void *)NULL,
					DB_DECRYPTION_FAILED,
					"Table %s is encrypted but encryption service or"
					" used key_id is not available. "
					" Can't continue reading table.",
					index->table->name);
				index->table->file_unreadable = true;
			}

			goto exit_loop;
		}

		page = buf_block_get_frame(block);

		SRV_CORRUPT_TABLE_CHECK(page,
		{
			page_cursor->block = 0;
			page_cursor->rec = 0;

			if (estimate) {

				cursor->path_arr->nth_rec =
					ULINT_UNDEFINED;
			}
			/* Can't use break with the macro */
			goto exit_loop;
		});

		ut_ad(fil_page_get_type(page) == FIL_PAGE_INDEX);

		ut_ad(index->id == btr_page_get_index_id(page));

		block->check_index_page_at_flush = TRUE;

		if (height == ULINT_UNDEFINED) {
			/* We are in the root node */

			height = btr_page_get_level(page, mtr);
			root_height = height;
			ut_a(height >= level);
		} else {
			/* TODO: flag the index corrupted if this fails */
			ut_ad(height == btr_page_get_level(page, mtr));
		}

		if (height == level) {
			btr_cur_latch_leaves(
				page, space, zip_size, page_no,
				latch_mode & ~BTR_ALREADY_S_LATCHED,
				cursor, mtr);

			if (height == 0) {
				/* In versions <= 3.23.52 we had
				forgotten to release the tree latch
				here. If in an index scan we had to
				scan far to find a record visible to
				the current transaction, that could
				starve others waiting for the tree
				latch. */

				switch (latch_mode) {
				case BTR_MODIFY_TREE:
				case BTR_CONT_MODIFY_TREE:
				case BTR_SEARCH_LEAF | BTR_ALREADY_S_LATCHED:
				case BTR_MODIFY_LEAF | BTR_ALREADY_S_LATCHED:
					break;
				default:
					/* Release the tree s-latch */

					mtr_release_s_latch_at_savepoint(
						mtr, savepoint,
						dict_index_get_lock(index));
				}
			}
		}

		if (from_left) {
			page_cur_set_before_first(block, page_cursor);
		} else {
			page_cur_set_after_last(block, page_cursor);
		}

		if (height == level) {
			if (estimate) {
				btr_cur_add_path_info(cursor, height,
						      root_height);
			}

			break;
		}

		ut_ad(height > 0);

		if (from_left) {
			page_cur_move_to_next(page_cursor);
		} else {
			page_cur_move_to_prev(page_cursor);
		}

		if (estimate) {
			btr_cur_add_path_info(cursor, height, root_height);
		}

		height--;

		node_ptr = page_cur_get_rec(page_cursor);
		offsets = rec_get_offsets(node_ptr, cursor->index, offsets,
					  ULINT_UNDEFINED, &heap);
		/* Go to the child node */
		page_no = btr_node_ptr_get_child_page_no(node_ptr, offsets);
	}

exit_loop:
	if (UNIV_LIKELY_NULL(heap)) {
		mem_heap_free(heap);
	}

	return err;
}

/**********************************************************************//**
Positions a cursor at a randomly chosen position within a B-tree. */
UNIV_INTERN
void
btr_cur_open_at_rnd_pos_func(
/*=========================*/
	dict_index_t*	index,		/*!< in: index */
	ulint		latch_mode,	/*!< in: BTR_SEARCH_LEAF, ... */
	btr_cur_t*	cursor,		/*!< in/out: B-tree cursor */
	const char*	file,		/*!< in: file name */
	ulint		line,		/*!< in: line where called */
	mtr_t*		mtr)		/*!< in: mtr */
{
	page_cur_t*	page_cursor;
	ulint		page_no;
	ulint		space;
	ulint		zip_size;
	ulint		height;
	rec_t*		node_ptr;
	mem_heap_t*	heap		= NULL;
	ulint		offsets_[REC_OFFS_NORMAL_SIZE];
	ulint*		offsets		= offsets_;
	rec_offs_init(offsets_);

	switch (latch_mode) {
	case BTR_MODIFY_TREE:
		mtr_x_lock(dict_index_get_lock(index), mtr);
		break;
	default:
		ut_ad(latch_mode != BTR_CONT_MODIFY_TREE);
		mtr_s_lock(dict_index_get_lock(index), mtr);
	}

	page_cursor = btr_cur_get_page_cur(cursor);
	cursor->index = index;

	space = dict_index_get_space(index);
	zip_size = dict_table_zip_size(index->table);
	page_no = dict_index_get_page(index);

	height = ULINT_UNDEFINED;

	for (;;) {
		buf_block_t*	block;
		page_t*		page;
		dberr_t		err=DB_SUCCESS;

		block = buf_page_get_gen(space, zip_size, page_no,
					 RW_NO_LATCH, NULL, BUF_GET,
					 file, line, mtr, &err);

		ut_ad((block != NULL) == (err == DB_SUCCESS));

		if (err != DB_SUCCESS) {
			if (err == DB_DECRYPTION_FAILED) {
				ib_push_warning((void *)NULL,
					DB_DECRYPTION_FAILED,
					"Table %s is encrypted but encryption service or"
					" used key_id is not available. "
					" Can't continue reading table.",
					index->table->name);
				index->table->file_unreadable = true;
			}

			goto exit_loop;
		}

		page = buf_block_get_frame(block);

		SRV_CORRUPT_TABLE_CHECK(page,
		{
			page_cursor->block = 0;
			page_cursor->rec = 0;

			goto exit_loop;
		});

		ut_ad(fil_page_get_type(page) == FIL_PAGE_INDEX);

		ut_ad(index->id == btr_page_get_index_id(page));

		if (height == ULINT_UNDEFINED) {
			/* We are in the root node */

			height = btr_page_get_level(page, mtr);
		}

		if (height == 0) {
			btr_cur_latch_leaves(page, space, zip_size, page_no,
					     latch_mode, cursor, mtr);
		}

		page_cur_open_on_rnd_user_rec(block, page_cursor);

		if (height == 0) {

			break;
		}

		ut_ad(height > 0);

		height--;

		node_ptr = page_cur_get_rec(page_cursor);
		offsets = rec_get_offsets(node_ptr, cursor->index, offsets,
					  ULINT_UNDEFINED, &heap);
		/* Go to the child node */
		page_no = btr_node_ptr_get_child_page_no(node_ptr, offsets);
	}

exit_loop:
	if (UNIV_LIKELY_NULL(heap)) {
		mem_heap_free(heap);
	}
}

/*==================== B-TREE INSERT =========================*/

/*************************************************************//**
Inserts a record if there is enough space, or if enough space can
be freed by reorganizing. Differs from btr_cur_optimistic_insert because
no heuristics is applied to whether it pays to use CPU time for
reorganizing the page or not.

IMPORTANT: The caller will have to update IBUF_BITMAP_FREE
if this is a compressed leaf page in a secondary index.
This has to be done either within the same mini-transaction,
or by invoking ibuf_reset_free_bits() before mtr_commit().

@return	pointer to inserted record if succeed, else NULL */
static MY_ATTRIBUTE((nonnull, warn_unused_result))
rec_t*
btr_cur_insert_if_possible(
/*=======================*/
	btr_cur_t*	cursor,	/*!< in: cursor on page after which to insert;
				cursor stays valid */
	const dtuple_t*	tuple,	/*!< in: tuple to insert; the size info need not
				have been stored to tuple */
	ulint**		offsets,/*!< out: offsets on *rec */
	mem_heap_t**	heap,	/*!< in/out: pointer to memory heap, or NULL */
	ulint		n_ext,	/*!< in: number of externally stored columns */
	mtr_t*		mtr)	/*!< in/out: mini-transaction */
{
	page_cur_t*	page_cursor;
	rec_t*		rec;

	ut_ad(dtuple_check_typed(tuple));

	ut_ad(mtr_memo_contains(mtr, btr_cur_get_block(cursor),
				MTR_MEMO_PAGE_X_FIX));
	page_cursor = btr_cur_get_page_cur(cursor);

	/* Now, try the insert */
	rec = page_cur_tuple_insert(page_cursor, tuple, cursor->index,
				    offsets, heap, n_ext, mtr);

	/* If the record did not fit, reorganize.
	For compressed pages, page_cur_tuple_insert()
	attempted this already. */
	if (!rec && !page_cur_get_page_zip(page_cursor)
	    && btr_page_reorganize(page_cursor, cursor->index, mtr)) {
		rec = page_cur_tuple_insert(
			page_cursor, tuple, cursor->index,
			offsets, heap, n_ext, mtr);
	}

	ut_ad(!rec || rec_offs_validate(rec, cursor->index, *offsets));
	return(rec);
}

/*************************************************************//**
For an insert, checks the locks and does the undo logging if desired.
@return	DB_SUCCESS, DB_WAIT_LOCK, DB_FAIL, or error number */
UNIV_INLINE MY_ATTRIBUTE((warn_unused_result, nonnull(2,3,5,6)))
dberr_t
btr_cur_ins_lock_and_undo(
/*======================*/
	ulint		flags,	/*!< in: undo logging and locking flags: if
				not zero, the parameters index and thr
				should be specified */
	btr_cur_t*	cursor,	/*!< in: cursor on page after which to insert */
	dtuple_t*	entry,	/*!< in/out: entry to insert */
	que_thr_t*	thr,	/*!< in: query thread or NULL */
	mtr_t*		mtr,	/*!< in/out: mini-transaction */
	ibool*		inherit)/*!< out: TRUE if the inserted new record maybe
				should inherit LOCK_GAP type locks from the
				successor record */
{
	dict_index_t*	index;
	dberr_t		err;
	rec_t*		rec;
	roll_ptr_t	roll_ptr;

	if (UNIV_UNLIKELY(thr && thr_get_trx(thr)->fake_changes)) {
		/* skip LOCK, UNDO */
		return(DB_SUCCESS);
	}

	/* Check if we have to wait for a lock: enqueue an explicit lock
	request if yes */

	rec = btr_cur_get_rec(cursor);
	index = cursor->index;

	ut_ad(!dict_index_is_online_ddl(index)
	      || dict_index_is_clust(index)
	      || (flags & BTR_CREATE_FLAG));

	err = lock_rec_insert_check_and_lock(flags, rec,
					     btr_cur_get_block(cursor),
					     index, thr, mtr, inherit);

	if (err != DB_SUCCESS
	    || !(~flags | (BTR_NO_UNDO_LOG_FLAG | BTR_KEEP_SYS_FLAG))
	    || !dict_index_is_clust(index) || dict_index_is_ibuf(index)) {

		return(err);
	}

	if (flags & BTR_NO_UNDO_LOG_FLAG) {
		roll_ptr = 0;
	} else {
		err = trx_undo_report_row_operation(thr, index, entry,
						    NULL, 0, NULL, NULL,
						    &roll_ptr);
		if (err != DB_SUCCESS) {
			return(err);
		}
	}

	/* Now we can fill in the roll ptr field in entry */

	if (!(flags & BTR_KEEP_SYS_FLAG)) {

		row_upd_index_entry_sys_field(entry, index,
					      DATA_ROLL_PTR, roll_ptr);
	}

	return(DB_SUCCESS);
}

#ifdef UNIV_DEBUG
/*************************************************************//**
Report information about a transaction. */
static
void
btr_cur_trx_report(
/*===============*/
	trx_id_t		trx_id,	/*!< in: transaction id */
	const dict_index_t*	index,	/*!< in: index */
	const char*		op)	/*!< in: operation */
{
	fprintf(stderr, "Trx with id " TRX_ID_FMT " going to ", trx_id);
	fputs(op, stderr);
	dict_index_name_print(stderr, NULL, index);
	putc('\n', stderr);
}
#endif /* UNIV_DEBUG */

/*************************************************************//**
Tries to perform an insert to a page in an index tree, next to cursor.
It is assumed that mtr holds an x-latch on the page. The operation does
not succeed if there is too little space on the page. If there is just
one record on the page, the insert will always succeed; this is to
prevent trying to split a page with just one record.
@return	DB_SUCCESS, DB_WAIT_LOCK, DB_FAIL, or error number */
UNIV_INTERN
dberr_t
btr_cur_optimistic_insert(
/*======================*/
	ulint		flags,	/*!< in: undo logging and locking flags: if not
				zero, the parameters index and thr should be
				specified */
	btr_cur_t*	cursor,	/*!< in: cursor on page after which to insert;
				cursor stays valid */
	ulint**		offsets,/*!< out: offsets on *rec */
	mem_heap_t**	heap,	/*!< in/out: pointer to memory heap */
	dtuple_t*	entry,	/*!< in/out: entry to insert */
	rec_t**		rec,	/*!< out: pointer to inserted record if
				succeed */
	big_rec_t**	big_rec,/*!< out: big rec vector whose fields have to
				be stored externally by the caller */
	ulint		n_ext,	/*!< in: number of externally stored columns */
	que_thr_t*	thr,	/*!< in/out: query thread; can be NULL if
				!(~flags
				& (BTR_NO_LOCKING_FLAG
				| BTR_NO_UNDO_LOG_FLAG)) */
	mtr_t*		mtr)	/*!< in/out: mini-transaction;
				if this function returns DB_SUCCESS on
				a leaf page of a secondary index in a
				compressed tablespace, the caller must
				mtr_commit(mtr) before latching
				any further pages */
{
	big_rec_t*	big_rec_vec	= NULL;
	dict_index_t*	index;
	page_cur_t*	page_cursor;
	buf_block_t*	block;
	page_t*		page;
	rec_t*		dummy;
	ibool		leaf;
	ibool		reorg;
	ibool		inherit = TRUE;
	ulint		zip_size;
	ulint		rec_size;
	dberr_t		err;

	ut_ad(thr || !(~flags & (BTR_NO_LOCKING_FLAG | BTR_NO_UNDO_LOG_FLAG)));
	*big_rec = NULL;

	block = btr_cur_get_block(cursor);

	SRV_CORRUPT_TABLE_CHECK(block, return(DB_CORRUPTION););

	page = buf_block_get_frame(block);
	index = cursor->index;

	const bool fake_changes = (~flags & (BTR_NO_LOCKING_FLAG
					     | BTR_NO_UNDO_LOG_FLAG))
		&& thr_get_trx(thr)->fake_changes;
	ut_ad(fake_changes
	      || mtr_memo_contains(mtr, block, MTR_MEMO_PAGE_X_FIX));
	ut_ad(!dict_index_is_online_ddl(index)
	      || dict_index_is_clust(index)
	      || (flags & BTR_CREATE_FLAG));
	ut_ad(dtuple_check_typed(entry));

	zip_size = buf_block_get_zip_size(block);
#ifdef UNIV_DEBUG_VALGRIND
	if (zip_size) {
		UNIV_MEM_ASSERT_RW(page, UNIV_PAGE_SIZE);
		UNIV_MEM_ASSERT_RW(block->page.zip.data, zip_size);
	}
#endif /* UNIV_DEBUG_VALGRIND */

#ifdef UNIV_DEBUG
	if (btr_cur_print_record_ops && thr) {
		btr_cur_trx_report(thr_get_trx(thr)->id, index, "insert ");
		dtuple_print(stderr, entry);
	}
#endif /* UNIV_DEBUG */

	leaf = page_is_leaf(page);

	/* Calculate the record size when entry is converted to a record */
	rec_size = rec_get_converted_size(index, entry, n_ext);

	if (page_zip_rec_needs_ext(rec_size, page_is_comp(page),
				   dtuple_get_n_fields(entry), zip_size)) {

		/* The record is so big that we have to store some fields
		externally on separate database pages */
		big_rec_vec = dtuple_convert_big_rec(index, entry, &n_ext);

		if (UNIV_UNLIKELY(big_rec_vec == NULL)) {

			return(DB_TOO_BIG_RECORD);
		}

		rec_size = rec_get_converted_size(index, entry, n_ext);
	}

	if (zip_size) {
		/* Estimate the free space of an empty compressed page.
		Subtract one byte for the encoded heap_no in the
		modification log. */
		ulint	free_space_zip = page_zip_empty_size(
			cursor->index->n_fields, zip_size);
		ulint	n_uniq = dict_index_get_n_unique_in_tree(index);

		ut_ad(dict_table_is_comp(index->table));

		if (free_space_zip == 0) {
too_big:
			if (big_rec_vec) {
				dtuple_convert_back_big_rec(
					index, entry, big_rec_vec);
			}

			return(DB_TOO_BIG_RECORD);
		}

		/* Subtract one byte for the encoded heap_no in the
		modification log. */
		free_space_zip--;

		/* There should be enough room for two node pointer
		records on an empty non-leaf page.  This prevents
		infinite page splits. */

		if (entry->n_fields >= n_uniq
		    && (REC_NODE_PTR_SIZE
			+ rec_get_converted_size_comp_prefix(
				index, entry->fields, n_uniq, NULL)
			/* On a compressed page, there is
			a two-byte entry in the dense
			page directory for every record.
			But there is no record header. */
			- (REC_N_NEW_EXTRA_BYTES - 2)
			> free_space_zip / 2)) {
			goto too_big;
		}
	}

	LIMIT_OPTIMISTIC_INSERT_DEBUG(page_get_n_recs(page),
				      goto fail);

	if (leaf && zip_size
	    && (page_get_data_size(page) + rec_size
		>= dict_index_zip_pad_optimal_page_size(index))) {
		/* If compression padding tells us that insertion will
		result in too packed up page i.e.: which is likely to
		cause compression failure then don't do an optimistic
		insertion. */
fail:
		err = DB_FAIL;
fail_err:

		if (big_rec_vec) {
			dtuple_convert_back_big_rec(index, entry, big_rec_vec);
		}

		return(err);
	}

	ulint	max_size = page_get_max_insert_size_after_reorganize(page, 1);

	if (page_has_garbage(page)) {
		if ((max_size < rec_size
		     || max_size < BTR_CUR_PAGE_REORGANIZE_LIMIT)
		    && page_get_n_recs(page) > 1
		    && page_get_max_insert_size(page, 1) < rec_size) {

			goto fail;
		}
	} else if (max_size < rec_size) {
		goto fail;
	}

	/* If there have been many consecutive inserts to the
	clustered index leaf page of an uncompressed table, check if
	we have to split the page to reserve enough free space for
	future updates of records. */

	if (leaf && !zip_size && dict_index_is_clust(index)
	    && page_get_n_recs(page) >= 2
	    && dict_index_get_space_reserve() + rec_size > max_size
	    && (btr_page_get_split_rec_to_right(cursor, &dummy)
		|| btr_page_get_split_rec_to_left(cursor, &dummy))) {
		goto fail;
	}

	/* Check locks and write to the undo log, if specified */
	err = btr_cur_ins_lock_and_undo(flags, cursor, entry,
					thr, mtr, &inherit);

	if (UNIV_UNLIKELY(err != DB_SUCCESS)) {

		goto fail_err;
	}

	if (UNIV_UNLIKELY(fake_changes)) {
		/* skip CHANGE, LOG */
		*big_rec = big_rec_vec;
		return(err); /* == DB_SUCCESS */
	}

	page_cursor = btr_cur_get_page_cur(cursor);

	/* Now, try the insert */

	{
		const rec_t* page_cursor_rec = page_cur_get_rec(page_cursor);
		*rec = page_cur_tuple_insert(page_cursor, entry, index,
					     offsets, heap, n_ext, mtr);
		reorg = page_cursor_rec != page_cur_get_rec(page_cursor);
	}

	if (*rec) {
	} else if (zip_size) {
		/* Reset the IBUF_BITMAP_FREE bits, because
		page_cur_tuple_insert() will have attempted page
		reorganize before failing. */
		if (leaf && !dict_index_is_clust(index)) {
			ibuf_reset_free_bits(block);
		}

		goto fail;
	} else {
		ut_ad(!reorg);

		/* If the record did not fit, reorganize */
		if (!btr_page_reorganize(page_cursor, index, mtr)) {
			ut_ad(0);
			goto fail;
		}

		ut_ad(page_get_max_insert_size(page, 1) == max_size);

		reorg = TRUE;

		*rec = page_cur_tuple_insert(page_cursor, entry, index,
					     offsets, heap, n_ext, mtr);

		if (UNIV_UNLIKELY(!*rec)) {
			fputs("InnoDB: Error: cannot insert tuple ", stderr);
			dtuple_print(stderr, entry);
			fputs(" into ", stderr);
			dict_index_name_print(stderr, thr_get_trx(thr), index);
			fprintf(stderr, "\nInnoDB: max insert size %lu\n",
				(ulong) max_size);
			ut_error;
		}
	}

#ifdef BTR_CUR_HASH_ADAPT
	if (!reorg && leaf && (cursor->flag == BTR_CUR_HASH)) {
		btr_search_update_hash_node_on_insert(cursor);
	} else {
		btr_search_update_hash_on_insert(cursor);
	}
#endif

	if (!(flags & BTR_NO_LOCKING_FLAG) && inherit) {

		lock_update_insert(block, *rec);
	}

	if (leaf && !dict_index_is_clust(index)) {
		/* Update the free bits of the B-tree page in the
		insert buffer bitmap. */

		/* The free bits in the insert buffer bitmap must
		never exceed the free space on a page.  It is safe to
		decrement or reset the bits in the bitmap in a
		mini-transaction that is committed before the
		mini-transaction that affects the free space. */

		/* It is unsafe to increment the bits in a separately
		committed mini-transaction, because in crash recovery,
		the free bits could momentarily be set too high. */

		if (zip_size) {
			/* Update the bits in the same mini-transaction. */
			ibuf_update_free_bits_zip(block, mtr);
		} else {
			/* Decrement the bits in a separate
			mini-transaction. */
			ibuf_update_free_bits_if_full(
				block, max_size,
				rec_size + PAGE_DIR_SLOT_SIZE);
		}
	}

	*big_rec = big_rec_vec;

	return(DB_SUCCESS);
}

/*************************************************************//**
Performs an insert on a page of an index tree. It is assumed that mtr
holds an x-latch on the tree and on the cursor page. If the insert is
made on the leaf level, to avoid deadlocks, mtr must also own x-latches
to brothers of page, if those brothers exist.
@return	DB_SUCCESS or error number */
UNIV_INTERN
dberr_t
btr_cur_pessimistic_insert(
/*=======================*/
	ulint		flags,	/*!< in: undo logging and locking flags: if not
				zero, the parameter thr should be
				specified; if no undo logging is specified,
				then the caller must have reserved enough
				free extents in the file space so that the
				insertion will certainly succeed */
	btr_cur_t*	cursor,	/*!< in: cursor after which to insert;
				cursor stays valid */
	ulint**		offsets,/*!< out: offsets on *rec */
	mem_heap_t**	heap,	/*!< in/out: pointer to memory heap
				that can be emptied */
	dtuple_t*	entry,	/*!< in/out: entry to insert */
	rec_t**		rec,	/*!< out: pointer to inserted record if
				succeed */
	big_rec_t**	big_rec,/*!< out: big rec vector whose fields have to
				be stored externally by the caller */
	ulint		n_ext,	/*!< in: number of externally stored columns */
	que_thr_t*	thr,	/*!< in/out: query thread; can be NULL if
				!(~flags
				& (BTR_NO_LOCKING_FLAG
				| BTR_NO_UNDO_LOG_FLAG)) */
	mtr_t*		mtr)	/*!< in/out: mini-transaction */
{
	dict_index_t*	index		= cursor->index;
	ulint		zip_size	= dict_table_zip_size(index->table);
	big_rec_t*	big_rec_vec	= NULL;
	dberr_t		err;
	ibool		inherit = FALSE;
	ibool		success;
	ulint		n_reserved	= 0;

	ut_ad(dtuple_check_typed(entry));
	ut_ad(thr || !(~flags & (BTR_NO_LOCKING_FLAG | BTR_NO_UNDO_LOG_FLAG)));

	*big_rec = NULL;

	const bool fake_changes = (~flags & (BTR_NO_LOCKING_FLAG
					     | BTR_NO_UNDO_LOG_FLAG))
		&& thr_get_trx(thr)->fake_changes;
	ut_ad(fake_changes || mtr_memo_contains(mtr,
				dict_index_get_lock(btr_cur_get_index(cursor)),
				MTR_MEMO_X_LOCK));
	ut_ad(fake_changes || mtr_memo_contains(mtr, btr_cur_get_block(cursor),
				MTR_MEMO_PAGE_X_FIX));
	ut_ad(!dict_index_is_online_ddl(index)
	      || dict_index_is_clust(index)
	      || (flags & BTR_CREATE_FLAG));

	cursor->flag = BTR_CUR_BINARY;

	/* Check locks and write to undo log, if specified */

	err = btr_cur_ins_lock_and_undo(flags, cursor, entry,
					thr, mtr, &inherit);

	if (err != DB_SUCCESS) {

		return(err);
	}

	if (!(flags & BTR_NO_UNDO_LOG_FLAG)) {

		ut_a(cursor->tree_height != ULINT_UNDEFINED);

		/* First reserve enough free space for the file segments
		of the index tree, so that the insert will not fail because
		of lack of space */

		ulint	n_extents = cursor->tree_height / 16 + 3;

		success = fsp_reserve_free_extents(&n_reserved, index->space,
						   n_extents, FSP_NORMAL, mtr);
		if (!success) {
			return(DB_OUT_OF_FILE_SPACE);
		}
	}

	if (page_zip_rec_needs_ext(rec_get_converted_size(index, entry, n_ext),
				   dict_table_is_comp(index->table),
				   dtuple_get_n_fields(entry),
				   zip_size)) {
		/* The record is so big that we have to store some fields
		externally on separate database pages */

		if (UNIV_LIKELY_NULL(big_rec_vec)) {
			/* This should never happen, but we handle
			the situation in a robust manner. */
			ut_ad(0);
			dtuple_convert_back_big_rec(index, entry, big_rec_vec);
		}

		big_rec_vec = dtuple_convert_big_rec(index, entry, &n_ext);

		if (big_rec_vec == NULL) {

			if (n_reserved > 0) {
				fil_space_release_free_extents(index->space,
							       n_reserved);
			}
			return(DB_TOO_BIG_RECORD);
		}
	}

	if (UNIV_UNLIKELY(fake_changes)) {
		/* skip CHANGE, LOG */
		if (n_reserved > 0) {
			fil_space_release_free_extents(index->space,
						       n_reserved);
		}
		*big_rec = big_rec_vec;
		return(DB_SUCCESS);
	}

	if (dict_index_get_page(index)
	    == buf_block_get_page_no(btr_cur_get_block(cursor))) {

		/* The page is the root page */
		*rec = btr_root_raise_and_insert(
			flags, cursor, offsets, heap, entry, n_ext, mtr);
	} else {
		*rec = btr_page_split_and_insert(
			flags, cursor, offsets, heap, entry, n_ext, mtr);
	}

	if (*rec == NULL && os_has_said_disk_full) {
		return(DB_OUT_OF_FILE_SPACE);
	}

	ut_ad(page_rec_get_next(btr_cur_get_rec(cursor)) == *rec);

	if (!(flags & BTR_NO_LOCKING_FLAG)) {
		/* The cursor might be moved to the other page,
		and the max trx id field should be updated after
		the cursor was fixed. */
		if (!dict_index_is_clust(index)) {
			page_update_max_trx_id(
				btr_cur_get_block(cursor),
				btr_cur_get_page_zip(cursor),
				thr_get_trx(thr)->id, mtr);
		}

		if (!page_rec_is_infimum(btr_cur_get_rec(cursor))) {
			/* split and inserted need to call
			lock_update_insert() always. */
			inherit = TRUE;
		}

		buf_block_t* block = btr_cur_get_block(cursor);
		buf_frame_t* frame = NULL;

		if (block) {
			frame = buf_block_get_frame(block);
		}
		/* split and inserted need to call
		lock_update_insert() always. */
		if (frame &&  btr_page_get_prev(frame, mtr) == FIL_NULL) {
			inherit = TRUE;
		}
	}

#ifdef BTR_CUR_ADAPT
	btr_search_update_hash_on_insert(cursor);
#endif
	if (inherit && !(flags & BTR_NO_LOCKING_FLAG)) {

		lock_update_insert(btr_cur_get_block(cursor), *rec);
	}

	if (n_reserved > 0) {
		fil_space_release_free_extents(index->space, n_reserved);
	}

	*big_rec = big_rec_vec;

	return(DB_SUCCESS);
}

/*==================== B-TREE UPDATE =========================*/

/*************************************************************//**
For an update, checks the locks and does the undo logging.
@return	DB_SUCCESS, DB_WAIT_LOCK, or error number */
UNIV_INLINE MY_ATTRIBUTE((warn_unused_result))
dberr_t
btr_cur_upd_lock_and_undo(
/*======================*/
	ulint		flags,	/*!< in: undo logging and locking flags */
	btr_cur_t*	cursor,	/*!< in: cursor on record to update */
	const ulint*	offsets,/*!< in: rec_get_offsets() on cursor */
	const upd_t*	update,	/*!< in: update vector */
	ulint		cmpl_info,/*!< in: compiler info on secondary index
				updates */
	que_thr_t*	thr,	/*!< in: query thread
				(can be NULL if BTR_NO_LOCKING_FLAG) */
	mtr_t*		mtr,	/*!< in/out: mini-transaction */
	roll_ptr_t*	roll_ptr)/*!< out: roll pointer */
{
	dict_index_t*	index;
	const rec_t*	rec;
	dberr_t		err;

	ut_ad((thr != NULL) || (flags & BTR_NO_LOCKING_FLAG));

	if (!(flags & BTR_NO_LOCKING_FLAG) && thr_get_trx(thr)->fake_changes) {
		/* skip LOCK, UNDO */
		return(DB_SUCCESS);
	}

	rec = btr_cur_get_rec(cursor);
	index = cursor->index;

	ut_ad(rec_offs_validate(rec, index, offsets));

	if (!dict_index_is_clust(index)) {
		ut_ad(dict_index_is_online_ddl(index)
		      == !!(flags & BTR_CREATE_FLAG));

		/* We do undo logging only when we update a clustered index
		record */
		return(lock_sec_rec_modify_check_and_lock(
			       flags, btr_cur_get_block(cursor), rec,
			       index, thr, mtr));
	}

	/* Check if we have to wait for a lock: enqueue an explicit lock
	request if yes */

	if (!(flags & BTR_NO_LOCKING_FLAG)) {
		err = lock_clust_rec_modify_check_and_lock(
			flags, btr_cur_get_block(cursor), rec, index,
			offsets, thr);
		if (err != DB_SUCCESS) {
			return(err);
		}
	}

	/* Append the info about the update in the undo log */

	return((flags & BTR_NO_UNDO_LOG_FLAG)
	       ? DB_SUCCESS
	       : trx_undo_report_row_operation(
		       thr, index, NULL, update,
		       cmpl_info, rec, offsets, roll_ptr));
}

/***********************************************************//**
Writes a redo log record of updating a record in-place. */
UNIV_INTERN
void
btr_cur_update_in_place_log(
/*========================*/
	ulint		flags,		/*!< in: flags */
	const rec_t*	rec,		/*!< in: record */
	dict_index_t*	index,		/*!< in: index of the record */
	const upd_t*	update,		/*!< in: update vector */
	trx_id_t	trx_id,		/*!< in: transaction id */
	roll_ptr_t	roll_ptr,	/*!< in: roll ptr */
	mtr_t*		mtr)		/*!< in: mtr */
{
	byte*		log_ptr;
	const page_t*	page	= page_align(rec);
	ut_ad(flags < 256);
	ut_ad(!!page_is_comp(page) == dict_table_is_comp(index->table));

	log_ptr = mlog_open_and_write_index(mtr, rec, index, page_is_comp(page)
					    ? MLOG_COMP_REC_UPDATE_IN_PLACE
					    : MLOG_REC_UPDATE_IN_PLACE,
					    1 + DATA_ROLL_PTR_LEN + 14 + 2
					    + MLOG_BUF_MARGIN);

	if (!log_ptr) {
		/* Logging in mtr is switched off during crash recovery */
		return;
	}

	/* For secondary indexes, we could skip writing the dummy system fields
	to the redo log but we have to change redo log parsing of
	MLOG_REC_UPDATE_IN_PLACE/MLOG_COMP_REC_UPDATE_IN_PLACE or we have to add
	new redo log record. For now, just write dummy sys fields to the redo
	log if we are updating a secondary index record.
	*/
	mach_write_to_1(log_ptr, flags);
	log_ptr++;

	if (dict_index_is_clust(index)) {
		log_ptr = row_upd_write_sys_vals_to_log(
				index, trx_id, roll_ptr, log_ptr, mtr);
	} else {
		/* Dummy system fields for a secondary index */
		/* TRX_ID Position */
		log_ptr += mach_write_compressed(log_ptr, 0);
		/* ROLL_PTR */
		trx_write_roll_ptr(log_ptr, 0);
		log_ptr += DATA_ROLL_PTR_LEN;
		/* TRX_ID */
		log_ptr += mach_ull_write_compressed(log_ptr, 0);
	}

	mach_write_to_2(log_ptr, page_offset(rec));
	log_ptr += 2;

	row_upd_index_write_log(update, log_ptr, mtr);
}
#endif /* UNIV_HOTBACKUP */

/***********************************************************//**
Parses a redo log record of updating a record in-place.
@return	end of log record or NULL */
UNIV_INTERN
byte*
btr_cur_parse_update_in_place(
/*==========================*/
	byte*		ptr,	/*!< in: buffer */
	byte*		end_ptr,/*!< in: buffer end */
	page_t*		page,	/*!< in/out: page or NULL */
	page_zip_des_t*	page_zip,/*!< in/out: compressed page, or NULL */
	dict_index_t*	index)	/*!< in: index corresponding to page */
{
	ulint		flags;
	rec_t*		rec;
	upd_t*		update;
	ulint		pos;
	trx_id_t	trx_id;
	roll_ptr_t	roll_ptr;
	ulint		rec_offset;
	mem_heap_t*	heap;
	ulint*		offsets;

	if (end_ptr < ptr + 1) {

		return(NULL);
	}

	flags = mach_read_from_1(ptr);
	ptr++;

	ptr = row_upd_parse_sys_vals(ptr, end_ptr, &pos, &trx_id, &roll_ptr);

	if (ptr == NULL) {

		return(NULL);
	}

	if (end_ptr < ptr + 2) {

		return(NULL);
	}

	rec_offset = mach_read_from_2(ptr);
	ptr += 2;

	ut_a(rec_offset <= UNIV_PAGE_SIZE);

	heap = mem_heap_create(256);

	ptr = row_upd_index_parse(ptr, end_ptr, heap, &update);

	if (!ptr || !page) {

		goto func_exit;
	}

	ut_a((ibool)!!page_is_comp(page) == dict_table_is_comp(index->table));
	rec = page + rec_offset;

	/* We do not need to reserve btr_search_latch, as the page is only
	being recovered, and there cannot be a hash index to it. */

	offsets = rec_get_offsets(rec, index, NULL, ULINT_UNDEFINED, &heap);

	if (!(flags & BTR_KEEP_SYS_FLAG)) {
		row_upd_rec_sys_fields_in_recovery(rec, page_zip, offsets,
						   pos, trx_id, roll_ptr);
	}

	row_upd_rec_in_place(rec, index, offsets, update, page_zip);

func_exit:
	mem_heap_free(heap);

	return(ptr);
}

#ifndef UNIV_HOTBACKUP
/*************************************************************//**
See if there is enough place in the page modification log to log
an update-in-place.

@retval false if out of space; IBUF_BITMAP_FREE will be reset
outside mtr if the page was recompressed
@retval	true if enough place;

IMPORTANT: The caller will have to update IBUF_BITMAP_FREE if this is
a secondary index leaf page. This has to be done either within the
same mini-transaction, or by invoking ibuf_reset_free_bits() before
mtr_commit(mtr). */
UNIV_INTERN
bool
btr_cur_update_alloc_zip_func(
/*==========================*/
	page_zip_des_t*	page_zip,/*!< in/out: compressed page */
	page_cur_t*	cursor,	/*!< in/out: B-tree page cursor */
	dict_index_t*	index,	/*!< in: the index corresponding to cursor */
#ifdef UNIV_DEBUG
	ulint*		offsets,/*!< in/out: offsets of the cursor record */
#endif /* UNIV_DEBUG */
	ulint		length,	/*!< in: size needed */
	bool		create,	/*!< in: true=delete-and-insert,
				false=update-in-place */
	mtr_t*		mtr,	/*!< in/out: mini-transaction */
	trx_t*		trx)	/*!< in: NULL or transaction */
{
	const page_t*	page = page_cur_get_page(cursor);

	ut_ad(page_zip == page_cur_get_page_zip(cursor));
	ut_ad(!dict_index_is_ibuf(index));
	ut_ad(rec_offs_validate(page_cur_get_rec(cursor), index, offsets));

	if (page_zip_available(page_zip, dict_index_is_clust(index),
			       length, create)) {
		return(true);
	}

	if (!page_zip->m_nonempty && !page_has_garbage(page)) {
		/* The page has been freshly compressed, so
		reorganizing it will not help. */
		return(false);
	}

	if (create && page_is_leaf(page)
	    && (length + page_get_data_size(page)
		>= dict_index_zip_pad_optimal_page_size(index))) {
		return(false);
	}

	if (UNIV_UNLIKELY(trx && trx->fake_changes)) {
		/* Don't call page_zip_compress_write_log_no_data as that has
		assert which would fail. Assume there won't be a compression
		failure. */

		return(true);
	}

	if (!btr_page_reorganize(cursor, index, mtr)) {
		goto out_of_space;
	}

	rec_offs_make_valid(page_cur_get_rec(cursor), index, offsets);

	/* After recompressing a page, we must make sure that the free
	bits in the insert buffer bitmap will not exceed the free
	space on the page.  Because this function will not attempt
	recompression unless page_zip_available() fails above, it is
	safe to reset the free bits if page_zip_available() fails
	again, below.  The free bits can safely be reset in a separate
	mini-transaction.  If page_zip_available() succeeds below, we
	can be sure that the btr_page_reorganize() above did not reduce
	the free space available on the page. */

	if (page_zip_available(page_zip, dict_index_is_clust(index),
			       length, create)) {
		return(true);
	}

out_of_space:
	ut_ad(rec_offs_validate(page_cur_get_rec(cursor), index, offsets));

	/* Out of space: reset the free bits. */
	if (!dict_index_is_clust(index) && page_is_leaf(page)) {
		ibuf_reset_free_bits(page_cur_get_block(cursor));
	}

	return(false);
}

/*************************************************************//**
Updates a record when the update causes no size changes in its fields.
We assume here that the ordering fields of the record do not change.
@return locking or undo log related error code, or
@retval DB_SUCCESS on success
@retval DB_ZIP_OVERFLOW if there is not enough space left
on the compressed page (IBUF_BITMAP_FREE was reset outside mtr) */
UNIV_INTERN
dberr_t
btr_cur_update_in_place(
/*====================*/
	ulint		flags,	/*!< in: undo logging and locking flags */
	btr_cur_t*	cursor,	/*!< in: cursor on the record to update;
				cursor stays valid and positioned on the
				same record */
	ulint*		offsets,/*!< in/out: offsets on cursor->page_cur.rec */
	const upd_t*	update,	/*!< in: update vector */
	ulint		cmpl_info,/*!< in: compiler info on secondary index
				updates */
	que_thr_t*	thr,	/*!< in: query thread */
	trx_id_t	trx_id,	/*!< in: transaction id */
	mtr_t*		mtr)	/*!< in/out: mini-transaction; if this
				is a secondary index, the caller must
				mtr_commit(mtr) before latching any
				further pages */
{
	dict_index_t*	index;
	buf_block_t*	block;
	page_zip_des_t*	page_zip;
	dberr_t		err;
	rec_t*		rec;
	roll_ptr_t	roll_ptr	= 0;
	ulint		was_delete_marked;
	ibool		is_hashed;
	trx_t*		trx;

	rec = btr_cur_get_rec(cursor);
	index = cursor->index;
	ut_ad(rec_offs_validate(rec, index, offsets));
	ut_ad(!!page_rec_is_comp(rec) == dict_table_is_comp(index->table));
	/* The insert buffer tree should never be updated in place. */
	ut_ad(!dict_index_is_ibuf(index));
	ut_ad(dict_index_is_online_ddl(index) == !!(flags & BTR_CREATE_FLAG)
	      || dict_index_is_clust(index));
	ut_ad(thr_get_trx(thr)->id == trx_id
	      || (flags & ~(BTR_KEEP_POS_FLAG | BTR_KEEP_IBUF_BITMAP))
	      == (BTR_NO_UNDO_LOG_FLAG | BTR_NO_LOCKING_FLAG
		  | BTR_CREATE_FLAG | BTR_KEEP_SYS_FLAG));
	ut_ad(fil_page_get_type(btr_cur_get_page(cursor)) == FIL_PAGE_INDEX);
	ut_ad(btr_page_get_index_id(btr_cur_get_page(cursor)) == index->id);

#ifdef UNIV_DEBUG
	if (btr_cur_print_record_ops) {
		btr_cur_trx_report(trx_id, index, "update ");
		rec_print_new(stderr, rec, offsets);
	}
#endif /* UNIV_DEBUG */

	block = btr_cur_get_block(cursor);
	page_zip = buf_block_get_page_zip(block);
	trx = thr_get_trx(thr);

	/* Check that enough space is available on the compressed page. */
	if (page_zip) {
		if (!btr_cur_update_alloc_zip(
			    page_zip, btr_cur_get_page_cur(cursor),
			    index, offsets, rec_offs_size(offsets),
			    false, mtr, trx)) {
			return(DB_ZIP_OVERFLOW);
		}

		rec = btr_cur_get_rec(cursor);
	}

	/* Do lock checking and undo logging */
	err = btr_cur_upd_lock_and_undo(flags, cursor, offsets,
					update, cmpl_info,
					thr, mtr, &roll_ptr);
	if (UNIV_UNLIKELY(err != DB_SUCCESS)) {
		/* We may need to update the IBUF_BITMAP_FREE
		bits after a reorganize that was done in
		btr_cur_update_alloc_zip(). */
		goto func_exit;
	}

	if (UNIV_UNLIKELY(trx->fake_changes)) {
		/* skip CHANGE, LOG */
		return(err); /* == DB_SUCCESS */
	}

	if (!(flags & BTR_KEEP_SYS_FLAG)) {
		row_upd_rec_sys_fields(rec, NULL, index, offsets,
				       thr_get_trx(thr), roll_ptr);
	}

	was_delete_marked = rec_get_deleted_flag(
		rec, page_is_comp(buf_block_get_frame(block)));

	is_hashed = (block->index != NULL);

	if (is_hashed) {
		/* TO DO: Can we skip this if none of the fields
		index->search_info->curr_n_fields
		are being updated? */

		/* The function row_upd_changes_ord_field_binary works only
		if the update vector was built for a clustered index, we must
		NOT call it if index is secondary */

		if (!dict_index_is_clust(index)
		    || row_upd_changes_ord_field_binary(index, update, thr,
							NULL, NULL)) {

			/* Remove possible hash index pointer to this record */
			btr_search_update_hash_on_delete(cursor);
		}

		rw_lock_x_lock(btr_search_get_latch(cursor->index));
	}

	row_upd_rec_in_place(rec, index, offsets, update, page_zip);

	if (is_hashed) {
		rw_lock_x_unlock(btr_search_get_latch(cursor->index));
	}

	btr_cur_update_in_place_log(flags, rec, index, update,
				    trx_id, roll_ptr, mtr);

	if (was_delete_marked
	    && !rec_get_deleted_flag(
		    rec, page_is_comp(buf_block_get_frame(block)))) {
		/* The new updated record owns its possible externally
		stored fields */

		btr_cur_unmark_extern_fields(page_zip,
					     rec, index, offsets, mtr);
	}

	ut_ad(err == DB_SUCCESS);

func_exit:
	if (page_zip
	    && !(flags & BTR_KEEP_IBUF_BITMAP)
	    && !dict_index_is_clust(index)
	    && block) {
		buf_frame_t* frame = buf_block_get_frame(block);
		if (frame && page_is_leaf(frame)) {
			/* Update the free bits in the insert buffer. */
			ibuf_update_free_bits_zip(block, mtr);
		}
	}

	return(err);
}

/*************************************************************//**
Tries to update a record on a page in an index tree. It is assumed that mtr
holds an x-latch on the page. The operation does not succeed if there is too
little space on the page or if the update would result in too empty a page,
so that tree compression is recommended. We assume here that the ordering
fields of the record do not change.
@return error code, including
@retval DB_SUCCESS on success
@retval DB_OVERFLOW if the updated record does not fit
@retval DB_UNDERFLOW if the page would become too empty
@retval DB_ZIP_OVERFLOW if there is not enough space left
on the compressed page (IBUF_BITMAP_FREE was reset outside mtr) */
UNIV_INTERN
dberr_t
btr_cur_optimistic_update(
/*======================*/
	ulint		flags,	/*!< in: undo logging and locking flags */
	btr_cur_t*	cursor,	/*!< in: cursor on the record to update;
				cursor stays valid and positioned on the
				same record */
	ulint**		offsets,/*!< out: offsets on cursor->page_cur.rec */
	mem_heap_t**	heap,	/*!< in/out: pointer to NULL or memory heap */
	const upd_t*	update,	/*!< in: update vector; this must also
				contain trx id and roll ptr fields */
	ulint		cmpl_info,/*!< in: compiler info on secondary index
				updates */
	que_thr_t*	thr,	/*!< in: query thread */
	trx_id_t	trx_id,	/*!< in: transaction id */
	mtr_t*		mtr)	/*!< in/out: mini-transaction; if this
				is a secondary index, the caller must
				mtr_commit(mtr) before latching any
				further pages */
{
	dict_index_t*	index;
	page_cur_t*	page_cursor;
	dberr_t		err;
	buf_block_t*	block;
	page_t*		page;
	page_zip_des_t*	page_zip;
	rec_t*		rec;
	ulint		max_size;
	ulint		new_rec_size;
	ulint		old_rec_size;
	ulint		max_ins_size = 0;
	dtuple_t*	new_entry;
	roll_ptr_t	roll_ptr;
	ulint		i;
	ulint		n_ext;

	block = btr_cur_get_block(cursor);
	page = buf_block_get_frame(block);
	rec = btr_cur_get_rec(cursor);
	index = cursor->index;
	ut_ad(!!page_rec_is_comp(rec) == dict_table_is_comp(index->table));
	ut_ad(thr_get_trx(thr)->fake_changes
	      || mtr_memo_contains(mtr, block, MTR_MEMO_PAGE_X_FIX));
	/* The insert buffer tree should never be updated in place. */
	ut_ad(!dict_index_is_ibuf(index));
	ut_ad(dict_index_is_online_ddl(index) == !!(flags & BTR_CREATE_FLAG)
	      || dict_index_is_clust(index));
	ut_ad(thr_get_trx(thr)->id == trx_id
	      || (flags & ~(BTR_KEEP_POS_FLAG | BTR_KEEP_IBUF_BITMAP))
	      == (BTR_NO_UNDO_LOG_FLAG | BTR_NO_LOCKING_FLAG
		  | BTR_CREATE_FLAG | BTR_KEEP_SYS_FLAG));
	ut_ad(fil_page_get_type(page) == FIL_PAGE_INDEX);
	ut_ad(btr_page_get_index_id(page) == index->id);

	*offsets = rec_get_offsets(rec, index, *offsets,
				   ULINT_UNDEFINED, heap);
#if defined UNIV_DEBUG || defined UNIV_BLOB_LIGHT_DEBUG
	ut_a(!rec_offs_any_null_extern(rec, *offsets)
	     || trx_is_recv(thr_get_trx(thr)));
#endif /* UNIV_DEBUG || UNIV_BLOB_LIGHT_DEBUG */

#ifdef UNIV_DEBUG
	if (btr_cur_print_record_ops) {
		btr_cur_trx_report(trx_id, index, "update ");
		rec_print_new(stderr, rec, *offsets);
	}
#endif /* UNIV_DEBUG */

	if (!row_upd_changes_field_size_or_external(index, *offsets, update)) {

		/* The simplest and the most common case: the update does not
		change the size of any field and none of the updated fields is
		externally stored in rec or update, and there is enough space
		on the compressed page to log the update. */

		return(btr_cur_update_in_place(
			       flags, cursor, *offsets, update,
			       cmpl_info, thr, trx_id, mtr));
	}

	if (rec_offs_any_extern(*offsets)) {
any_extern:
		/* Externally stored fields are treated in pessimistic
		update */

		return(DB_OVERFLOW);
	}

	for (i = 0; i < upd_get_n_fields(update); i++) {
		if (dfield_is_ext(&upd_get_nth_field(update, i)->new_val)) {

			goto any_extern;
		}
	}

	page_cursor = btr_cur_get_page_cur(cursor);

	if (!*heap) {
		*heap = mem_heap_create(
			rec_offs_size(*offsets)
			+ DTUPLE_EST_ALLOC(rec_offs_n_fields(*offsets)));
	}

	new_entry = row_rec_to_index_entry(rec, index, *offsets,
					   &n_ext, *heap);
	/* We checked above that there are no externally stored fields. */
	ut_a(!n_ext);

	/* The page containing the clustered index record
	corresponding to new_entry is latched in mtr.
	Thus the following call is safe. */
	row_upd_index_replace_new_col_vals_index_pos(new_entry, index, update,
						     FALSE, *heap);
	old_rec_size = rec_offs_size(*offsets);
	new_rec_size = rec_get_converted_size(index, new_entry, 0);

	page_zip = buf_block_get_page_zip(block);
#ifdef UNIV_ZIP_DEBUG
	ut_a(!page_zip || page_zip_validate(page_zip, page, index));
#endif /* UNIV_ZIP_DEBUG */

	if (page_zip) {
		if (page_zip_rec_needs_ext(new_rec_size, page_is_comp(page),
					   dict_index_get_n_fields(index),
					   page_zip_get_size(page_zip))) {
			goto any_extern;
		}

		if (!btr_cur_update_alloc_zip(
			    page_zip, page_cursor, index, *offsets,
			    new_rec_size, true, mtr, thr_get_trx(thr))) {
			return(DB_ZIP_OVERFLOW);
		}

		rec = page_cur_get_rec(page_cursor);
	}

	/* We limit max record size to 16k even for 64k page size. */
	if (new_rec_size >= COMPRESSED_REC_MAX_DATA_SIZE ||
	    (!dict_table_is_comp(index->table)
	     && new_rec_size >= REDUNDANT_REC_MAX_DATA_SIZE)) {
		err = DB_OVERFLOW;

		goto func_exit;
	}

	if (UNIV_UNLIKELY(new_rec_size
			  >= (page_get_free_space_of_empty(page_is_comp(page))
			      / 2))) {
		/* We may need to update the IBUF_BITMAP_FREE
		bits after a reorganize that was done in
		btr_cur_update_alloc_zip(). */
		err = DB_OVERFLOW;
		goto func_exit;
	}

	if (UNIV_UNLIKELY(page_get_data_size(page)
			  - old_rec_size + new_rec_size
			  < BTR_CUR_PAGE_COMPRESS_LIMIT)) {
		/* We may need to update the IBUF_BITMAP_FREE
		bits after a reorganize that was done in
		btr_cur_update_alloc_zip(). */

		/* The page would become too empty */
		err = DB_UNDERFLOW;
		goto func_exit;
	}

	/* We do not attempt to reorganize if the page is compressed.
	This is because the page may fail to compress after reorganization. */
	max_size = page_zip
		? page_get_max_insert_size(page, 1)
		: (old_rec_size
		   + page_get_max_insert_size_after_reorganize(page, 1));

	if (!page_zip) {
		max_ins_size = page_get_max_insert_size_after_reorganize(page, 1);
	}

	if (!(((max_size >= BTR_CUR_PAGE_REORGANIZE_LIMIT)
	       && (max_size >= new_rec_size))
	      || (page_get_n_recs(page) <= 1))) {

		/* We may need to update the IBUF_BITMAP_FREE
		bits after a reorganize that was done in
		btr_cur_update_alloc_zip(). */

		/* There was not enough space, or it did not pay to
		reorganize: for simplicity, we decide what to do assuming a
		reorganization is needed, though it might not be necessary */

		err = DB_OVERFLOW;
		goto func_exit;
	}

	/* Do lock checking and undo logging */
	err = btr_cur_upd_lock_and_undo(flags, cursor, *offsets,
					update, cmpl_info,
					thr, mtr, &roll_ptr);
	if (err != DB_SUCCESS) {
		/* We may need to update the IBUF_BITMAP_FREE
		bits after a reorganize that was done in
		btr_cur_update_alloc_zip(). */
		goto func_exit;
	}

	if (UNIV_UNLIKELY(thr_get_trx(thr)->fake_changes)) {
		/* skip CHANGE, LOG */
		ut_ad(err == DB_SUCCESS);
		return(DB_SUCCESS);
	}

	/* Ok, we may do the replacement. Store on the page infimum the
	explicit locks on rec, before deleting rec (see the comment in
	btr_cur_pessimistic_update). */

	lock_rec_store_on_page_infimum(block, rec);

	btr_search_update_hash_on_delete(cursor);

	page_cur_delete_rec(page_cursor, index, *offsets, mtr);

	page_cur_move_to_prev(page_cursor);

	if (!(flags & BTR_KEEP_SYS_FLAG)) {
		row_upd_index_entry_sys_field(new_entry, index, DATA_ROLL_PTR,
					      roll_ptr);
		row_upd_index_entry_sys_field(new_entry, index, DATA_TRX_ID,
					      trx_id);
	}

	/* There are no externally stored columns in new_entry */
	rec = btr_cur_insert_if_possible(
		cursor, new_entry, offsets, heap, 0/*n_ext*/, mtr);
	ut_a(rec); /* <- We calculated above the insert would fit */

	/* Restore the old explicit lock state on the record */

	lock_rec_restore_from_page_infimum(block, rec, block);

	page_cur_move_to_next(page_cursor);
	ut_ad(err == DB_SUCCESS);

func_exit:
	if (!(flags & BTR_KEEP_IBUF_BITMAP)
	    && !dict_index_is_clust(index)
	    && page_is_leaf(page)) {

		if (page_zip) {
			ibuf_update_free_bits_zip(block, mtr);
		} else {
			ibuf_update_free_bits_low(block, max_ins_size, mtr);
		}
	}

	return(err);
}

/*************************************************************//**
If, in a split, a new supremum record was created as the predecessor of the
updated record, the supremum record must inherit exactly the locks on the
updated record. In the split it may have inherited locks from the successor
of the updated record, which is not correct. This function restores the
right locks for the new supremum. */
static
void
btr_cur_pess_upd_restore_supremum(
/*==============================*/
	buf_block_t*	block,	/*!< in: buffer block of rec */
	const rec_t*	rec,	/*!< in: updated record */
	mtr_t*		mtr)	/*!< in: mtr */
{
	page_t*		page;
	buf_block_t*	prev_block;
	ulint		space;
	ulint		zip_size;
	ulint		prev_page_no;

	page = buf_block_get_frame(block);

	if (page_rec_get_next(page_get_infimum_rec(page)) != rec) {
		/* Updated record is not the first user record on its page */

		return;
	}

	space = buf_block_get_space(block);
	zip_size = buf_block_get_zip_size(block);
	prev_page_no = btr_page_get_prev(page, mtr);

	ut_ad(prev_page_no != FIL_NULL);
	prev_block = buf_page_get_with_no_latch(space, zip_size,
						prev_page_no, mtr);
#ifdef UNIV_BTR_DEBUG
	ut_a(btr_page_get_next(prev_block->frame, mtr)
	     == page_get_page_no(page));
#endif /* UNIV_BTR_DEBUG */

	/* We must already have an x-latch on prev_block! */
	ut_ad(mtr_memo_contains(mtr, prev_block, MTR_MEMO_PAGE_X_FIX));

	lock_rec_reset_and_inherit_gap_locks(prev_block, block,
					     PAGE_HEAP_NO_SUPREMUM,
					     page_rec_get_heap_no(rec));
}

/*************************************************************//**
Check if the total length of the modified blob for the row is within 10%
of the total redo log size.  This constraint on the blob length is to
avoid overwriting the redo logs beyond the last checkpoint lsn.
@return	DB_SUCCESS or DB_TOO_BIG_FOR_REDO. */
static
dberr_t
btr_check_blob_limit(const big_rec_t*	big_rec_vec)
{
	const	ib_uint64_t redo_size = srv_n_log_files * srv_log_file_size
		* UNIV_PAGE_SIZE;
	const	ib_uint64_t redo_10p = redo_size / 10;
	ib_uint64_t	total_blob_len = 0;
	dberr_t	err = DB_SUCCESS;

	/* Calculate the total number of bytes for blob data */
	for (ulint i = 0; i < big_rec_vec->n_fields; i++) {
		total_blob_len += big_rec_vec->fields[i].len;
	}

	if (total_blob_len > redo_10p) {
		ib_logf(IB_LOG_LEVEL_ERROR, "The total blob data"
			" length (" UINT64PF ") is greater than"
			" 10%% of the total redo log size (" UINT64PF
			"). Please increase total redo log size.",
			total_blob_len, redo_size);
		err = DB_TOO_BIG_FOR_REDO;
	}

	return(err);
}

/*************************************************************//**
Performs an update of a record on a page of a tree. It is assumed
that mtr holds an x-latch on the tree and on the cursor page. If the
update is made on the leaf level, to avoid deadlocks, mtr must also
own x-latches to brothers of page, if those brothers exist. We assume
here that the ordering fields of the record do not change.
@return	DB_SUCCESS or error code */
UNIV_INTERN
dberr_t
btr_cur_pessimistic_update(
/*=======================*/
	ulint		flags,	/*!< in: undo logging, locking, and rollback
				flags */
	btr_cur_t*	cursor,	/*!< in/out: cursor on the record to update;
				cursor may become invalid if *big_rec == NULL
				|| !(flags & BTR_KEEP_POS_FLAG) */
	ulint**		offsets,/*!< out: offsets on cursor->page_cur.rec */
	mem_heap_t**	offsets_heap,
				/*!< in/out: pointer to memory heap
				that can be emptied */
	mem_heap_t*	entry_heap,
				/*!< in/out: memory heap for allocating
				big_rec and the index tuple */
	big_rec_t**	big_rec,/*!< out: big rec vector whose fields have to
				be stored externally by the caller */
	const upd_t*	update,	/*!< in: update vector; this is allowed also
				contain trx id and roll ptr fields, but
				the values in update vector have no effect */
	ulint		cmpl_info,/*!< in: compiler info on secondary index
				updates */
	que_thr_t*	thr,	/*!< in: query thread */
	trx_id_t	trx_id,	/*!< in: transaction id */
	mtr_t*		mtr)	/*!< in/out: mini-transaction; must be
				committed before latching any further pages */
{
	big_rec_t*	big_rec_vec	= NULL;
	big_rec_t*	dummy_big_rec;
	dict_index_t*	index;
	buf_block_t*	block;
	page_t*		page;
	page_zip_des_t*	page_zip;
	rec_t*		rec;
	page_cur_t*	page_cursor;
	dberr_t		err;
	dberr_t		optim_err;
	roll_ptr_t	roll_ptr;
	ibool		was_first;
	ulint		n_reserved	= 0;
	ulint		n_ext;
	trx_t*		trx;
	ulint		max_ins_size	= 0;

	*offsets = NULL;
	*big_rec = NULL;

	block = btr_cur_get_block(cursor);
	page = buf_block_get_frame(block);
	page_zip = buf_block_get_page_zip(block);
	index = cursor->index;

	ut_ad(thr_get_trx(thr)->fake_changes
	      || mtr_memo_contains(mtr, dict_index_get_lock(index),
				   MTR_MEMO_X_LOCK));
	ut_ad(thr_get_trx(thr)->fake_changes
	      || mtr_memo_contains(mtr, block, MTR_MEMO_PAGE_X_FIX));
#ifdef UNIV_ZIP_DEBUG
	ut_a(!page_zip || page_zip_validate(page_zip, page, index));
#endif /* UNIV_ZIP_DEBUG */
	/* The insert buffer tree should never be updated in place. */
	ut_ad(!dict_index_is_ibuf(index));
	ut_ad(dict_index_is_online_ddl(index) == !!(flags & BTR_CREATE_FLAG)
	      || dict_index_is_clust(index));
	ut_ad(thr_get_trx(thr)->id == trx_id
	      || (flags & ~BTR_KEEP_POS_FLAG)
	      == (BTR_NO_UNDO_LOG_FLAG | BTR_NO_LOCKING_FLAG
		  | BTR_CREATE_FLAG | BTR_KEEP_SYS_FLAG));

	err = optim_err = btr_cur_optimistic_update(
		flags | BTR_KEEP_IBUF_BITMAP,
		cursor, offsets, offsets_heap, update,
		cmpl_info, thr, trx_id, mtr);

	switch (err) {
	case DB_ZIP_OVERFLOW:
	case DB_UNDERFLOW:
	case DB_OVERFLOW:
		break;
	default:
	err_exit:
		/* We suppressed this with BTR_KEEP_IBUF_BITMAP.
		For DB_ZIP_OVERFLOW, the IBUF_BITMAP_FREE bits were
		already reset by btr_cur_update_alloc_zip() if the
		page was recompressed. */
		if (page_zip
		    && optim_err != DB_ZIP_OVERFLOW
		    && !dict_index_is_clust(index)
		    && page_is_leaf(page)) {
			ibuf_update_free_bits_zip(block, mtr);
		}

		return(err);
	}

	/* Do lock checking and undo logging */
	err = btr_cur_upd_lock_and_undo(flags, cursor, *offsets,
					update, cmpl_info,
					thr, mtr, &roll_ptr);
	if (err != DB_SUCCESS) {
		goto err_exit;
	}

	if (optim_err == DB_OVERFLOW) {
		ulint	reserve_flag;
		ulint	n_extents;

		/* First reserve enough free space for the file segments
		of the index tree, so that the update will not fail because
		of lack of space */
		if (UNIV_UNLIKELY(cursor->tree_height == ULINT_UNDEFINED)) {
			/* When the tree height is uninitialized due to fake
			changes, reserve some hardcoded number of extents.  */
			ut_a(thr_get_trx(thr)->fake_changes);
			n_extents = 3;
		}
		else {
			n_extents = cursor->tree_height / 16 + 3;
		}

		if (flags & BTR_NO_UNDO_LOG_FLAG) {
			reserve_flag = FSP_CLEANING;
		} else {
			reserve_flag = FSP_NORMAL;
		}

		if (!fsp_reserve_free_extents(&n_reserved, index->space,
					      n_extents, reserve_flag, mtr)) {
			err = DB_OUT_OF_FILE_SPACE;
			goto err_exit;
		}
	}

	rec = btr_cur_get_rec(cursor);

	*offsets = rec_get_offsets(
		rec, index, *offsets, ULINT_UNDEFINED, offsets_heap);

	dtuple_t*	new_entry = row_rec_to_index_entry(
		rec, index, *offsets, &n_ext, entry_heap);

	/* The page containing the clustered index record
	corresponding to new_entry is latched in mtr.  If the
	clustered index record is delete-marked, then its externally
	stored fields cannot have been purged yet, because then the
	purge would also have removed the clustered index record
	itself.  Thus the following call is safe. */
	row_upd_index_replace_new_col_vals_index_pos(new_entry, index, update,
						     FALSE, entry_heap);

	trx = thr_get_trx(thr);

	if (!(flags & BTR_KEEP_SYS_FLAG) && UNIV_LIKELY(!trx->fake_changes)) {
		row_upd_index_entry_sys_field(new_entry, index, DATA_ROLL_PTR,
					      roll_ptr);
		row_upd_index_entry_sys_field(new_entry, index, DATA_TRX_ID,
					      trx_id);
	}

	if ((flags & BTR_NO_UNDO_LOG_FLAG) && rec_offs_any_extern(*offsets)) {
		/* We are in a transaction rollback undoing a row
		update: we must free possible externally stored fields
		which got new values in the update, if they are not
		inherited values. They can be inherited if we have
		updated the primary key to another value, and then
		update it back again. */

		ut_ad(big_rec_vec == NULL);

		/* fake_changes should not cause undo. so never reaches here */
		ut_ad(!(trx->fake_changes));

		btr_rec_free_updated_extern_fields(
			index, rec, page_zip, *offsets, update,
			trx_is_recv(thr_get_trx(thr))
			? RB_RECOVERY : RB_NORMAL, mtr);
	}

	/* We have to set appropriate extern storage bits in the new
	record to be inserted: we have to remember which fields were such */

	ut_ad(!page_is_comp(page) || !rec_get_node_ptr_flag(rec));
	ut_ad(rec_offs_validate(rec, index, *offsets));
	n_ext += btr_push_update_extern_fields(new_entry, update, entry_heap);

	if (page_zip) {
		ut_ad(page_is_comp(page));
		if (page_zip_rec_needs_ext(
			    rec_get_converted_size(index, new_entry, n_ext),
			    TRUE,
			    dict_index_get_n_fields(index),
			    page_zip_get_size(page_zip))) {

			goto make_external;
		}
	} else if (page_zip_rec_needs_ext(
			   rec_get_converted_size(index, new_entry, n_ext),
			   page_is_comp(page), 0, 0)) {
make_external:
		big_rec_vec = dtuple_convert_big_rec(index, new_entry, &n_ext);
		if (UNIV_UNLIKELY(big_rec_vec == NULL)) {

			/* We cannot goto return_after_reservations,
			because we may need to update the
			IBUF_BITMAP_FREE bits, which was suppressed by
			BTR_KEEP_IBUF_BITMAP. */
#ifdef UNIV_ZIP_DEBUG
			ut_a(!page_zip
			     || page_zip_validate(page_zip, page, index));
#endif /* UNIV_ZIP_DEBUG */
			if (n_reserved > 0) {
				fil_space_release_free_extents(
					index->space, n_reserved);
			}

			err = DB_TOO_BIG_RECORD;
			goto err_exit;
		}

		ut_ad(page_is_leaf(page));
		ut_ad(dict_index_is_clust(index));
		ut_ad(flags & BTR_KEEP_POS_FLAG);
	}

	if (UNIV_UNLIKELY(trx->fake_changes)) {
		/* skip CHANGE, LOG */
		err = DB_SUCCESS;
		goto return_after_reservations;
	}

	if (big_rec_vec) {

		err = btr_check_blob_limit(big_rec_vec);

		if (err != DB_SUCCESS) {
			if (n_reserved > 0) {
				fil_space_release_free_extents(
					index->space, n_reserved);
			}
			goto err_exit;
		}
	}

	if (!page_zip) {
		max_ins_size = page_get_max_insert_size_after_reorganize(page, 1);
	}

	/* Store state of explicit locks on rec on the page infimum record,
	before deleting rec. The page infimum acts as a dummy carrier of the
	locks, taking care also of lock releases, before we can move the locks
	back on the actual record. There is a special case: if we are
	inserting on the root page and the insert causes a call of
	btr_root_raise_and_insert. Therefore we cannot in the lock system
	delete the lock structs set on the root page even if the root
	page carries just node pointers. */

	lock_rec_store_on_page_infimum(block, rec);

	btr_search_update_hash_on_delete(cursor);

#ifdef UNIV_ZIP_DEBUG
	ut_a(!page_zip || page_zip_validate(page_zip, page, index));
#endif /* UNIV_ZIP_DEBUG */
	page_cursor = btr_cur_get_page_cur(cursor);

	page_cur_delete_rec(page_cursor, index, *offsets, mtr);

	page_cur_move_to_prev(page_cursor);

	rec = btr_cur_insert_if_possible(cursor, new_entry,
					 offsets, offsets_heap, n_ext, mtr);

	if (rec) {
		page_cursor->rec = rec;

		lock_rec_restore_from_page_infimum(btr_cur_get_block(cursor),
						   rec, block);

		if (!rec_get_deleted_flag(rec, rec_offs_comp(*offsets))) {
			/* The new inserted record owns its possible externally
			stored fields */
			btr_cur_unmark_extern_fields(
				page_zip, rec, index, *offsets, mtr);
		}

		bool adjust = big_rec_vec && (flags & BTR_KEEP_POS_FLAG);

		if (btr_cur_compress_if_useful(cursor, adjust, mtr)) {
			if (adjust) {
				rec_offs_make_valid(
					page_cursor->rec, index, *offsets);
			}
		} else if (!dict_index_is_clust(index)
			   && page_is_leaf(page)) {

			/* Update the free bits in the insert buffer.
			This is the same block which was skipped by
			BTR_KEEP_IBUF_BITMAP. */
			if (page_zip) {
				ibuf_update_free_bits_zip(block, mtr);
			} else {
				ibuf_update_free_bits_low(block, max_ins_size,
							  mtr);
			}
		}

		err = DB_SUCCESS;
		goto return_after_reservations;
	} else {
		/* If the page is compressed and it initially
		compresses very well, and there is a subsequent insert
		of a badly-compressing record, it is possible for
		btr_cur_optimistic_update() to return DB_UNDERFLOW and
		btr_cur_insert_if_possible() to return FALSE. */
		ut_a(page_zip || optim_err != DB_UNDERFLOW);

		/* Out of space: reset the free bits.
		This is the same block which was skipped by
		BTR_KEEP_IBUF_BITMAP. */
		if (!dict_index_is_clust(index) && page_is_leaf(page)) {
			ibuf_reset_free_bits(block);
		}
	}

	if (big_rec_vec) {
		ut_ad(page_is_leaf(page));
		ut_ad(dict_index_is_clust(index));
		ut_ad(flags & BTR_KEEP_POS_FLAG);

		/* btr_page_split_and_insert() in
		btr_cur_pessimistic_insert() invokes
		mtr_memo_release(mtr, index->lock, MTR_MEMO_X_LOCK).
		We must keep the index->lock when we created a
		big_rec, so that row_upd_clust_rec() can store the
		big_rec in the same mini-transaction. */

		mtr_x_lock(dict_index_get_lock(index), mtr);
	}

	/* Was the record to be updated positioned as the first user
	record on its page? */
	was_first = page_cur_is_before_first(page_cursor);

	/* Lock checks and undo logging were already performed by
	btr_cur_upd_lock_and_undo(). We do not try
	btr_cur_optimistic_insert() because
	btr_cur_insert_if_possible() already failed above. */

	err = btr_cur_pessimistic_insert(BTR_NO_UNDO_LOG_FLAG
					 | BTR_NO_LOCKING_FLAG
					 | BTR_KEEP_SYS_FLAG,
					 cursor, offsets, offsets_heap,
					 new_entry, &rec,
					 &dummy_big_rec, n_ext, NULL, mtr);
	ut_a(rec);
	ut_a(err == DB_SUCCESS);
	ut_a(dummy_big_rec == NULL);
	ut_ad(rec_offs_validate(rec, cursor->index, *offsets));
	page_cursor->rec = rec;

	if (dict_index_is_sec_or_ibuf(index)) {
		/* Update PAGE_MAX_TRX_ID in the index page header.
		It was not updated by btr_cur_pessimistic_insert()
		because of BTR_NO_LOCKING_FLAG. */
		buf_block_t*	rec_block;

		rec_block = btr_cur_get_block(cursor);

		page_update_max_trx_id(rec_block,
				       buf_block_get_page_zip(rec_block),
				       trx_id, mtr);
	}

	if (!rec_get_deleted_flag(rec, rec_offs_comp(*offsets))) {
		/* The new inserted record owns its possible externally
		stored fields */
		buf_block_t*	rec_block = btr_cur_get_block(cursor);

#ifdef UNIV_ZIP_DEBUG
		ut_a(!page_zip || page_zip_validate(page_zip, page, index));
		page = buf_block_get_frame(rec_block);
#endif /* UNIV_ZIP_DEBUG */
		page_zip = buf_block_get_page_zip(rec_block);

		btr_cur_unmark_extern_fields(page_zip,
					     rec, index, *offsets, mtr);
	}

	lock_rec_restore_from_page_infimum(btr_cur_get_block(cursor),
					   rec, block);

	/* If necessary, restore also the correct lock state for a new,
	preceding supremum record created in a page split. While the old
	record was nonexistent, the supremum might have inherited its locks
	from a wrong record. */

	if (!was_first) {
		btr_cur_pess_upd_restore_supremum(btr_cur_get_block(cursor),
						  rec, mtr);
	}

return_after_reservations:
#ifdef UNIV_ZIP_DEBUG
	ut_a(!page_zip || page_zip_validate(page_zip, page, index));
#endif /* UNIV_ZIP_DEBUG */

	if (n_reserved > 0) {
		fil_space_release_free_extents(index->space, n_reserved);
	}

	*big_rec = big_rec_vec;

	return(err);
}

/*==================== B-TREE DELETE MARK AND UNMARK ===============*/

/****************************************************************//**
Writes the redo log record for delete marking or unmarking of an index
record. */
UNIV_INLINE
void
btr_cur_del_mark_set_clust_rec_log(
/*===============================*/
	rec_t*		rec,	/*!< in: record */
	dict_index_t*	index,	/*!< in: index of the record */
	trx_id_t	trx_id,	/*!< in: transaction id */
	roll_ptr_t	roll_ptr,/*!< in: roll ptr to the undo log record */
	mtr_t*		mtr)	/*!< in: mtr */
{
	byte*	log_ptr;

	ut_ad(!!page_rec_is_comp(rec) == dict_table_is_comp(index->table));

	log_ptr = mlog_open_and_write_index(mtr, rec, index,
					    page_rec_is_comp(rec)
					    ? MLOG_COMP_REC_CLUST_DELETE_MARK
					    : MLOG_REC_CLUST_DELETE_MARK,
					    1 + 1 + DATA_ROLL_PTR_LEN
					    + 14 + 2);

	if (!log_ptr) {
		/* Logging in mtr is switched off during crash recovery */
		return;
	}

	*log_ptr++ = 0;
	*log_ptr++ = 1;

	log_ptr = row_upd_write_sys_vals_to_log(
		index, trx_id, roll_ptr, log_ptr, mtr);
	mach_write_to_2(log_ptr, page_offset(rec));
	log_ptr += 2;

	mlog_close(mtr, log_ptr);
}
#endif /* !UNIV_HOTBACKUP */

/****************************************************************//**
Parses the redo log record for delete marking or unmarking of a clustered
index record.
@return	end of log record or NULL */
UNIV_INTERN
byte*
btr_cur_parse_del_mark_set_clust_rec(
/*=================================*/
	byte*		ptr,	/*!< in: buffer */
	byte*		end_ptr,/*!< in: buffer end */
	page_t*		page,	/*!< in/out: page or NULL */
	page_zip_des_t*	page_zip,/*!< in/out: compressed page, or NULL */
	dict_index_t*	index)	/*!< in: index corresponding to page */
{
	ulint		flags;
	ulint		val;
	ulint		pos;
	trx_id_t	trx_id;
	roll_ptr_t	roll_ptr;
	ulint		offset;
	rec_t*		rec;

	ut_ad(!page
	      || !!page_is_comp(page) == dict_table_is_comp(index->table));

	if (end_ptr < ptr + 2) {

		return(NULL);
	}

	flags = mach_read_from_1(ptr);
	ptr++;
	val = mach_read_from_1(ptr);
	ptr++;

	ptr = row_upd_parse_sys_vals(ptr, end_ptr, &pos, &trx_id, &roll_ptr);

	if (ptr == NULL) {

		return(NULL);
	}

	if (end_ptr < ptr + 2) {

		return(NULL);
	}

	offset = mach_read_from_2(ptr);
	ptr += 2;

	ut_a(offset <= UNIV_PAGE_SIZE);

	if (page) {
		rec = page + offset;

		/* We do not need to reserve btr_search_latch, as the page
		is only being recovered, and there cannot be a hash index to
		it. Besides, these fields are being updated in place
		and the adaptive hash index does not depend on them. */

		btr_rec_set_deleted_flag(rec, page_zip, val);

		if (!(flags & BTR_KEEP_SYS_FLAG)) {
			mem_heap_t*	heap		= NULL;
			ulint		offsets_[REC_OFFS_NORMAL_SIZE];
			rec_offs_init(offsets_);

			row_upd_rec_sys_fields_in_recovery(
				rec, page_zip,
				rec_get_offsets(rec, index, offsets_,
						ULINT_UNDEFINED, &heap),
				pos, trx_id, roll_ptr);
			if (UNIV_LIKELY_NULL(heap)) {
				mem_heap_free(heap);
			}
		}
	}

	return(ptr);
}

#ifndef UNIV_HOTBACKUP
/***********************************************************//**
Marks a clustered index record deleted. Writes an undo log record to
undo log on this delete marking. Writes in the trx id field the id
of the deleting transaction, and in the roll ptr field pointer to the
undo log record created.
@return	DB_SUCCESS, DB_LOCK_WAIT, or error number */
UNIV_INTERN
dberr_t
btr_cur_del_mark_set_clust_rec(
/*===========================*/
	buf_block_t*	block,	/*!< in/out: buffer block of the record */
	rec_t*		rec,	/*!< in/out: record */
	dict_index_t*	index,	/*!< in: clustered index of the record */
	const ulint*	offsets,/*!< in: rec_get_offsets(rec) */
	que_thr_t*	thr,	/*!< in: query thread */
	mtr_t*		mtr)	/*!< in/out: mini-transaction */
{
	roll_ptr_t	roll_ptr;
	dberr_t		err;
	page_zip_des_t*	page_zip;
	trx_t*		trx;

	ut_ad(dict_index_is_clust(index));
	ut_ad(rec_offs_validate(rec, index, offsets));
	ut_ad(!!page_rec_is_comp(rec) == dict_table_is_comp(index->table));
	ut_ad(buf_block_get_frame(block) == page_align(rec));
	ut_ad(page_is_leaf(page_align(rec)));

#ifdef UNIV_DEBUG
	if (btr_cur_print_record_ops) {
		btr_cur_trx_report(thr_get_trx(thr)->id, index, "del mark ");
		rec_print_new(stderr, rec, offsets);
	}
#endif /* UNIV_DEBUG */

	ut_ad(dict_index_is_clust(index));
	ut_ad(!rec_get_deleted_flag(rec, rec_offs_comp(offsets)));

	if (UNIV_UNLIKELY(thr_get_trx(thr)->fake_changes)) {
		/* skip LOCK, UNDO, CHANGE, LOG */
		return(DB_SUCCESS);
	}

	err = lock_clust_rec_modify_check_and_lock(BTR_NO_LOCKING_FLAG, block,
						   rec, index, offsets, thr);

	if (err != DB_SUCCESS) {

		return(err);
	}

	err = trx_undo_report_row_operation(thr,
					    index, NULL, NULL, 0, rec, offsets,
					    &roll_ptr);
	if (err != DB_SUCCESS) {

		return(err);
	}

	/* The btr_search_latch is not needed here, because
	the adaptive hash index does not depend on the delete-mark
	and the delete-mark is being updated in place. */

	page_zip = buf_block_get_page_zip(block);

	btr_blob_dbg_set_deleted_flag(rec, index, offsets, TRUE);
	btr_rec_set_deleted_flag(rec, page_zip, TRUE);

	trx = thr_get_trx(thr);

	if (dict_index_is_online_ddl(index)) {
		row_log_table_delete(rec, index, offsets, NULL);
	}

	row_upd_rec_sys_fields(rec, page_zip, index, offsets, trx, roll_ptr);

	btr_cur_del_mark_set_clust_rec_log(rec, index, trx->id,
					   roll_ptr, mtr);

	return(err);
}

/****************************************************************//**
Writes the redo log record for a delete mark setting of a secondary
index record. */
UNIV_INLINE
void
btr_cur_del_mark_set_sec_rec_log(
/*=============================*/
	rec_t*		rec,	/*!< in: record */
	ibool		val,	/*!< in: value to set */
	mtr_t*		mtr)	/*!< in: mtr */
{
	byte*	log_ptr;
	ut_ad(val <= 1);

	log_ptr = mlog_open(mtr, 11 + 1 + 2);

	if (!log_ptr) {
		/* Logging in mtr is switched off during crash recovery:
		in that case mlog_open returns NULL */
		return;
	}

	log_ptr = mlog_write_initial_log_record_fast(
		rec, MLOG_REC_SEC_DELETE_MARK, log_ptr, mtr);
	mach_write_to_1(log_ptr, val);
	log_ptr++;

	mach_write_to_2(log_ptr, page_offset(rec));
	log_ptr += 2;

	mlog_close(mtr, log_ptr);
}
#endif /* !UNIV_HOTBACKUP */

/****************************************************************//**
Parses the redo log record for delete marking or unmarking of a secondary
index record.
@return	end of log record or NULL */
UNIV_INTERN
byte*
btr_cur_parse_del_mark_set_sec_rec(
/*===============================*/
	byte*		ptr,	/*!< in: buffer */
	byte*		end_ptr,/*!< in: buffer end */
	page_t*		page,	/*!< in/out: page or NULL */
	page_zip_des_t*	page_zip)/*!< in/out: compressed page, or NULL */
{
	ulint	val;
	ulint	offset;
	rec_t*	rec;

	if (end_ptr < ptr + 3) {

		return(NULL);
	}

	val = mach_read_from_1(ptr);
	ptr++;

	offset = mach_read_from_2(ptr);
	ptr += 2;

	ut_a(offset <= UNIV_PAGE_SIZE);

	if (page) {
		rec = page + offset;

		/* We do not need to reserve btr_search_latch, as the page
		is only being recovered, and there cannot be a hash index to
		it. Besides, the delete-mark flag is being updated in place
		and the adaptive hash index does not depend on it. */

		btr_rec_set_deleted_flag(rec, page_zip, val);
	}

	return(ptr);
}

#ifndef UNIV_HOTBACKUP
/***********************************************************//**
Sets a secondary index record delete mark to TRUE or FALSE.
@return	DB_SUCCESS, DB_LOCK_WAIT, or error number */
UNIV_INTERN
dberr_t
btr_cur_del_mark_set_sec_rec(
/*=========================*/
	ulint		flags,	/*!< in: locking flag */
	btr_cur_t*	cursor,	/*!< in: cursor */
	ibool		val,	/*!< in: value to set */
	que_thr_t*	thr,	/*!< in: query thread */
	mtr_t*		mtr)	/*!< in/out: mini-transaction */
{
	buf_block_t*	block;
	rec_t*		rec;
	dberr_t		err;

	if (UNIV_UNLIKELY(thr_get_trx(thr)->fake_changes)) {
		/* skip LOCK, CHANGE, LOG */
		return(DB_SUCCESS);
	}

	block = btr_cur_get_block(cursor);
	rec = btr_cur_get_rec(cursor);

#ifdef UNIV_DEBUG
	if (btr_cur_print_record_ops) {
		btr_cur_trx_report(thr_get_trx(thr)->id, cursor->index,
				   "del mark ");
		rec_print(stderr, rec, cursor->index);
	}
#endif /* UNIV_DEBUG */

	err = lock_sec_rec_modify_check_and_lock(flags,
						 btr_cur_get_block(cursor),
						 rec, cursor->index, thr, mtr);
	if (err != DB_SUCCESS) {

		return(err);
	}

	ut_ad(!!page_rec_is_comp(rec)
	      == dict_table_is_comp(cursor->index->table));

	/* We do not need to reserve btr_search_latch, as the
	delete-mark flag is being updated in place and the adaptive
	hash index does not depend on it. */
	btr_rec_set_deleted_flag(rec, buf_block_get_page_zip(block), val);

	btr_cur_del_mark_set_sec_rec_log(rec, val, mtr);

	return(DB_SUCCESS);
}

/***********************************************************//**
Sets a secondary index record's delete mark to the given value. This
function is only used by the insert buffer merge mechanism. */
UNIV_INTERN
void
btr_cur_set_deleted_flag_for_ibuf(
/*==============================*/
	rec_t*		rec,		/*!< in/out: record */
	page_zip_des_t*	page_zip,	/*!< in/out: compressed page
					corresponding to rec, or NULL
					when the tablespace is
					uncompressed */
	ibool		val,		/*!< in: value to set */
	mtr_t*		mtr)		/*!< in/out: mini-transaction */
{
	/* We do not need to reserve btr_search_latch, as the page
	has just been read to the buffer pool and there cannot be
	a hash index to it.  Besides, the delete-mark flag is being
	updated in place and the adaptive hash index does not depend
	on it. */

	btr_rec_set_deleted_flag(rec, page_zip, val);

	btr_cur_del_mark_set_sec_rec_log(rec, val, mtr);
}

/*==================== B-TREE RECORD REMOVE =========================*/

/*************************************************************//**
Tries to compress a page of the tree if it seems useful. It is assumed
that mtr holds an x-latch on the tree and on the cursor page. To avoid
deadlocks, mtr must also own x-latches to brothers of page, if those
brothers exist. NOTE: it is assumed that the caller has reserved enough
free extents so that the compression will always succeed if done!
@return	TRUE if compression occurred */
UNIV_INTERN
ibool
btr_cur_compress_if_useful(
/*=======================*/
	btr_cur_t*	cursor,	/*!< in/out: cursor on the page to compress;
				cursor does not stay valid if !adjust and
				compression occurs */
	ibool		adjust,	/*!< in: TRUE if should adjust the
				cursor position even if compression occurs */
	mtr_t*		mtr)	/*!< in/out: mini-transaction */
{
	ut_ad(mtr_memo_contains(mtr,
				dict_index_get_lock(btr_cur_get_index(cursor)),
				MTR_MEMO_X_LOCK));
	ut_ad(mtr_memo_contains(mtr, btr_cur_get_block(cursor),
				MTR_MEMO_PAGE_X_FIX));

	return(btr_cur_compress_recommendation(cursor, mtr)
	       && btr_compress(cursor, adjust, mtr));
}

/*******************************************************//**
Removes the record on which the tree cursor is positioned on a leaf page.
It is assumed that the mtr has an x-latch on the page where the cursor is
positioned, but no latch on the whole tree.
@return	TRUE if success, i.e., the page did not become too empty */
UNIV_INTERN
ibool
btr_cur_optimistic_delete_func(
/*===========================*/
	btr_cur_t*	cursor,	/*!< in: cursor on leaf page, on the record to
				delete; cursor stays valid: if deletion
				succeeds, on function exit it points to the
				successor of the deleted record */
#ifdef UNIV_DEBUG
	ulint		flags,	/*!< in: BTR_CREATE_FLAG or 0 */
#endif /* UNIV_DEBUG */
	mtr_t*		mtr)	/*!< in: mtr; if this function returns
				TRUE on a leaf page of a secondary
				index, the mtr must be committed
				before latching any further pages */
{
	buf_block_t*	block;
	rec_t*		rec;
	mem_heap_t*	heap		= NULL;
	ulint		offsets_[REC_OFFS_NORMAL_SIZE];
	ulint*		offsets		= offsets_;
	ibool		no_compress_needed;
	rec_offs_init(offsets_);

	ut_ad(flags == 0 || flags == BTR_CREATE_FLAG);
	ut_ad(mtr_memo_contains(mtr, btr_cur_get_block(cursor),
				MTR_MEMO_PAGE_X_FIX));
	/* This is intended only for leaf page deletions */

	block = btr_cur_get_block(cursor);

	SRV_CORRUPT_TABLE_CHECK(block, return(DB_CORRUPTION););

	ut_ad(page_is_leaf(buf_block_get_frame(block)));
	ut_ad(!dict_index_is_online_ddl(cursor->index)
	      || dict_index_is_clust(cursor->index)
	      || (flags & BTR_CREATE_FLAG));

	rec = btr_cur_get_rec(cursor);
	offsets = rec_get_offsets(rec, cursor->index, offsets,
				  ULINT_UNDEFINED, &heap);

	no_compress_needed = !rec_offs_any_extern(offsets)
		&& btr_cur_can_delete_without_compress(
			cursor, rec_offs_size(offsets), mtr);

	if (no_compress_needed) {

		page_t*		page	= buf_block_get_frame(block);
		page_zip_des_t*	page_zip= buf_block_get_page_zip(block);

		lock_update_delete(block, rec);

		btr_search_update_hash_on_delete(cursor);

		if (page_zip) {
#ifdef UNIV_ZIP_DEBUG
			ut_a(page_zip_validate(page_zip, page, cursor->index));
#endif /* UNIV_ZIP_DEBUG */
			page_cur_delete_rec(btr_cur_get_page_cur(cursor),
					    cursor->index, offsets, mtr);
#ifdef UNIV_ZIP_DEBUG
			ut_a(page_zip_validate(page_zip, page, cursor->index));
#endif /* UNIV_ZIP_DEBUG */

			/* On compressed pages, the IBUF_BITMAP_FREE
			space is not affected by deleting (purging)
			records, because it is defined as the minimum
			of space available *without* reorganize, and
			space available in the modification log. */
		} else {
			const ulint	max_ins
				= page_get_max_insert_size_after_reorganize(
					page, 1);

			page_cur_delete_rec(btr_cur_get_page_cur(cursor),
					    cursor->index, offsets, mtr);

			/* The change buffer does not handle inserts
			into non-leaf pages, into clustered indexes,
			or into the change buffer. */
			if (page_is_leaf(page)
			    && !dict_index_is_clust(cursor->index)
			    && !dict_index_is_ibuf(cursor->index)) {
				ibuf_update_free_bits_low(block, max_ins, mtr);
			}
		}
	}

	if (UNIV_LIKELY_NULL(heap)) {
		mem_heap_free(heap);
	}

	return(no_compress_needed);
}

/*************************************************************//**
Removes the record on which the tree cursor is positioned. Tries
to compress the page if its fillfactor drops below a threshold
or if it is the only page on the level. It is assumed that mtr holds
an x-latch on the tree and on the cursor page. To avoid deadlocks,
mtr must also own x-latches to brothers of page, if those brothers
exist.
@return	TRUE if compression occurred */
UNIV_INTERN
ibool
btr_cur_pessimistic_delete(
/*=======================*/
	dberr_t*	err,	/*!< out: DB_SUCCESS or DB_OUT_OF_FILE_SPACE;
				the latter may occur because we may have
				to update node pointers on upper levels,
				and in the case of variable length keys
				these may actually grow in size */
	ibool		has_reserved_extents, /*!< in: TRUE if the
				caller has already reserved enough free
				extents so that he knows that the operation
				will succeed */
	btr_cur_t*	cursor,	/*!< in: cursor on the record to delete;
				if compression does not occur, the cursor
				stays valid: it points to successor of
				deleted record on function exit */
	ulint		flags,	/*!< in: BTR_CREATE_FLAG or 0 */
	enum trx_rb_ctx	rb_ctx,	/*!< in: rollback context */
	mtr_t*		mtr)	/*!< in: mtr */
{
	buf_block_t*	block;
	page_t*		page;
	page_zip_des_t*	page_zip;
	dict_index_t*	index;
	rec_t*		rec;
	ulint		n_reserved	= 0;
	ibool		success;
	ibool		ret		= FALSE;
	mem_heap_t*	heap;
	ulint*		offsets;

	block = btr_cur_get_block(cursor);
	page = buf_block_get_frame(block);
	index = btr_cur_get_index(cursor);

	ut_ad(flags == 0 || flags == BTR_CREATE_FLAG);
	ut_ad(!dict_index_is_online_ddl(index)
	      || dict_index_is_clust(index)
	      || (flags & BTR_CREATE_FLAG));
	ut_ad(mtr_memo_contains(mtr, dict_index_get_lock(index),
				MTR_MEMO_X_LOCK));
	ut_ad(mtr_memo_contains(mtr, block, MTR_MEMO_PAGE_X_FIX));
	if (!has_reserved_extents) {
		/* First reserve enough free space for the file segments
		of the index tree, so that the node pointer updates will
		not fail because of lack of space */

		ut_a(cursor->tree_height != ULINT_UNDEFINED);

		ulint	n_extents = cursor->tree_height / 32 + 1;

		success = fsp_reserve_free_extents(&n_reserved,
						   index->space,
						   n_extents,
						   FSP_CLEANING, mtr);
		if (!success) {
			*err = DB_OUT_OF_FILE_SPACE;

			return(FALSE);
		}
	}

	heap = mem_heap_create(1024);
	rec = btr_cur_get_rec(cursor);
	page_zip = buf_block_get_page_zip(block);
#ifdef UNIV_ZIP_DEBUG
	ut_a(!page_zip || page_zip_validate(page_zip, page, index));
#endif /* UNIV_ZIP_DEBUG */

	offsets = rec_get_offsets(rec, index, NULL, ULINT_UNDEFINED, &heap);

	if (rec_offs_any_extern(offsets)) {
		btr_rec_free_externally_stored_fields(index,
						      rec, offsets, page_zip,
						      rb_ctx, mtr);
#ifdef UNIV_ZIP_DEBUG
		ut_a(!page_zip || page_zip_validate(page_zip, page, index));
#endif /* UNIV_ZIP_DEBUG */
	}

	if (flags == 0) {
		lock_update_delete(block, rec);
	}

	if (UNIV_UNLIKELY(page_get_n_recs(page) < 2)
	    && UNIV_UNLIKELY(dict_index_get_page(index)
			     != buf_block_get_page_no(block))) {

		/* If there is only one record, drop the whole page in
		btr_discard_page, if this is not the root page */

		btr_discard_page(cursor, mtr);

		ret = TRUE;

		goto return_after_reservations;
	}

	if (!page_is_leaf(page)
	    && UNIV_UNLIKELY(rec == page_rec_get_next(
				     page_get_infimum_rec(page)))) {

		rec_t*	next_rec = page_rec_get_next(rec);

		if (btr_page_get_prev(page, mtr) == FIL_NULL) {

			/* If we delete the leftmost node pointer on a
			non-leaf level, we must mark the new leftmost node
			pointer as the predefined minimum record */

			/* This will make page_zip_validate() fail until
			page_cur_delete_rec() completes.  This is harmless,
			because everything will take place within a single
			mini-transaction and because writing to the redo log
			is an atomic operation (performed by mtr_commit()). */
			btr_set_min_rec_mark(next_rec, mtr);
		} else {
			/* Otherwise, if we delete the leftmost node pointer
			on a page, we have to change the father node pointer
			so that it is equal to the new leftmost node pointer
			on the page */
			ulint level = btr_page_get_level(page, mtr);

			btr_node_ptr_delete(index, block, mtr);

			dtuple_t*	node_ptr = dict_index_build_node_ptr(
				index, next_rec, buf_block_get_page_no(block),
				heap, level);

			btr_insert_on_non_leaf_level(
				flags, index, level + 1, node_ptr, mtr);
		}
	}

	btr_search_update_hash_on_delete(cursor);

	page_cur_delete_rec(btr_cur_get_page_cur(cursor), index, offsets, mtr);
#ifdef UNIV_ZIP_DEBUG
	ut_a(!page_zip || page_zip_validate(page_zip, page, index));
#endif /* UNIV_ZIP_DEBUG */

	ut_ad(btr_check_node_ptr(index, block, mtr));

return_after_reservations:
	*err = DB_SUCCESS;

	mem_heap_free(heap);

	if (ret == FALSE) {
		ret = btr_cur_compress_if_useful(cursor, FALSE, mtr);
	}

	if (n_reserved > 0) {
		fil_space_release_free_extents(index->space, n_reserved);
	}

	return(ret);
}

/*******************************************************************//**
Adds path information to the cursor for the current page, for which
the binary search has been performed. */
static
void
btr_cur_add_path_info(
/*==================*/
	btr_cur_t*	cursor,		/*!< in: cursor positioned on a page */
	ulint		height,		/*!< in: height of the page in tree;
					0 means leaf node */
	ulint		root_height)	/*!< in: root node height in tree */
{
	btr_path_t*	slot;
	const rec_t*	rec;
	const page_t*	page;

	ut_a(cursor->path_arr);

	if (root_height >= BTR_PATH_ARRAY_N_SLOTS - 1) {
		/* Do nothing; return empty path */

		slot = cursor->path_arr;
		slot->nth_rec = ULINT_UNDEFINED;

		return;
	}

	if (height == 0) {
		/* Mark end of slots for path */
		slot = cursor->path_arr + root_height + 1;
		slot->nth_rec = ULINT_UNDEFINED;
	}

	rec = btr_cur_get_rec(cursor);

	slot = cursor->path_arr + (root_height - height);

	page = page_align(rec);

	slot->nth_rec = page_rec_get_n_recs_before(rec);
	slot->n_recs = page_get_n_recs(page);
	slot->page_no = page_get_page_no(page);
	slot->page_level = btr_page_get_level_low(page);
}

/*******************************************************************//**
Estimate the number of rows between slot1 and slot2 for any level on a
B-tree. This function starts from slot1->page and reads a few pages to
the right, counting their records. If we reach slot2->page quickly then
we know exactly how many records there are between slot1 and slot2 and
we set is_n_rows_exact to TRUE. If we cannot reach slot2->page quickly
then we calculate the average number of records in the pages scanned
so far and assume that all pages that we did not scan up to slot2->page
contain the same number of records, then we multiply that average to
the number of pages between slot1->page and slot2->page (which is
n_rows_on_prev_level). In this case we set is_n_rows_exact to FALSE.
@return	number of rows (exact or estimated) */
static
ib_int64_t
btr_estimate_n_rows_in_range_on_level(
/*==================================*/
	dict_index_t*	index,			/*!< in: index */
	btr_path_t*	slot1,			/*!< in: left border */
	btr_path_t*	slot2,			/*!< in: right border */
	ib_int64_t	n_rows_on_prev_level,	/*!< in: number of rows
						on the previous level for the
						same descend paths; used to
						determine the numbe of pages
						on this level */
	ibool*		is_n_rows_exact)	/*!< out: TRUE if the returned
						value is exact i.e. not an
						estimation */
{
	ulint		space;
	ib_int64_t	n_rows;
	ulint		n_pages_read;
	ulint		page_no;
	ulint		zip_size;
	ulint		level;

	space = dict_index_get_space(index);

	n_rows = 0;
	n_pages_read = 0;

	/* Assume by default that we will scan all pages between
	slot1->page_no and slot2->page_no */
	*is_n_rows_exact = TRUE;

	/* add records from slot1->page_no which are to the right of
	the record which serves as a left border of the range, if any */
	if (slot1->nth_rec < slot1->n_recs) {
		n_rows += slot1->n_recs - slot1->nth_rec;
	}

	/* add records from slot2->page_no which are to the left of
	the record which servers as a right border of the range, if any */
	if (slot2->nth_rec > 1) {
		n_rows += slot2->nth_rec - 1;
	}

	/* count the records in the pages between slot1->page_no and
	slot2->page_no (non inclusive), if any */

	zip_size = fil_space_get_zip_size(space);

	/* Do not read more than this number of pages in order not to hurt
	performance with this code which is just an estimation. If we read
	this many pages before reaching slot2->page_no then we estimate the
	average from the pages scanned so far */
#	define N_PAGES_READ_LIMIT	10

	page_no = slot1->page_no;
	level = slot1->page_level;

	do {
		mtr_t		mtr;
		page_t*		page;
		buf_block_t*	block;
		dberr_t		err=DB_SUCCESS;

		mtr_start(&mtr);

		/* Fetch the page. Because we are not holding the
		index->lock, the tree may have changed and we may be
		attempting to read a page that is no longer part of
		the B-tree. We pass BUF_GET_POSSIBLY_FREED in order to
		silence a debug assertion about this. */
		block = buf_page_get_gen(space, zip_size, page_no, RW_S_LATCH,
					 NULL, BUF_GET_POSSIBLY_FREED,
					 __FILE__, __LINE__, &mtr, &err);

		ut_ad((block != NULL) == (err == DB_SUCCESS));

		if (err != DB_SUCCESS) {
			if (err == DB_DECRYPTION_FAILED) {
				ib_push_warning((void *)NULL,
					DB_DECRYPTION_FAILED,
					"Table %s is encrypted but encryption service or"
					" used key_id is not available. "
					" Can't continue reading table.",
					index->table->name);
				index->table->file_unreadable = true;
			}

			mtr_commit(&mtr);
			goto inexact;
		}

		page = buf_block_get_frame(block);

		/* It is possible that the tree has been reorganized in the
		meantime and this is a different page. If this happens the
		calculated estimate will be bogus, which is not fatal as
		this is only an estimate. We are sure that a page with
		page_no exists because InnoDB never frees pages, only
		reuses them. */
		if (fil_page_get_type(page) != FIL_PAGE_INDEX
		    || btr_page_get_index_id(page) != index->id
		    || btr_page_get_level_low(page) != level) {

			/* The page got reused for something else */
			mtr_commit(&mtr);
			goto inexact;
		}

		/* It is possible but highly unlikely that the page was
		originally written by an old version of InnoDB that did
		not initialize FIL_PAGE_TYPE on other than B-tree pages.
		For example, this could be an almost-empty BLOB page
		that happens to contain the magic values in the fields
		that we checked above. */

		n_pages_read++;

		if (page_no != slot1->page_no) {
			/* Do not count the records on slot1->page_no,
			we already counted them before this loop. */
			n_rows += page_get_n_recs(page);
		}

		page_no = btr_page_get_next(page, &mtr);

		mtr_commit(&mtr);

		if (n_pages_read == N_PAGES_READ_LIMIT
		    || page_no == FIL_NULL) {
			/* Either we read too many pages or
			we reached the end of the level without passing
			through slot2->page_no, the tree must have changed
			in the meantime */
			goto inexact;
		}

	} while (page_no != slot2->page_no);

	return(n_rows);

inexact:

	*is_n_rows_exact = FALSE;

	/* We did interrupt before reaching slot2->page */

	if (n_pages_read > 0) {
		/* The number of pages on this level is
		n_rows_on_prev_level, multiply it by the
		average number of recs per page so far */
		n_rows = n_rows_on_prev_level
			* n_rows / n_pages_read;
	} else {
		/* The tree changed before we could even
		start with slot1->page_no */
		n_rows = 10;
	}

	return(n_rows);
}

/** If the tree gets changed too much between the two dives for the left
and right boundary then btr_estimate_n_rows_in_range_low() will retry
that many times before giving up and returning the value stored in
rows_in_range_arbitrary_ret_val. */
static const unsigned	rows_in_range_max_retries = 4;

/** We pretend that a range has that many records if the tree keeps changing
for rows_in_range_max_retries retries while we try to estimate the records
in a given range. */
static const ib_int64_t	rows_in_range_arbitrary_ret_val = 10;

/** Estimates the number of rows in a given index range.
@param[in]	index		index
@param[in]	tuple1		range start, may also be empty tuple
@param[in]	mode1		search mode for range start
@param[in]	tuple2		range end, may also be empty tuple
@param[in]	mode2		search mode for range end
@param[in]	nth_attempt	if the tree gets modified too much while
we are trying to analyze it, then we will retry (this function will call
itself, incrementing this parameter)
@return estimated number of rows; if after rows_in_range_max_retries
retries the tree keeps changing, then we will just return
rows_in_range_arbitrary_ret_val as a result (if
nth_attempt >= rows_in_range_max_retries and the tree is modified between
the two dives). */
static
ib_int64_t
btr_estimate_n_rows_in_range_low(
	dict_index_t*	index,
	const dtuple_t*	tuple1,
	ulint		mode1,
	const dtuple_t*	tuple2,
	ulint		mode2,
	unsigned	nth_attempt)
{
	btr_path_t	path1[BTR_PATH_ARRAY_N_SLOTS];
	btr_path_t	path2[BTR_PATH_ARRAY_N_SLOTS];
	btr_cur_t	cursor;
	btr_path_t*	slot1;
	btr_path_t*	slot2;
	ibool		diverged;
	ibool		diverged_lot;
	ulint		divergence_level;
	ib_int64_t	n_rows;
	ibool		is_n_rows_exact;
	ulint		i;
	mtr_t		mtr;
	ib_int64_t	table_n_rows;

	table_n_rows = dict_table_get_n_rows(index->table);

	mtr_start(&mtr);

	cursor.path_arr = path1;

	if (dtuple_get_n_fields(tuple1) > 0) {

		btr_cur_search_to_nth_level(index, 0, tuple1, mode1,
					    BTR_SEARCH_LEAF | BTR_ESTIMATE,
					    &cursor, 0,
					    __FILE__, __LINE__, &mtr);
	} else {
		btr_cur_open_at_index_side(true, index,
					   BTR_SEARCH_LEAF | BTR_ESTIMATE,
					   &cursor, 0, &mtr);
	}

	mtr_commit(&mtr);

<<<<<<< HEAD
	if (index->table->file_unreadable) {
		return (0);
	}

	mtr_start_trx(&mtr, trx);
=======
	mtr_start(&mtr);
>>>>>>> b76881a2

#ifdef UNIV_DEBUG
	if (!strcmp(index->name, "iC")) {
		DEBUG_SYNC_C("btr_estimate_n_rows_in_range_between_dives");
	}
#endif

	cursor.path_arr = path2;

	if (dtuple_get_n_fields(tuple2) > 0) {

		btr_cur_search_to_nth_level(index, 0, tuple2, mode2,
					    BTR_SEARCH_LEAF | BTR_ESTIMATE,
					    &cursor, 0,
					    __FILE__, __LINE__, &mtr);
	} else {
		btr_cur_open_at_index_side(false, index,
					   BTR_SEARCH_LEAF | BTR_ESTIMATE,
					   &cursor, 0, &mtr);
	}

	mtr_commit(&mtr);

	/* We have the path information for the range in path1 and path2 */

	n_rows = 1;
	is_n_rows_exact = TRUE;
	diverged = FALSE;	    /* This becomes true when the path is not
				    the same any more */
	diverged_lot = FALSE;	    /* This becomes true when the paths are
				    not the same or adjacent any more */
	divergence_level = 1000000; /* This is the level where paths diverged
				    a lot */
	for (i = 0; ; i++) {
		ut_ad(i < BTR_PATH_ARRAY_N_SLOTS);

		slot1 = path1 + i;
		slot2 = path2 + i;

		if (slot1->nth_rec == ULINT_UNDEFINED
		    || slot2->nth_rec == ULINT_UNDEFINED) {

			if (i > divergence_level + 1 && !is_n_rows_exact) {
				/* In trees whose height is > 1 our algorithm
				tends to underestimate: multiply the estimate
				by 2: */

				n_rows = n_rows * 2;
			}

			DBUG_EXECUTE_IF("bug14007649", return(n_rows););

			/* Do not estimate the number of rows in the range
			to over 1 / 2 of the estimated rows in the whole
			table */

			if (n_rows > table_n_rows / 2 && !is_n_rows_exact) {

				n_rows = table_n_rows / 2;

				/* If there are just 0 or 1 rows in the table,
				then we estimate all rows are in the range */

				if (n_rows == 0) {
					n_rows = table_n_rows;
				}
			}

			return(n_rows);
		}

		if (!diverged && slot1->nth_rec != slot2->nth_rec) {

			/* If both slots do not point to the same page or if
			the paths have crossed and the same page on both
			apparently contains a different number of records,
			this means that the tree must have changed between
			the dive for slot1 and the dive for slot2 at the
			beginning of this function. */
			if (slot1->page_no != slot2->page_no
			    || slot1->page_level != slot2->page_level
			    || (slot1->nth_rec >= slot2->nth_rec
				&& slot1->n_recs != slot2->n_recs)) {

				/* If the tree keeps changing even after a
				few attempts, then just return some arbitrary
				number. */
				if (nth_attempt >= rows_in_range_max_retries) {
					return(rows_in_range_arbitrary_ret_val);
				}

				const ib_int64_t	ret =
					btr_estimate_n_rows_in_range_low(
						index, tuple1, mode1,
						tuple2, mode2,
						nth_attempt + 1);

				return(ret);
			}

			diverged = TRUE;

			if (slot1->nth_rec < slot2->nth_rec) {
				n_rows = slot2->nth_rec - slot1->nth_rec;

				if (n_rows > 1) {
					diverged_lot = TRUE;
					divergence_level = i;
				}
			} else {
				/* It is possible that
				slot1->nth_rec >= slot2->nth_rec
				if, for example, we have a single page
				tree which contains (inf, 5, 6, supr)
				and we select where x > 20 and x < 30;
				in this case slot1->nth_rec will point
				to the supr record and slot2->nth_rec
				will point to 6 */
				return(0);
			}

		} else if (diverged && !diverged_lot) {

			if (slot1->nth_rec < slot1->n_recs
			    || slot2->nth_rec > 1) {

				diverged_lot = TRUE;
				divergence_level = i;

				n_rows = 0;

				if (slot1->nth_rec < slot1->n_recs) {
					n_rows += slot1->n_recs
						- slot1->nth_rec;
				}

				if (slot2->nth_rec > 1) {
					n_rows += slot2->nth_rec - 1;
				}
			}
		} else if (diverged_lot) {

			n_rows = btr_estimate_n_rows_in_range_on_level(
				index, slot1, slot2, n_rows,
				&is_n_rows_exact);
		}
	}
}

/** Estimates the number of rows in a given index range.
@param[in]	index	index
@param[in]	tuple1	range start, may also be empty tuple
@param[in]	mode1	search mode for range start
@param[in]	tuple2	range end, may also be empty tuple
@param[in]	mode2	search mode for range end
@return estimated number of rows */
ib_int64_t
btr_estimate_n_rows_in_range(
	dict_index_t*	index,
	const dtuple_t*	tuple1,
	ulint		mode1,
	const dtuple_t*	tuple2,
	ulint		mode2)
{
	const ib_int64_t	ret = btr_estimate_n_rows_in_range_low(
		index, tuple1, mode1, tuple2, mode2,
		1 /* first attempt */);

	return(ret);
}

/*******************************************************************//**
Record the number of non_null key values in a given index for
each n-column prefix of the index where 1 <= n <= dict_index_get_n_unique(index).
The estimates are eventually stored in the array:
index->stat_n_non_null_key_vals[], which is indexed from 0 to n-1. */
static
void
btr_record_not_null_field_in_rec(
/*=============================*/
	ulint		n_unique,	/*!< in: dict_index_get_n_unique(index),
					number of columns uniquely determine
					an index entry */
	const ulint*	offsets,	/*!< in: rec_get_offsets(rec, index),
					its size could be for all fields or
					that of "n_unique" */
	ib_uint64_t*	n_not_null)	/*!< in/out: array to record number of
					not null rows for n-column prefix */
{
	ulint	i;

	ut_ad(rec_offs_n_fields(offsets) >= n_unique);

	if (n_not_null == NULL) {
		return;
	}

	for (i = 0; i < n_unique; i++) {
		if (rec_offs_nth_sql_null(offsets, i)) {
			break;
		}

		n_not_null[i]++;
	}
}

/*******************************************************************//**
Estimates the number of different key values in a given index, for
each n-column prefix of the index where 1 <= n <= dict_index_get_n_unique(index).
The estimates are stored in the array index->stat_n_diff_key_vals[] (indexed
0..n_uniq-1) and the number of pages that were sampled is saved in
index->stat_n_sample_sizes[].
If innodb_stats_method is nulls_ignored, we also record the number of
non-null values for each prefix and stored the estimates in
array index->stat_n_non_null_key_vals. */
UNIV_INTERN
void
btr_estimate_number_of_different_key_vals(
/*======================================*/
	dict_index_t*	index)	/*!< in: index */
{
	btr_cur_t	cursor;
	page_t*		page;
	rec_t*		rec;
	ulint		n_cols;
	ulint		matched_fields;
	ulint		matched_bytes;
	ib_uint64_t*	n_diff;
	ib_uint64_t*	n_not_null;
	ibool		stats_null_not_equal;
	ullint		n_sample_pages=1; /* number of pages to sample */
	ulint		not_empty_flag	= 0;
	ulint		total_external_size = 0;
	ulint		i;
	ulint		j;
	ullint		add_on;
	mtr_t		mtr;
	mem_heap_t*	heap		= NULL;
	ulint*		offsets_rec	= NULL;
	ulint*		offsets_next_rec = NULL;

	n_cols = dict_index_get_n_unique(index);

	heap = mem_heap_create((sizeof *n_diff + sizeof *n_not_null)
			       * n_cols
			       + dict_index_get_n_fields(index)
			       * (sizeof *offsets_rec
				  + sizeof *offsets_next_rec));

	n_diff = (ib_uint64_t*) mem_heap_zalloc(
		heap, n_cols * sizeof(ib_int64_t));

	n_not_null = NULL;

	/* Check srv_innodb_stats_method setting, and decide whether we
	need to record non-null value and also decide if NULL is
	considered equal (by setting stats_null_not_equal value) */
	switch (srv_innodb_stats_method) {
	case SRV_STATS_NULLS_IGNORED:
		n_not_null = (ib_uint64_t*) mem_heap_zalloc(
			heap, n_cols * sizeof *n_not_null);
		/* fall through */

	case SRV_STATS_NULLS_UNEQUAL:
		/* for both SRV_STATS_NULLS_IGNORED and SRV_STATS_NULLS_UNEQUAL
		case, we will treat NULLs as unequal value */
		stats_null_not_equal = TRUE;
		break;

	case SRV_STATS_NULLS_EQUAL:
		stats_null_not_equal = FALSE;
		break;

	default:
		ut_error;
        }

	if (srv_stats_sample_traditional) {
		/* It makes no sense to test more pages than are contained
		in the index, thus we lower the number if it is too high */
		if (srv_stats_transient_sample_pages > index->stat_index_size) {
			if (index->stat_index_size > 0) {
				n_sample_pages = index->stat_index_size;
			}
		} else {
			n_sample_pages = srv_stats_transient_sample_pages;
		}
	} else {
		/* New logaritmic number of pages that are estimated.
		Number of pages estimated should be between 1 and
		index->stat_index_size.

		If we have only 0 or 1 index pages then we can only take 1
		sample. We have already initialized n_sample_pages to 1.

		So taking index size as I and sample as S and log(I)*S as L

		requirement 1) we want the out limit of the expression to not exceed I;
		requirement 2) we want the ideal pages to be at least S;
		so the current expression is min(I, max( min(S,I), L)

		looking for simplifications:

		case 1: assume S < I
		min(I, max( min(S,I), L) -> min(I , max( S, L))

		but since L=LOG2(I)*S and log2(I) >=1   L>S always so max(S,L) = L.

		so we have: min(I , L)

		case 2: assume I < S
		    min(I, max( min(S,I), L) -> min(I, max( I, L))

		case 2a: L > I
		    min(I, max( I, L)) -> min(I, L) -> I

		case 2b: when L < I
		    min(I, max( I, L))  ->  min(I, I ) -> I

		so taking all case2 paths is I, our expression is:
		n_pages = S < I? min(I,L) : I
                */
		if (index->stat_index_size > 1) {
			n_sample_pages = (srv_stats_transient_sample_pages < index->stat_index_size) ?
				ut_min(index->stat_index_size,
				       ulint(log2(index->stat_index_size)*srv_stats_transient_sample_pages))
				: index->stat_index_size;

		}
	}

	/* Sanity check */
	ut_ad(n_sample_pages > 0 && n_sample_pages <= (index->stat_index_size < 1 ? 1 : index->stat_index_size));

	/* We sample some pages in the index to get an estimate */

	for (i = 0; i < n_sample_pages; i++) {
		mtr_start(&mtr);

		btr_cur_open_at_rnd_pos(index, BTR_SEARCH_LEAF, &cursor, &mtr);

		/* Count the number of different key values for each prefix of
		the key on this index page. If the prefix does not determine
		the index record uniquely in the B-tree, then we subtract one
		because otherwise our algorithm would give a wrong estimate
		for an index where there is just one key value. */

		if (index->table->file_unreadable) {
			mtr_commit(&mtr);
			goto exit_loop;
		}

		page = btr_cur_get_page(&cursor);

		SRV_CORRUPT_TABLE_CHECK(page, goto exit_loop;);
		DBUG_EXECUTE_IF("ib_corrupt_page_while_stats_calc",
				page = NULL;);

		SRV_CORRUPT_TABLE_CHECK(page,
		{
			mtr_commit(&mtr);
			goto exit_loop;
		});

		rec = page_rec_get_next(page_get_infimum_rec(page));

		if (!page_rec_is_supremum(rec)) {
			not_empty_flag = 1;
			offsets_rec = rec_get_offsets(rec, index, offsets_rec,
						      ULINT_UNDEFINED, &heap);

			if (n_not_null != NULL) {
				btr_record_not_null_field_in_rec(
					n_cols, offsets_rec, n_not_null);
			}
		}

		while (!page_rec_is_supremum(rec)) {
			rec_t*	next_rec = page_rec_get_next(rec);
			if (page_rec_is_supremum(next_rec)) {
				total_external_size +=
					btr_rec_get_externally_stored_len(
						rec, offsets_rec);
				break;
			}

			matched_fields = 0;
			matched_bytes = 0;
			offsets_next_rec = rec_get_offsets(next_rec, index,
							   offsets_next_rec,
							   ULINT_UNDEFINED,
							   &heap);

			cmp_rec_rec_with_match(rec, next_rec,
					       offsets_rec, offsets_next_rec,
					       index, stats_null_not_equal,
					       &matched_fields,
					       &matched_bytes);

			for (j = matched_fields; j < n_cols; j++) {
				/* We add one if this index record has
				a different prefix from the previous */

				n_diff[j]++;
			}

			if (n_not_null != NULL) {
				btr_record_not_null_field_in_rec(
					n_cols, offsets_next_rec, n_not_null);
			}

			total_external_size
				+= btr_rec_get_externally_stored_len(
					rec, offsets_rec);

			rec = next_rec;
			/* Initialize offsets_rec for the next round
			and assign the old offsets_rec buffer to
			offsets_next_rec. */
			{
				ulint*	offsets_tmp = offsets_rec;
				offsets_rec = offsets_next_rec;
				offsets_next_rec = offsets_tmp;
			}
		}


		if (n_cols == dict_index_get_n_unique_in_tree(index)) {

			/* If there is more than one leaf page in the tree,
			we add one because we know that the first record
			on the page certainly had a different prefix than the
			last record on the previous index page in the
			alphabetical order. Before this fix, if there was
			just one big record on each clustered index page, the
			algorithm grossly underestimated the number of rows
			in the table. */

			if (btr_page_get_prev(page, &mtr) != FIL_NULL
			    || btr_page_get_next(page, &mtr) != FIL_NULL) {

				n_diff[n_cols - 1]++;
			}
		}

		mtr_commit(&mtr);
	}

exit_loop:
	/* If we saw k borders between different key values on
	n_sample_pages leaf pages, we can estimate how many
	there will be in index->stat_n_leaf_pages */

	/* We must take into account that our sample actually represents
	also the pages used for external storage of fields (those pages are
	included in index->stat_n_leaf_pages) */

	for (j = 0; j < n_cols; j++) {
		index->stat_n_diff_key_vals[j]
			= BTR_TABLE_STATS_FROM_SAMPLE(
				n_diff[j], index, n_sample_pages,
				total_external_size, not_empty_flag);

		/* If the tree is small, smaller than
		10 * n_sample_pages + total_external_size, then
		the above estimate is ok. For bigger trees it is common that we
		do not see any borders between key values in the few pages
		we pick. But still there may be n_sample_pages
		different key values, or even more. Let us try to approximate
		that: */

		add_on = index->stat_n_leaf_pages
			/ (10 * (n_sample_pages
				 + total_external_size));

		if (add_on > n_sample_pages) {
			add_on = n_sample_pages;
		}

		index->stat_n_diff_key_vals[j] += add_on;

		index->stat_n_sample_sizes[j] = n_sample_pages;

		/* Update the stat_n_non_null_key_vals[] with our
		sampled result. stat_n_non_null_key_vals[] is created
		and initialized to zero in dict_index_add_to_cache(),
		along with stat_n_diff_key_vals[] array */
		if (n_not_null != NULL) {
			index->stat_n_non_null_key_vals[j] =
				 BTR_TABLE_STATS_FROM_SAMPLE(
					n_not_null[j], index, n_sample_pages,
					total_external_size, not_empty_flag);
		}
	}

	mem_heap_free(heap);
}

/*================== EXTERNAL STORAGE OF BIG FIELDS ===================*/

/***********************************************************//**
Gets the offset of the pointer to the externally stored part of a field.
@return	offset of the pointer to the externally stored part */
static
ulint
btr_rec_get_field_ref_offs(
/*=======================*/
	const ulint*	offsets,/*!< in: array returned by rec_get_offsets() */
	ulint		n)	/*!< in: index of the external field */
{
	ulint	field_ref_offs;
	ulint	local_len;

	ut_a(rec_offs_nth_extern(offsets, n));
	field_ref_offs = rec_get_nth_field_offs(offsets, n, &local_len);
	ut_a(local_len != UNIV_SQL_NULL);
	ut_a(local_len >= BTR_EXTERN_FIELD_REF_SIZE);

	return(field_ref_offs + local_len - BTR_EXTERN_FIELD_REF_SIZE);
}

/** Gets a pointer to the externally stored part of a field.
@param rec	record
@param offsets	rec_get_offsets(rec)
@param n	index of the externally stored field
@return pointer to the externally stored part */
#define btr_rec_get_field_ref(rec, offsets, n)			\
	((rec) + btr_rec_get_field_ref_offs(offsets, n))

/** Gets the externally stored size of a record, in units of a database page.
@param[in]	rec	record
@param[in]	offsets	array returned by rec_get_offsets()
@return	externally stored part, in units of a database page */

ulint
btr_rec_get_externally_stored_len(
	const rec_t*	rec,
	const ulint*	offsets)
{
	ulint	n_fields;
	ulint	total_extern_len = 0;
	ulint	i;

	ut_ad(!rec_offs_comp(offsets) || !rec_get_node_ptr_flag(rec));

	if (!rec_offs_any_extern(offsets)) {
		return(0);
	}

	n_fields = rec_offs_n_fields(offsets);

	for (i = 0; i < n_fields; i++) {
		if (rec_offs_nth_extern(offsets, i)) {

			ulint	extern_len = mach_read_from_4(
				btr_rec_get_field_ref(rec, offsets, i)
				+ BTR_EXTERN_LEN + 4);

			total_extern_len += ut_calc_align(extern_len,
							  UNIV_PAGE_SIZE);
		}
	}

	return(total_extern_len / UNIV_PAGE_SIZE);
}

/*******************************************************************//**
Sets the ownership bit of an externally stored field in a record. */
static
void
btr_cur_set_ownership_of_extern_field(
/*==================================*/
	page_zip_des_t*	page_zip,/*!< in/out: compressed page whose uncompressed
				part will be updated, or NULL */
	rec_t*		rec,	/*!< in/out: clustered index record */
	dict_index_t*	index,	/*!< in: index of the page */
	const ulint*	offsets,/*!< in: array returned by rec_get_offsets() */
	ulint		i,	/*!< in: field number */
	ibool		val,	/*!< in: value to set */
	mtr_t*		mtr)	/*!< in: mtr, or NULL if not logged */
{
	byte*	data;
	ulint	local_len;
	ulint	byte_val;

	data = rec_get_nth_field(rec, offsets, i, &local_len);
	ut_ad(rec_offs_nth_extern(offsets, i));
	ut_a(local_len >= BTR_EXTERN_FIELD_REF_SIZE);

	local_len -= BTR_EXTERN_FIELD_REF_SIZE;

	byte_val = mach_read_from_1(data + local_len + BTR_EXTERN_LEN);

	if (val) {
		byte_val = byte_val & (~BTR_EXTERN_OWNER_FLAG);
	} else {
#if defined UNIV_DEBUG || defined UNIV_BLOB_LIGHT_DEBUG
		ut_a(!(byte_val & BTR_EXTERN_OWNER_FLAG));
#endif /* UNIV_DEBUG || UNIV_BLOB_LIGHT_DEBUG */
		byte_val = byte_val | BTR_EXTERN_OWNER_FLAG;
	}

	if (page_zip) {
		mach_write_to_1(data + local_len + BTR_EXTERN_LEN, byte_val);
		page_zip_write_blob_ptr(page_zip, rec, index, offsets, i, mtr);
	} else if (mtr != NULL) {

		mlog_write_ulint(data + local_len + BTR_EXTERN_LEN, byte_val,
				 MLOG_1BYTE, mtr);
	} else {
		mach_write_to_1(data + local_len + BTR_EXTERN_LEN, byte_val);
	}

	btr_blob_dbg_owner(rec, index, offsets, i, val);
}

/*******************************************************************//**
Marks non-updated off-page fields as disowned by this record. The ownership
must be transferred to the updated record which is inserted elsewhere in the
index tree. In purge only the owner of externally stored field is allowed
to free the field. */
UNIV_INTERN
void
btr_cur_disown_inherited_fields(
/*============================*/
	page_zip_des_t*	page_zip,/*!< in/out: compressed page whose uncompressed
				part will be updated, or NULL */
	rec_t*		rec,	/*!< in/out: record in a clustered index */
	dict_index_t*	index,	/*!< in: index of the page */
	const ulint*	offsets,/*!< in: array returned by rec_get_offsets() */
	const upd_t*	update,	/*!< in: update vector */
	mtr_t*		mtr)	/*!< in/out: mini-transaction */
{
	ulint	i;

	ut_ad(rec_offs_validate(rec, index, offsets));
	ut_ad(!rec_offs_comp(offsets) || !rec_get_node_ptr_flag(rec));
	ut_ad(rec_offs_any_extern(offsets));

	for (i = 0; i < rec_offs_n_fields(offsets); i++) {
		if (rec_offs_nth_extern(offsets, i)
		    && !upd_get_field_by_field_no(update, i)) {
			btr_cur_set_ownership_of_extern_field(
				page_zip, rec, index, offsets, i, FALSE, mtr);
		}
	}
}

/*******************************************************************//**
Marks all extern fields in a record as owned by the record. This function
should be called if the delete mark of a record is removed: a not delete
marked record always owns all its extern fields. */
static
void
btr_cur_unmark_extern_fields(
/*=========================*/
	page_zip_des_t*	page_zip,/*!< in/out: compressed page whose uncompressed
				part will be updated, or NULL */
	rec_t*		rec,	/*!< in/out: record in a clustered index */
	dict_index_t*	index,	/*!< in: index of the page */
	const ulint*	offsets,/*!< in: array returned by rec_get_offsets() */
	mtr_t*		mtr)	/*!< in: mtr, or NULL if not logged */
{
	ulint	n;
	ulint	i;

	ut_ad(!rec_offs_comp(offsets) || !rec_get_node_ptr_flag(rec));
	n = rec_offs_n_fields(offsets);

	if (!rec_offs_any_extern(offsets)) {

		return;
	}

	for (i = 0; i < n; i++) {
		if (rec_offs_nth_extern(offsets, i)) {

			btr_cur_set_ownership_of_extern_field(
				page_zip, rec, index, offsets, i, TRUE, mtr);
		}
	}
}

/*******************************************************************//**
Flags the data tuple fields that are marked as extern storage in the
update vector.  We use this function to remember which fields we must
mark as extern storage in a record inserted for an update.
@return	number of flagged external columns */
UNIV_INTERN
ulint
btr_push_update_extern_fields(
/*==========================*/
	dtuple_t*	tuple,	/*!< in/out: data tuple */
	const upd_t*	update,	/*!< in: update vector */
	mem_heap_t*	heap)	/*!< in: memory heap */
{
	ulint			n_pushed	= 0;
	ulint			n;
	const upd_field_t*	uf;

	uf = update->fields;
	n = upd_get_n_fields(update);

	for (; n--; uf++) {
		if (dfield_is_ext(&uf->new_val)) {
			dfield_t*	field
				= dtuple_get_nth_field(tuple, uf->field_no);

			if (!dfield_is_ext(field)) {
				dfield_set_ext(field);
				n_pushed++;
			}

			switch (uf->orig_len) {
				byte*	data;
				ulint	len;
				byte*	buf;
			case 0:
				break;
			case BTR_EXTERN_FIELD_REF_SIZE:
				/* Restore the original locally stored
				part of the column.  In the undo log,
				InnoDB writes a longer prefix of externally
				stored columns, so that column prefixes
				in secondary indexes can be reconstructed. */
				dfield_set_data(field, (byte*) dfield_get_data(field)
						+ dfield_get_len(field)
						- BTR_EXTERN_FIELD_REF_SIZE,
						BTR_EXTERN_FIELD_REF_SIZE);
				dfield_set_ext(field);
				break;
			default:
				/* Reconstruct the original locally
				stored part of the column.  The data
				will have to be copied. */
				ut_a(uf->orig_len > BTR_EXTERN_FIELD_REF_SIZE);

				data = (byte*) dfield_get_data(field);
				len = dfield_get_len(field);

				buf = (byte*) mem_heap_alloc(heap,
							     uf->orig_len);
				/* Copy the locally stored prefix. */
				memcpy(buf, data,
				       uf->orig_len
				       - BTR_EXTERN_FIELD_REF_SIZE);
				/* Copy the BLOB pointer. */
				memcpy(buf + uf->orig_len
				       - BTR_EXTERN_FIELD_REF_SIZE,
				       data + len - BTR_EXTERN_FIELD_REF_SIZE,
				       BTR_EXTERN_FIELD_REF_SIZE);

				dfield_set_data(field, buf, uf->orig_len);
				dfield_set_ext(field);
			}
		}
	}

	return(n_pushed);
}

/*******************************************************************//**
Returns the length of a BLOB part stored on the header page.
@return	part length */
static
ulint
btr_blob_get_part_len(
/*==================*/
	const byte*	blob_header)	/*!< in: blob header */
{
	return(mach_read_from_4(blob_header + BTR_BLOB_HDR_PART_LEN));
}

/*******************************************************************//**
Returns the page number where the next BLOB part is stored.
@return	page number or FIL_NULL if no more pages */
static
ulint
btr_blob_get_next_page_no(
/*======================*/
	const byte*	blob_header)	/*!< in: blob header */
{
	return(mach_read_from_4(blob_header + BTR_BLOB_HDR_NEXT_PAGE_NO));
}

/*******************************************************************//**
Deallocate a buffer block that was reserved for a BLOB part. */
static
void
btr_blob_free(
/*==========*/
	buf_block_t*	block,	/*!< in: buffer block */
	ibool		all,	/*!< in: TRUE=remove also the compressed page
				if there is one */
	mtr_t*		mtr)	/*!< in: mini-transaction to commit */
{
	buf_pool_t*	buf_pool = buf_pool_from_block(block);
	ulint		space	= buf_block_get_space(block);
	ulint		page_no	= buf_block_get_page_no(block);
	bool		freed	= false;

	ut_ad(mtr_memo_contains(mtr, block, MTR_MEMO_PAGE_X_FIX));

	mtr_commit(mtr);

	mutex_enter(&buf_pool->LRU_list_mutex);
	mutex_enter(&block->mutex);

	/* Only free the block if it is still allocated to
	the same file page. */

	if (buf_block_get_state(block)
	    == BUF_BLOCK_FILE_PAGE
	    && buf_block_get_space(block) == space
	    && buf_block_get_page_no(block) == page_no) {

		freed = buf_LRU_free_page(&block->page, all);

		if (!freed && all && block->page.zip.data
		    /* Now, buf_LRU_free_page() may release mutexes
		    temporarily */
		    && buf_block_get_state(block) == BUF_BLOCK_FILE_PAGE
		    && buf_block_get_space(block) == space
		    && buf_block_get_page_no(block) == page_no) {

			/* Attempt to deallocate the uncompressed page
			if the whole block cannot be deallocted. */
			freed = buf_LRU_free_page(&block->page, false);
		}
	}

	if (!freed) {
		mutex_exit(&buf_pool->LRU_list_mutex);
	}

	mutex_exit(&block->mutex);
}

/*******************************************************************//**
Stores the fields in big_rec_vec to the tablespace and puts pointers to
them in rec.  The extern flags in rec will have to be set beforehand.
The fields are stored on pages allocated from leaf node
file segment of the index tree.
@return	DB_SUCCESS or DB_OUT_OF_FILE_SPACE or DB_TOO_BIG_FOR_REDO */
UNIV_INTERN
dberr_t
btr_store_big_rec_extern_fields(
/*============================*/
	dict_index_t*	index,		/*!< in: index of rec; the index tree
					MUST be X-latched */
	buf_block_t*	rec_block,	/*!< in/out: block containing rec */
	rec_t*		rec,		/*!< in/out: record */
	const ulint*	offsets,	/*!< in: rec_get_offsets(rec, index);
					the "external storage" flags in offsets
					will not correspond to rec when
					this function returns */
	const big_rec_t*big_rec_vec,	/*!< in: vector containing fields
					to be stored externally */
	mtr_t*		btr_mtr,	/*!< in: mtr containing the
					latches to the clustered index */
	enum blob_op	op)		/*! in: operation code */
{
	ulint		rec_page_no;
	byte*		field_ref;
	ulint		extern_len;
	ulint		store_len;
	ulint		page_no;
	ulint		space_id;
	ulint		zip_size;
	ulint		prev_page_no;
	ulint		hint_page_no;
	ulint		i;
	mtr_t		mtr;
	mtr_t*		alloc_mtr;
	mem_heap_t*	heap = NULL;
	page_zip_des_t*	page_zip;
	z_stream	c_stream;
	buf_block_t**	freed_pages	= NULL;
	ulint		n_freed_pages	= 0;
	dberr_t		error		= DB_SUCCESS;

	ut_ad(rec_offs_validate(rec, index, offsets));
	ut_ad(rec_offs_any_extern(offsets));
	ut_ad(mtr_memo_contains(btr_mtr, dict_index_get_lock(index),
				MTR_MEMO_X_LOCK));
	ut_ad(mtr_memo_contains(btr_mtr, rec_block, MTR_MEMO_PAGE_X_FIX));
	ut_ad(buf_block_get_frame(rec_block) == page_align(rec));
	ut_a(dict_index_is_clust(index));

	page_zip = buf_block_get_page_zip(rec_block);
	ut_a(dict_table_zip_size(index->table)
	     == buf_block_get_zip_size(rec_block));

	space_id = buf_block_get_space(rec_block);
	zip_size = buf_block_get_zip_size(rec_block);
	rec_page_no = buf_block_get_page_no(rec_block);
	ut_a(fil_page_get_type(page_align(rec)) == FIL_PAGE_INDEX);

	error = btr_check_blob_limit(big_rec_vec);

	if (error != DB_SUCCESS) {
		ut_ad(op == BTR_STORE_INSERT);
		return(error);
	}

	if (page_zip) {
		int	err;

		/* Zlib deflate needs 128 kilobytes for the default
		window size, plus 512 << memLevel, plus a few
		kilobytes for small objects.  We use reduced memLevel
		to limit the memory consumption, and preallocate the
		heap, hoping to avoid memory fragmentation. */
		heap = mem_heap_create(250000);
		page_zip_set_alloc(&c_stream, heap);

		err = deflateInit2(&c_stream, page_zip_level,
				   Z_DEFLATED, 15, 7, Z_DEFAULT_STRATEGY);
		ut_a(err == Z_OK);
	}

	if (btr_blob_op_is_update(op)) {
		/* Avoid reusing pages that have been previously freed
		in btr_mtr. */
		if (btr_mtr->n_freed_pages) {
			if (heap == NULL) {
				heap = mem_heap_create(
					btr_mtr->n_freed_pages
					* sizeof *freed_pages);
			}

			freed_pages = static_cast<buf_block_t**>(
				mem_heap_alloc(
					heap,
					btr_mtr->n_freed_pages
					* sizeof *freed_pages));
			n_freed_pages = 0;
		}

		/* Because btr_mtr will be committed after mtr, it is
		possible that the tablespace has been extended when
		the B-tree record was updated or inserted, or it will
		be extended while allocating pages for big_rec.

		TODO: In mtr (not btr_mtr), write a redo log record
		about extending the tablespace to its current size,
		and remember the current size. Whenever the tablespace
		grows as pages are allocated, write further redo log
		records to mtr. (Currently tablespace extension is not
		covered by the redo log. If it were, the record would
		only be written to btr_mtr, which is committed after
		mtr.) */
		alloc_mtr = btr_mtr;
	} else {
		/* Use the local mtr for allocations. */
		alloc_mtr = &mtr;
	}

#if defined UNIV_DEBUG || defined UNIV_BLOB_LIGHT_DEBUG
	/* All pointers to externally stored columns in the record
	must either be zero or they must be pointers to inherited
	columns, owned by this record or an earlier record version. */
	for (i = 0; i < rec_offs_n_fields(offsets); i++) {
		if (!rec_offs_nth_extern(offsets, i)) {
			continue;
		}
		field_ref = btr_rec_get_field_ref(rec, offsets, i);

		ut_a(!(field_ref[BTR_EXTERN_LEN] & BTR_EXTERN_OWNER_FLAG));
		/* Either this must be an update in place,
		or the BLOB must be inherited, or the BLOB pointer
		must be zero (will be written in this function). */
		ut_a(op == BTR_STORE_UPDATE
		     || (field_ref[BTR_EXTERN_LEN] & BTR_EXTERN_INHERITED_FLAG)
		     || !memcmp(field_ref, field_ref_zero,
				BTR_EXTERN_FIELD_REF_SIZE));
	}
#endif /* UNIV_DEBUG || UNIV_BLOB_LIGHT_DEBUG */
	/* We have to create a file segment to the tablespace
	for each field and put the pointer to the field in rec */

	for (i = 0; i < big_rec_vec->n_fields; i++) {
		field_ref = btr_rec_get_field_ref(
			rec, offsets, big_rec_vec->fields[i].field_no);
#if defined UNIV_DEBUG || defined UNIV_BLOB_LIGHT_DEBUG
		/* A zero BLOB pointer should have been initially inserted. */
		ut_a(!memcmp(field_ref, field_ref_zero,
			     BTR_EXTERN_FIELD_REF_SIZE));
#endif /* UNIV_DEBUG || UNIV_BLOB_LIGHT_DEBUG */
		extern_len = big_rec_vec->fields[i].len;
		UNIV_MEM_ASSERT_RW(big_rec_vec->fields[i].data,
				   extern_len);

		ut_a(extern_len > 0);

		prev_page_no = FIL_NULL;

		if (page_zip) {
			int	err = deflateReset(&c_stream);
			ut_a(err == Z_OK);

			c_stream.next_in = (Bytef*)
				big_rec_vec->fields[i].data;
			c_stream.avail_in = static_cast<uInt>(extern_len);
		}

		for (;;) {
			buf_block_t*	block;
			page_t*		page;

			mtr_start(&mtr);

			if (prev_page_no == FIL_NULL) {
				hint_page_no = 1 + rec_page_no;
			} else {
				hint_page_no = prev_page_no + 1;
			}

alloc_another:
			block = btr_page_alloc(index, hint_page_no,
					       FSP_NO_DIR, 0, alloc_mtr, &mtr);
			if (UNIV_UNLIKELY(block == NULL)) {
				mtr_commit(&mtr);
				error = DB_OUT_OF_FILE_SPACE;
				goto func_exit;
			}

			if (rw_lock_get_x_lock_count(&block->lock) > 1) {
				/* This page must have been freed in
				btr_mtr previously. Put it aside, and
				allocate another page for the BLOB data. */
				ut_ad(alloc_mtr == btr_mtr);
				ut_ad(btr_blob_op_is_update(op));
				ut_ad(n_freed_pages < btr_mtr->n_freed_pages);
				freed_pages[n_freed_pages++] = block;
				goto alloc_another;
			}

			page_no = buf_block_get_page_no(block);
			page = buf_block_get_frame(block);

			if (prev_page_no != FIL_NULL) {
				buf_block_t*	prev_block;
				page_t*		prev_page;

				prev_block = buf_page_get(space_id, zip_size,
							  prev_page_no,
							  RW_X_LATCH, &mtr);
				buf_block_dbg_add_level(prev_block,
							SYNC_EXTERN_STORAGE);
				prev_page = buf_block_get_frame(prev_block);

				if (page_zip) {
					mlog_write_ulint(
						prev_page + FIL_PAGE_NEXT,
						page_no, MLOG_4BYTES, &mtr);
					memcpy(buf_block_get_page_zip(
						       prev_block)
					       ->data + FIL_PAGE_NEXT,
					       prev_page + FIL_PAGE_NEXT, 4);
				} else {
					mlog_write_ulint(
						prev_page + FIL_PAGE_DATA
						+ BTR_BLOB_HDR_NEXT_PAGE_NO,
						page_no, MLOG_4BYTES, &mtr);
				}

			} else if (dict_index_is_online_ddl(index)) {
				row_log_table_blob_alloc(index, page_no);
			}

			if (page_zip) {
				int		err;
				page_zip_des_t*	blob_page_zip;

				/* Write FIL_PAGE_TYPE to the redo log
				separately, before logging any other
				changes to the page, so that the debug
				assertions in
				recv_parse_or_apply_log_rec_body() can
				be made simpler.  Before InnoDB Plugin
				1.0.4, the initialization of
				FIL_PAGE_TYPE was logged as part of
				the mlog_log_string() below. */

				mlog_write_ulint(page + FIL_PAGE_TYPE,
						 prev_page_no == FIL_NULL
						 ? FIL_PAGE_TYPE_ZBLOB
						 : FIL_PAGE_TYPE_ZBLOB2,
						 MLOG_2BYTES, &mtr);

				c_stream.next_out = page
					+ FIL_PAGE_DATA;
				c_stream.avail_out
					= static_cast<uInt>(page_zip_get_size(page_zip))
					- FIL_PAGE_DATA;

				err = deflate(&c_stream, Z_FINISH);
				ut_a(err == Z_OK || err == Z_STREAM_END);
				ut_a(err == Z_STREAM_END
				     || c_stream.avail_out == 0);

				/* Write the "next BLOB page" pointer */
				mlog_write_ulint(page + FIL_PAGE_NEXT,
						 FIL_NULL, MLOG_4BYTES, &mtr);
				/* Initialize the unused "prev page" pointer */
				mlog_write_ulint(page + FIL_PAGE_PREV,
						 FIL_NULL, MLOG_4BYTES, &mtr);
				/* Write a back pointer to the record
				into the otherwise unused area.  This
				information could be useful in
				debugging.  Later, we might want to
				implement the possibility to relocate
				BLOB pages.  Then, we would need to be
				able to adjust the BLOB pointer in the
				record.  We do not store the heap
				number of the record, because it can
				change in page_zip_reorganize() or
				btr_page_reorganize().  However, also
				the page number of the record may
				change when B-tree nodes are split or
				merged. */
				mlog_write_ulint(page
						 + FIL_PAGE_FILE_FLUSH_LSN_OR_KEY_VERSION,
						 space_id,
						 MLOG_4BYTES, &mtr);
				mlog_write_ulint(page
						 + FIL_PAGE_FILE_FLUSH_LSN_OR_KEY_VERSION + 4,
						 rec_page_no,
						 MLOG_4BYTES, &mtr);

				/* Zero out the unused part of the page. */
				memset(page + page_zip_get_size(page_zip)
				       - c_stream.avail_out,
				       0, c_stream.avail_out);
				mlog_log_string(page
						+ FIL_PAGE_FILE_FLUSH_LSN_OR_KEY_VERSION,
						page_zip_get_size(page_zip)
						- FIL_PAGE_FILE_FLUSH_LSN_OR_KEY_VERSION,
						&mtr);
				/* Copy the page to compressed storage,
				because it will be flushed to disk
				from there. */
				blob_page_zip = buf_block_get_page_zip(block);
				ut_ad(blob_page_zip);
				ut_ad(page_zip_get_size(blob_page_zip)
				      == page_zip_get_size(page_zip));
				memcpy(blob_page_zip->data, page,
				       page_zip_get_size(page_zip));

				if (err == Z_OK && prev_page_no != FIL_NULL) {

					goto next_zip_page;
				}

				if (alloc_mtr == &mtr) {
					rec_block = buf_page_get(
						space_id, zip_size,
						rec_page_no,
						RW_X_LATCH, &mtr);
					buf_block_dbg_add_level(
						rec_block,
						SYNC_NO_ORDER_CHECK);
				}

				if (err == Z_STREAM_END) {
					mach_write_to_4(field_ref
							+ BTR_EXTERN_LEN, 0);
					mach_write_to_4(field_ref
							+ BTR_EXTERN_LEN + 4,
							c_stream.total_in);
				} else {
					memset(field_ref + BTR_EXTERN_LEN,
					       0, 8);
				}

				if (prev_page_no == FIL_NULL) {
					btr_blob_dbg_add_blob(
						rec, big_rec_vec->fields[i]
						.field_no, page_no, index,
						"store");

					mach_write_to_4(field_ref
							+ BTR_EXTERN_SPACE_ID,
							space_id);

					mach_write_to_4(field_ref
							+ BTR_EXTERN_PAGE_NO,
							page_no);

					mach_write_to_4(field_ref
							+ BTR_EXTERN_OFFSET,
							FIL_PAGE_NEXT);
				}

				page_zip_write_blob_ptr(
					page_zip, rec, index, offsets,
					big_rec_vec->fields[i].field_no,
					alloc_mtr);

next_zip_page:
				prev_page_no = page_no;

				/* Commit mtr and release the
				uncompressed page frame to save memory. */
				btr_blob_free(block, FALSE, &mtr);

				if (err == Z_STREAM_END) {
					break;
				}
			} else {
				mlog_write_ulint(page + FIL_PAGE_TYPE,
						 FIL_PAGE_TYPE_BLOB,
						 MLOG_2BYTES, &mtr);

				if (extern_len > (UNIV_PAGE_SIZE
						  - FIL_PAGE_DATA
						  - BTR_BLOB_HDR_SIZE
						  - FIL_PAGE_DATA_END)) {
					store_len = UNIV_PAGE_SIZE
						- FIL_PAGE_DATA
						- BTR_BLOB_HDR_SIZE
						- FIL_PAGE_DATA_END;
				} else {
					store_len = extern_len;
				}

				mlog_write_string(page + FIL_PAGE_DATA
						  + BTR_BLOB_HDR_SIZE,
						  (const byte*)
						  big_rec_vec->fields[i].data
						  + big_rec_vec->fields[i].len
						  - extern_len,
						  store_len, &mtr);
				mlog_write_ulint(page + FIL_PAGE_DATA
						 + BTR_BLOB_HDR_PART_LEN,
						 store_len, MLOG_4BYTES, &mtr);
				mlog_write_ulint(page + FIL_PAGE_DATA
						 + BTR_BLOB_HDR_NEXT_PAGE_NO,
						 FIL_NULL, MLOG_4BYTES, &mtr);

				extern_len -= store_len;

				if (alloc_mtr == &mtr) {
					rec_block = buf_page_get(
						space_id, zip_size,
						rec_page_no,
						RW_X_LATCH, &mtr);
					buf_block_dbg_add_level(
						rec_block,
						SYNC_NO_ORDER_CHECK);
				}

				mlog_write_ulint(field_ref + BTR_EXTERN_LEN, 0,
						 MLOG_4BYTES, alloc_mtr);
				mlog_write_ulint(field_ref
						 + BTR_EXTERN_LEN + 4,
						 big_rec_vec->fields[i].len
						 - extern_len,
						 MLOG_4BYTES, alloc_mtr);

				if (prev_page_no == FIL_NULL) {
					btr_blob_dbg_add_blob(
						rec, big_rec_vec->fields[i]
						.field_no, page_no, index,
						"store");

					mlog_write_ulint(field_ref
							 + BTR_EXTERN_SPACE_ID,
							 space_id, MLOG_4BYTES,
							 alloc_mtr);

					mlog_write_ulint(field_ref
							 + BTR_EXTERN_PAGE_NO,
							 page_no, MLOG_4BYTES,
							 alloc_mtr);

					mlog_write_ulint(field_ref
							 + BTR_EXTERN_OFFSET,
							 FIL_PAGE_DATA,
							 MLOG_4BYTES,
							 alloc_mtr);
				}

				prev_page_no = page_no;

				mtr_commit(&mtr);

				if (extern_len == 0) {
					break;
				}
			}
		}

		DBUG_EXECUTE_IF("btr_store_big_rec_extern",
				error = DB_OUT_OF_FILE_SPACE;
				goto func_exit;);
	}

func_exit:
	if (page_zip) {
		deflateEnd(&c_stream);
	}

	if (n_freed_pages) {
		ulint	i;

		ut_ad(alloc_mtr == btr_mtr);
		ut_ad(btr_blob_op_is_update(op));

		for (i = 0; i < n_freed_pages; i++) {
			btr_page_free_low(index, freed_pages[i], 0, true, alloc_mtr);
		}
	}

	if (heap != NULL) {
		mem_heap_free(heap);
	}

#if defined UNIV_DEBUG || defined UNIV_BLOB_LIGHT_DEBUG
	/* All pointers to externally stored columns in the record
	must be valid. */
	for (i = 0; i < rec_offs_n_fields(offsets); i++) {
		if (!rec_offs_nth_extern(offsets, i)) {
			continue;
		}

		field_ref = btr_rec_get_field_ref(rec, offsets, i);

		/* The pointer must not be zero if the operation
		succeeded. */
		ut_a(0 != memcmp(field_ref, field_ref_zero,
				 BTR_EXTERN_FIELD_REF_SIZE)
		     || error != DB_SUCCESS);
		/* The column must not be disowned by this record. */
		ut_a(!(field_ref[BTR_EXTERN_LEN] & BTR_EXTERN_OWNER_FLAG));
	}
#endif /* UNIV_DEBUG || UNIV_BLOB_LIGHT_DEBUG */
	return(error);
}

/*******************************************************************//**
Check the FIL_PAGE_TYPE on an uncompressed BLOB page. */
static
void
btr_check_blob_fil_page_type(
/*=========================*/
	ulint		space_id,	/*!< in: space id */
	ulint		page_no,	/*!< in: page number */
	const page_t*	page,		/*!< in: page */
	ibool		read)		/*!< in: TRUE=read, FALSE=purge */
{
	ulint	type = fil_page_get_type(page);

	ut_a(space_id == page_get_space_id(page));
	ut_a(page_no == page_get_page_no(page));

	if (UNIV_UNLIKELY(type != FIL_PAGE_TYPE_BLOB)) {
		ulint	flags = fil_space_get_flags(space_id);

#ifndef UNIV_DEBUG /* Improve debug test coverage */
		if (dict_tf_get_format(flags) == UNIV_FORMAT_A) {
			/* Old versions of InnoDB did not initialize
			FIL_PAGE_TYPE on BLOB pages.  Do not print
			anything about the type mismatch when reading
			a BLOB page that is in Antelope format.*/
			return;
		}
#endif /* !UNIV_DEBUG */

		ut_print_timestamp(stderr);
		fprintf(stderr,
			"  InnoDB: FIL_PAGE_TYPE=%lu"
			" on BLOB %s space %lu page %lu flags %lx\n",
			(ulong) type, read ? "read" : "purge",
			(ulong) space_id, (ulong) page_no, (ulong) flags);
		ut_error;
	}
}

/*******************************************************************//**
Frees the space in an externally stored field to the file space
management if the field in data is owned by the externally stored field,
in a rollback we may have the additional condition that the field must
not be inherited. */
UNIV_INTERN
void
btr_free_externally_stored_field(
/*=============================*/
	dict_index_t*	index,		/*!< in: index of the data, the index
					tree MUST be X-latched; if the tree
					height is 1, then also the root page
					must be X-latched! (this is relevant
					in the case this function is called
					from purge where 'data' is located on
					an undo log page, not an index
					page) */
	byte*		field_ref,	/*!< in/out: field reference */
	const rec_t*	rec,		/*!< in: record containing field_ref, for
					page_zip_write_blob_ptr(), or NULL */
	const ulint*	offsets,	/*!< in: rec_get_offsets(rec, index),
					or NULL */
	page_zip_des_t*	page_zip,	/*!< in: compressed page corresponding
					to rec, or NULL if rec == NULL */
	ulint		i,		/*!< in: field number of field_ref;
					ignored if rec == NULL */
	enum trx_rb_ctx	rb_ctx,		/*!< in: rollback context */
	mtr_t*		local_mtr MY_ATTRIBUTE((unused))) /*!< in: mtr
					containing the latch to data an an
					X-latch to the index tree */
{
	page_t*		page;
	const ulint	space_id	= mach_read_from_4(
		field_ref + BTR_EXTERN_SPACE_ID);
	const ulint	start_page	= mach_read_from_4(
		field_ref + BTR_EXTERN_PAGE_NO);
	ulint		rec_zip_size = dict_table_zip_size(index->table);
	ulint		ext_zip_size;
	ulint		page_no;
	ulint		next_page_no;
	mtr_t		mtr;

	ut_ad(dict_index_is_clust(index));
	ut_ad(mtr_memo_contains(local_mtr, dict_index_get_lock(index),
				MTR_MEMO_X_LOCK));
	ut_ad(mtr_memo_contains_page(local_mtr, field_ref,
				     MTR_MEMO_PAGE_X_FIX));
	ut_ad(!rec || rec_offs_validate(rec, index, offsets));
	ut_ad(!rec || field_ref == btr_rec_get_field_ref(rec, offsets, i));

	if (UNIV_UNLIKELY(!memcmp(field_ref, field_ref_zero,
				  BTR_EXTERN_FIELD_REF_SIZE))) {
		/* In the rollback, we may encounter a clustered index
		record with some unwritten off-page columns. There is
		nothing to free then. */
		if (rb_ctx == RB_NONE) {
			char		buf[3 * 512];
			char		*bufend;
			ulint ispace = dict_index_get_space(index);
			bufend = innobase_convert_name(buf, sizeof buf,
				index->name, strlen(index->name),
				NULL,
				FALSE);
			buf[bufend - buf]='\0';
			ib_logf(IB_LOG_LEVEL_ERROR, "Unwritten off-page columns in "
				"rollback context %d. Table %s index %s space_id %lu "
				"index space %lu.",
				rb_ctx, index->table->name, buf, space_id, ispace);
		}

		ut_a(rb_ctx != RB_NONE);
		return;
	}

	ut_ad(space_id == index->space);

	if (UNIV_UNLIKELY(space_id != dict_index_get_space(index))) {
		ext_zip_size = fil_space_get_zip_size(space_id);
		/* This must be an undo log record in the system tablespace,
		that is, in row_purge_upd_exist_or_extern().
		Currently, externally stored records are stored in the
		same tablespace as the referring records. */
		ut_ad(!page_get_space_id(page_align(field_ref)));
		ut_ad(!rec);
		ut_ad(!page_zip);
	} else {
		ext_zip_size = rec_zip_size;
	}

	if (!rec) {
		/* This is a call from row_purge_upd_exist_or_extern(). */
		ut_ad(!page_zip);
		rec_zip_size = 0;
	}

#ifdef UNIV_BLOB_DEBUG
	if (!(field_ref[BTR_EXTERN_LEN] & BTR_EXTERN_OWNER_FLAG)
	    && !((field_ref[BTR_EXTERN_LEN] & BTR_EXTERN_INHERITED_FLAG)
		 && (rb_ctx == RB_NORMAL || rb_ctx == RB_RECOVERY))) {
		/* This off-page column will be freed.
		Check that no references remain. */

		btr_blob_dbg_t	b;

		b.blob_page_no = start_page;

		if (rec) {
			/* Remove the reference from the record to the
			BLOB. If the BLOB were not freed, the
			reference would be removed when the record is
			removed. Freeing the BLOB will overwrite the
			BTR_EXTERN_PAGE_NO in the field_ref of the
			record with FIL_NULL, which would make the
			btr_blob_dbg information inconsistent with the
			record. */
			b.ref_page_no = page_get_page_no(page_align(rec));
			b.ref_heap_no = page_rec_get_heap_no(rec);
			b.ref_field_no = i;
			btr_blob_dbg_rbt_delete(index, &b, "free");
		}

		btr_blob_dbg_assert_empty(index, b.blob_page_no);
	}
#endif /* UNIV_BLOB_DEBUG */

	for (;;) {
#ifdef UNIV_SYNC_DEBUG
		buf_block_t*	rec_block;
#endif /* UNIV_SYNC_DEBUG */
		buf_block_t*	ext_block;

		mtr_start(&mtr);

#ifdef UNIV_SYNC_DEBUG
		rec_block =
#endif /* UNIV_SYNC_DEBUG */
		buf_page_get(page_get_space_id(page_align(field_ref)),
			     rec_zip_size,
			     page_get_page_no(page_align(field_ref)),
			     RW_X_LATCH, &mtr);
		buf_block_dbg_add_level(rec_block, SYNC_NO_ORDER_CHECK);
		page_no = mach_read_from_4(field_ref + BTR_EXTERN_PAGE_NO);

		if (/* There is no external storage data */
		    page_no == FIL_NULL
		    /* This field does not own the externally stored field */
		    || (mach_read_from_1(field_ref + BTR_EXTERN_LEN)
			& BTR_EXTERN_OWNER_FLAG)
		    /* Rollback and inherited field */
		    || ((rb_ctx == RB_NORMAL || rb_ctx == RB_RECOVERY)
			&& (mach_read_from_1(field_ref + BTR_EXTERN_LEN)
			    & BTR_EXTERN_INHERITED_FLAG))) {

			/* Do not free */
			mtr_commit(&mtr);

			return;
		}

		if (page_no == start_page && dict_index_is_online_ddl(index)) {
			row_log_table_blob_free(index, start_page);
		}

		ext_block = buf_page_get(space_id, ext_zip_size, page_no,
					 RW_X_LATCH, &mtr);
		buf_block_dbg_add_level(ext_block, SYNC_EXTERN_STORAGE);
		page = buf_block_get_frame(ext_block);

		if (ext_zip_size) {
			/* Note that page_zip will be NULL
			in row_purge_upd_exist_or_extern(). */
			switch (fil_page_get_type(page)) {
			case FIL_PAGE_TYPE_ZBLOB:
			case FIL_PAGE_TYPE_ZBLOB2:
				break;
			default:
				ut_error;
			}
			next_page_no = mach_read_from_4(page + FIL_PAGE_NEXT);

			btr_page_free_low(index, ext_block, 0, true, &mtr);

			if (page_zip != NULL) {
				mach_write_to_4(field_ref + BTR_EXTERN_PAGE_NO,
						next_page_no);
				mach_write_to_4(field_ref + BTR_EXTERN_LEN + 4,
						0);
				page_zip_write_blob_ptr(page_zip, rec, index,
							offsets, i, &mtr);
			} else {
				mlog_write_ulint(field_ref
						 + BTR_EXTERN_PAGE_NO,
						 next_page_no,
						 MLOG_4BYTES, &mtr);
				mlog_write_ulint(field_ref
						 + BTR_EXTERN_LEN + 4, 0,
						 MLOG_4BYTES, &mtr);
			}
		} else {
			ut_a(!page_zip);
			btr_check_blob_fil_page_type(space_id, page_no, page,
						     FALSE);

			next_page_no = mach_read_from_4(
				page + FIL_PAGE_DATA
				+ BTR_BLOB_HDR_NEXT_PAGE_NO);

			/* We must supply the page level (= 0) as an argument
			because we did not store it on the page (we save the
			space overhead from an index page header. */

			btr_page_free_low(index, ext_block, 0, true, &mtr);

			mlog_write_ulint(field_ref + BTR_EXTERN_PAGE_NO,
					 next_page_no,
					 MLOG_4BYTES, &mtr);
			/* Zero out the BLOB length.  If the server
			crashes during the execution of this function,
			trx_rollback_or_clean_all_recovered() could
			dereference the half-deleted BLOB, fetching a
			wrong prefix for the BLOB. */
			mlog_write_ulint(field_ref + BTR_EXTERN_LEN + 4,
					 0,
					 MLOG_4BYTES, &mtr);
		}

		/* Commit mtr and release the BLOB block to save memory. */
		btr_blob_free(ext_block, TRUE, &mtr);
	}
}

/***********************************************************//**
Frees the externally stored fields for a record. */
static
void
btr_rec_free_externally_stored_fields(
/*==================================*/
	dict_index_t*	index,	/*!< in: index of the data, the index
				tree MUST be X-latched */
	rec_t*		rec,	/*!< in/out: record */
	const ulint*	offsets,/*!< in: rec_get_offsets(rec, index) */
	page_zip_des_t*	page_zip,/*!< in: compressed page whose uncompressed
				part will be updated, or NULL */
	enum trx_rb_ctx	rb_ctx,	/*!< in: rollback context */
	mtr_t*		mtr)	/*!< in: mini-transaction handle which contains
				an X-latch to record page and to the index
				tree */
{
	ulint	n_fields;
	ulint	i;

	ut_ad(rec_offs_validate(rec, index, offsets));
	ut_ad(mtr_memo_contains_page(mtr, rec, MTR_MEMO_PAGE_X_FIX));
	/* Free possible externally stored fields in the record */

	ut_ad(dict_table_is_comp(index->table) == !!rec_offs_comp(offsets));
	n_fields = rec_offs_n_fields(offsets);

	for (i = 0; i < n_fields; i++) {
		if (rec_offs_nth_extern(offsets, i)) {
			btr_free_externally_stored_field(
				index, btr_rec_get_field_ref(rec, offsets, i),
				rec, offsets, page_zip, i, rb_ctx, mtr);
		}
	}
}

/***********************************************************//**
Frees the externally stored fields for a record, if the field is mentioned
in the update vector. */
static
void
btr_rec_free_updated_extern_fields(
/*===============================*/
	dict_index_t*	index,	/*!< in: index of rec; the index tree MUST be
				X-latched */
	rec_t*		rec,	/*!< in/out: record */
	page_zip_des_t*	page_zip,/*!< in: compressed page whose uncompressed
				part will be updated, or NULL */
	const ulint*	offsets,/*!< in: rec_get_offsets(rec, index) */
	const upd_t*	update,	/*!< in: update vector */
	enum trx_rb_ctx	rb_ctx,	/*!< in: rollback context */
	mtr_t*		mtr)	/*!< in: mini-transaction handle which contains
				an X-latch to record page and to the tree */
{
	ulint	n_fields;
	ulint	i;

	ut_ad(rec_offs_validate(rec, index, offsets));
	ut_ad(mtr_memo_contains_page(mtr, rec, MTR_MEMO_PAGE_X_FIX));

	/* Free possible externally stored fields in the record */

	n_fields = upd_get_n_fields(update);

	for (i = 0; i < n_fields; i++) {
		const upd_field_t* ufield = upd_get_nth_field(update, i);

		if (rec_offs_nth_extern(offsets, ufield->field_no)) {
			ulint	len;
			byte*	data = rec_get_nth_field(
				rec, offsets, ufield->field_no, &len);
			ut_a(len >= BTR_EXTERN_FIELD_REF_SIZE);

			btr_free_externally_stored_field(
				index, data + len - BTR_EXTERN_FIELD_REF_SIZE,
				rec, offsets, page_zip,
				ufield->field_no, rb_ctx, mtr);
		}
	}
}

/*******************************************************************//**
Copies the prefix of an uncompressed BLOB.  The clustered index record
that points to this BLOB must be protected by a lock or a page latch.
@return	number of bytes written to buf */
static
ulint
btr_copy_blob_prefix(
/*=================*/
	byte*		buf,	/*!< out: the externally stored part of
				the field, or a prefix of it */
	ulint		len,	/*!< in: length of buf, in bytes */
	ulint		space_id,/*!< in: space id of the BLOB pages */
	ulint		page_no,/*!< in: page number of the first BLOB page */
	ulint		offset)	/*!< in: offset on the first BLOB page */
{
	ulint	copied_len	= 0;

	for (;;) {
		mtr_t		mtr;
		buf_block_t*	block;
		const page_t*	page;
		const byte*	blob_header;
		ulint		part_len;
		ulint		copy_len;

		mtr_start(&mtr);

		block = buf_page_get(space_id, 0, page_no, RW_S_LATCH, &mtr);
		buf_block_dbg_add_level(block, SYNC_EXTERN_STORAGE);
		page = buf_block_get_frame(block);

		btr_check_blob_fil_page_type(space_id, page_no, page, TRUE);

		blob_header = page + offset;
		part_len = btr_blob_get_part_len(blob_header);
		copy_len = ut_min(part_len, len - copied_len);

		memcpy(buf + copied_len,
		       blob_header + BTR_BLOB_HDR_SIZE, copy_len);
		copied_len += copy_len;

		page_no = btr_blob_get_next_page_no(blob_header);

		mtr_commit(&mtr);

		if (page_no == FIL_NULL || copy_len != part_len) {
			UNIV_MEM_ASSERT_RW(buf, copied_len);
			return(copied_len);
		}

		/* On other BLOB pages except the first the BLOB header
		always is at the page data start: */

		offset = FIL_PAGE_DATA;

		ut_ad(copied_len <= len);
	}
}

/*******************************************************************//**
Copies the prefix of a compressed BLOB.  The clustered index record
that points to this BLOB must be protected by a lock or a page latch.
@return	number of bytes written to buf */
static
ulint
btr_copy_zblob_prefix(
/*==================*/
	byte*		buf,	/*!< out: the externally stored part of
				the field, or a prefix of it */
	ulint		len,	/*!< in: length of buf, in bytes */
	ulint		zip_size,/*!< in: compressed BLOB page size */
	ulint		space_id,/*!< in: space id of the BLOB pages */
	ulint		page_no,/*!< in: page number of the first BLOB page */
	ulint		offset)	/*!< in: offset on the first BLOB page */
{
	ulint		page_type = FIL_PAGE_TYPE_ZBLOB;
	mem_heap_t*	heap;
	int		err;
	z_stream	d_stream;

	d_stream.next_out = buf;
	d_stream.avail_out = static_cast<uInt>(len);
	d_stream.next_in = Z_NULL;
	d_stream.avail_in = 0;

	/* Zlib inflate needs 32 kilobytes for the default
	window size, plus a few kilobytes for small objects. */
	heap = mem_heap_create(40000);
	page_zip_set_alloc(&d_stream, heap);

	ut_ad(ut_is_2pow(zip_size));
	ut_ad(zip_size >= UNIV_ZIP_SIZE_MIN);
	ut_ad(zip_size <= UNIV_ZIP_SIZE_MAX);
	ut_ad(space_id);

	err = inflateInit(&d_stream);
	ut_a(err == Z_OK);

	for (;;) {
		buf_page_t*	bpage;
		ulint		next_page_no;

		/* There is no latch on bpage directly.  Instead,
		bpage is protected by the B-tree page latch that
		is being held on the clustered index record, or,
		in row_merge_copy_blobs(), by an exclusive table lock. */
		bpage = buf_page_get_zip(space_id, zip_size, page_no);

		if (UNIV_UNLIKELY(!bpage)) {
			ut_print_timestamp(stderr);
			fprintf(stderr,
				"  InnoDB: Cannot load"
				" compressed BLOB"
				" page %lu space %lu\n",
				(ulong) page_no, (ulong) space_id);
			goto func_exit;
		}

		if (UNIV_UNLIKELY
		    (fil_page_get_type(bpage->zip.data) != page_type)) {
			ut_print_timestamp(stderr);
			fprintf(stderr,
				"  InnoDB: Unexpected type %lu of"
				" compressed BLOB"
				" page %lu space %lu\n",
				(ulong) fil_page_get_type(bpage->zip.data),
				(ulong) page_no, (ulong) space_id);
			ut_ad(0);
			goto end_of_blob;
		}

		next_page_no = mach_read_from_4(bpage->zip.data + offset);

		if (UNIV_LIKELY(offset == FIL_PAGE_NEXT)) {
			/* When the BLOB begins at page header,
			the compressed data payload does not
			immediately follow the next page pointer. */
			offset = FIL_PAGE_DATA;
		} else {
			offset += 4;
		}

		d_stream.next_in = bpage->zip.data + offset;
		d_stream.avail_in = static_cast<uInt>(zip_size - offset);

		err = inflate(&d_stream, Z_NO_FLUSH);
		switch (err) {
		case Z_OK:
			if (!d_stream.avail_out) {
				goto end_of_blob;
			}
			break;
		case Z_STREAM_END:
			if (next_page_no == FIL_NULL) {
				goto end_of_blob;
			}
			/* fall through */
		default:
inflate_error:
			ut_print_timestamp(stderr);
			fprintf(stderr,
				"  InnoDB: inflate() of"
				" compressed BLOB"
				" page %lu space %lu returned %d (%s)\n",
				(ulong) page_no, (ulong) space_id,
				err, d_stream.msg);
		case Z_BUF_ERROR:
			goto end_of_blob;
		}

		if (next_page_no == FIL_NULL) {
			if (!d_stream.avail_in) {
				ut_print_timestamp(stderr);
				fprintf(stderr,
					"  InnoDB: unexpected end of"
					" compressed BLOB"
					" page %lu space %lu\n",
					(ulong) page_no,
					(ulong) space_id);
			} else {
				err = inflate(&d_stream, Z_FINISH);
				switch (err) {
				case Z_STREAM_END:
				case Z_BUF_ERROR:
					break;
				default:
					goto inflate_error;
				}
			}

end_of_blob:
			buf_page_release_zip(bpage);
			goto func_exit;
		}

		buf_page_release_zip(bpage);

		/* On other BLOB pages except the first
		the BLOB header always is at the page header: */

		page_no = next_page_no;
		offset = FIL_PAGE_NEXT;
		page_type = FIL_PAGE_TYPE_ZBLOB2;
	}

func_exit:
	inflateEnd(&d_stream);
	mem_heap_free(heap);
	UNIV_MEM_ASSERT_RW(buf, d_stream.total_out);
	return(d_stream.total_out);
}

/*******************************************************************//**
Copies the prefix of an externally stored field of a record.  The
clustered index record that points to this BLOB must be protected by a
lock or a page latch.
@return	number of bytes written to buf */
static
ulint
btr_copy_externally_stored_field_prefix_low(
/*========================================*/
	byte*		buf,	/*!< out: the externally stored part of
				the field, or a prefix of it */
	ulint		len,	/*!< in: length of buf, in bytes */
	ulint		zip_size,/*!< in: nonzero=compressed BLOB page size,
				zero for uncompressed BLOBs */
	ulint		space_id,/*!< in: space id of the first BLOB page */
	ulint		page_no,/*!< in: page number of the first BLOB page */
	ulint		offset)	/*!< in: offset on the first BLOB page */
{
	if (UNIV_UNLIKELY(len == 0)) {
		return(0);
	}

	if (zip_size) {
		return(btr_copy_zblob_prefix(buf, len, zip_size,
					     space_id, page_no, offset));
	} else {
		return(btr_copy_blob_prefix(buf, len, space_id,
					    page_no, offset));
	}
}

/*******************************************************************//**
Copies the prefix of an externally stored field of a record.  The
clustered index record must be protected by a lock or a page latch.
@return the length of the copied field, or 0 if the column was being
or has been deleted */
UNIV_INTERN
ulint
btr_copy_externally_stored_field_prefix(
/*====================================*/
	byte*		buf,	/*!< out: the field, or a prefix of it */
	ulint		len,	/*!< in: length of buf, in bytes */
	ulint		zip_size,/*!< in: nonzero=compressed BLOB page size,
				zero for uncompressed BLOBs */
	const byte*	data,	/*!< in: 'internally' stored part of the
				field containing also the reference to
				the external part; must be protected by
				a lock or a page latch */
	ulint		local_len)/*!< in: length of data, in bytes */
{
	ulint	space_id;
	ulint	page_no;
	ulint	offset;

	ut_a(local_len >= BTR_EXTERN_FIELD_REF_SIZE);

	local_len -= BTR_EXTERN_FIELD_REF_SIZE;

	if (UNIV_UNLIKELY(local_len >= len)) {
		memcpy(buf, data, len);
		return(len);
	}

	memcpy(buf, data, local_len);
	data += local_len;

	ut_a(memcmp(data, field_ref_zero, BTR_EXTERN_FIELD_REF_SIZE));

	if (!mach_read_from_4(data + BTR_EXTERN_LEN + 4)) {
		/* The externally stored part of the column has been
		(partially) deleted.  Signal the half-deleted BLOB
		to the caller. */

		return(0);
	}

	space_id = mach_read_from_4(data + BTR_EXTERN_SPACE_ID);

	page_no = mach_read_from_4(data + BTR_EXTERN_PAGE_NO);

	offset = mach_read_from_4(data + BTR_EXTERN_OFFSET);

	return(local_len
	       + btr_copy_externally_stored_field_prefix_low(buf + local_len,
							     len - local_len,
							     zip_size,
							     space_id, page_no,
							     offset));
}

/*******************************************************************//**
Copies an externally stored field of a record to mem heap.  The
clustered index record must be protected by a lock or a page latch.
@return	the whole field copied to heap */
UNIV_INTERN
byte*
btr_copy_externally_stored_field(
/*=============================*/
	ulint*		len,	/*!< out: length of the whole field */
	const byte*	data,	/*!< in: 'internally' stored part of the
				field containing also the reference to
				the external part; must be protected by
				a lock or a page latch */
	ulint		zip_size,/*!< in: nonzero=compressed BLOB page size,
				zero for uncompressed BLOBs */
	ulint		local_len,/*!< in: length of data */
	mem_heap_t*	heap)	/*!< in: mem heap */
{
	ulint	space_id;
	ulint	page_no;
	ulint	offset;
	ulint	extern_len;
	byte*	buf;

	ut_a(local_len >= BTR_EXTERN_FIELD_REF_SIZE);

	local_len -= BTR_EXTERN_FIELD_REF_SIZE;

	space_id = mach_read_from_4(data + local_len + BTR_EXTERN_SPACE_ID);

	page_no = mach_read_from_4(data + local_len + BTR_EXTERN_PAGE_NO);

	offset = mach_read_from_4(data + local_len + BTR_EXTERN_OFFSET);

	/* Currently a BLOB cannot be bigger than 4 GB; we
	leave the 4 upper bytes in the length field unused */

	extern_len = mach_read_from_4(data + local_len + BTR_EXTERN_LEN + 4);

	buf = (byte*) mem_heap_alloc(heap, local_len + extern_len);

	memcpy(buf, data, local_len);
	*len = local_len
		+ btr_copy_externally_stored_field_prefix_low(buf + local_len,
							      extern_len,
							      zip_size,
							      space_id,
							      page_no, offset);

	return(buf);
}

/*******************************************************************//**
Copies an externally stored field of a record to mem heap.
@return	the field copied to heap, or NULL if the field is incomplete */
UNIV_INTERN
byte*
btr_rec_copy_externally_stored_field(
/*=================================*/
	const rec_t*	rec,	/*!< in: record in a clustered index;
				must be protected by a lock or a page latch */
	const ulint*	offsets,/*!< in: array returned by rec_get_offsets() */
	ulint		zip_size,/*!< in: nonzero=compressed BLOB page size,
				zero for uncompressed BLOBs */
	ulint		no,	/*!< in: field number */
	ulint*		len,	/*!< out: length of the field */
	mem_heap_t*	heap)	/*!< in: mem heap */
{
	ulint		local_len;
	const byte*	data;

	ut_a(rec_offs_nth_extern(offsets, no));

	/* An externally stored field can contain some initial
	data from the field, and in the last 20 bytes it has the
	space id, page number, and offset where the rest of the
	field data is stored, and the data length in addition to
	the data stored locally. We may need to store some data
	locally to get the local record length above the 128 byte
	limit so that field offsets are stored in two bytes, and
	the extern bit is available in those two bytes. */

	data = rec_get_nth_field(rec, offsets, no, &local_len);

	ut_a(local_len >= BTR_EXTERN_FIELD_REF_SIZE);

	if (UNIV_UNLIKELY
	    (!memcmp(data + local_len - BTR_EXTERN_FIELD_REF_SIZE,
		     field_ref_zero, BTR_EXTERN_FIELD_REF_SIZE))) {
		/* The externally stored field was not written yet.
		This record should only be seen by
		recv_recovery_rollback_active() or any
		TRX_ISO_READ_UNCOMMITTED transactions. */
		return(NULL);
	}

	return(btr_copy_externally_stored_field(len, data,
						zip_size, local_len, heap));
}
#endif /* !UNIV_HOTBACKUP */<|MERGE_RESOLUTION|>--- conflicted
+++ resolved
@@ -4043,15 +4043,11 @@
 
 	mtr_commit(&mtr);
 
-<<<<<<< HEAD
 	if (index->table->file_unreadable) {
 		return (0);
 	}
 
-	mtr_start_trx(&mtr, trx);
-=======
 	mtr_start(&mtr);
->>>>>>> b76881a2
 
 #ifdef UNIV_DEBUG
 	if (!strcmp(index->name, "iC")) {
