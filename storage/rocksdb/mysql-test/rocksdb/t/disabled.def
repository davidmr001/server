--- conflicted
+++ resolved
@@ -76,10 +76,4 @@
 
 information_schema : MariaRocks: requires GTIDs
 mysqlbinlog_gtid_skip_empty_trans_rocksdb : MariaRocks: requires GTIDs
-<<<<<<< HEAD
-#read_only_tx : MariaRocks: requires GTIDs
-rpl_row_triggers : MariaRocks: requires GTIDs
-=======
-rpl_row_triggers : MariaRocks: requires GTIDs
-
->>>>>>> aed2050e
+rpl_row_triggers : MariaRocks: requires GTIDs