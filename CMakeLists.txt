--- conflicted
+++ resolved
@@ -38,7 +38,15 @@
 CONFIGURE_FILE(${CMAKE_SOURCE_DIR}/include/mysql_version.h.in
                ${CMAKE_SOURCE_DIR}/include/mysql_version.h @ONLY)
 
-<<<<<<< HEAD
+# Set standard options
+ADD_DEFINITIONS(-D HAVE_YASSL)
+
+# Set debug options
+SET(CMAKE_CXX_FLAGS_DEBUG "${CMAKE_CXX_FLAGS_DEBUG} -DFORCE_INIT_OF_VARS")
+
+# Note that some engines are always compiled in, MyISAM, MyISAMMRG and HEAP,
+# these three plugin defintions are dummys for symmetry
+
 SET(WITH_HEAP_STORAGE_ENGINE TRUE)
 ADD_DEFINITIONS(-DWITH_HEAP_STORAGE_ENGINE)
 SET (mysql_plugin_defs "${mysql_plugin_defs},builtin_heap_plugin")
@@ -50,22 +58,11 @@
 SET(WITH_MYISAMMRG_STORAGE_ENGINE TRUE)
 ADD_DEFINITIONS(-DWITH_MYISAMMRG_STORAGE_ENGINE)
 SET (mysql_plugin_defs "${mysql_plugin_defs},builtin_myisammrg_plugin")
-=======
-# Set standard options
-ADD_DEFINITIONS(-D CMAKE_BUILD)
-ADD_DEFINITIONS(-D HAVE_YASSL)
-
-# Set debug options
-SET(CMAKE_CXX_FLAGS_DEBUG "${CMAKE_CXX_FLAGS_DEBUG} -DFORCE_INIT_OF_VARS")
-
-# Note that some engines are always compiled in, MyISAM, MyISAMMRG, HEAP
->>>>>>> 29bd01e6
 
 IF(WITH_ARCHIVE_STORAGE_ENGINE)
   ADD_DEFINITIONS(-DWITH_ARCHIVE_STORAGE_ENGINE)
   SET (mysql_plugin_defs "${mysql_plugin_defs},builtin_archive_plugin")
 ENDIF(WITH_ARCHIVE_STORAGE_ENGINE)
-<<<<<<< HEAD
 IF(WITH_BLACKHOLE_STORAGE_ENGINE)
   ADD_DEFINITIONS(-DWITH_BLACKHOLE_STORAGE_ENGINE)
   SET (mysql_plugin_defs "${mysql_plugin_defs},builtin_blackhole_plugin")
@@ -93,28 +90,6 @@
 
 CONFIGURE_FILE(${CMAKE_SOURCE_DIR}/sql/sql_builtin.cc.in 
                ${CMAKE_SOURCE_DIR}/sql/sql_builtin.cc @ONLY)
-=======
-
-IF(WITH_BERKELEY_STORAGE_ENGINE)
-  ADD_DEFINITIONS(-D HAVE_BERKELEY_DB)
-ENDIF(WITH_BERKELEY_STORAGE_ENGINE)
-
-IF (WITH_BLACKHOLE_STORAGE_ENGINE)
-  ADD_DEFINITIONS(-D HAVE_BLACKHOLE_DB)
-ENDIF (WITH_BLACKHOLE_STORAGE_ENGINE)
->>>>>>> 29bd01e6
-
-IF(WITH_EXAMPLE_STORAGE_ENGINE)
-  ADD_DEFINITIONS(-D HAVE_EXAMPLE_DB)
-ENDIF(WITH_EXAMPLE_STORAGE_ENGINE)
-
-IF(WITH_FEDERATED_STORAGE_ENGINE)
-  ADD_DEFINITIONS(-D HAVE_FEDERATED_DB)
-ENDIF(WITH_FEDERATED_STORAGE_ENGINE)
-
-IF(WITH_INNOBASE_STORAGE_ENGINE)
-  ADD_DEFINITIONS(-D HAVE_INNOBASE_DB)
-ENDIF(WITH_INNOBASE_STORAGE_ENGINE)
 
 SET(localstatedir "C:\\mysql\\data")
 CONFIGURE_FILE(${CMAKE_SOURCE_DIR}/support-files/my-huge.cnf.sh
@@ -137,51 +112,21 @@
 
 # in some places we use DBUG_OFF
 SET(CMAKE_CXX_FLAGS_RELEASE "${CMAKE_CXX_FLAGS_RELEASE} -DDBUG_OFF")
+SET(CMAKE_CXX_FLAGS_RELWITHDEBINFO "${CMAKE_CXX_FLAGS_RELWITHDEBINFO} -D DBUG_OFF")
 SET(CMAKE_C_FLAGS_RELEASE "${CMAKE_C_FLAGS_RELEASE} -DDBUG_OFF")
+SET(CMAKE_C_FLAGS_RELWITHDEBINFO "${CMAKE_C_FLAGS_RELWITHDEBINFO} -D DBUG_OFF")
 
 IF(CMAKE_GENERATOR MATCHES "Visual Studio 8")
     SET(CMAKE_CXX_FLAGS_DEBUG "${CMAKE_CXX_FLAGS_DEBUG} /wd4996")
     SET(CMAKE_CXX_FLAGS_RELEASE "${CMAKE_CXX_FLAGS_RELEASE} /wd4996")
+    SET(CMAKE_CXX_FLAGS_RELWITHDEBINFO "${CMAKE_CXX_FLAGS_RELWITHDEBINFO} /wd4996")
     SET(CMAKE_C_FLAGS_DEBUG "${CMAKE_C_FLAGS_DEBUG} /wd4996")
     SET(CMAKE_C_FLAGS_RELEASE "${CMAKE_C_FLAGS_RELEASE} /wd4996")
+    SET(CMAKE_C_FLAGS_RELWITHDEBINFO "${CMAKE_C_FLAGS_RELWITHDEBINFO} /wd4996")
 ENDIF(CMAKE_GENERATOR MATCHES "Visual Studio 8")
 
 IF(CMAKE_GENERATOR MATCHES "Visual Studio 7" OR 
    CMAKE_GENERATOR MATCHES "Visual Studio 8")
-<<<<<<< HEAD
-	# replace /MDd with /MTd
-	STRING(REPLACE "/MDd" "/MTd" CMAKE_CXX_FLAGS_DEBUG_INIT 
-	       ${CMAKE_CXX_FLAGS_DEBUG_INIT})
-	STRING(REPLACE "/MDd" "/MTd" CMAKE_C_FLAGS_DEBUG_INIT 
-	       ${CMAKE_C_FLAGS_DEBUG_INIT})
-	STRING(REPLACE "/MD" "/MT" CMAKE_C_FLAGS_RELEASE 
-	       ${CMAKE_C_FLAGS_RELEASE})
-	STRING(REPLACE "/MDd" "/MTd" CMAKE_C_FLAGS_DEBUG 
-	       ${CMAKE_C_FLAGS_DEBUG})
-	STRING(REPLACE "/MD" "/MT" CMAKE_CXX_FLAGS_RELEASE 
-	       ${CMAKE_CXX_FLAGS_RELEASE})
-	STRING(REPLACE "/MDd" "/MTd" CMAKE_CXX_FLAGS_DEBUG 
-	       ${CMAKE_CXX_FLAGS_DEBUG})
-
-	STRING(REPLACE "/MD" "/MT" CMAKE_CXX_FLAGS_RELWITHDEBINFO 
-	       ${CMAKE_CXX_FLAGS_RELWITHDEBINFO})
-	STRING(REPLACE "/MD" "/MT" CMAKE_C_FLAGS_RELWITHDEBINFO 
-	       ${CMAKE_C_FLAGS_RELWITHDEBINFO})
-
-	# generate .map files  
-	SET(CMAKE_EXE_LINKER_FLAGS "${CMAKE_EXE_LINKER_FLAGS} /MAP /MAPINFO:EXPORTS")
-
-	# set stack size (see bug#20815)
-	SET(CMAKE_EXE_LINKER_FLAGS "${CMAKE_EXE_LINKER_FLAGS} /STACK:1048576")
-
-	# remove support for Exception handling
-	STRING(REPLACE "/GX" "" CMAKE_CXX_FLAGS ${CMAKE_CXX_FLAGS})
-	STRING(REPLACE "/EHsc" "" CMAKE_CXX_FLAGS ${CMAKE_CXX_FLAGS})
-	STRING(REPLACE "/EHsc" "" CMAKE_CXX_FLAGS_INIT 
-	       ${CMAKE_CXX_FLAGS_INIT})
-	STRING(REPLACE "/EHsc" "" CMAKE_CXX_FLAGS_DEBUG_INIT 
-	       ${CMAKE_CXX_FLAGS_DEBUG_INIT})
-=======
 
     # replace /MDd with /MTd
     STRING(REPLACE "/MD"  "/MT"  CMAKE_C_FLAGS_RELEASE          ${CMAKE_C_FLAGS_RELEASE})
@@ -204,7 +149,6 @@
     STRING(REPLACE "/EHsc" "" CMAKE_CXX_FLAGS_INIT       ${CMAKE_CXX_FLAGS_INIT})
     STRING(REPLACE "/EHsc" "" CMAKE_CXX_FLAGS_DEBUG_INIT ${CMAKE_CXX_FLAGS_DEBUG_INIT})
 
->>>>>>> 29bd01e6
 ENDIF(CMAKE_GENERATOR MATCHES "Visual Studio 7" OR 
       CMAKE_GENERATOR MATCHES "Visual Studio 8")
 
