/* Copyright (C) 2000 MySQL AB

   This program is free software; you can redistribute it and/or modify
   it under the terms of the GNU General Public License as published by
   the Free Software Foundation; either version 2 of the License, or
   (at your option) any later version.

   This program is distributed in the hope that it will be useful,
   but WITHOUT ANY WARRANTY; without even the implied warranty of
   MERCHANTABILITY or FITNESS FOR A PARTICULAR PURPOSE.  See the
   GNU General Public License for more details.

   You should have received a copy of the GNU General Public License
   along with this program; if not, write to the Free Software
   Foundation, Inc., 59 Temple Place, Suite 330, Boston, MA  02111-1307  USA */

/* mysqltest test tool
 * See the manual for more information
 * TODO: document better how mysqltest works
 *
 * Written by:
 *   Sasha Pachev <sasha@mysql.com>
 *   Matt Wagner  <matt@mysql.com>
 *   Monty
 *   Jani
 **/

/**********************************************************************
  TODO:

- Do comparison line by line, instead of doing a full comparison of
  the text file.  This will save space as we don't need to keep many
  results in memory.  It will also make it possible to do simple
  'comparison' fixes like accepting the result even if a float differed
  in the last decimals.

- Don't buffer lines from the test that you don't expect to need
  again.

- Change 'read_line' to be faster by using the readline.cc code;
  We can do better than calling feof() for each character!

**********************************************************************/

#define MTEST_VERSION "2.5"

#include <my_global.h>
#include <mysql_embed.h>
#include <my_sys.h>
#include <m_string.h>
#include <mysql.h>
#include <mysql_version.h>
#include <mysqld_error.h>
#include <m_ctype.h>
#include <my_dir.h>
#include <errmsg.h>                       /* Error codes */
#include <hash.h>
#include <my_getopt.h>
#include <stdarg.h>
#include <sys/stat.h>
#include <violite.h>
#include <regex.h>                        /* Our own version of lib */
#ifdef HAVE_SYS_WAIT_H
#include <sys/wait.h>
#endif
#ifndef WEXITSTATUS
# define WEXITSTATUS(stat_val) ((unsigned)(stat_val) >> 8)
#endif
/* MAX_QUERY is 256K -- there is a test in sp-big that is >128K */
#define MAX_QUERY     (256*1024)
#define MAX_VAR_NAME	256
#define MAX_COLUMNS	256
#define PAD_SIZE	128
#define MAX_CONS	128
#define MAX_INCLUDE_DEPTH 16
#define LAZY_GUESS_BUF_SIZE 8192
#define INIT_Q_LINES	  1024
#define MIN_VAR_ALLOC	  32
#define BLOCK_STACK_DEPTH  32
#define MAX_EXPECTED_ERRORS 10
#define QUERY_SEND  1
#define QUERY_REAP  2
#ifndef MYSQL_MANAGER_PORT
#define MYSQL_MANAGER_PORT 23546
#endif
#define MAX_SERVER_ARGS 64

/*
  Sometimes in a test the client starts before
  the server - to solve the problem, we try again
  after some sleep if connection fails the first
  time
*/
#define CON_RETRY_SLEEP 2
#define MAX_CON_TRIES	5

#define SLAVE_POLL_INTERVAL 300000 /* 0.3 of a sec */
#define DEFAULT_DELIMITER ";"
#define MAX_DELIMITER 16

enum {OPT_MANAGER_USER=256,OPT_MANAGER_HOST,OPT_MANAGER_PASSWD,
      OPT_MANAGER_PORT,OPT_MANAGER_WAIT_TIMEOUT, OPT_SKIP_SAFEMALLOC,
      OPT_SSL_SSL, OPT_SSL_KEY, OPT_SSL_CERT, OPT_SSL_CA, OPT_SSL_CAPATH,
      OPT_SSL_CIPHER,OPT_PS_PROTOCOL};

/* ************************************************************************ */
/*
  The list of error codes to --error are stored in an internal array of
  structs. This struct can hold numeric SQL error codes or SQLSTATE codes
  as strings. The element next to the last active element in the list is
  set to type ERR_EMPTY. When an SQL statement return an error we use
  this list to check if this  is an expected error.
*/
 
enum match_err_type
{
  ERR_EMPTY= 0,
  ERR_ERRNO,
  ERR_SQLSTATE
};

typedef struct
{
  enum match_err_type type;
  union
  {
    uint errnum;
    char sqlstate[SQLSTATE_LENGTH+1];  /* \0 terminated string */
  } code;
} match_err;

typedef struct
{
  const char *name;
  long        code;
} st_error;

static st_error global_error[] = {
#include <mysqld_ername.h>
  { 0, 0 }
};

static match_err global_expected_errno[MAX_EXPECTED_ERRORS];
static uint global_expected_errors;

/* ************************************************************************ */

static int record = 0, opt_sleep=0;
static char *db = 0, *pass=0;
const char *user = 0, *host = 0, *unix_sock = 0, *opt_basedir="./";
static int port = 0;
static my_bool opt_big_test= 0, opt_compress= 0, silent= 0, verbose = 0;
static my_bool tty_password= 0, ps_protocol= 0, ps_protocol_enabled= 0;
static int parsing_disabled= 0;
static uint start_lineno, *lineno;
const char *manager_user="root",*manager_host=0;
char *manager_pass=0;
int manager_port=MYSQL_MANAGER_PORT;
int manager_wait_timeout=3;
MYSQL_MANAGER* manager=0;

static char **default_argv;
static const char *load_default_groups[]= { "mysqltest","client",0 };
static char line_buffer[MAX_DELIMITER], *line_buffer_pos= line_buffer;

typedef struct
{
  FILE* file;
  const char *file_name;
} test_file;

static test_file file_stack[MAX_INCLUDE_DEPTH];
static test_file* cur_file;
static test_file* file_stack_end;

static uint lineno_stack[MAX_INCLUDE_DEPTH];
static char TMPDIR[FN_REFLEN];
static char delimiter[MAX_DELIMITER]= DEFAULT_DELIMITER;
static uint delimiter_length= 1;

/* Block stack */
enum block_cmd { cmd_none, cmd_if, cmd_while };
typedef struct
{
  int             line; /* Start line of block */
  my_bool         ok;   /* Should block be executed */
  enum block_cmd  cmd;  /* Command owning the block */
} BLOCK;
static BLOCK block_stack[BLOCK_STACK_DEPTH];
static BLOCK *cur_block, *block_stack_end;

static CHARSET_INFO *charset_info= &my_charset_latin1; /* Default charset */
static const char *charset_name= "latin1"; /* Default character set name */

static int embedded_server_arg_count=0;
static char *embedded_server_args[MAX_SERVER_ARGS];

static my_bool display_result_vertically= FALSE, display_metadata= FALSE;

/* See the timer_output() definition for details */
static char *timer_file = NULL;
static ulonglong timer_start;
static int got_end_timer= FALSE;
static void timer_output(void);
static ulonglong timer_now(void);

static regex_t ps_re; /* Holds precompiled re for valid PS statements */
static void ps_init_re(void);
static int ps_match_re(char *);
static char *ps_eprint(int);
static void ps_free_reg(void);

static const char *embedded_server_groups[] = {
  "server",
  "embedded",
  "mysqltest_SERVER",
  NullS
};

DYNAMIC_ARRAY q_lines;

#include "sslopt-vars.h"

typedef struct
{
  char file[FN_REFLEN];
  ulong pos;
} MASTER_POS ;

struct connection
{
  MYSQL mysql;
  char *name;
};

typedef struct
{
  int read_lines,current_line;
} PARSER;

MYSQL_RES *last_result=0;

PARSER parser;
MASTER_POS master_pos;
/* if set, all results are concated and compared against this file */
const char *result_file = 0;

typedef struct
{
  char *name;
  int name_len;
  char *str_val;
  int str_val_len;
  int int_val;
  int alloced_len;
  int int_dirty; /* do not update string if int is updated until first read */
  int alloced;
} VAR;

#if defined(__NETWARE__) || defined(__WIN__)
/*
  Netware doesn't proved environment variable substitution that is done
  by the shell in unix environments. We do this in the following function:
*/

static char *subst_env_var(const char *cmd);
static FILE *my_popen(const char *cmd, const char *mode);
#undef popen
#define popen(A,B) my_popen((A),(B))
#endif /* __NETWARE__ */

VAR var_reg[10];
/*Perl/shell-like variable registers */
HASH var_hash;
my_bool disable_query_log=0, disable_result_log=0, disable_warnings=0;
my_bool disable_ps_warnings= 0;
my_bool disable_info= 1;			/* By default off */
my_bool abort_on_error= 1;

struct connection cons[MAX_CONS];
struct connection* cur_con, *next_con, *cons_end;

  /* Add new commands before Q_UNKNOWN !*/

enum enum_commands {
Q_CONNECTION=1,     Q_QUERY,
Q_CONNECT,	    Q_SLEEP, Q_REAL_SLEEP, 
Q_INC,		    Q_DEC,
Q_SOURCE,	    Q_DISCONNECT,
Q_LET,		    Q_ECHO,
Q_WHILE,	    Q_END_BLOCK,
Q_SYSTEM,	    Q_RESULT,
Q_REQUIRE,	    Q_SAVE_MASTER_POS,
Q_SYNC_WITH_MASTER,
Q_SYNC_SLAVE_WITH_MASTER,
Q_ERROR,
Q_SEND,		    Q_REAP,
Q_DIRTY_CLOSE,	    Q_REPLACE, Q_REPLACE_COLUMN,
Q_PING,		    Q_EVAL,
Q_RPL_PROBE,	    Q_ENABLE_RPL_PARSE,
Q_DISABLE_RPL_PARSE, Q_EVAL_RESULT,
Q_ENABLE_QUERY_LOG, Q_DISABLE_QUERY_LOG,
Q_ENABLE_RESULT_LOG, Q_DISABLE_RESULT_LOG,
Q_SERVER_START, Q_SERVER_STOP,Q_REQUIRE_MANAGER,
Q_WAIT_FOR_SLAVE_TO_STOP,
Q_ENABLE_WARNINGS, Q_DISABLE_WARNINGS,
Q_ENABLE_PS_WARNINGS, Q_DISABLE_PS_WARNINGS,
Q_ENABLE_INFO, Q_DISABLE_INFO,
Q_ENABLE_METADATA, Q_DISABLE_METADATA,
Q_EXEC, Q_DELIMITER,
Q_DISABLE_ABORT_ON_ERROR, Q_ENABLE_ABORT_ON_ERROR,
Q_DISPLAY_VERTICAL_RESULTS, Q_DISPLAY_HORIZONTAL_RESULTS,
Q_QUERY_VERTICAL, Q_QUERY_HORIZONTAL,
Q_START_TIMER, Q_END_TIMER,
Q_CHARACTER_SET, Q_DISABLE_PS_PROTOCOL, Q_ENABLE_PS_PROTOCOL,
Q_EXIT,
Q_DISABLE_RECONNECT, Q_ENABLE_RECONNECT,
Q_IF,
Q_DISABLE_PARSING, Q_ENABLE_PARSING,

Q_UNKNOWN,			       /* Unknown command.   */
Q_COMMENT,			       /* Comments, ignored. */
Q_COMMENT_WITH_COMMAND
};

/* this should really be called command */
struct st_query
{
  char *query, *query_buf,*first_argument,*last_argument,*end;
  int first_word_len;
  my_bool abort_on_error, require_file;
  match_err expected_errno[MAX_EXPECTED_ERRORS];
  uint expected_errors;
  char record_file[FN_REFLEN];
  enum enum_commands type;
};

const char *command_names[]=
{
  "connection",
  "query",
  "connect",
  /* the difference between sleep and real_sleep is that sleep will use
     the delay from command line (--sleep) if there is one.
     real_sleep always uses delay from mysqltest's command line argument.
     the logic is that sometimes delays are cpu-dependent (and --sleep
     can be used to set this delay. real_sleep is used for cpu-independent
     delays
   */
  "sleep",
  "real_sleep",
  "inc",
  "dec",
  "source",
  "disconnect",
  "let",
  "echo",
  "while",
  "end",
  "system",
  "result",
  "require",
  "save_master_pos",
  "sync_with_master",
  "sync_slave_with_master",
  "error",
  "send",
  "reap",
  "dirty_close",
  "replace_result",
  "replace_column",
  "ping",
  "eval",
  "rpl_probe",
  "enable_rpl_parse",
  "disable_rpl_parse",
  "eval_result",
  "enable_query_log",
  "disable_query_log",
  "enable_result_log",
  "disable_result_log",
  "server_start",
  "server_stop",
  "require_manager",
  "wait_for_slave_to_stop",
  "enable_warnings",
  "disable_warnings",
  "enable_ps_warnings",
  "disable_ps_warnings",
  "enable_info",
  "disable_info",
  "enable_metadata",
  "disable_metadata",
  "exec",
  "delimiter",
  "disable_abort_on_error",
  "enable_abort_on_error",
  "vertical_results",
  "horizontal_results",
  "query_vertical",
  "query_horizontal",
  "start_timer",
  "end_timer",
  "character_set",
  "disable_ps_protocol",
  "enable_ps_protocol",
  "exit",
  "disable_reconnect",
  "enable_reconnect",
  "if",
  "disable_parsing",
  "enable_parsing",
  0
};

TYPELIB command_typelib= {array_elements(command_names),"",
			  command_names, 0};

DYNAMIC_STRING ds_res;
static void die(const char *fmt, ...);
static void init_var_hash();
static VAR* var_from_env(const char *, const char *);
static byte* get_var_key(const byte* rec, uint* len, my_bool t);
static VAR* var_init(VAR* v, const char *name, int name_len, const char *val,
		     int val_len);

static void var_free(void* v);

int dyn_string_cmp(DYNAMIC_STRING* ds, const char *fname);
void reject_dump(const char *record_file, char *buf, int size);

int close_connection(struct st_query*);
static void set_charset(struct st_query*);
VAR* var_get(const char *var_name, const char** var_name_end, my_bool raw,
	     my_bool ignore_not_existing);
int eval_expr(VAR* v, const char *p, const char** p_end);
static int read_server_arguments(const char *name);

/* Definitions for replace result */

typedef struct st_pointer_array {		/* when using array-strings */
  TYPELIB typelib;				/* Pointer to strings */
  byte	*str;					/* Strings is here */
  int7	*flag;					/* Flag about each var. */
  uint	array_allocs,max_count,length,max_length;
} POINTER_ARRAY;

struct st_replace;
struct st_replace *init_replace(my_string *from, my_string *to, uint count,
				my_string word_end_chars);
uint replace_strings(struct st_replace *rep, my_string *start,
		     uint *max_length, const char *from);
void free_replace();
static int insert_pointer_name(reg1 POINTER_ARRAY *pa,my_string name);
void free_pointer_array(POINTER_ARRAY *pa);
static int initialize_replace_buffer(void);
static void free_replace_buffer(void);
static void do_eval(DYNAMIC_STRING *query_eval, const char *query);
void str_to_file(const char *fname, char *str, int size);
int do_server_op(struct st_query *q,const char *op);

struct st_replace *glob_replace;
static char *out_buff;
static uint out_length;
static int eval_result = 0;

/* For column replace */
char *replace_column[MAX_COLUMNS];
uint max_replace_column= 0;

static void get_replace_column(struct st_query *q);
static void free_replace_column();

/* Disable functions that only exist in MySQL 4.0 */
#if MYSQL_VERSION_ID < 40000
void mysql_enable_rpl_parse(MYSQL* mysql __attribute__((unused))) {}
void mysql_disable_rpl_parse(MYSQL* mysql __attribute__((unused))) {}
int mysql_rpl_parse_enabled(MYSQL* mysql __attribute__((unused))) { return 1; }
my_bool mysql_rpl_probe(MYSQL *mysql __attribute__((unused))) { return 1; }
#endif
static void replace_dynstr_append_mem(DYNAMIC_STRING *ds, const char *val,
				      int len);
static void replace_dynstr_append(DYNAMIC_STRING *ds, const char *val);
static int normal_handle_error(const char *query, struct st_query *q,
                               MYSQL *mysql, DYNAMIC_STRING *ds);
static int normal_handle_no_error(struct st_query *q);

static void do_eval(DYNAMIC_STRING* query_eval, const char *query)
{
  const char *p;
  register char c;
  register int escaped = 0;
  VAR* v;
  DBUG_ENTER("do_eval");

  for (p= query; (c = *p); ++p)
  {
    switch(c) {
    case '$':
      if (escaped)
      {
	escaped = 0;
	dynstr_append_mem(query_eval, p, 1);
      }
      else
      {
	if (!(v = var_get(p, &p, 0, 0)))
	  die("Bad variable in eval");
	dynstr_append_mem(query_eval, v->str_val, v->str_val_len);
      }
      break;
    case '\\':
      if (escaped)
      {
	escaped = 0;
	dynstr_append_mem(query_eval, p, 1);
      }
      else
	escaped = 1;
      break;
    default:
      dynstr_append_mem(query_eval, p, 1);
      break;
    }
  }
  DBUG_VOID_RETURN;
}


static void close_cons()
{
  DBUG_ENTER("close_cons");
  if (last_result)
    mysql_free_result(last_result);
  for (--next_con; next_con >= cons; --next_con)
  {
    mysql_close(&next_con->mysql);
    my_free(next_con->name, MYF(MY_ALLOW_ZERO_PTR));
  }
  DBUG_VOID_RETURN;
}


static void close_files()
{
  DBUG_ENTER("close_files");
  for (; cur_file != (file_stack-1) ; cur_file--)
  {
    DBUG_PRINT("info", ("file_name: %s", cur_file->file_name));
    if (cur_file->file && cur_file->file != stdin)
      my_fclose(cur_file->file, MYF(0));
    my_free((gptr)cur_file->file_name, MYF(MY_ALLOW_ZERO_PTR));
    cur_file->file_name= 0;
  }
  DBUG_VOID_RETURN;
}


static void free_used_memory()
{
  uint i;
  DBUG_ENTER("free_used_memory");
#ifndef EMBEDDED_LIBRARY
  if (manager)
    mysql_manager_close(manager);
#endif
  close_cons();
  close_files();
  hash_free(&var_hash);

  for (i=0 ; i < q_lines.elements ; i++)
  {
    struct st_query **q= dynamic_element(&q_lines, i, struct st_query**);
    my_free((gptr) (*q)->query_buf,MYF(MY_ALLOW_ZERO_PTR));
    my_free((gptr) (*q),MYF(0));
  }
  for (i=0; i < 10; i++)
  {
    if (var_reg[i].alloced_len)
      my_free(var_reg[i].str_val, MYF(MY_WME));
  }
  while (embedded_server_arg_count > 1)
    my_free(embedded_server_args[--embedded_server_arg_count],MYF(0));
  delete_dynamic(&q_lines);
  dynstr_free(&ds_res);
  free_replace();
  free_replace_column();
  my_free(pass,MYF(MY_ALLOW_ZERO_PTR));
  free_defaults(default_argv);
  mysql_server_end();
  if (ps_protocol)
    ps_free_reg();
  DBUG_VOID_RETURN;
}

static void die(const char *fmt, ...)
{
  va_list args;
  DBUG_ENTER("die");
  va_start(args, fmt);
  if (fmt)
  {
    fprintf(stderr, "mysqltest: ");
    if (cur_file && cur_file != file_stack)
      fprintf(stderr, "In included file \"%s\": ",
              cur_file->file_name);
    fprintf(stderr, "At line %u: ", start_lineno);
    vfprintf(stderr, fmt, args);
    fprintf(stderr, "\n");
    fflush(stderr);
  }
  va_end(args);
  free_used_memory();
  my_end(MY_CHECK_ERROR);
  exit(1);
}

/* Note that we will get some memory leaks when calling this! */

static void abort_not_supported_test()
{
  DBUG_ENTER("abort_not_supported_test");
  fprintf(stderr, "This test is not supported by this installation\n");
  if (!silent)
    printf("skipped\n");
  free_used_memory();
  my_end(MY_CHECK_ERROR);
  exit(62);
}

static void verbose_msg(const char *fmt, ...)
{
  va_list args;
  DBUG_ENTER("verbose_msg");
  if (!verbose)
    DBUG_VOID_RETURN;

  va_start(args, fmt);

  fprintf(stderr, "mysqltest: At line %u: ", start_lineno);
  vfprintf(stderr, fmt, args);
  fprintf(stderr, "\n");
  va_end(args);
  DBUG_VOID_RETURN;
}


void init_parser()
{
  parser.current_line= parser.read_lines= 0;
  memset(&var_reg, 0, sizeof(var_reg));
}


int dyn_string_cmp(DYNAMIC_STRING* ds, const char *fname)
{
  MY_STAT stat_info;
  char *tmp, *res_ptr;
  char eval_file[FN_REFLEN];
  int res;
  uint res_len;
  int fd;
  DYNAMIC_STRING res_ds;
  DBUG_ENTER("dyn_string_cmp");

  if (!test_if_hard_path(fname))
  {
    strxmov(eval_file, opt_basedir, fname, NullS);
    fn_format(eval_file, eval_file,"","",4);
  }
  else
    fn_format(eval_file, fname,"","",4);

  if (!my_stat(eval_file, &stat_info, MYF(MY_WME)))
    die(NullS);
  if (!eval_result && (uint) stat_info.st_size != ds->length)
  {
    DBUG_PRINT("info",("Size differs:  result size: %u  file size: %u",
		       ds->length, stat_info.st_size));
    DBUG_PRINT("info",("result: '%s'", ds->str));
    DBUG_RETURN(2);
  }
  if (!(tmp = (char*) my_malloc(stat_info.st_size + 1, MYF(MY_WME))))
    die(NullS);

  if ((fd = my_open(eval_file, O_RDONLY, MYF(MY_WME))) < 0)
    die(NullS);
  if (my_read(fd, (byte*)tmp, stat_info.st_size, MYF(MY_WME|MY_NABP)))
    die(NullS);
  tmp[stat_info.st_size] = 0;
  init_dynamic_string(&res_ds, "", 0, 65536);
  if (eval_result)
  {
    do_eval(&res_ds, tmp);
    res_ptr = res_ds.str;
    if ((res_len = res_ds.length) != ds->length)
    {
      res = 2;
      goto err;
    }
  }
  else
  {
    res_ptr = tmp;
    res_len = stat_info.st_size;
  }

  res = (memcmp(res_ptr, ds->str, res_len)) ?  1 : 0;

err:
  if (res && eval_result)
    str_to_file(fn_format(eval_file, fname, "", ".eval",2), res_ptr,
		res_len);

  my_free((gptr) tmp, MYF(0));
  my_close(fd, MYF(MY_WME));
  dynstr_free(&res_ds);

  DBUG_RETURN(res);
}

static int check_result(DYNAMIC_STRING* ds, const char *fname,
			my_bool require_option)
{
  int error = 0;
  int res=dyn_string_cmp(ds, fname);
  DBUG_ENTER("check_result");

  if (res && require_option)
    abort_not_supported_test();
  switch (res) {
  case 0:
    break; /* ok */
  case 2:
    verbose_msg("Result length mismatch");
    error = 1;
    break;
  case 1:
    verbose_msg("Result content mismatch");
    error = 1;
    break;
  default: /* impossible */
    die("Unknown error code from dyn_string_cmp()");
  }
  if (error)
    reject_dump(fname, ds->str, ds->length);
  DBUG_RETURN(error);
}


VAR* var_get(const char *var_name, const char** var_name_end, my_bool raw,
	     my_bool ignore_not_existing)
{
  int digit;
  VAR* v;
  DBUG_ENTER("var_get");
  DBUG_PRINT("enter",("var_name: %s",var_name));

  if (*var_name != '$')
    goto err;
  digit = *++var_name - '0';
  if (digit < 0 || digit >= 10)
  {
    const char *save_var_name = var_name, *end;
    uint length;
    end = (var_name_end) ? *var_name_end : 0;
    while (my_isvar(charset_info,*var_name) && var_name != end)
      var_name++;
    if (var_name == save_var_name)
    {
      if (ignore_not_existing)
	DBUG_RETURN(0);
      die("Empty variable");
    }
    length= (uint) (var_name - save_var_name);
    if (length >= MAX_VAR_NAME)
      die("Too long variable name: %s", save_var_name);

    if (!(v = (VAR*) hash_search(&var_hash, save_var_name, length)))
    {
      char buff[MAX_VAR_NAME+1];
      strmake(buff, save_var_name, length);
      v= var_from_env(buff, "");
    }
    var_name--;					/* Point at last character */
  }
  else
    v = var_reg + digit;

  if (!raw && v->int_dirty)
  {
    sprintf(v->str_val, "%d", v->int_val);
    v->int_dirty = 0;
    v->str_val_len = strlen(v->str_val);
  }
  if (var_name_end)
    *var_name_end = var_name  ;
  DBUG_RETURN(v);
err:
  if (var_name_end)
    *var_name_end = 0;
  die("Unsupported variable name: %s", var_name);
  DBUG_RETURN(0);
}

static VAR *var_obtain(const char *name, int len)
{
  VAR* v;
  if ((v = (VAR*)hash_search(&var_hash, name, len)))
    return v;
  v = var_init(0, name, len, "", 0);
  my_hash_insert(&var_hash, (byte*)v);
  return v;
}

int var_set(const char *var_name, const char *var_name_end,
            const char *var_val, const char *var_val_end)
{
  int digit;
  VAR* v;
  DBUG_ENTER("var_set");
  DBUG_PRINT("enter", ("var_name: '%.*s' = '%.*s' (length: %d)",
                       (int) (var_name_end - var_name), var_name,
                       (int) (var_val_end - var_val), var_val,
                       (int) (var_val_end - var_val)));

  if (*var_name++ != '$')
  {
    var_name--;
    die("Variable name in %s does not start with '$'", var_name);
  }
  digit = *var_name - '0';
  if (!(digit < 10 && digit >= 0))
  {
    v = var_obtain(var_name, (uint) (var_name_end - var_name));
  }
  else
    v = var_reg + digit;
  DBUG_RETURN(eval_expr(v, var_val, (const char**)&var_val_end));
}


int open_file(const char *name)
{
  char buff[FN_REFLEN];
  DBUG_ENTER("open_file");
  DBUG_PRINT("enter", ("name: %s", name));
  if (!test_if_hard_path(name))
  {
    strxmov(buff, opt_basedir, name, NullS);
    name=buff;
  }
  fn_format(buff,name,"","",4);

  if (cur_file == file_stack_end)
    die("Source directives are nesting too deep");
  cur_file++;
  if (!(cur_file->file = my_fopen(buff, O_RDONLY | FILE_BINARY, MYF(0))))
  {
    cur_file--;
    die("Could not open file %s", buff);
  }
  cur_file->file_name= my_strdup(buff, MYF(MY_FAE));
  *++lineno=1;
  DBUG_RETURN(0);
}


/*
  Check for unexpected "junk" after the end of query
  This is normally caused by missing delimiters
*/

int check_eol_junk(const char *eol)
{
  const char *p= eol;
  DBUG_ENTER("check_eol_junk");
  DBUG_PRINT("enter", ("eol: %s", eol));
  /* Remove all spacing chars except new line */
  while (*p && my_isspace(charset_info, *p) && (*p != '\n'))
    p++;

  /* Check for extra delimiter */
  if (*p && !strncmp(p, delimiter, delimiter_length))
    die("Extra delimiter \"%s\" found", delimiter);

  /* Allow trailing # comment */
  if (*p && *p != '#')
  {
    if (*p == '\n')
      die("Missing delimiter");
    die("End of line junk detected: \"%s\"", p);
  }
  DBUG_RETURN(0);
}


/* ugly long name, but we are following the convention */
int do_wait_for_slave_to_stop(struct st_query *q __attribute__((unused)))
{
  MYSQL* mysql = &cur_con->mysql;
  for (;;)
  {
    MYSQL_RES *res;
    MYSQL_ROW row;
    int done;
    LINT_INIT(res);

    if (mysql_query(mysql,"show status like 'Slave_running'") ||
	!(res=mysql_store_result(mysql)))
      die("Query failed while probing slave for stop: %s",
	  mysql_error(mysql));
    if (!(row=mysql_fetch_row(res)) || !row[1])
    {
      mysql_free_result(res);
      die("Strange result from query while probing slave for stop");
    }
    done = !strcmp(row[1],"OFF");
    mysql_free_result(res);
    if (done)
      break;
    my_sleep(SLAVE_POLL_INTERVAL);
  }
  return 0;
}

int do_require_manager(struct st_query *query __attribute__((unused)) )
{
  if (!manager)
    abort_not_supported_test();
  return 0;
}

#ifndef EMBEDDED_LIBRARY
int do_server_start(struct st_query *q)
{
  return do_server_op(q, "start");
}

int do_server_stop(struct st_query *q)
{
  return do_server_op(q, "stop");
}

int do_server_op(struct st_query *q, const char *op)
{
  char *p= q->first_argument;
  char com_buf[256], *com_p;
  if (!manager)
  {
    die("Manager is not initialized, manager commands are not possible");
  }
  com_p= strmov(com_buf,op);
  com_p= strmov(com_p,"_exec ");
  if (!*p)
    die("Missing server name in server_%s", op);
  while (*p && !my_isspace(charset_info, *p))
   *com_p++= *p++;
  *com_p++= ' ';
  com_p= int10_to_str(manager_wait_timeout, com_p, 10);
  *com_p++= '\n';
  *com_p= 0;
  if (mysql_manager_command(manager, com_buf, (int)(com_p-com_buf)))
    die("Error in command: %s(%d)", manager->last_error, manager->last_errno);
  while (!manager->eof)
  {
    if (mysql_manager_fetch_line(manager, com_buf, sizeof(com_buf)))
      die("Error fetching result line: %s(%d)", manager->last_error,
	  manager->last_errno);
  }

  q->last_argument= p;
  return 0;
}
#endif


/*
  Source and execute the given file

  SYNOPSIS
    do_source()
    query	called command

  DESCRIPTION
    source <file_name>

    Open the file <file_name> and execute it

*/

int do_source(struct st_query *query)
{
  char *p= query->first_argument, *name;
  if (!*p)
    die("Missing file name in source");
  name= p;
  while (*p && !my_isspace(charset_info,*p))
    p++;
  if (*p)
    *p++= 0;
  query->last_argument= p;
  /*
     If this file has already been sourced, dont source it again.
     It's already available in the q_lines cache
  */
  if (parser.current_line < (parser.read_lines - 1))
    return 0;
  return open_file(name);
}


/*
  Execute given command.

  SYNOPSIS
    do_exec()
    query	called command

  DESCRIPTION
    exec <command>

    Execute the text between exec and end of line in a subprocess.
    The error code returned from the subprocess is checked against the
    expected error array, previously set with the --error command.
    It can thus be used to execute a command that shall fail.

*/

static void do_exec(struct st_query *query)
{
  int error;
  DYNAMIC_STRING *ds= NULL;
  DYNAMIC_STRING ds_tmp;
  char buf[1024];
  FILE *res_file;
  char *cmd= query->first_argument;
  DBUG_ENTER("do_exec");

  while (*cmd && my_isspace(charset_info, *cmd))
    cmd++;
  if (!*cmd)
    die("Missing argument in exec");
  query->last_argument= query->end;

  DBUG_PRINT("info", ("Executing '%s'", cmd));

  if (!(res_file= popen(cmd, "r")) && query->abort_on_error)
    die("popen(\"%s\", \"r\") failed", cmd);

  if (disable_result_log)
  {
    while (fgets(buf, sizeof(buf), res_file))
    {
      buf[strlen(buf)-1]=0;
      DBUG_PRINT("exec_result",("%s", buf));
    }
  }
  else
  {
    if (query->record_file[0])
    {
      init_dynamic_string(&ds_tmp, "", 16384, 65536);
      ds= &ds_tmp;
    }
    else
      ds= &ds_res;

    while (fgets(buf, sizeof(buf), res_file))
      replace_dynstr_append(ds, buf);
  }
  error= pclose(res_file);
  if (error != 0)
  {
    uint status= WEXITSTATUS(error), i;
    my_bool ok= 0;

    if (query->abort_on_error)
      die("command \"%s\" failed", cmd);

    DBUG_PRINT("info",
               ("error: %d, status: %d", error, status));
    for (i= 0; i < query->expected_errors; i++)
    {
      DBUG_PRINT("info",
                 ("error: %d, status: %d", error, status));
      DBUG_PRINT("info", ("expected error: %d",
                          query->expected_errno[i].code.errnum));
      if ((query->expected_errno[i].type == ERR_ERRNO) &&
          (query->expected_errno[i].code.errnum == status))
      {
        ok= 1;
        verbose_msg("command \"%s\" failed with expected error: %d",
                    cmd, status);
      }
    }
    if (!ok)
      die("command \"%s\" failed with wrong error: %d",
          cmd, status);
  }
  else if (query->expected_errno[0].type == ERR_ERRNO &&
           query->expected_errno[0].code.errnum != 0)
  {
    /* Error code we wanted was != 0, i.e. not an expected success */
    die("command \"%s\" succeeded - should have failed with errno %d...",
        cmd, query->expected_errno[0].code.errnum);
  }

  if (!disable_result_log)
  {
    if (glob_replace)
      free_replace();

    if (record)
    {
      if (!query->record_file[0] && !result_file)
        die("Missing result file");
      if (!result_file)
        str_to_file(query->record_file, ds->str, ds->length);
    }
    else if (query->record_file[0])
    {
      error= check_result(ds, query->record_file, query->require_file);
    }
    if (ds == &ds_tmp)
      dynstr_free(&ds_tmp);
  }
}


int var_query_set(VAR* v, const char *p, const char** p_end)
{
  char* end = (char*)((p_end && *p_end) ? *p_end : p + strlen(p));
  MYSQL_RES *res;
  MYSQL_ROW row;
  MYSQL* mysql = &cur_con->mysql;
  LINT_INIT(res);

  while (end > p && *end != '`')
    --end;
  if (p == end)
    die("Syntax error in query, missing '`'");
  ++p;

  if (mysql_real_query(mysql, p, (int)(end - p)) ||
      !(res = mysql_store_result(mysql)))
  {
    *end = 0;
    die("Error running query '%s': %s", p, mysql_error(mysql));
  }

  if ((row = mysql_fetch_row(res)) && row[0])
  {
    /*
      Concatenate all row results with tab in between to allow us to work
      with results from many columns (for example from SHOW VARIABLES)
    */
    DYNAMIC_STRING result;
    uint i;
    ulong *lengths;
    char *end;

    init_dynamic_string(&result, "", 16384, 65536);
    lengths= mysql_fetch_lengths(res);
    for (i=0; i < mysql_num_fields(res); i++)
    {
      if (row[0])
	dynstr_append_mem(&result, row[i], lengths[i]);
      dynstr_append_mem(&result, "\t", 1);
    }
    end= result.str + result.length-1;
    eval_expr(v, result.str, (const char**) &end);
    dynstr_free(&result);
  }
  else
    eval_expr(v, "", 0);

  mysql_free_result(res);
  return 0;
}

void var_copy(VAR *dest, VAR *src)
{
  dest->int_val= src->int_val;
  dest->int_dirty= src->int_dirty;

  /* Alloc/realloc data for str_val in dest */
  if (dest->alloced_len < src->alloced_len &&
      !(dest->str_val= dest->str_val
        ? my_realloc(dest->str_val, src->alloced_len, MYF(MY_WME))
        : my_malloc(src->alloced_len, MYF(MY_WME))))
    die("Out of memory");
  else
    dest->alloced_len= src->alloced_len;

  /* Copy str_val data to dest */
  dest->str_val_len= src->str_val_len;
  if (src->str_val_len)
    memcpy(dest->str_val, src->str_val, src->str_val_len);
}

int eval_expr(VAR* v, const char *p, const char** p_end)
{
  VAR* vp;
  if (*p == '$')
  {
    if ((vp = var_get(p,p_end,0,0)))
    {
      var_copy(v, vp);
      return 0;
    }
  }
  else if (*p == '`')
  {
    return var_query_set(v, p, p_end);
  }
  else
    {
      int new_val_len = (p_end && *p_end) ?
	 (int) (*p_end - p) : (int) strlen(p);
      if (new_val_len + 1 >= v->alloced_len)
      {
	v->alloced_len = (new_val_len < MIN_VAR_ALLOC - 1) ?
	  MIN_VAR_ALLOC : new_val_len + 1;
	if (!(v->str_val =
	      v->str_val ? my_realloc(v->str_val, v->alloced_len+1,
				      MYF(MY_WME)) :
	      my_malloc(v->alloced_len+1, MYF(MY_WME))))
	  die("Out of memory");
      }
      v->str_val_len = new_val_len;
      memcpy(v->str_val, p, new_val_len);
      v->str_val[new_val_len] = 0;
      v->int_val=atoi(p);
      v->int_dirty=0;
      return 0;
    }

  die("Invalid expr: %s", p);
  return 1;
}


enum enum_operator
{
  DO_DEC,
  DO_INC
};

/*
  Decrease or increase the value of a variable

  SYNOPSIS
    do_modify_var()
    query	called command
    name        human readable name of operator
    operator    operation to perform on the var

  DESCRIPTION
    dec $var_name
    inc $var_name

*/

int do_modify_var(struct st_query *query, const char *name,
                  enum enum_operator operator)
{
  const char *p= query->first_argument;
  VAR* v;
  if (!*p)
    die("Missing arguments to %s", name);
  if (*p != '$')
    die("First argument to %s must be a variable (start with $)", name);
  v= var_get(p, &p, 1, 0);
  switch (operator){
  case DO_DEC:
    v->int_val--;
    break;
  case DO_INC:
    v->int_val++;
    break;
  default:
    die("Invalid operator to do_operator");
    break;
  }
  v->int_dirty= 1;
  query->last_argument= (char*)++p;
  return 0;
}


int do_system(struct st_query *q)
{
  char *p=q->first_argument;
  VAR v;
  var_init(&v, 0, 0, 0, 0);
  eval_expr(&v, p, 0); /* NULL terminated */
  if (v.str_val_len)
  {
    char expr_buf[1024];
    if ((uint)v.str_val_len > sizeof(expr_buf) - 1)
      v.str_val_len = sizeof(expr_buf) - 1;
    memcpy(expr_buf, v.str_val, v.str_val_len);
    expr_buf[v.str_val_len] = 0;
    DBUG_PRINT("info", ("running system command '%s'", expr_buf));
    if (system(expr_buf))
    {
      if (q->abort_on_error)
        die("system command '%s' failed", expr_buf);
      /* If ! abort_on_error, display message and continue */
      verbose_msg("system command '%s' failed", expr_buf);
    }
  }
  else
    die("Missing arguments to system, nothing to do!");
  var_free(&v);
  q->last_argument= q->end;
  return 0;
}


/*
  Print the content between echo and <delimiter> to result file.
  If content is a variable, the variable value will be retrieved

  SYNOPSIS
    do_echo()
    q  called command

  DESCRIPTION
    Usage 1:
    echo text
    Print the text after echo until end of command to result file

    Usage 2:
    echo $<var_name>
    Print the content of the variable <var_name> to result file

*/

int do_echo(struct st_query *q)
{
  char *p= q->first_argument;
  DYNAMIC_STRING *ds;
  DYNAMIC_STRING ds_tmp;
  VAR v;
  var_init(&v,0,0,0,0);

  if (q->record_file[0])
  {
    init_dynamic_string(&ds_tmp, "", 256, 512);
    ds= &ds_tmp;
  }
  else
    ds= &ds_res;

  eval_expr(&v, p, 0); /* NULL terminated */
  if (v.str_val_len)
    dynstr_append_mem(ds, v.str_val, v.str_val_len);
  dynstr_append_mem(ds, "\n", 1);
  var_free(&v);
  if (ds == &ds_tmp)
    dynstr_free(&ds_tmp);
  q->last_argument= q->end;
  return 0;
}


int do_sync_with_master2(long offset)
{
  MYSQL_RES* res;
  MYSQL_ROW row;
  MYSQL* mysql= &cur_con->mysql;
  char query_buf[FN_REFLEN+128];
  int tries= 0;
  int rpl_parse;

  if (!master_pos.file[0])
  {
    die("Line %u: Calling 'sync_with_master' without calling 'save_master_pos'", start_lineno);
  }
  rpl_parse= mysql_rpl_parse_enabled(mysql);
  mysql_disable_rpl_parse(mysql);

  sprintf(query_buf, "select master_pos_wait('%s', %ld)", master_pos.file,
	  master_pos.pos + offset);

wait_for_position:

  if (mysql_query(mysql, query_buf))
    die("line %u: failed in %s: %d: %s", start_lineno, query_buf,
	mysql_errno(mysql), mysql_error(mysql));

  if (!(last_result= res= mysql_store_result(mysql)))
    die("line %u: mysql_store_result() returned NULL for '%s'", start_lineno,
	query_buf);
  if (!(row= mysql_fetch_row(res)))
    die("line %u: empty result in %s", start_lineno, query_buf);
  if (!row[0])
  {
    /*
      It may be that the slave SQL thread has not started yet, though START
      SLAVE has been issued ?
    */
    if (tries++ == 3)
    {
      die("line %u: could not sync with master ('%s' returned NULL)", 
          start_lineno, query_buf);
    }
    sleep(1); /* So at most we will wait 3 seconds and make 4 tries */
    mysql_free_result(res);
    goto wait_for_position;
  }
  mysql_free_result(res);
  last_result=0;
  if (rpl_parse)
    mysql_enable_rpl_parse(mysql);

  return 0;
}

int do_sync_with_master(struct st_query *query)
{
  long offset= 0;
  char *p= query->first_argument;
  const char *offset_start= p;
  if (*offset_start)
  {
    for (; my_isdigit(charset_info, *p); p++)
      offset = offset * 10 + *p - '0';

    if(*p && !my_isspace(charset_info, *p))
      die("Invalid integer argument \"%s\"", offset_start);
    query->last_argument= p;
  }
  return do_sync_with_master2(offset);
}

int do_save_master_pos()
{
  MYSQL_RES* res;
  MYSQL_ROW row;
  MYSQL* mysql = &cur_con->mysql;
  const char *query;
  int rpl_parse;

  rpl_parse = mysql_rpl_parse_enabled(mysql);
  mysql_disable_rpl_parse(mysql);

  if (mysql_query(mysql, query= "show master status"))
    die("failed in show master status: %d: %s",
	mysql_errno(mysql), mysql_error(mysql));

  if (!(last_result =res = mysql_store_result(mysql)))
    die("line %u: mysql_store_result() retuned NULL for '%s'", start_lineno,
	query);
  if (!(row = mysql_fetch_row(res)))
    die("line %u: empty result in show master status", start_lineno);
  strnmov(master_pos.file, row[0], sizeof(master_pos.file)-1);
  master_pos.pos = strtoul(row[1], (char**) 0, 10);
  mysql_free_result(res); last_result=0;

  if (rpl_parse)
    mysql_enable_rpl_parse(mysql);

  return 0;
}


/*
  Assign the variable <var_name> with <var_val>

  SYNOPSIS
   do_let()
    query	called command

  DESCRIPTION
    let $<var_name>=<var_val><delimiter>

    <var_name>  - is the string string found between the $ and =
    <var_val>   - is the content between the = and <delimiter>, it may span
                  multiple line and contain any characters except <delimiter>
    <delimiter> - is a string containing of one or more chars, default is ;

  RETURN VALUES
   Program will die if error detected
*/

int do_let(struct st_query *query)
{
  char *p= query->first_argument;
  char *var_name, *var_name_end, *var_val_start;

  /* Find <var_name> */
  if (!*p)
    die("Missing arguments to let");
  var_name= p;
  while (*p && (*p != '=') && !my_isspace(charset_info,*p))
    p++;
  var_name_end= p;
  if (var_name+1 == var_name_end)
    die("Missing variable name in let");
  while (my_isspace(charset_info,*p))
    p++;
  if (*p++ != '=')
    die("Missing assignment operator in let");

  /* Find start of <var_val> */
  while (*p && my_isspace(charset_info,*p))
    p++;
  var_val_start= p;
  query->last_argument= query->end;
  /* Assign var_val to var_name */
  return var_set(var_name, var_name_end, var_val_start, query->end);
}


/*
  Store an integer (typically the returncode of the last SQL)
  statement in the mysqltest builtin variable $mysql_errno, by
  simulating of a user statement "let $mysql_errno= <integer>"
*/

int var_set_errno(int sql_errno)
{
  const char *var_name= "$mysql_errno";
  char var_val[21];
  uint length= my_sprintf(var_val, (var_val, "%d", sql_errno));
  return var_set(var_name, var_name + 12, var_val, var_val + length);
}


int do_rpl_probe(struct st_query *query __attribute__((unused)))
{
  DBUG_ENTER("do_rpl_probe");
  if (mysql_rpl_probe(&cur_con->mysql))
    die("Failed in mysql_rpl_probe(): '%s'", mysql_error(&cur_con->mysql));
  DBUG_RETURN(0);
}


int do_enable_rpl_parse(struct st_query *query __attribute__((unused)))
{
  mysql_enable_rpl_parse(&cur_con->mysql);
  return 0;
}


int do_disable_rpl_parse(struct st_query *query __attribute__((unused)))
{
  mysql_disable_rpl_parse(&cur_con->mysql);
  return 0;
}


/*
  Sleep the number of specifed seconds

  SYNOPSIS
   do_sleep()
    q	       called command
    real_sleep  use the value from opt_sleep as number of seconds to sleep

  DESCRIPTION
    sleep <seconds>
    real_sleep

*/

int do_sleep(struct st_query *query, my_bool real_sleep)
{
  int error= 0;
  char *p= query->first_argument;
  char *sleep_start, *sleep_end= query->end;
  double sleep_val;

  while (my_isspace(charset_info, *p))
    p++;
  if (!*p)
    die("Missing argument to sleep");
  sleep_start= p;
  /* Check that arg starts with a digit, not handled by my_strtod */
  if (!my_isdigit(charset_info, *sleep_start))
    die("Invalid argument to sleep \"%s\"", query->first_argument);
  sleep_val= my_strtod(sleep_start, &sleep_end, &error);
  if (error)
    die("Invalid argument to sleep \"%s\"", query->first_argument);

  /* Fixed sleep time selected by --sleep option */
  if (opt_sleep && !real_sleep)
    sleep_val= opt_sleep;

  my_sleep((ulong) (sleep_val * 1000000L));
  query->last_argument= sleep_end;
  return 0;
}

static void get_file_name(char *filename, struct st_query *q)
{
  char *p= q->first_argument, *name;
  if (!*p)
    die("Missing file name argument");
  name= p;
  while (*p && !my_isspace(charset_info,*p))
    p++;
  if (*p)
    *p++= 0;
  q->last_argument= p;
  strmake(filename, name, FN_REFLEN);
}

static void set_charset(struct st_query *q)
{
  char *charset_name= q->first_argument;
  char *p;

  if (!charset_name || !*charset_name)
    die("Missing charset name in 'character_set'");
  /* Remove end space */
  p= charset_name;
  while (*p && !my_isspace(charset_info,*p))
    p++;
  if(*p)
    *p++= 0;
  q->last_argument= p;
  charset_info= get_charset_by_csname(charset_name,MY_CS_PRIMARY,MYF(MY_WME));
  if (!charset_info)
    abort_not_supported_test();
}

static uint get_errcodes(match_err *to,struct st_query *q)
{
  char *p= q->first_argument;
  uint count= 0;

  DBUG_ENTER("get_errcodes");

  if (!*p)
    die("Missing argument in %s", q->query);

  do
  {
    if (*p == 'S')
    {
      /* SQLSTATE string */
      char *end= ++p + SQLSTATE_LENGTH;
      char *to_ptr= to[count].code.sqlstate;

      for (; my_isalnum(charset_info, *p) && p != end; p++)
	*to_ptr++= *p;
      *to_ptr= 0;

      to[count].type= ERR_SQLSTATE;
    }
    else if (*p == 'E')
    {
      /* SQL error as string */
      st_error *e= global_error;
      char *start= p++;
      
      for (; *p == '_' || my_isalnum(charset_info, *p); p++)
	;
      for (; e->name; e++)
      {
	if (!strncmp(start, e->name, (int) (p - start)))
	{
	  to[count].code.errnum= (uint) e->code;
	  to[count].type= ERR_ERRNO;
	  break;
	}
      }
      if (!e->name)
	die("Unknown SQL error '%s'", start);
    }
    else
    {
      long val;

      if (!(p= str2int(p,10,(long) INT_MIN, (long) INT_MAX, &val)))
	die("Invalid argument in %s", q->query);
      to[count].code.errnum= (uint) val;
      to[count].type= ERR_ERRNO;
    }
    count++;
  } while (*(p++) == ',');
  q->last_argument= (p - 1);
  to[count].type= ERR_EMPTY;                        /* End of data */
  DBUG_RETURN(count);
}

/*
  Get a string;  Return ptr to end of string
  Strings may be surrounded by " or '

  If string is a '$variable', return the value of the variable.
*/


static char *get_string(char **to_ptr, char **from_ptr,
			struct st_query *q)
{
  reg1 char c,sep;
  char *to= *to_ptr, *from= *from_ptr, *start=to;
  DBUG_ENTER("get_string");

  /* Find separator */
  if (*from == '"' || *from == '\'')
    sep= *from++;
  else
    sep=' ';				/* Separated with space */

  for ( ; (c=*from) ; from++)
  {
    if (c == '\\' && from[1])
    {					/* Escaped character */
      /* We can't translate \0 -> ASCII 0 as replace can't handle ASCII 0 */
      switch (*++from) {
      case 'n':
	*to++= '\n';
	break;
      case 't':
	*to++= '\t';
	break;
      case 'r':
	*to++ = '\r';
	break;
      case 'b':
	*to++ = '\b';
	break;
      case 'Z':				/* ^Z must be escaped on Win32 */
	*to++='\032';
	break;
      default:
	*to++ = *from;
	break;
      }
    }
    else if (c == sep)
    {
      if (c == ' ' || c != *++from)
	break;				/* Found end of string */
      *to++=c;				/* Copy duplicated separator */
    }
    else
      *to++=c;
  }
  if (*from != ' ' && *from)
    die("Wrong string argument in %s", q->query);

  while (my_isspace(charset_info,*from))	/* Point to next string */
    from++;

  *to =0;				/* End of string marker */
  *to_ptr= to+1;			/* Store pointer to end */
  *from_ptr= from;

  /* Check if this was a variable */
  if (*start == '$')
  {
    const char *end= to;
    VAR *var=var_get(start, &end, 0, 1);
    if (var && to == (char*) end+1)
    {
      DBUG_PRINT("info",("var: '%s' -> '%s'", start, var->str_val));
      DBUG_RETURN(var->str_val);	/* return found variable value */
    }
  }
  DBUG_RETURN(start);
}


/*
  Get arguments for replace. The syntax is:
  replace from to [from to ...]
  Where each argument may be quoted with ' or "
  A argument may also be a variable, in which case the value of the
  variable is replaced.
*/

static void get_replace(struct st_query *q)
{
  uint i;
  char *from= q->first_argument;
  char *buff,*start;
  char word_end_chars[256],*pos;
  POINTER_ARRAY to_array,from_array;
  DBUG_ENTER("get_replace");

  free_replace();

  bzero((char*) &to_array,sizeof(to_array));
  bzero((char*) &from_array,sizeof(from_array));
  if (!*from)
    die("Missing argument in %s", q->query);
  start=buff=my_malloc(strlen(from)+1,MYF(MY_WME | MY_FAE));
  while (*from)
  {
    char *to=buff;
    to=get_string(&buff, &from, q);
    if (!*from)
      die("Wrong number of arguments to replace_result in '%s'", q->query);
    insert_pointer_name(&from_array,to);
    to=get_string(&buff, &from, q);
    insert_pointer_name(&to_array,to);
  }
  for (i=1,pos=word_end_chars ; i < 256 ; i++)
    if (my_isspace(charset_info,i))
      *pos++= i;
  *pos=0;					/* End pointer */
  if (!(glob_replace=init_replace((char**) from_array.typelib.type_names,
				  (char**) to_array.typelib.type_names,
				  (uint) from_array.typelib.count,
				  word_end_chars)) ||
      initialize_replace_buffer())
    die("Can't initialize replace from '%s'", q->query);
  free_pointer_array(&from_array);
  free_pointer_array(&to_array);
  my_free(start, MYF(0));
  q->last_argument= q->end;
  DBUG_VOID_RETURN;
}

void free_replace()
{
  DBUG_ENTER("free_replace");
  if (glob_replace)
  {
    my_free((char*) glob_replace,MYF(0));
    glob_replace=0;
    free_replace_buffer();
  }
  DBUG_VOID_RETURN;
}


int select_connection_name(const char *name)
{
  struct connection *con;
  DBUG_ENTER("select_connection2");
  DBUG_PRINT("enter",("name: '%s'", name));

  for (con= cons; con < next_con; con++)
  {
    if (!strcmp(con->name, name))
    {
      cur_con= con;
      DBUG_RETURN(0);
    }
  }
  die("connection '%s' not found in connection pool", name);
  DBUG_RETURN(1);				/* Never reached */
}


int select_connection(struct st_query *query)
{
  char *name;
  char *p= query->first_argument;
  DBUG_ENTER("select_connection");

  if (!*p)
    die("Missing connection name in connect");
  name= p;
  while (*p && !my_isspace(charset_info,*p))
    p++;
  if (*p)
    *p++= 0;
  query->last_argument= p;
  return select_connection_name(name);
}


int close_connection(struct st_query *q)
{
  char *p= q->first_argument, *name;
  struct connection *con;
  DBUG_ENTER("close_connection");
  DBUG_PRINT("enter",("name: '%s'",p));

  if (!*p)
    die("Missing connection name in connect");
  name= p;
  while (*p && !my_isspace(charset_info,*p))
    p++;

  if (*p)
    *p++= 0;
  q->last_argument= p;
  for (con= cons; con < next_con; con++)
  {
    if (!strcmp(con->name, name))
    {
#ifndef EMBEDDED_LIBRARY
      if (q->type == Q_DIRTY_CLOSE)
      {
	if (con->mysql.net.vio)
	{
	  vio_delete(con->mysql.net.vio);
	  con->mysql.net.vio = 0;
	}
      }
#endif
      mysql_close(&con->mysql);
      DBUG_RETURN(0);
    }
  }
  die("connection '%s' not found in connection pool", name);
  DBUG_RETURN(1);				/* Never reached */
}


/*
   This one now is a hack - we may want to improve in in the
   future to handle quotes. For now we assume that anything that is not
   a comma, a space or ) belongs to the argument. space is a chopper, comma or
   ) are delimiters/terminators
*/

char* safe_get_param(char *str, char** arg, const char *msg)
{
  DBUG_ENTER("safe_get_param");
  while (*str && my_isspace(charset_info,*str))
    str++;
  *arg= str;
  for (; *str && *str != ',' && *str != ')' ; str++)
  {
    if (my_isspace(charset_info,*str))
      *str= 0;
  }
  if (!*str)
    die(msg);

  *str++= 0;
  DBUG_RETURN(str);
}

#ifndef EMBEDDED_LIBRARY
void init_manager()
{
  if (!(manager=mysql_manager_init(0)))
    die("Failed in mysql_manager_init()");
  if (!mysql_manager_connect(manager,manager_host,manager_user,
			     manager_pass,manager_port))
    die("Could not connect to MySQL manager: %s(%d)",manager->last_error,
	manager->last_errno);

}
#endif


/*
  Connect to a server doing several retries if needed.

  SYNOPSIS
    safe_connect()
      con               - connection structure to be used
      host, user, pass, - connection parameters
      db, port, sock

  NOTE
    This function will try to connect to the given server MAX_CON_TRIES
    times and sleep CON_RETRY_SLEEP seconds between attempts before
    finally giving up. This helps in situation when the client starts
    before the server (which happens sometimes).
    It will ignore any errors during these retries. One should use
    connect_n_handle_errors() if he expects a connection error and wants
    handle as if it was an error from a usual statement.

  RETURN VALUE
    0 - success, non-0 - failure
*/

int safe_connect(MYSQL* con, const char *host, const char *user,
		 const char *pass,
		 const char *db, int port, const char *sock)
{
  int con_error = 1;
  int i;
  for (i = 0; i < MAX_CON_TRIES; ++i)
  {
    if (mysql_real_connect(con, host,user, pass, db, port, sock,
			   CLIENT_MULTI_STATEMENTS | CLIENT_REMEMBER_OPTIONS))
    {
      con_error = 0;
      break;
    }
    sleep(CON_RETRY_SLEEP);
  }
  /*
   TODO: change this to 0 in future versions, but the 'kill' test relies on
   existing behavior
  */
  con->reconnect= 1;
  return con_error;
}


/*
  Connect to a server and handle connection errors in case when they occur.

  SYNOPSIS
    connect_n_handle_errors()
      q                 - context of connect "query" (command)
      con               - connection structure to be used
      host, user, pass, - connection parameters
      db, port, sock
      create_conn       - out parameter, set to zero if connection was
                          not established and is not touched otherwise

  DESCRIPTION
    This function will try to establish a connection to server and handle
    possible errors in the same manner as if "connect" was usual SQL-statement
    (If error is expected it will ignore it once it occurs and log the
    "statement" to the query log).
    Unlike safe_connect() it won't do several attempts.

  RETURN VALUE
    0 - success, non-0 - failure
*/

int connect_n_handle_errors(struct st_query *q, MYSQL* con, const char* host,
                            const char* user, const char* pass,
                            const char* db, int port, const char* sock,
                            int* create_conn)
{
  DYNAMIC_STRING ds_tmp, *ds;
  int error= 0;

  /*
    Altough we ignore --require or --result before connect() command we still
    need to handle record_file because of "@result_file sql-command" syntax.
  */
  if (q->record_file[0])
  {
    init_dynamic_string(&ds_tmp, "", 16384, 65536);
    ds= &ds_tmp;
  }
  else
    ds= &ds_res;

  if (!disable_query_log)
  {
    /*
      It is nice to have connect() statement logged in result file
      in this case.
      QQ: Should we do this only if we are expecting an error ?
    */
    char port_buff[22]; /* This should be enough for any int */
    char *port_end;
    dynstr_append_mem(ds, "connect(", 8);
    replace_dynstr_append(ds, host);
    dynstr_append_mem(ds, ",", 1);
    replace_dynstr_append(ds, user);
    dynstr_append_mem(ds, ",", 1);
    replace_dynstr_append(ds, pass);
    dynstr_append_mem(ds, ",", 1);
    if (db)
      replace_dynstr_append(ds, db);
    dynstr_append_mem(ds, ",", 1);
    port_end= int10_to_str(port, port_buff, 10);
    replace_dynstr_append_mem(ds, port_buff, port_end - port_buff);
    dynstr_append_mem(ds, ",", 1);
    if (sock)
      replace_dynstr_append(ds, sock);
    dynstr_append_mem(ds, ")", 1);
    dynstr_append_mem(ds, delimiter, delimiter_length);
    dynstr_append_mem(ds, "\n", 1);
  }
  if (!mysql_real_connect(con, host, user, pass, db, port, sock ? sock: 0,
                          CLIENT_MULTI_STATEMENTS))
  {
    error= normal_handle_error("connect", q, con, ds);
    *create_conn= 0;
    goto err;
  }
  else if (normal_handle_no_error(q))
  {
    /*
      Fail if there was no error but we expected it.
      We also don't want to have connection in this case.
    */
    mysql_close(con);
    *create_conn= 0;
    error= 1;
    goto err;
  }

  /*
   TODO: change this to 0 in future versions, but the 'kill' test relies on
   existing behavior
  */
  con->reconnect= 1;

  if (record)
  {
    if (!q->record_file[0] && !result_file)
      die("Missing result file");
    if (!result_file)
      str_to_file(q->record_file, ds->str, ds->length);
  }
  else if (q->record_file[0])
    error|= check_result(ds, q->record_file, q->require_file);

err:
  free_replace();
  if (ds == &ds_tmp)
    dynstr_free(&ds_tmp);
  return error;
}


int do_connect(struct st_query *q)
{
  char *con_name, *con_user,*con_pass, *con_host, *con_port_str,
    *con_db, *con_sock;
  char *p= q->first_argument;
  char buff[FN_REFLEN];
  int con_port;
  int free_con_sock= 0;
  int error= 0;
  int create_conn= 1;

  DBUG_ENTER("do_connect");
  DBUG_PRINT("enter",("connect: %s",p));

  if (*p != '(')
    die("Syntax error in connect - expected '(' found '%c'", *p);
  p++;
  p= safe_get_param(p, &con_name, "missing connection name");
  p= safe_get_param(p, &con_host, "missing connection host");
  p= safe_get_param(p, &con_user, "missing connection user");
  p= safe_get_param(p, &con_pass, "missing connection password");
  p= safe_get_param(p, &con_db, "missing connection db");
  if (!*p || *p == ';')				/* Default port and sock */
  {
    con_port= port;
    con_sock= (char*) unix_sock;
  }
  else
  {
    VAR* var_port, *var_sock;
    p= safe_get_param(p, &con_port_str, "missing connection port");
    if (*con_port_str == '$')
    {
      if (!(var_port= var_get(con_port_str, 0, 0, 0)))
	die("Unknown variable '%s'", con_port_str+1);
      con_port= var_port->int_val;
    }
    else
      con_port= atoi(con_port_str);
    p= safe_get_param(p, &con_sock, "missing connection socket");
    if (*con_sock == '$')
    {
      if (!(var_sock= var_get(con_sock, 0, 0, 0)))
	die("Unknown variable '%s'", con_sock+1);
      if (!(con_sock= (char*)my_malloc(var_sock->str_val_len+1, MYF(0))))
	die("Out of memory");
      free_con_sock= 1;
      memcpy(con_sock, var_sock->str_val, var_sock->str_val_len);
      con_sock[var_sock->str_val_len]= 0;
    }
  }
  q->last_argument= p;

  if (next_con == cons_end)
    die("Connection limit exhausted - increase MAX_CONS in mysqltest.c");

  if (!mysql_init(&next_con->mysql))
    die("Failed on mysql_init()");
  if (opt_compress)
    mysql_options(&next_con->mysql,MYSQL_OPT_COMPRESS,NullS);
  mysql_options(&next_con->mysql, MYSQL_OPT_LOCAL_INFILE, 0);
  mysql_options(&next_con->mysql, MYSQL_SET_CHARSET_NAME, charset_name);

#ifdef HAVE_OPENSSL
  if (opt_use_ssl)
    mysql_ssl_set(&next_con->mysql, opt_ssl_key, opt_ssl_cert, opt_ssl_ca,
		  opt_ssl_capath, opt_ssl_cipher);
#endif
  if (con_sock && !free_con_sock && *con_sock && *con_sock != FN_LIBCHAR)
    con_sock=fn_format(buff, con_sock, TMPDIR, "",0);
  if (!con_db[0])
    con_db= db;
  /* Special database to allow one to connect without a database name */
  if (con_db && !strcmp(con_db,"*NO-ONE*"))
    con_db= 0;
  if (q->abort_on_error)
  {
    if ((safe_connect(&next_con->mysql, con_host, con_user, con_pass,
		      con_db, con_port, con_sock ? con_sock: 0)))
      die("Could not open connection '%s': %s", con_name,
          mysql_error(&next_con->mysql));
  }
  else
    error= connect_n_handle_errors(q, &next_con->mysql, con_host, con_user,
                                   con_pass, con_db, con_port, con_sock,
                                   &create_conn);

  if (create_conn)
  {
    if (!(next_con->name= my_strdup(con_name, MYF(MY_WME))))
      die(NullS);
    cur_con= next_con++;
  }
  if (free_con_sock)
    my_free(con_sock, MYF(MY_WME));
  DBUG_RETURN(error);
}


int do_done(struct st_query *q)
{
  /* Check if empty block stack */
  if (cur_block == block_stack)
  {
    if (*q->query != '}')
      die("Stray 'end' command - end of block before beginning");
    die("Stray '}' - end of block before beginning");
  }

  /* Test if inner block has been executed */
  if (cur_block->ok && cur_block->cmd == cmd_while)
  {
    /* Pop block from stack, re-execute outer block */
    cur_block--;
    parser.current_line = cur_block->line;
  }
  else
  {
    /* Pop block from stack, goto next line */
    cur_block--;
    parser.current_line++;
  }
  return 0;
}


int do_block(enum block_cmd cmd, struct st_query* q)
{
  char *p= q->first_argument;
  const char *expr_start, *expr_end;
  VAR v;
  const char *cmd_name= (cmd == cmd_while ? "while" : "if");

  /* Check stack overflow */
  if (cur_block == block_stack_end)
    die("Nesting too deeply");

  /* Set way to find outer block again, increase line counter */
  cur_block->line= parser.current_line++;

  /* If this block is ignored */
  if (!cur_block->ok)
  {
    /* Inner block should be ignored too */
    cur_block++;
    cur_block->cmd= cmd;
    cur_block->ok= FALSE;
    return 0;
  }

  /* Parse and evaluate test expression */
  expr_start= strchr(p, '(');
  if (!expr_start)
    die("missing '(' in %s", cmd_name);
  expr_end= strrchr(expr_start, ')');
  if (!expr_end)
    die("missing ')' in %s", cmd_name);
  p= (char*)expr_end+1;

  while (*p && my_isspace(charset_info, *p))
    p++;
  if (*p == '{')
    die("Missing newline between %s and '{'", cmd_name);
  if (*p)
    die("Missing '{' after %s. Found \"%s\"", cmd_name, p);

  var_init(&v,0,0,0,0);
  eval_expr(&v, ++expr_start, &expr_end);

  /* Define inner block */
  cur_block++;
  cur_block->cmd= cmd;
  cur_block->ok= (v.int_val ? TRUE : FALSE);

  var_free(&v);
  return 0;
}


/*
  Read characters from line buffer or file. This is needed to allow
  my_ungetc() to buffer MAX_DELIMITER characters for a file

  NOTE:
    This works as long as one doesn't change files (with 'source file_name')
    when there is things pushed into the buffer.  This should however not
    happen for any tests in the test suite.
*/

int my_getc(FILE *file)
{
  if (line_buffer_pos == line_buffer)
    return fgetc(file);
  return *--line_buffer_pos;
}

void my_ungetc(int c)
{
  *line_buffer_pos++= (char) c;
}


my_bool end_of_query(int c)
{
  uint i;
  char tmp[MAX_DELIMITER];

  if (c != *delimiter)
    return 0;

  for (i= 1; i < delimiter_length &&
	 (c= my_getc(cur_file->file)) == *(delimiter + i);
       i++)
    tmp[i]= c;

  if (i == delimiter_length)
    return 1;					/* Found delimiter */

  /* didn't find delimiter, push back things that we read */
  my_ungetc(c);
  while (i > 1)
    my_ungetc(tmp[--i]);
  return 0;
}


/*
  Read one "line" from the file

  SYNOPSIS
    read_line
    buf     buffer for the read line
    size    size of the buffer i.e max size to read

  DESCRIPTION
    This function actually reads several lines an adds them to the
    buffer buf. It will continue to read until it finds what it believes
    is a complete query.

    Normally that means it will read lines until it reaches the
    "delimiter" that marks end of query. Default delimiter is ';'
    The function should be smart enough not to detect delimiter's
    found inside strings sorrounded with '"' and '\'' escaped strings.

    If the first line in a query starts with '#' or '-' this line is treated
    as a comment. A comment is always terminated when end of line '\n' is
    reached.

*/

int read_line(char *buf, int size)
{
  int c;
  char quote;
  char *p= buf, *buf_end= buf + size - 1;
  int no_save= 0;
  enum {R_NORMAL, R_Q, R_Q_IN_Q, R_SLASH_IN_Q,
	R_COMMENT, R_LINE_START} state= R_LINE_START;
  DBUG_ENTER("read_line");

  start_lineno= *lineno;
  for (; p < buf_end ;)
  {
    no_save= 0;
    c= my_getc(cur_file->file);
    if (feof(cur_file->file))
    {
  found_eof:
      if (cur_file->file != stdin)
	my_fclose(cur_file->file, MYF(0));
      my_free((gptr)cur_file->file_name, MYF(MY_ALLOW_ZERO_PTR));
      cur_file->file_name= 0;
      lineno--;
      start_lineno= *lineno;
      if (cur_file == file_stack)
      {
        /* We're back at the first file, check if
           all { have matching }
         */
        if (cur_block != block_stack)
        {
          start_lineno= *(lineno+1);
          die("Missing end of block");
        }
        DBUG_PRINT("info", ("end of file"));
	DBUG_RETURN(1);
      }
      cur_file--;
      continue;
    }

    /* Line counting is independent of state */
    if (c == '\n')
      (*lineno)++;

    switch(state) {
    case R_NORMAL:
      /*  Only accept '{' in the beginning of a line */
      if (end_of_query(c))
      {
	*p= 0;
	DBUG_RETURN(0);
      }
      else if (c == '\'' || c == '"' || c == '`')
      {
        quote= c;
	state= R_Q;
      }
      else if (c == '\n')
      {
	state = R_LINE_START;
      }
      break;
    case R_COMMENT:
      if (c == '\n')
      {
	*p= 0;
	DBUG_RETURN(0);
      }
      break;
    case R_LINE_START:
<<<<<<< HEAD
      if (c == '#' || c == '-' || parsing_disabled)
=======
      /* Only accept start of comment if this is the first line in query */
      if ((*lineno == start_lineno) && (c == '#' || c == '-'))
>>>>>>> 4b47ebcf
      {
	state = R_COMMENT;
      }
      else if (my_isspace(charset_info, c))
      {
	if (c == '\n')
	  start_lineno= *lineno;		/* Query hasn't started yet */
	no_save= 1;
      }
      else if (c == '}')
      {
	*buf++= '}';
	*buf= 0;
	DBUG_RETURN(0);
      }
      else if (end_of_query(c) || c == '{')
      {
	*p= 0;
	DBUG_RETURN(0);
      }
      else if (c == '\'' || c == '"' || c == '`')
      {
        quote= c;
	state= R_Q;
      }
      else
	state= R_NORMAL;
      break;

    case R_Q:
      if (c == quote)
	state= R_Q_IN_Q;
      else if (c == '\\')
	state= R_SLASH_IN_Q;
      break;
    case R_Q_IN_Q:
      if (end_of_query(c))
      {
	*p= 0;
	DBUG_RETURN(0);
      }
      if (c != quote)
	state= R_NORMAL;
      else
	state= R_Q;
      break;
    case R_SLASH_IN_Q:
      state= R_Q;
      break;

    }

    if (!no_save)
    {
      /* Could be a multibyte character */
      /* This code is based on the code in "sql_load.cc" */
#ifdef USE_MB
      int charlen = my_mbcharlen(charset_info, c);
      /* We give up if multibyte character is started but not */
      /* completed before we pass buf_end */
      if ((charlen > 1) && (p + charlen) <= buf_end)
      {
	int i;
	char* mb_start = p;

	*p++ = c;

	for (i= 1; i < charlen; i++)
	{
	  if (feof(cur_file->file))
	    goto found_eof;	/* FIXME: could we just break here?! */
	  c= my_getc(cur_file->file);
	  *p++ = c;
	}
	if (! my_ismbchar(charset_info, mb_start, p))
	{
	  /* It was not a multiline char, push back the characters */
	  /* We leave first 'c', i.e. pretend it was a normal char */
	  while (p > mb_start)
	    my_ungetc(*--p);
	}
      }
      else
#endif
	*p++= c;
    }
  }
  *p= 0;					/* Always end with \0 */
  DBUG_RETURN(feof(cur_file->file));
}

/*
  Create a query from a set of lines

  SYNOPSIS
    read_query()
    q_ptr pointer where to return the new query

  DESCRIPTION
    Converts lines returned by read_line into a query, this involves
    parsing the first word in the read line to find the query type.


    A -- comment may contain a valid query as the first word after the
    comment start. Thus it's always checked to see if that is the case.
    The advantage with this approach is to be able to execute commands
    terminated by new line '\n' regardless how many "delimiter" it contain.

    If query starts with @<file_name> this will specify a file to ....
*/

static char read_query_buf[MAX_QUERY];

int read_query(struct st_query** q_ptr)
{
  char *p= read_query_buf, *p1;
  struct st_query* q;
  DBUG_ENTER("read_query");

  if (parser.current_line < parser.read_lines)
  {
    get_dynamic(&q_lines, (gptr) q_ptr, parser.current_line) ;
    DBUG_RETURN(0);
  }
  if (!(*q_ptr= q= (struct st_query*) my_malloc(sizeof(*q), MYF(MY_WME))) ||
      insert_dynamic(&q_lines, (gptr) &q))
    die(NullS);

  q->record_file[0]= 0;
  q->require_file= 0;
  q->first_word_len= 0;

  q->type= Q_UNKNOWN;
  q->query_buf= q->query= 0;
  if (read_line(read_query_buf, sizeof(read_query_buf)))
  {
    DBUG_RETURN(1);
  }
  DBUG_PRINT("info", ("query: %s", read_query_buf));
  if (*p == '#')
  {
    q->type= Q_COMMENT;
    /* This goto is to avoid losing the "expected error" info. */
    goto end;
  }
<<<<<<< HEAD
  if (!parsing_disabled)
  {
    memcpy((gptr) q->expected_errno, (gptr) global_expected_errno,
           sizeof(global_expected_errno));
    q->expected_errors= global_expected_errors;
    q->abort_on_error= (global_expected_errors == 0 && abort_on_error);
    bzero((gptr) global_expected_errno, sizeof(global_expected_errno));
    global_expected_errors=0;
  }

=======
  memcpy((gptr) q->expected_errno, (gptr) global_expected_errno,
	 sizeof(global_expected_errno));
  q->expected_errors= global_expected_errors;
  q->abort_on_error= (global_expected_errors == 0 && abort_on_error);
>>>>>>> 4b47ebcf
  if (p[0] == '-' && p[1] == '-')
  {
    q->type= Q_COMMENT_WITH_COMMAND;
    p+= 2;					/* To calculate first word */
  }
  else if (!parsing_disabled)
  {
    while (*p && my_isspace(charset_info, *p))
      p++ ;
    if (*p == '@')
    {
      p++;
      p1 = q->record_file;
      while (!my_isspace(charset_info, *p) &&
	     p1 < q->record_file + sizeof(q->record_file) - 1)
	*p1++ = *p++;
      *p1 = 0;
    }
  }

end:
  while (*p && my_isspace(charset_info, *p))
    p++;
  if (!(q->query_buf= q->query= my_strdup(p, MYF(MY_WME))))
    die(NullS);

  /* Calculate first word and first argument */
  for (p= q->query; *p && !my_isspace(charset_info, *p) ; p++) ;
  q->first_word_len= (uint) (p - q->query);
  while (*p && my_isspace(charset_info, *p))
    p++;
  q->first_argument= p;
  q->end= strend(q->query);
  parser.read_lines++;
  DBUG_RETURN(0);
}


static struct my_option my_long_options[] =
{
  {"debug", '#', "Output debug log. Often this is 'd:t:o,filename'.",
   0, 0, 0, GET_STR, OPT_ARG, 0, 0, 0, 0, 0, 0},
  {"database", 'D', "Database to use.", (gptr*) &db, (gptr*) &db, 0,
   GET_STR, REQUIRED_ARG, 0, 0, 0, 0, 0, 0},
  {"basedir", 'b', "Basedir for tests.", (gptr*) &opt_basedir,
   (gptr*) &opt_basedir, 0, GET_STR, REQUIRED_ARG, 0, 0, 0, 0, 0, 0},
  {"big-test", 'B', "Define BIG_TEST to 1.", (gptr*) &opt_big_test,
   (gptr*) &opt_big_test, 0, GET_BOOL, NO_ARG, 0, 0, 0, 0, 0, 0},
  {"compress", 'C', "Use the compressed server/client protocol.",
   (gptr*) &opt_compress, (gptr*) &opt_compress, 0, GET_BOOL, NO_ARG, 0, 0, 0,
   0, 0, 0},
  {"help", '?', "Display this help and exit.", 0, 0, 0, GET_NO_ARG, NO_ARG,
   0, 0, 0, 0, 0, 0},
  {"host", 'h', "Connect to host.", (gptr*) &host, (gptr*) &host, 0,
   GET_STR, REQUIRED_ARG, 0, 0, 0, 0, 0, 0},
  {"manager-user", OPT_MANAGER_USER, "Undocumented: Used for debugging.",
   (gptr*) &manager_user, (gptr*) &manager_user, 0, GET_STR, REQUIRED_ARG, 0,
   0, 0, 0, 0, 0},
  {"manager-host", OPT_MANAGER_HOST, "Undocumented: Used for debugging.",
   (gptr*) &manager_host, (gptr*) &manager_host, 0, GET_STR, REQUIRED_ARG,
   0, 0, 0, 0, 0, 0},
  {"manager-password", OPT_MANAGER_PASSWD, "Undocumented: Used for debugging.",
   0, 0, 0, GET_STR, REQUIRED_ARG, 0, 0, 0, 0, 0, 0},
  {"manager-port", OPT_MANAGER_PORT, "Undocumented: Used for debugging.",
   (gptr*) &manager_port, (gptr*) &manager_port, 0, GET_INT, REQUIRED_ARG,
   MYSQL_MANAGER_PORT, 0, 0, 0, 0, 0},
  {"manager-wait-timeout", OPT_MANAGER_WAIT_TIMEOUT,
   "Undocumented: Used for debugging.", (gptr*) &manager_wait_timeout,
   (gptr*) &manager_wait_timeout, 0, GET_INT, REQUIRED_ARG, 3, 0, 0, 0, 0, 0},
  {"password", 'p', "Password to use when connecting to server.",
   0, 0, 0, GET_STR, OPT_ARG, 0, 0, 0, 0, 0, 0},
  {"port", 'P', "Port number to use for connection.", (gptr*) &port,
   (gptr*) &port, 0, GET_INT, REQUIRED_ARG, MYSQL_PORT, 0, 0, 0, 0, 0},
  {"ps-protocol", OPT_PS_PROTOCOL, "Use prepared statements protocol for communication",
   (gptr*) &ps_protocol, (gptr*) &ps_protocol, 0,
   GET_BOOL, NO_ARG, 0, 0, 0, 0, 0, 0},
  {"quiet", 's', "Suppress all normal output.", (gptr*) &silent,
   (gptr*) &silent, 0, GET_BOOL, NO_ARG, 0, 0, 0, 0, 0, 0},
  {"record", 'r', "Record output of test_file into result file.",
   0, 0, 0, GET_NO_ARG, NO_ARG, 0, 0, 0, 0, 0, 0},
  {"result-file", 'R', "Read/Store result from/in this file.",
   (gptr*) &result_file, (gptr*) &result_file, 0, GET_STR, REQUIRED_ARG,
   0, 0, 0, 0, 0, 0},
  {"server-arg", 'A', "Send enbedded server this as a paramenter.",
   0, 0, 0, GET_STR, REQUIRED_ARG, 0, 0, 0, 0, 0, 0},
  {"server-file", 'F', "Read embedded server arguments from file.",
   0, 0, 0, GET_STR, REQUIRED_ARG, 0, 0, 0, 0, 0, 0},
  {"silent", 's', "Suppress all normal output. Synonym for --quiet.",
   (gptr*) &silent, (gptr*) &silent, 0, GET_BOOL, NO_ARG, 0, 0, 0, 0, 0, 0},
  {"skip-safemalloc", OPT_SKIP_SAFEMALLOC,
   "Don't use the memory allocation checking.", 0, 0, 0, GET_NO_ARG, NO_ARG,
   0, 0, 0, 0, 0, 0},
  {"sleep", 'T', "Sleep always this many seconds on sleep commands.",
   (gptr*) &opt_sleep, (gptr*) &opt_sleep, 0, GET_INT, REQUIRED_ARG, 0, 0, 0,
   0, 0, 0},
  {"socket", 'S', "Socket file to use for connection.",
   (gptr*) &unix_sock, (gptr*) &unix_sock, 0, GET_STR, REQUIRED_ARG, 0, 0, 0,
   0, 0, 0},
#include "sslopt-longopts.h"
  {"test-file", 'x', "Read test from/in this file (default stdin).",
   0, 0, 0, GET_STR, REQUIRED_ARG, 0, 0, 0, 0, 0, 0},
  {"timer-file", 'm', "File where the timing in micro seconds is stored.",
   0, 0, 0, GET_STR, REQUIRED_ARG, 0, 0, 0, 0, 0, 0},
  {"tmpdir", 't', "Temporary directory where sockets are put.",
   0, 0, 0, GET_STR, REQUIRED_ARG, 0, 0, 0, 0, 0, 0},
  {"user", 'u', "User for login.", (gptr*) &user, (gptr*) &user, 0, GET_STR,
   REQUIRED_ARG, 0, 0, 0, 0, 0, 0},
  {"verbose", 'v', "Write more.", (gptr*) &verbose, (gptr*) &verbose, 0,
   GET_BOOL, NO_ARG, 0, 0, 0, 0, 0, 0},
  {"version", 'V', "Output version information and exit.",
   0, 0, 0, GET_NO_ARG, NO_ARG, 0, 0, 0, 0, 0, 0},
  { 0, 0, 0, 0, 0, 0, GET_NO_ARG, NO_ARG, 0, 0, 0, 0, 0, 0}
};


#include <help_start.h>

static void print_version(void)
{
  printf("%s  Ver %s Distrib %s, for %s (%s)\n",my_progname,MTEST_VERSION,
	 MYSQL_SERVER_VERSION,SYSTEM_TYPE,MACHINE_TYPE);
}

void usage()
{
  print_version();
  printf("MySQL AB, by Sasha, Matt, Monty & Jani\n");
  printf("This software comes with ABSOLUTELY NO WARRANTY\n\n");
  printf("Runs a test against the mysql server and compares output with a results file.\n\n");
  printf("Usage: %s [OPTIONS] [database] < test_file\n", my_progname);
  my_print_help(my_long_options);
  printf("  --no-defaults       Don't read default options from any options file.\n");
  my_print_variables(my_long_options);
}

#include <help_end.h>

#include <help_end.h>


static my_bool
get_one_option(int optid, const struct my_option *opt __attribute__((unused)),
	       char *argument)
{
  switch(optid) {
  case '#':
#ifndef DBUG_OFF
    DBUG_PUSH(argument ? argument : "d:t:S:i:O,/tmp/mysqltest.trace");
#endif
    break;
  case 'r':
    record = 1;
    break;
  case (int)OPT_MANAGER_PASSWD:
    my_free(manager_pass,MYF(MY_ALLOW_ZERO_PTR));
    manager_pass=my_strdup(argument, MYF(MY_FAE));
    while (*argument) *argument++= 'x';		/* Destroy argument */
    break;
  case 'x':
    {
      char buff[FN_REFLEN];
      if (!test_if_hard_path(argument))
      {
	strxmov(buff, opt_basedir, argument, NullS);
	argument= buff;
      }
      fn_format(buff, argument, "", "", 4);
      DBUG_ASSERT(cur_file->file == 0);
      if (!(cur_file->file=
            my_fopen(buff, O_RDONLY | FILE_BINARY, MYF(MY_WME))))
	die("Could not open %s: errno = %d", argument, errno);
      break;
    }
  case 'm':
    {
      static char buff[FN_REFLEN];
      if (!test_if_hard_path(argument))
      {
	strxmov(buff, opt_basedir, argument, NullS);
	argument= buff;
      }
      fn_format(buff, argument, "", "", 4);
      timer_file= buff;
      unlink(timer_file);	     /* Ignore error, may not exist */
      break;
    }
  case 'p':
    if (argument)
    {
      my_free(pass, MYF(MY_ALLOW_ZERO_PTR));
      pass= my_strdup(argument, MYF(MY_FAE));
      while (*argument) *argument++= 'x';		/* Destroy argument */
      tty_password= 0;
    }
    else
      tty_password= 1;
    break;
#include <sslopt-case.h>
  case 't':
    strnmov(TMPDIR, argument, sizeof(TMPDIR));
    break;
  case 'A':
    if (!embedded_server_arg_count)
    {
      embedded_server_arg_count=1;
      embedded_server_args[0]= (char*) "";
    }
    if (embedded_server_arg_count == MAX_SERVER_ARGS-1 ||
        !(embedded_server_args[embedded_server_arg_count++]=
          my_strdup(argument, MYF(MY_FAE))))
    {
      die("Can't use server argument");
    }
    break;
  case 'F':
    if (read_server_arguments(argument))
      die(NullS);
    break;
  case OPT_SKIP_SAFEMALLOC:
#ifdef SAFEMALLOC
    sf_malloc_quick=1;
#endif
    break;
  case 'V':
    print_version();
    exit(0);
  case '?':
    usage();
    exit(1);
  }
  return 0;
}


int parse_args(int argc, char **argv)
{
  load_defaults("my",load_default_groups,&argc,&argv);
  default_argv= argv;

  if ((handle_options(&argc, &argv, my_long_options, get_one_option)))
    exit(1);

  if (argc > 1)
  {
    usage();
    exit(1);
  }
  if (argc == 1)
    db= *argv;
  if (tty_password)
    pass=get_tty_password(NullS);

  return 0;
}

char* safe_str_append(char *buf, const char *str, int size)
{
  int i,c ;
  for (i = 0; (c = *str++) &&  i < size - 1; i++)
    *buf++ = c;
  *buf = 0;
  return buf;
}

void str_to_file(const char *fname, char *str, int size)
{
  int fd;
  char buff[FN_REFLEN];
  if (!test_if_hard_path(fname))
  {
    strxmov(buff, opt_basedir, fname, NullS);
    fname=buff;
  }
  fn_format(buff,fname,"","",4);

  if ((fd = my_open(buff, O_WRONLY | O_CREAT | O_TRUNC,
		    MYF(MY_WME | MY_FFNF))) < 0)
    die("Could not open %s: errno = %d", buff, errno);
  if (my_write(fd, (byte*)str, size, MYF(MY_WME|MY_FNABP)))
    die("write failed");
  my_close(fd, MYF(0));
}

void reject_dump(const char *record_file, char *buf, int size)
{
  char reject_file[FN_REFLEN];
  str_to_file(fn_format(reject_file, record_file,"",".reject",2), buf, size);
}


/* Append the string to ds, with optional replace */

static void replace_dynstr_append_mem(DYNAMIC_STRING *ds, const char *val,
				      int len)
{
  if (glob_replace)
  {
    len=(int) replace_strings(glob_replace, &out_buff, &out_length, val);
    if (len == -1)
      die("Out of memory in replace");
    val=out_buff;
  }
  dynstr_append_mem(ds, val, len);
}

/* Append zero-terminated string to ds, with optional replace */

static void replace_dynstr_append(DYNAMIC_STRING *ds, const char *val)
{
  replace_dynstr_append_mem(ds, val, strlen(val));
}


/*
  Append all results to the dynamic string separated with '\t'
  Values may be converted with 'replace_column'
*/

static void append_result(DYNAMIC_STRING *ds, MYSQL_RES *res)
{
  MYSQL_ROW row;
  uint num_fields= mysql_num_fields(res);
  MYSQL_FIELD *fields= !display_result_vertically ? 0 : mysql_fetch_fields(res);
  unsigned long *lengths;
  while ((row = mysql_fetch_row(res)))
  {
    uint i;
    lengths = mysql_fetch_lengths(res);
    for (i = 0; i < num_fields; i++)
    {
      const char *val= row[i];
      ulonglong len= lengths[i];

      if (i < max_replace_column && replace_column[i])
      {
	val= replace_column[i];
	len= strlen(val);
      }
      if (!val)
      {
	val= "NULL";
	len= 4;
      }
      if (!display_result_vertically)
      {
	if (i)
	  dynstr_append_mem(ds, "\t", 1);
	replace_dynstr_append_mem(ds, val, (int)len);
      }
      else
      {
	dynstr_append(ds, fields[i].name);
	dynstr_append_mem(ds, "\t", 1);
	replace_dynstr_append_mem(ds, val, (int)len);
	dynstr_append_mem(ds, "\n", 1);
      }
    }
    if (!display_result_vertically)
      dynstr_append_mem(ds, "\n", 1);
  }
  free_replace_column();
}


/*
* flags control the phased/stages of query execution to be performed
* if QUERY_SEND bit is on, the query will be sent. If QUERY_REAP is on
* the result will be read - for regular query, both bits must be on
*/

static int run_query_normal(MYSQL *mysql, struct st_query *q, int flags);
static int run_query_stmt  (MYSQL *mysql, struct st_query *q, int flags);
static void run_query_stmt_handle_warnings(MYSQL *mysql, DYNAMIC_STRING *ds);
static int run_query_stmt_handle_error(char *query, struct st_query *q,
                                       MYSQL_STMT *stmt, DYNAMIC_STRING *ds);
static void run_query_display_metadata(MYSQL_FIELD *field, uint num_fields,
                                       DYNAMIC_STRING *ds);

static int run_query(MYSQL *mysql, struct st_query *q, int flags)
{

  /*
    Try to find out if we can run this statement using the prepared
    statement protocol.

    We don't have a mysql_stmt_send_execute() so we only handle
    complete SEND+REAP.

    If it is a '?' in the query it may be a SQL level prepared
     statement already and we can't do it twice
  */

  if (ps_protocol_enabled && disable_info &&
      (flags & QUERY_SEND) && (flags & QUERY_REAP) && ps_match_re(q->query))
    return run_query_stmt(mysql, q, flags);
  return run_query_normal(mysql, q, flags);
}


static int run_query_normal(MYSQL* mysql, struct st_query* q, int flags)
{
  MYSQL_RES* res= 0;
  uint i;
  int error= 0, err= 0, counter= 0;
  DYNAMIC_STRING *ds;
  DYNAMIC_STRING ds_tmp;
  DYNAMIC_STRING eval_query;
  char* query;
  int query_len, got_error_on_send= 0;
  DBUG_ENTER("run_query_normal");
  DBUG_PRINT("enter",("flags: %d", flags));
  
  if (q->type != Q_EVAL)
  {
    query = q->query;
    query_len = strlen(query);
  }
  else
  {
    init_dynamic_string(&eval_query, "", 16384, 65536);
    do_eval(&eval_query, q->query);
    query = eval_query.str;
    query_len = eval_query.length;
  }
  DBUG_PRINT("enter", ("query: '%-.60s'", query));

  if (q->record_file[0])
  {
    init_dynamic_string(&ds_tmp, "", 16384, 65536);
    ds = &ds_tmp;
  }
  else
    ds= &ds_res;

  if (flags & QUERY_SEND)
  {
    got_error_on_send= mysql_send_query(mysql, query, query_len);
    if (got_error_on_send && q->expected_errno[0].type == ERR_EMPTY)
      die("unable to send query '%s' (mysql_errno=%d , errno=%d)",
	  query, mysql_errno(mysql), errno);
  }

  do
  {
    if ((flags & QUERY_SEND) && !disable_query_log && !counter)
    {
      replace_dynstr_append_mem(ds,query, query_len);
      dynstr_append_mem(ds, delimiter, delimiter_length);
      dynstr_append_mem(ds, "\n", 1);
    }
    if (!(flags & QUERY_REAP))
      DBUG_RETURN(0);

    if (got_error_on_send ||
	(!counter && (*mysql->methods->read_query_result)(mysql)) ||
	 (!(last_result= res= mysql_store_result(mysql)) &&
	  mysql_field_count(mysql)))
    {
      if (normal_handle_error(query, q, mysql, ds))
        error= 1;
      goto end;
    }

    if (normal_handle_no_error(q))
    {
      error= 1;
      goto end;
    }

    if (!disable_result_log)
    {
<<<<<<< HEAD
      ulong affected_rows;    /* Ok to be undef if 'disable_info' is set */
      LINT_INIT(affected_rows);
=======
      ulong affected_rows;
>>>>>>> 4b47ebcf

      if (res)
      {
	MYSQL_FIELD *field= mysql_fetch_fields(res);
	uint num_fields= mysql_num_fields(res);

	if (display_metadata)
          run_query_display_metadata(field, num_fields, ds);

	if (!display_result_vertically)
	{
	  for (i = 0; i < num_fields; i++)
	  {
	    if (i)
	      dynstr_append_mem(ds, "\t", 1);
	    replace_dynstr_append(ds, field[i].name);
	  }
	  dynstr_append_mem(ds, "\n", 1);
	}
	append_result(ds, res);
      }

      /*
        Need to call mysql_affected_rows() before the new
        query to find the warnings
      */
      if (!disable_info)
        affected_rows= (ulong)mysql_affected_rows(mysql);

      /*
        Add all warnings to the result. We can't do this if we are in
        the middle of processing results from multi-statement, because
        this will break protocol.
      */
      if (!disable_warnings && !mysql_more_results(mysql) &&
          mysql_warning_count(mysql))
      {
	MYSQL_RES *warn_res=0;
	uint count= mysql_warning_count(mysql);
	if (!mysql_real_query(mysql, "SHOW WARNINGS", 13))
	{
	  warn_res= mysql_store_result(mysql);
	}
	if (!warn_res)
	  verbose_msg("Warning count is %u but didn't get any warnings",
		      count);
	else
	{
	  dynstr_append_mem(ds, "Warnings:\n", 10);
	  append_result(ds, warn_res);
	  mysql_free_result(warn_res);
	}
      }
      if (!disable_info)
      {
	char buf[40];
	sprintf(buf,"affected rows: %lu\n", affected_rows);
	dynstr_append(ds, buf);
	if (mysql_info(mysql))
	{
	  dynstr_append(ds, "info: ");
	  dynstr_append(ds, mysql_info(mysql));
	  dynstr_append_mem(ds, "\n", 1);
	}
      }
    }

    if (record)
    {
      if (!q->record_file[0] && !result_file)
	die("Missing result file");
      if (!result_file)
	str_to_file(q->record_file, ds->str, ds->length);
    }
    else if (q->record_file[0])
    {
      error = check_result(ds, q->record_file, q->require_file);
    }
    if (res)
      mysql_free_result(res);
    last_result= 0;
    counter++;
  } while (!(err= mysql_next_result(mysql)));
  if (err >= 1)
    mysql_error(mysql);

end:
  free_replace();
  last_result=0;
  if (ds == &ds_tmp)
    dynstr_free(&ds_tmp);
  if (q->type == Q_EVAL)
    dynstr_free(&eval_query);

  /*
    We save the return code (mysql_errno(mysql)) from the last call sent
    to the server into the mysqltest builtin variable $mysql_errno. This
    variable then can be used from the test case itself.
  */
  var_set_errno(mysql_errno(mysql));
  DBUG_RETURN(error);
}


/*
  Handle errors which occurred after execution of conventional (non-prepared)
  statement.

  SYNOPSIS
    normal_handle_error()
      query - query string
      q     - query context
      mysql - connection through which query was sent to server
      ds    - dynamic string which is used for output buffer

  NOTE
    If there is an unexpected error this function will abort mysqltest
    immediately.

  RETURN VALUE
    0 - OK
    1 - Some other error was expected.
*/

static int normal_handle_error(const char *query, struct st_query *q,
                               MYSQL *mysql, DYNAMIC_STRING *ds)
{
  uint i;

  DBUG_ENTER("normal_handle_error");

  if (q->require_file)
    abort_not_supported_test();

  if (q->abort_on_error)
    die("query '%s' failed: %d: %s", query,
        mysql_errno(mysql), mysql_error(mysql));
  else
  {
    for (i= 0 ; (uint) i < q->expected_errors ; i++)
    {
      if (((q->expected_errno[i].type == ERR_ERRNO) &&
            (q->expected_errno[i].code.errnum == mysql_errno(mysql))) ||
          ((q->expected_errno[i].type == ERR_SQLSTATE) &&
           (strcmp(q->expected_errno[i].code.sqlstate, mysql_sqlstate(mysql)) == 0)))
      {
        if (q->expected_errors == 1)
        {
          /* Only log error if there is one possible error */
          dynstr_append_mem(ds, "ERROR ", 6);
          replace_dynstr_append(ds, mysql_sqlstate(mysql));
          dynstr_append_mem(ds, ": ", 2);
          replace_dynstr_append(ds, mysql_error(mysql));
          dynstr_append_mem(ds,"\n",1);
        }
	/* Don't log error if we may not get an error */
        else if (q->expected_errno[0].type == ERR_SQLSTATE ||
                 (q->expected_errno[0].type == ERR_ERRNO &&
                  q->expected_errno[0].code.errnum != 0))
          dynstr_append(ds,"Got one of the listed errors\n");
        /* OK */
        DBUG_RETURN(0);
      }
    }

    DBUG_PRINT("info",("i: %d  expected_errors: %d", i, q->expected_errors));

    dynstr_append_mem(ds, "ERROR ",6);
    replace_dynstr_append(ds, mysql_sqlstate(mysql));
    dynstr_append_mem(ds, ": ", 2);
    replace_dynstr_append(ds, mysql_error(mysql));
    dynstr_append_mem(ds, "\n", 1);

    if (i)
    {
      if (q->expected_errno[0].type == ERR_ERRNO)
        verbose_msg("query '%s' failed with wrong errno %d instead of %d...",
                    q->query, mysql_errno(mysql),
                    q->expected_errno[0].code.errnum);
      else
        verbose_msg("query '%s' failed with wrong sqlstate %s instead of %s...",
                    q->query, mysql_sqlstate(mysql),
                    q->expected_errno[0].code.sqlstate);
      DBUG_RETURN(1);
    }

    /*
      If we do not abort on error, failure to run the query does not fail the
      whole test case.
    */
    verbose_msg("query '%s' failed: %d: %s", q->query, mysql_errno(mysql),
                mysql_error(mysql));
    DBUG_RETURN(0);
  }
  return 0; /* Keep compiler happy */
}


/*
  Handle absence of errors after execution of convetional statement.

  SYNOPSIS
    normal_handle_error()
      q - context of query

  RETURN VALUE
    0 - OK
    1 - Some error was expected from this query.
*/

static int normal_handle_no_error(struct st_query *q)
{
  DBUG_ENTER("normal_handle_no_error");

  if (q->expected_errno[0].type == ERR_ERRNO &&
      q->expected_errno[0].code.errnum != 0)
  {
    /* Error code we wanted was != 0, i.e. not an expected success */
    verbose_msg("query '%s' succeeded - should have failed with errno %d...",
                q->query, q->expected_errno[0].code.errnum);
    DBUG_RETURN(1);
  }
  else if (q->expected_errno[0].type == ERR_SQLSTATE &&
           strcmp(q->expected_errno[0].code.sqlstate,"00000") != 0)
  {
    /* SQLSTATE we wanted was != "00000", i.e. not an expected success */
    verbose_msg("query '%s' succeeded - should have failed with sqlstate %s...",
                q->query, q->expected_errno[0].code.sqlstate);
    DBUG_RETURN(1);
  }

  DBUG_RETURN(0);
}

/****************************************************************************\
 *  If --ps-protocol run ordinary statements using prepared statemnt C API
\****************************************************************************/

/*
  We don't have a mysql_stmt_send_execute() so we only handle
  complete SEND+REAP
*/

static int run_query_stmt(MYSQL *mysql, struct st_query *q, int flags)
{
  int error= 0;             /* Function return code if "goto end;" */
  int err;                  /* Temporary storage of return code from calls */
  int query_len, got_error_on_execute;
  ulonglong num_rows;
  char *query;
  MYSQL_RES *res= NULL;     /* Note that here 'res' is meta data result set */
  DYNAMIC_STRING *ds;
  DYNAMIC_STRING ds_tmp;
  DYNAMIC_STRING eval_query;
  MYSQL_STMT *stmt;
  DBUG_ENTER("run_query_stmt");

  /*
    We must allocate a new stmt for each query in this program becasue this
    may be a new connection.
  */
  if (!(stmt= mysql_stmt_init(mysql)))
    die("unable init stmt structure");
  
  if (q->type != Q_EVAL)
  {
    query= q->query;
    query_len= strlen(query);
  }
  else
  {
    init_dynamic_string(&eval_query, "", 16384, 65536);
    do_eval(&eval_query, q->query);
    query= eval_query.str;
    query_len= eval_query.length;
  }
  DBUG_PRINT("query", ("'%-.60s'", query));

  if (q->record_file[0])
  {
    init_dynamic_string(&ds_tmp, "", 16384, 65536);
    ds= &ds_tmp;
  }
  else
    ds= &ds_res;

  /* Store the query into the output buffer if not disabled */
  if (!disable_query_log)
  {
    replace_dynstr_append_mem(ds,query, query_len);
    dynstr_append_mem(ds, delimiter, delimiter_length);
    dynstr_append_mem(ds, "\n", 1);
  }

  /*
    We use the prepared statement interface but there is actually no
    '?' in the query. If unpreparable we fall back to use normal
    C API.
  */
  if ((err= mysql_stmt_prepare(stmt, query, query_len)) == CR_NO_PREPARE_STMT)
    return run_query_normal(mysql, q, flags);

  if (err != 0)
  {
    if (q->abort_on_error)
    {
      die("unable to prepare statement '%s': "
          "%s (mysql_stmt_errno=%d returned=%d)",
          query,
          mysql_stmt_error(stmt), mysql_stmt_errno(stmt), err);
    }
    else
    {
      /*
        Preparing is part of normal execution and some errors may be expected
      */
      error= run_query_stmt_handle_error(query, q, stmt, ds);
      goto end;
    }
  }

  /* We may have got warnings already, collect them if any */
  /* FIXME we only want this if the statement succeeds I think */ 
  if (!disable_ps_warnings)
    run_query_stmt_handle_warnings(mysql, ds);

  /*
    No need to call mysql_stmt_bind_param() because we have no 
    parameter markers.

    To optimize performance we use a global 'stmt' that is initiated
    once. A new prepare will implicitely close the old one. When we
    terminate we will lose the connection, this also closes the last
    prepared statement.
  */

  if ((got_error_on_execute= mysql_stmt_execute(stmt)) != 0) /* 0 == Success */
  {
    if (q->abort_on_error)
    {
      /* We got an error, unexpected */
      die("unable to execute statement '%s': "
          "%s (mysql_stmt_errno=%d returned=%d)",
          query, mysql_stmt_error(stmt),
          mysql_stmt_errno(stmt), got_error_on_execute);
    }
    else
    {
      /* We got an error, maybe expected */
      error= run_query_stmt_handle_error(query, q, stmt, ds);
      goto end;
    }
  }

  /*
    We instruct that we want to update the "max_length" field in
     mysql_stmt_store_result(), this is our only way to know how much
     buffer to allocate for result data
  */
  {
    my_bool one= 1;
    if (mysql_stmt_attr_set(stmt, STMT_ATTR_UPDATE_MAX_LENGTH,
                            (void*) &one) != 0)
      die("unable to set stmt attribute "
          "'STMT_ATTR_UPDATE_MAX_LENGTH': %s (returned=%d)",
          query, err);
  }

  /*
    If we got here the statement succeeded and was expected to do so,
    get data. Note that this can still give errors found during execution!
  */
  if ((err= mysql_stmt_store_result(stmt)) != 0)
  {
    if (q->abort_on_error)
    {
      /* We got an error, unexpected */
      die("unable to execute statement '%s': "
          "%s (mysql_stmt_errno=%d returned=%d)",
          query, mysql_stmt_error(stmt),
          mysql_stmt_errno(stmt), got_error_on_execute);
    }
    else
    {
      /* We got an error, maybe expected */
      error= run_query_stmt_handle_error(query, q, stmt, ds);
      goto end;
    }
  }

  /* If we got here the statement was both executed and read succeesfully */

  if (q->expected_errno[0].type == ERR_ERRNO &&
      q->expected_errno[0].code.errnum != 0)
  {
    verbose_msg("query '%s' succeeded - should have failed with errno %d...",
                q->query, q->expected_errno[0].code.errnum);
    error= 1;
    goto end;
  }

  num_rows= mysql_stmt_num_rows(stmt);

  /*
    Not all statements creates a result set. If there is one we can
    now create another normal result set that contains the meta
    data. This set can be handled almost like any other non prepared
    statement result set.
  */
  if (!disable_result_log && ((res= mysql_stmt_result_metadata(stmt)) != NULL))
  {
    /* Take the column count from meta info */
    MYSQL_FIELD *field= mysql_fetch_fields(res);
    uint num_fields= mysql_num_fields(res);

    /* FIXME check error from the above? */

    if (display_metadata)
      run_query_display_metadata(field, num_fields, ds);

    if (!display_result_vertically)
    {
      /* Display the table heading with the names tab separated */
      uint col_idx;
      for (col_idx= 0; col_idx < num_fields; col_idx++)
      {
        if (col_idx)
          dynstr_append_mem(ds, "\t", 1);
        replace_dynstr_append(ds, field[col_idx].name);
      }
      dynstr_append_mem(ds, "\n", 1);
    }

    /* Now we are to put the real result into the output buffer */
    /* FIXME when it works, create function append_stmt_result() */
    {
      MYSQL_BIND *bind;
      my_bool *is_null;
      unsigned long *length;
      /* FIXME we don't handle vertical display ..... */
      uint col_idx, row_idx;

      /* Allocate array with bind structs, lengths and NULL flags */
      bind= (MYSQL_BIND*)      my_malloc(num_fields * sizeof(MYSQL_BIND),
                                         MYF(MY_WME | MY_FAE | MY_ZEROFILL));
      length= (unsigned long*) my_malloc(num_fields * sizeof(unsigned long),
                                         MYF(MY_WME | MY_FAE));
      is_null= (my_bool*)      my_malloc(num_fields * sizeof(my_bool),
                                         MYF(MY_WME | MY_FAE));

      for (col_idx= 0; col_idx < num_fields; col_idx++)
      {
        /* Allocate data for output */
        /*
          FIXME it may be a bug that for non string/blob types
          'max_length' is 0, should try out 'length' in that case
        */
        uint max_length= max(field[col_idx].max_length + 1, 1024);
        char *str_data= (char *) my_malloc(max_length, MYF(MY_WME | MY_FAE));

        bind[col_idx].buffer_type= MYSQL_TYPE_STRING;
        bind[col_idx].buffer= (char *)str_data;
        bind[col_idx].buffer_length= max_length;
        bind[col_idx].is_null= &is_null[col_idx];
        bind[col_idx].length= &length[col_idx];
      }

      /* Fill in the data into the structures created above */
      if ((err= mysql_stmt_bind_result(stmt, bind)) != 0)
        die("unable to bind result to statement '%s': "
            "%s (mysql_stmt_errno=%d returned=%d)",
            query,
            mysql_stmt_error(stmt), mysql_stmt_errno(stmt), err);

      /* Read result from each row */
      for (row_idx= 0; row_idx < num_rows; row_idx++)
      {
        if ((err= mysql_stmt_fetch(stmt)) != 0)
          die("unable to fetch all rows from statement '%s': "
              "%s (mysql_stmt_errno=%d returned=%d)",
              query,
              mysql_stmt_error(stmt), mysql_stmt_errno(stmt), err);

        /* Read result from each column */
        for (col_idx= 0; col_idx < num_fields; col_idx++)
        {
          /* FIXME is string terminated? */
          const char *val= (const char *)bind[col_idx].buffer;
          ulonglong len= *bind[col_idx].length;
          if (col_idx < max_replace_column && replace_column[col_idx])
          {
            val= replace_column[col_idx];
            len= strlen(val);
          }
          if (*bind[col_idx].is_null)
          {
            val= "NULL";
            len= 4;
          }
          if (!display_result_vertically)
          {
            if (col_idx)                      /* No tab before first col */
              dynstr_append_mem(ds, "\t", 1);
            replace_dynstr_append_mem(ds, val, (int)len);
          }
          else
          {
            dynstr_append(ds, field[col_idx].name);
            dynstr_append_mem(ds, "\t", 1);
            replace_dynstr_append_mem(ds, val, (int)len);
            dynstr_append_mem(ds, "\n", 1);
          }
        }
        if (!display_result_vertically)
          dynstr_append_mem(ds, "\n", 1);
      }

      if ((err= mysql_stmt_fetch(stmt)) != MYSQL_NO_DATA)
        die("fetch didn't end with MYSQL_NO_DATA from statement "
            "'%s': %s (mysql_stmt_errno=%d returned=%d)",
            query,
            mysql_stmt_error(stmt), mysql_stmt_errno(stmt), err);

      free_replace_column();

      for (col_idx= 0; col_idx < num_fields; col_idx++)
      {
        /* Free data for output */
        my_free((gptr)bind[col_idx].buffer, MYF(MY_WME | MY_FAE));
      }
      /* Free array with bind structs, lengths and NULL flags */
      my_free((gptr)bind    , MYF(MY_WME | MY_FAE));
      my_free((gptr)length  , MYF(MY_WME | MY_FAE));
      my_free((gptr)is_null , MYF(MY_WME | MY_FAE));
    }

    /* Add all warnings to the result */
    run_query_stmt_handle_warnings(mysql, ds);

    if (!disable_info)
    {
      char buf[40];
      sprintf(buf,"affected rows: %lu\n",(ulong) mysql_affected_rows(mysql));
      dynstr_append(ds, buf);
      if (mysql_info(mysql))
      {
        dynstr_append(ds, "info: ");
        dynstr_append(ds, mysql_info(mysql));
        dynstr_append_mem(ds, "\n", 1);
      }
    }
  }
  run_query_stmt_handle_warnings(mysql, ds);

  if (record)
  {
    if (!q->record_file[0] && !result_file)
      die("Missing result file");
    if (!result_file)
      str_to_file(q->record_file, ds->str, ds->length);
  }
  else if (q->record_file[0])
  {
    error= check_result(ds, q->record_file, q->require_file);
  }
  if (res)
    mysql_free_result(res);     /* Free normal result set with meta data */
  last_result= 0;               /* FIXME have no idea what this is about... */

  if (err >= 1)
    mysql_error(mysql);         /* FIXME strange, has no effect... */

end:
  free_replace();
  last_result=0;
  if (ds == &ds_tmp)
    dynstr_free(&ds_tmp);
  if (q->type == Q_EVAL)
    dynstr_free(&eval_query);
  var_set_errno(mysql_stmt_errno(stmt));
  mysql_stmt_close(stmt);
  DBUG_RETURN(error);
}


/****************************************************************************\
 *  Broken out sub functions to run_query_stmt()
\****************************************************************************/

static void run_query_display_metadata(MYSQL_FIELD *field, uint num_fields,
                                       DYNAMIC_STRING *ds)
{
  MYSQL_FIELD *field_end;
  dynstr_append(ds,"Catalog\tDatabase\tTable\tTable_alias\tColumn\t"
                "Column_alias\tType\tLength\tMax length\tIs_null\t"
                "Flags\tDecimals\tCharsetnr\n");

  for (field_end= field+num_fields ;
       field < field_end ;
       field++)
  {
    char buff[22];
    dynstr_append_mem(ds, field->catalog,
                          field->catalog_length);
    dynstr_append_mem(ds, "\t", 1);
    dynstr_append_mem(ds, field->db, field->db_length);
    dynstr_append_mem(ds, "\t", 1);
    dynstr_append_mem(ds, field->org_table,
                          field->org_table_length);
    dynstr_append_mem(ds, "\t", 1);
    dynstr_append_mem(ds, field->table,
                          field->table_length);
    dynstr_append_mem(ds, "\t", 1);
    dynstr_append_mem(ds, field->org_name,
                          field->org_name_length);
    dynstr_append_mem(ds, "\t", 1);
    dynstr_append_mem(ds, field->name, field->name_length);
    dynstr_append_mem(ds, "\t", 1);
    int10_to_str((int) field->type, buff, 10);
    dynstr_append(ds, buff);
    dynstr_append_mem(ds, "\t", 1);
    longlong10_to_str((unsigned int) field->length, buff, 10);
    dynstr_append(ds, buff);
    dynstr_append_mem(ds, "\t", 1);
    longlong10_to_str((unsigned int) field->max_length, buff, 10);
    dynstr_append(ds, buff);
    dynstr_append_mem(ds, "\t", 1);
    dynstr_append_mem(ds, (char*) (IS_NOT_NULL(field->flags) ?
                                   "N" : "Y"), 1);
    dynstr_append_mem(ds, "\t", 1);

    int10_to_str((int) field->flags, buff, 10);
    dynstr_append(ds, buff);
    dynstr_append_mem(ds, "\t", 1);
    int10_to_str((int) field->decimals, buff, 10);
    dynstr_append(ds, buff);
    dynstr_append_mem(ds, "\t", 1);
    int10_to_str((int) field->charsetnr, buff, 10);
    dynstr_append(ds, buff);
    dynstr_append_mem(ds, "\n", 1);
  }
}


static void run_query_stmt_handle_warnings(MYSQL *mysql, DYNAMIC_STRING *ds)
{
  uint count;
  DBUG_ENTER("run_query_stmt_handle_warnings");

  if (!disable_warnings && (count= mysql_warning_count(mysql)))
  {
    /*
      If one day we will support execution of multi-statements
      through PS API we should not issue SHOW WARNINGS until
      we have not read all results...
    */
    DBUG_ASSERT(!mysql_more_results(mysql));

    if (mysql_real_query(mysql, "SHOW WARNINGS", 13) == 0)
    {
      MYSQL_RES *warn_res= mysql_store_result(mysql);
      if (!warn_res)
        verbose_msg("Warning count is %u but didn't get any warnings",
                    count);
      else
      {
        dynstr_append_mem(ds, "Warnings:\n", 10);
        append_result(ds, warn_res);
        mysql_free_result(warn_res);
      }
    }
  }
  DBUG_VOID_RETURN;
}


static int run_query_stmt_handle_error(char *query, struct st_query *q,
                                       MYSQL_STMT *stmt, DYNAMIC_STRING *ds)
{
  if (q->require_file)              /* FIXME don't understand this one */
  {
    abort_not_supported_test();
  }

  if (q->abort_on_error)
    die("query '%s' failed: %d: %s", query,
        mysql_stmt_errno(stmt), mysql_stmt_error(stmt));
  else
  {
    int i;

    for (i=0 ; (uint) i < q->expected_errors ; i++)
    {
      if (((q->expected_errno[i].type == ERR_ERRNO) &&
           (q->expected_errno[i].code.errnum == mysql_stmt_errno(stmt))) ||
          ((q->expected_errno[i].type == ERR_SQLSTATE) &&
           (strcmp(q->expected_errno[i].code.sqlstate,
                   mysql_stmt_sqlstate(stmt)) == 0)))
      {
        if (i == 0 && q->expected_errors == 1)
        {
          /* Only log error if there is one possible error */
          dynstr_append_mem(ds,"ERROR ",6);
          replace_dynstr_append(ds, mysql_stmt_sqlstate(stmt));
          dynstr_append_mem(ds, ": ", 2);
          replace_dynstr_append(ds,mysql_stmt_error(stmt));
          dynstr_append_mem(ds,"\n",1);
        }
        /* Don't log error if we may not get an error */
        else if (q->expected_errno[0].type == ERR_SQLSTATE ||
                 (q->expected_errno[0].type == ERR_ERRNO &&
                  q->expected_errno[0].code.errnum != 0))
          dynstr_append(ds,"Got one of the listed errors\n");
        return 0; /* Ok */
      }
    }
    DBUG_PRINT("info",("i: %d  expected_errors: %d", i,
                       q->expected_errors));
    dynstr_append_mem(ds, "ERROR ",6);
    replace_dynstr_append(ds, mysql_stmt_sqlstate(stmt));
    dynstr_append_mem(ds,": ",2);
    replace_dynstr_append(ds, mysql_stmt_error(stmt));
    dynstr_append_mem(ds,"\n",1);
    if (i)
    {
      verbose_msg("query '%s' failed with wrong errno %d instead of %d...",
                  q->query, mysql_stmt_errno(stmt), q->expected_errno[0]);
      return 1; /* Error */
    }
    verbose_msg("query '%s' failed: %d: %s", q->query, mysql_stmt_errno(stmt),
                mysql_stmt_error(stmt));
    /*
      if we do not abort on error, failure to run the query does
      not fail the whole test case
    */
    return 0;
  }

  return 0;
}

/****************************************************************************\
 *  Functions to match SQL statements that can be prepared
\****************************************************************************/

static void ps_init_re(void)
{
  const char *ps_re_str =
    "^("
    "[[:space:]]*REPLACE[[:space:]]|"
    "[[:space:]]*INSERT[[:space:]]|"
    "[[:space:]]*UPDATE[[:space:]]|"
    "[[:space:]]*DELETE[[:space:]]|"
    "[[:space:]]*SELECT[[:space:]]|"
    "[[:space:]]*CREATE[[:space:]]+TABLE[[:space:]]|"
    "[[:space:]]*DO[[:space:]]|"
    "[[:space:]]*SET[[:space:]]+OPTION[[:space:]]|"
    "[[:space:]]*DELETE[[:space:]]+MULTI[[:space:]]|"
    "[[:space:]]*UPDATE[[:space:]]+MULTI[[:space:]]|"
    "[[:space:]]*INSERT[[:space:]]+SELECT[[:space:]])";

  int err= regcomp(&ps_re, ps_re_str, (REG_EXTENDED | REG_ICASE | REG_NOSUB),
                   &my_charset_latin1);
  if (err)
  {
    char erbuf[100];
    int len= regerror(err, &ps_re, erbuf, sizeof(erbuf));
    fprintf(stderr, "error %s, %d/%d `%s'\n",
            ps_eprint(err), len, (int)sizeof(erbuf), erbuf);
    exit(1);
  }
}


static int ps_match_re(char *stmt_str)
{
  int err= regexec(&ps_re, stmt_str, (size_t)0, NULL, 0);

  if (err == 0)
    return 1;
  else if (err == REG_NOMATCH)
    return 0;
  else
  {
    char erbuf[100];
    int len= regerror(err, &ps_re, erbuf, sizeof(erbuf));
    fprintf(stderr, "error %s, %d/%d `%s'\n",
            ps_eprint(err), len, (int)sizeof(erbuf), erbuf);
    exit(1);
  }
}

static char *ps_eprint(int err)
{
  static char epbuf[100];
  size_t len= regerror(REG_ITOA|err, (regex_t *)NULL, epbuf, sizeof(epbuf));
  assert(len <= sizeof(epbuf));
  return(epbuf);
}


static void ps_free_reg(void)
{
  regfree(&ps_re);
}

/****************************************************************************/

void get_query_type(struct st_query* q)
{
  char save;
  uint type;
  DBUG_ENTER("get_query_type");

  if (!parsing_disabled && *q->query == '}')
  {
    q->type = Q_END_BLOCK;
    DBUG_VOID_RETURN;
  }
  if (q->type != Q_COMMENT_WITH_COMMAND)
    q->type= parsing_disabled ? Q_COMMENT : Q_QUERY;

  save=q->query[q->first_word_len];
  q->query[q->first_word_len]=0;
  type=find_type(q->query, &command_typelib, 1+2);
  q->query[q->first_word_len]=save;
  if (type > 0)
  {
    q->type=(enum enum_commands) type;		/* Found command */
    /*
      If queries are disabled, only recognize
      --enable-queries and --disable-queries
    */
    if (parsing_disabled && q->type != Q_ENABLE_PARSING &&
        q->type != Q_DISABLE_PARSING)
      q->type= Q_COMMENT;
  }
  DBUG_VOID_RETURN;
}


static byte *get_var_key(const byte* var, uint* len,
			 my_bool __attribute__((unused)) t)
{
  register char* key;
  key = ((VAR*)var)->name;
  *len = ((VAR*)var)->name_len;
  return (byte*)key;
}

static VAR *var_init(VAR *v, const char *name, int name_len, const char *val,
		     int val_len)
{
  int val_alloc_len;
  VAR *tmp_var;
  if (!name_len && name)
    name_len = strlen(name);
  if (!val_len && val)
    val_len = strlen(val) ;
  val_alloc_len = val_len + 16; /* room to grow */
  if (!(tmp_var=v) && !(tmp_var = (VAR*)my_malloc(sizeof(*tmp_var)
						 + name_len, MYF(MY_WME))))
    die("Out of memory");

  tmp_var->name = (name) ? (char*) tmp_var + sizeof(*tmp_var) : 0;
  tmp_var->alloced = (v == 0);

  if (!(tmp_var->str_val = my_malloc(val_alloc_len+1, MYF(MY_WME))))
    die("Out of memory");

  memcpy(tmp_var->name, name, name_len);
  if (val)
  {
    memcpy(tmp_var->str_val, val, val_len);
    tmp_var->str_val[val_len]=0;
  }
  tmp_var->name_len = name_len;
  tmp_var->str_val_len = val_len;
  tmp_var->alloced_len = val_alloc_len;
  tmp_var->int_val = (val) ? atoi(val) : 0;
  tmp_var->int_dirty = 0;
  return tmp_var;
}

static void var_free(void *v)
{
  my_free(((VAR*) v)->str_val, MYF(MY_WME));
  if (((VAR*)v)->alloced)
   my_free((char*) v, MYF(MY_WME));
}


static VAR* var_from_env(const char *name, const char *def_val)
{
  const char *tmp;
  VAR *v;
  if (!(tmp = getenv(name)))
    tmp = def_val;

  v = var_init(0, name, strlen(name), tmp, strlen(tmp));
  my_hash_insert(&var_hash, (byte*)v);
  return v;
}


static void init_var_hash(MYSQL *mysql)
{
  VAR *v;
  DBUG_ENTER("init_var_hash");
  if (hash_init(&var_hash, charset_info, 
                1024, 0, 0, get_var_key, var_free, MYF(0)))
    die("Variable hash initialization failed");
  my_hash_insert(&var_hash, (byte*) var_init(0,"BIG_TEST", 0,
                                             (opt_big_test) ? "1" : "0", 0));
  v= var_init(0,"MAX_TABLES", 0, (sizeof(ulong) == 4) ? "31" : "62",0);
  my_hash_insert(&var_hash, (byte*) v);
  v= var_init(0,"SERVER_VERSION", 0, mysql_get_server_info(mysql), 0);
  my_hash_insert(&var_hash, (byte*) v);
  v= var_init(0,"DB", 2, db, 0);
  my_hash_insert(&var_hash, (byte*) v);
  DBUG_VOID_RETURN;
}


int main(int argc, char **argv)
{
  int error = 0;
  struct st_query *q;
  my_bool require_file=0, q_send_flag=0, abort_flag= 0;
  char save_file[FN_REFLEN];
  MY_INIT(argv[0]);

  /* Use all time until exit if no explicit 'start_timer' */
  timer_start= timer_now();

  save_file[0]=0;
  TMPDIR[0]=0;
  memset(cons, 0, sizeof(cons));
  cons_end = cons + MAX_CONS;
  next_con = cons + 1;
  cur_con = cons;

  memset(file_stack, 0, sizeof(file_stack));
  memset(&master_pos, 0, sizeof(master_pos));
  file_stack_end= file_stack + MAX_INCLUDE_DEPTH - 1;
  cur_file= file_stack;
  lineno   = lineno_stack;
  my_init_dynamic_array(&q_lines, sizeof(struct st_query*), INIT_Q_LINES,
		     INIT_Q_LINES);

  memset(block_stack, 0, sizeof(block_stack));
  block_stack_end= block_stack + BLOCK_STACK_DEPTH - 1;
  cur_block= block_stack;
  cur_block->ok= TRUE; /* Outer block should always be executed */
  cur_block->cmd= cmd_none;

  init_dynamic_string(&ds_res, "", 0, 65536);
  parse_args(argc, argv);

  DBUG_PRINT("info",("result_file: '%s'", result_file ? result_file : ""));
  if (mysql_server_init(embedded_server_arg_count,
			embedded_server_args,
			(char**) embedded_server_groups))
    die("Can't initialize MySQL server");
  if (cur_file == file_stack)
  {
    DBUG_ASSERT(cur_file->file == 0);
    cur_file->file= stdin;
    cur_file->file_name= my_strdup("<stdin>", MYF(MY_WME));
  }
  *lineno=1;
#ifndef EMBEDDED_LIBRARY
  if (manager_host)
    init_manager();
#endif
  if (ps_protocol)
  {
    ps_protocol_enabled= 1;
    ps_init_re();
  }
  if (!( mysql_init(&cur_con->mysql)))
    die("Failed in mysql_init()");
  if (opt_compress)
    mysql_options(&cur_con->mysql,MYSQL_OPT_COMPRESS,NullS);
  mysql_options(&cur_con->mysql, MYSQL_OPT_LOCAL_INFILE, 0);
  mysql_options(&cur_con->mysql, MYSQL_SET_CHARSET_NAME, charset_name);

#ifdef HAVE_OPENSSL
  if (opt_use_ssl)
    mysql_ssl_set(&cur_con->mysql, opt_ssl_key, opt_ssl_cert, opt_ssl_ca,
		  opt_ssl_capath, opt_ssl_cipher);
#endif

  if (!(cur_con->name = my_strdup("default", MYF(MY_WME))))
    die("Out of memory");

  if (safe_connect(&cur_con->mysql, host, user, pass, db, port, unix_sock))
    die("Failed in mysql_real_connect(): %s", mysql_error(&cur_con->mysql));

  init_var_hash(&cur_con->mysql);

  /*
    Initialize $mysql_errno with -1, so we can
    - distinguish it from valid values ( >= 0 ) and
    - detect if there was never a command sent to the server
  */
  var_set_errno(-1);

  while (!abort_flag && !read_query(&q))
  {
    int current_line_inc = 1, processed = 0;
    if (q->type == Q_UNKNOWN || q->type == Q_COMMENT_WITH_COMMAND)
      get_query_type(q);
    if (cur_block->ok)
    {
      q->last_argument= q->first_argument;
      processed = 1;
      switch (q->type) {
      case Q_CONNECT:
        error|= do_connect(q);
        break;
      case Q_CONNECTION: select_connection(q); break;
      case Q_DISCONNECT:
      case Q_DIRTY_CLOSE:
	close_connection(q); break;
      case Q_RPL_PROBE: do_rpl_probe(q); break;
      case Q_ENABLE_RPL_PARSE:	 do_enable_rpl_parse(q); break;
      case Q_DISABLE_RPL_PARSE:  do_disable_rpl_parse(q); break;
      case Q_ENABLE_QUERY_LOG:   disable_query_log=0; break;
      case Q_DISABLE_QUERY_LOG:  disable_query_log=1; break;
      case Q_ENABLE_ABORT_ON_ERROR:  abort_on_error=1; break;
      case Q_DISABLE_ABORT_ON_ERROR: abort_on_error=0; break;
      case Q_ENABLE_RESULT_LOG:  disable_result_log=0; break;
      case Q_DISABLE_RESULT_LOG: disable_result_log=1; break;
      case Q_ENABLE_WARNINGS:    disable_warnings=0; break;
      case Q_DISABLE_WARNINGS:   disable_warnings=1; break;
      case Q_ENABLE_PS_WARNINGS:    disable_ps_warnings=0; break;
      case Q_DISABLE_PS_WARNINGS:   disable_ps_warnings=1; break;
      case Q_ENABLE_INFO:        disable_info=0; break;
      case Q_DISABLE_INFO:       disable_info=1; break;
      case Q_ENABLE_METADATA:    display_metadata=1; break;
      case Q_DISABLE_METADATA:   display_metadata=0; break;
      case Q_SOURCE: do_source(q); break;
      case Q_SLEEP: do_sleep(q, 0); break;
      case Q_REAL_SLEEP: do_sleep(q, 1); break;
      case Q_WAIT_FOR_SLAVE_TO_STOP: do_wait_for_slave_to_stop(q); break;
      case Q_REQUIRE_MANAGER: do_require_manager(q); break;
#ifndef EMBEDDED_LIBRARY
      case Q_SERVER_START: do_server_start(q); break;
      case Q_SERVER_STOP: do_server_stop(q); break;
#endif
      case Q_INC: do_modify_var(q, "inc", DO_INC); break;
      case Q_DEC: do_modify_var(q, "dec", DO_DEC); break;
      case Q_ECHO: do_echo(q); break;
      case Q_SYSTEM: do_system(q); break;
      case Q_DELIMITER:
	strmake(delimiter, q->first_argument, sizeof(delimiter) - 1);
	delimiter_length= strlen(delimiter);
        q->last_argument= q->first_argument+delimiter_length;
	break;
      case Q_DISPLAY_VERTICAL_RESULTS:
        display_result_vertically= TRUE;
        break;
      case Q_DISPLAY_HORIZONTAL_RESULTS:
	display_result_vertically= FALSE;
        break;
      case Q_LET: do_let(q); break;
      case Q_EVAL_RESULT:
        eval_result = 1; break;
      case Q_EVAL:
	if (q->query == q->query_buf)
        {
	  q->query= q->first_argument;
          q->first_word_len= 0;
        }
	/* fall through */
      case Q_QUERY_VERTICAL:
      case Q_QUERY_HORIZONTAL:
      {
	my_bool old_display_result_vertically= display_result_vertically;
	if (!q->query[q->first_word_len])
	{
	  /* This happens when we use 'query_..' on it's own line */
	  q_send_flag=1;
          DBUG_PRINT("info",
                     ("query: '%s' first_word_len: %d  send_flag=1",
                      q->query, q->first_word_len));
	  break;
	}
	/* fix up query pointer if this is * first iteration for this line */
	if (q->query == q->query_buf)
	  q->query += q->first_word_len + 1;
	display_result_vertically= (q->type==Q_QUERY_VERTICAL);
	if (save_file[0])
	{
	  strmov(q->record_file,save_file);
	  q->require_file=require_file;
	  save_file[0]=0;
	}
	error|= run_query(&cur_con->mysql, q, QUERY_REAP|QUERY_SEND);
	display_result_vertically= old_display_result_vertically;
        q->last_argument= q->end;
	break;
      }
      case Q_QUERY:
      case Q_REAP:
      {
	/*
	  We read the result always regardless of the mode for both full
	  query and read-result only (reap)
	*/
	int flags = QUERY_REAP;
	if (q->type != Q_REAP) /* for a full query, enable the send stage */
	  flags |= QUERY_SEND;
	if (q_send_flag)
	{
	  flags= QUERY_SEND;
	  q_send_flag=0;
	}
	if (save_file[0])
	{
	  strmov(q->record_file,save_file);
	  q->require_file=require_file;
	  save_file[0]=0;
	}
	error |= run_query(&cur_con->mysql, q, flags);
        q->last_argument= q->end;
	break;
      }
      case Q_SEND:
	if (!q->query[q->first_word_len])
	{
	  /* This happens when we use 'send' on it's own line */
	  q_send_flag=1;
	  break;
	}
	/* fix up query pointer if this is * first iteration for this line */
	if (q->query == q->query_buf)
	  q->query += q->first_word_len;
	/*
	  run_query() can execute a query partially, depending on the flags
	  QUERY_SEND flag without QUERY_REAP tells it to just send the
	  query and read the result some time later when reap instruction
	  is given on this connection.
	 */
	error |= run_query(&cur_con->mysql, q, QUERY_SEND);
        q->last_argument= q->end;
	break;
      case Q_RESULT:
	get_file_name(save_file,q);
	require_file=0;
	break;
      case Q_ERROR:
        global_expected_errors=get_errcodes(global_expected_errno,q);
	break;
      case Q_REQUIRE:
	get_file_name(save_file,q);
	require_file=1;
	break;
      case Q_REPLACE:
	get_replace(q);
	break;
      case Q_REPLACE_COLUMN:
	get_replace_column(q);
	break;
      case Q_SAVE_MASTER_POS: do_save_master_pos(); break;
      case Q_SYNC_WITH_MASTER: do_sync_with_master(q); break;
      case Q_SYNC_SLAVE_WITH_MASTER:
      {
	do_save_master_pos();
	if (*q->first_argument)
	  select_connection(q);
	else
	  select_connection_name("slave");
	do_sync_with_master2(0);
	break;
      }
      case Q_COMMENT:				/* Ignore row */
      case Q_COMMENT_WITH_COMMAND:
        q->last_argument= q->end;
	break;
      case Q_PING:
	(void) mysql_ping(&cur_con->mysql);
	break;
      case Q_EXEC:
	do_exec(q);
	break;
      case Q_START_TIMER:
	/* Overwrite possible earlier start of timer */
	timer_start= timer_now();
	break;
      case Q_END_TIMER:
	/* End timer before ending mysqltest */
	timer_output();
	got_end_timer= TRUE;
	break;
      case Q_CHARACTER_SET:
	set_charset(q);
	break;
      case Q_DISABLE_PS_PROTOCOL:
        ps_protocol_enabled= 0;
        break;
      case Q_ENABLE_PS_PROTOCOL:
        ps_protocol_enabled= ps_protocol;
        break;
      case Q_DISABLE_RECONNECT:
        cur_con->mysql.reconnect= 0;
        break;
      case Q_ENABLE_RECONNECT:
        cur_con->mysql.reconnect= 1;
        break;
      case Q_DISABLE_PARSING:
        parsing_disabled++;
        break;
      case Q_ENABLE_PARSING:
        /*
          Ensure we don't get parsing_disabled < 0 as this would accidently
          disable code we don't want to have disabled
        */
        if (parsing_disabled > 0)
          parsing_disabled--;
        break;

      case Q_EXIT:
        abort_flag= 1;
        break;
      default: processed = 0; break;
      }
    }

    if (!processed)
    {
      current_line_inc = 0;
      switch (q->type) {
      case Q_WHILE: do_block(cmd_while, q); break;
      case Q_IF: do_block(cmd_if, q); break;
      case Q_END_BLOCK: do_done(q); break;
      default: current_line_inc = 1; break;
      }
    }
    else
      check_eol_junk(q->last_argument);

    if (q->type != Q_ERROR)
    {
      /*
        As soon as any non "error" command has been executed,
        the array with expected errors should be cleared
      */
      global_expected_errors= 0;
      bzero((gptr) global_expected_errno, sizeof(global_expected_errno));
    }

    parser.current_line += current_line_inc;
  }

  if (result_file && ds_res.length && !error)
  {
    if (!record)
      error |= check_result(&ds_res, result_file, q->require_file);
    else
      str_to_file(result_file, ds_res.str, ds_res.length);
  }
  dynstr_free(&ds_res);

  if (!silent)
  {
    if (error)
      printf("not ok\n");
    else
      printf("ok\n");
  }

  if (!got_end_timer)
    timer_output();				/* No end_timer cmd, end it */
  free_used_memory();
  my_end(MY_CHECK_ERROR);
  exit(error ? 1 : 0);
  return error ? 1 : 0;				/* Keep compiler happy */
}


/*
  Read arguments for embedded server and put them into
  embedded_server_args_count and embedded_server_args[]
*/


static int read_server_arguments(const char *name)
{
  char argument[1024],buff[FN_REFLEN], *str=0;
  FILE *file;

  if (!test_if_hard_path(name))
  {
    strxmov(buff, opt_basedir, name, NullS);
    name=buff;
  }
  fn_format(buff,name,"","",4);

  if (!embedded_server_arg_count)
  {
    embedded_server_arg_count=1;
    embedded_server_args[0]= (char*) "";		/* Progname */
  }
  if (!(file=my_fopen(buff, O_RDONLY | FILE_BINARY, MYF(MY_WME))))
    return 1;
  while (embedded_server_arg_count < MAX_SERVER_ARGS &&
	 (str=fgets(argument,sizeof(argument), file)))
  {
    *(strend(str)-1)=0;				/* Remove end newline */
    if (!(embedded_server_args[embedded_server_arg_count]=
	  (char*) my_strdup(str,MYF(MY_WME))))
    {
      my_fclose(file,MYF(0));
      return 1;
    }
    embedded_server_arg_count++;
  }
  my_fclose(file,MYF(0));
  if (str)
  {
    fprintf(stderr,"Too many arguments in option file: %s\n",name);
    return 1;
  }
  return 0;
}

/****************************************************************************\
 *
 *  A primitive timer that give results in milliseconds if the
 *  --timer-file=<filename> is given. The timer result is written
 *  to that file when the result is available. To not confuse
 *  mysql-test-run with an old obsolete result, we remove the file
 *  before executing any commands. The time we measure is
 *
 *    - If no explicit 'start_timer' or 'end_timer' is given in the
 *      test case, the timer measure how long we execute in mysqltest.
 *
 *    - If only 'start_timer' is given we measure how long we execute
 *      from that point until we terminate mysqltest.
 *
 *    - If only 'end_timer' is given we measure how long we execute
 *      from that we enter mysqltest to the 'end_timer' is command is
 *      executed.
 *
 *    - If both 'start_timer' and 'end_timer' are given we measure
 *      the time between executing the two commands.
 *
\****************************************************************************/

static void timer_output(void)
{
  if (timer_file)
  {
    char buf[32], *end;
    ulonglong timer= timer_now() - timer_start;
    end= longlong2str(timer, buf, 10);
    str_to_file(timer_file,buf, (int) (end-buf));
  }
}

static ulonglong timer_now(void)
{
  return my_getsystime() / 10000;
}

/****************************************************************************
* Handle replacement of strings
****************************************************************************/

#define PC_MALLOC		256	/* Bytes for pointers */
#define PS_MALLOC		512	/* Bytes for data */

#define SPACE_CHAR	256
#define START_OF_LINE	257
#define END_OF_LINE	258
#define LAST_CHAR_CODE	259

typedef struct st_replace {
  bool	 found;
  struct st_replace *next[256];
} REPLACE;

typedef struct st_replace_found {
  bool found;
  char *replace_string;
  uint to_offset;
  int from_offset;
} REPLACE_STRING;

#ifndef WORD_BIT
#define WORD_BIT (8*sizeof(uint))
#endif


static int insert_pointer_name(reg1 POINTER_ARRAY *pa,my_string name)
{
  uint i,length,old_count;
  byte *new_pos;
  const char **new_array;
  DBUG_ENTER("insert_pointer_name");

  if (! pa->typelib.count)
  {
    if (!(pa->typelib.type_names=(const char **)
	  my_malloc(((PC_MALLOC-MALLOC_OVERHEAD)/
		     (sizeof(my_string)+sizeof(*pa->flag))*
		     (sizeof(my_string)+sizeof(*pa->flag))),MYF(MY_WME))))
      DBUG_RETURN(-1);
    if (!(pa->str= (byte*) my_malloc((uint) (PS_MALLOC-MALLOC_OVERHEAD),
				     MYF(MY_WME))))
    {
      my_free((gptr) pa->typelib.type_names,MYF(0));
      DBUG_RETURN (-1);
    }
    pa->max_count=(PC_MALLOC-MALLOC_OVERHEAD)/(sizeof(byte*)+
					       sizeof(*pa->flag));
    pa->flag= (int7*) (pa->typelib.type_names+pa->max_count);
    pa->length=0;
    pa->max_length=PS_MALLOC-MALLOC_OVERHEAD;
    pa->array_allocs=1;
  }
  length=(uint) strlen(name)+1;
  if (pa->length+length >= pa->max_length)
  {
    if (!(new_pos= (byte*) my_realloc((gptr) pa->str,
				      (uint) (pa->max_length+PS_MALLOC),
				      MYF(MY_WME))))
      DBUG_RETURN(1);
    if (new_pos != pa->str)
    {
      my_ptrdiff_t diff=PTR_BYTE_DIFF(new_pos,pa->str);
      for (i=0 ; i < pa->typelib.count ; i++)
	pa->typelib.type_names[i]= ADD_TO_PTR(pa->typelib.type_names[i],diff,
					      char*);
      pa->str=new_pos;
    }
    pa->max_length+=PS_MALLOC;
  }
  if (pa->typelib.count >= pa->max_count-1)
  {
    int len;
    pa->array_allocs++;
    len=(PC_MALLOC*pa->array_allocs - MALLOC_OVERHEAD);
    if (!(new_array=(const char **) my_realloc((gptr) pa->typelib.type_names,
					       (uint) len/
					 (sizeof(byte*)+sizeof(*pa->flag))*
					 (sizeof(byte*)+sizeof(*pa->flag)),
					 MYF(MY_WME))))
      DBUG_RETURN(1);
    pa->typelib.type_names=new_array;
    old_count=pa->max_count;
    pa->max_count=len/(sizeof(byte*) + sizeof(*pa->flag));
    pa->flag= (int7*) (pa->typelib.type_names+pa->max_count);
    memcpy((byte*) pa->flag,(my_string) (pa->typelib.type_names+old_count),
	   old_count*sizeof(*pa->flag));
  }
  pa->flag[pa->typelib.count]=0;			/* Reset flag */
  pa->typelib.type_names[pa->typelib.count++]= pa->str+pa->length;
  pa->typelib.type_names[pa->typelib.count]= NullS;	/* Put end-mark */
  VOID(strmov(pa->str+pa->length,name));
  pa->length+=length;
  DBUG_RETURN(0);
} /* insert_pointer_name */


	/* free pointer array */

void free_pointer_array(POINTER_ARRAY *pa)
{
  if (pa->typelib.count)
  {
    pa->typelib.count=0;
    my_free((gptr) pa->typelib.type_names,MYF(0));
    pa->typelib.type_names=0;
    my_free((gptr) pa->str,MYF(0));
  }
} /* free_pointer_array */


	/* Code for replace rutines */

#define SET_MALLOC_HUNC 64

typedef struct st_rep_set {
  uint	*bits;				/* Pointer to used sets */
  short next[LAST_CHAR_CODE];		/* Pointer to next sets */
  uint	found_len;			/* Best match to date */
  int	found_offset;
  uint	table_offset;
  uint	size_of_bits;			/* For convinience */
} REP_SET;

typedef struct st_rep_sets {
  uint		count;			/* Number of sets */
  uint		extra;			/* Extra sets in buffer */
  uint		invisible;		/* Sets not chown */
  uint		size_of_bits;
  REP_SET	*set,*set_buffer;
  uint		*bit_buffer;
} REP_SETS;

typedef struct st_found_set {
  uint table_offset;
  int found_offset;
} FOUND_SET;

typedef struct st_follow {
  int chr;
  uint table_offset;
  uint len;
} FOLLOWS;


static int init_sets(REP_SETS *sets,uint states);
static REP_SET *make_new_set(REP_SETS *sets);
static void make_sets_invisible(REP_SETS *sets);
static void free_last_set(REP_SETS *sets);
static void free_sets(REP_SETS *sets);
static void internal_set_bit(REP_SET *set, uint bit);
static void internal_clear_bit(REP_SET *set, uint bit);
static void or_bits(REP_SET *to,REP_SET *from);
static void copy_bits(REP_SET *to,REP_SET *from);
static int cmp_bits(REP_SET *set1,REP_SET *set2);
static int get_next_bit(REP_SET *set,uint lastpos);
static int find_set(REP_SETS *sets,REP_SET *find);
static int find_found(FOUND_SET *found_set,uint table_offset,
			  int found_offset);
static uint start_at_word(my_string pos);
static uint end_of_word(my_string pos);
static uint replace_len(my_string pos);

static uint found_sets=0;


	/* Init a replace structure for further calls */

REPLACE *init_replace(my_string *from, my_string *to,uint count,
		      my_string word_end_chars)
{
  uint i,j,states,set_nr,len,result_len,max_length,found_end,bits_set,bit_nr;
  int used_sets,chr,default_state;
  char used_chars[LAST_CHAR_CODE],is_word_end[256];
  my_string pos,to_pos,*to_array;
  REP_SETS sets;
  REP_SET *set,*start_states,*word_states,*new_set;
  FOLLOWS *follow,*follow_ptr;
  REPLACE *replace;
  FOUND_SET *found_set;
  REPLACE_STRING *rep_str;
  DBUG_ENTER("init_replace");

  /* Count number of states */
  for (i=result_len=max_length=0 , states=2 ; i < count ; i++)
  {
    len=replace_len(from[i]);
    if (!len)
    {
      errno=EINVAL;
      my_message(0,"No to-string for last from-string",MYF(ME_BELL));
      DBUG_RETURN(0);
    }
    states+=len+1;
    result_len+=(uint) strlen(to[i])+1;
    if (len > max_length)
      max_length=len;
  }
  bzero((char*) is_word_end,sizeof(is_word_end));
  for (i=0 ; word_end_chars[i] ; i++)
    is_word_end[(uchar) word_end_chars[i]]=1;

  if (init_sets(&sets,states))
    DBUG_RETURN(0);
  found_sets=0;
  if (!(found_set= (FOUND_SET*) my_malloc(sizeof(FOUND_SET)*max_length*count,
					  MYF(MY_WME))))
  {
    free_sets(&sets);
    DBUG_RETURN(0);
  }
  VOID(make_new_set(&sets));			/* Set starting set */
  make_sets_invisible(&sets);			/* Hide previus sets */
  used_sets=-1;
  word_states=make_new_set(&sets);		/* Start of new word */
  start_states=make_new_set(&sets);		/* This is first state */
  if (!(follow=(FOLLOWS*) my_malloc((states+2)*sizeof(FOLLOWS),MYF(MY_WME))))
  {
    free_sets(&sets);
    my_free((gptr) found_set,MYF(0));
    DBUG_RETURN(0);
  }

	/* Init follow_ptr[] */
  for (i=0, states=1, follow_ptr=follow+1 ; i < count ; i++)
  {
    if (from[i][0] == '\\' && from[i][1] == '^')
    {
      internal_set_bit(start_states,states+1);
      if (!from[i][2])
      {
	start_states->table_offset=i;
	start_states->found_offset=1;
      }
    }
    else if (from[i][0] == '\\' && from[i][1] == '$')
    {
      internal_set_bit(start_states,states);
      internal_set_bit(word_states,states);
      if (!from[i][2] && start_states->table_offset == (uint) ~0)
      {
	start_states->table_offset=i;
	start_states->found_offset=0;
      }
    }
    else
    {
      internal_set_bit(word_states,states);
      if (from[i][0] == '\\' && (from[i][1] == 'b' && from[i][2]))
	internal_set_bit(start_states,states+1);
      else
	internal_set_bit(start_states,states);
    }
    for (pos=from[i], len=0; *pos ; pos++)
    {
      if (*pos == '\\' && *(pos+1))
      {
	pos++;
	switch (*pos) {
	case 'b':
	  follow_ptr->chr = SPACE_CHAR;
	  break;
	case '^':
	  follow_ptr->chr = START_OF_LINE;
	  break;
	case '$':
	  follow_ptr->chr = END_OF_LINE;
	  break;
	case 'r':
	  follow_ptr->chr = '\r';
	  break;
	case 't':
	  follow_ptr->chr = '\t';
	  break;
	case 'v':
	  follow_ptr->chr = '\v';
	  break;
	default:
	  follow_ptr->chr = (uchar) *pos;
	  break;
	}
      }
      else
	follow_ptr->chr= (uchar) *pos;
      follow_ptr->table_offset=i;
      follow_ptr->len= ++len;
      follow_ptr++;
    }
    follow_ptr->chr=0;
    follow_ptr->table_offset=i;
    follow_ptr->len=len;
    follow_ptr++;
    states+=(uint) len+1;
  }


  for (set_nr=0,pos=0 ; set_nr < sets.count ; set_nr++)
  {
    set=sets.set+set_nr;
    default_state= 0;				/* Start from beginning */

    /* If end of found-string not found or start-set with current set */

    for (i= (uint) ~0; (i=get_next_bit(set,i)) ;)
    {
      if (!follow[i].chr)
      {
	if (! default_state)
	  default_state= find_found(found_set,set->table_offset,
				    set->found_offset+1);
      }
    }
    copy_bits(sets.set+used_sets,set);		/* Save set for changes */
    if (!default_state)
      or_bits(sets.set+used_sets,sets.set);	/* Can restart from start */

    /* Find all chars that follows current sets */
    bzero((char*) used_chars,sizeof(used_chars));
    for (i= (uint) ~0; (i=get_next_bit(sets.set+used_sets,i)) ;)
    {
      used_chars[follow[i].chr]=1;
      if ((follow[i].chr == SPACE_CHAR && !follow[i+1].chr &&
	   follow[i].len > 1) || follow[i].chr == END_OF_LINE)
	used_chars[0]=1;
    }

    /* Mark word_chars used if \b is in state */
    if (used_chars[SPACE_CHAR])
      for (pos= word_end_chars ; *pos ; pos++)
	used_chars[(int) (uchar) *pos] = 1;

    /* Handle other used characters */
    for (chr= 0 ; chr < 256 ; chr++)
    {
      if (! used_chars[chr])
	set->next[chr]= chr ? default_state : -1;
      else
      {
	new_set=make_new_set(&sets);
	set=sets.set+set_nr;			/* if realloc */
	new_set->table_offset=set->table_offset;
	new_set->found_len=set->found_len;
	new_set->found_offset=set->found_offset+1;
	found_end=0;

	for (i= (uint) ~0 ; (i=get_next_bit(sets.set+used_sets,i)) ; )
	{
	  if (!follow[i].chr || follow[i].chr == chr ||
	      (follow[i].chr == SPACE_CHAR &&
	       (is_word_end[chr] ||
		(!chr && follow[i].len > 1 && ! follow[i+1].chr))) ||
	      (follow[i].chr == END_OF_LINE && ! chr))
	  {
	    if ((! chr || (follow[i].chr && !follow[i+1].chr)) &&
		follow[i].len > found_end)
	      found_end=follow[i].len;
	    if (chr && follow[i].chr)
	      internal_set_bit(new_set,i+1);		/* To next set */
	    else
	      internal_set_bit(new_set,i);
	  }
	}
	if (found_end)
	{
	  new_set->found_len=0;			/* Set for testing if first */
	  bits_set=0;
	  for (i= (uint) ~0; (i=get_next_bit(new_set,i)) ;)
	  {
	    if ((follow[i].chr == SPACE_CHAR ||
		 follow[i].chr == END_OF_LINE) && ! chr)
	      bit_nr=i+1;
	    else
	      bit_nr=i;
	    if (follow[bit_nr-1].len < found_end ||
		(new_set->found_len &&
		 (chr == 0 || !follow[bit_nr].chr)))
	      internal_clear_bit(new_set,i);
	    else
	    {
	      if (chr == 0 || !follow[bit_nr].chr)
	      {					/* best match  */
		new_set->table_offset=follow[bit_nr].table_offset;
		if (chr || (follow[i].chr == SPACE_CHAR ||
			    follow[i].chr == END_OF_LINE))
		  new_set->found_offset=found_end;	/* New match */
		new_set->found_len=found_end;
	      }
	      bits_set++;
	    }
	  }
	  if (bits_set == 1)
	  {
	    set->next[chr] = find_found(found_set,
					new_set->table_offset,
					new_set->found_offset);
	    free_last_set(&sets);
	  }
	  else
	    set->next[chr] = find_set(&sets,new_set);
	}
	else
	  set->next[chr] = find_set(&sets,new_set);
      }
    }
  }

	/* Alloc replace structure for the replace-state-machine */

  if ((replace=(REPLACE*) my_malloc(sizeof(REPLACE)*(sets.count)+
				    sizeof(REPLACE_STRING)*(found_sets+1)+
				    sizeof(my_string)*count+result_len,
				    MYF(MY_WME | MY_ZEROFILL))))
  {
    rep_str=(REPLACE_STRING*) (replace+sets.count);
    to_array=(my_string*) (rep_str+found_sets+1);
    to_pos=(my_string) (to_array+count);
    for (i=0 ; i < count ; i++)
    {
      to_array[i]=to_pos;
      to_pos=strmov(to_pos,to[i])+1;
    }
    rep_str[0].found=1;
    rep_str[0].replace_string=0;
    for (i=1 ; i <= found_sets ; i++)
    {
      pos=from[found_set[i-1].table_offset];
      rep_str[i].found= !bcmp(pos,"\\^",3) ? 2 : 1;
      rep_str[i].replace_string=to_array[found_set[i-1].table_offset];
      rep_str[i].to_offset=found_set[i-1].found_offset-start_at_word(pos);
      rep_str[i].from_offset=found_set[i-1].found_offset-replace_len(pos)+
	end_of_word(pos);
    }
    for (i=0 ; i < sets.count ; i++)
    {
      for (j=0 ; j < 256 ; j++)
	if (sets.set[i].next[j] >= 0)
	  replace[i].next[j]=replace+sets.set[i].next[j];
	else
	  replace[i].next[j]=(REPLACE*) (rep_str+(-sets.set[i].next[j]-1));
    }
  }
  my_free((gptr) follow,MYF(0));
  free_sets(&sets);
  my_free((gptr) found_set,MYF(0));
  DBUG_PRINT("exit",("Replace table has %d states",sets.count));
  DBUG_RETURN(replace);
}


static int init_sets(REP_SETS *sets,uint states)
{
  bzero((char*) sets,sizeof(*sets));
  sets->size_of_bits=((states+7)/8);
  if (!(sets->set_buffer=(REP_SET*) my_malloc(sizeof(REP_SET)*SET_MALLOC_HUNC,
					      MYF(MY_WME))))
    return 1;
  if (!(sets->bit_buffer=(uint*) my_malloc(sizeof(uint)*sets->size_of_bits*
					   SET_MALLOC_HUNC,MYF(MY_WME))))
  {
    my_free((gptr) sets->set,MYF(0));
    return 1;
  }
  return 0;
}

	/* Make help sets invisible for nicer codeing */

static void make_sets_invisible(REP_SETS *sets)
{
  sets->invisible=sets->count;
  sets->set+=sets->count;
  sets->count=0;
}

static REP_SET *make_new_set(REP_SETS *sets)
{
  uint i,count,*bit_buffer;
  REP_SET *set;
  if (sets->extra)
  {
    sets->extra--;
    set=sets->set+ sets->count++;
    bzero((char*) set->bits,sizeof(uint)*sets->size_of_bits);
    bzero((char*) &set->next[0],sizeof(set->next[0])*LAST_CHAR_CODE);
    set->found_offset=0;
    set->found_len=0;
    set->table_offset= (uint) ~0;
    set->size_of_bits=sets->size_of_bits;
    return set;
  }
  count=sets->count+sets->invisible+SET_MALLOC_HUNC;
  if (!(set=(REP_SET*) my_realloc((gptr) sets->set_buffer,
				   sizeof(REP_SET)*count,
				  MYF(MY_WME))))
    return 0;
  sets->set_buffer=set;
  sets->set=set+sets->invisible;
  if (!(bit_buffer=(uint*) my_realloc((gptr) sets->bit_buffer,
				      (sizeof(uint)*sets->size_of_bits)*count,
				      MYF(MY_WME))))
    return 0;
  sets->bit_buffer=bit_buffer;
  for (i=0 ; i < count ; i++)
  {
    sets->set_buffer[i].bits=bit_buffer;
    bit_buffer+=sets->size_of_bits;
  }
  sets->extra=SET_MALLOC_HUNC;
  return make_new_set(sets);
}

static void free_last_set(REP_SETS *sets)
{
  sets->count--;
  sets->extra++;
  return;
}

static void free_sets(REP_SETS *sets)
{
  my_free((gptr)sets->set_buffer,MYF(0));
  my_free((gptr)sets->bit_buffer,MYF(0));
  return;
}

static void internal_set_bit(REP_SET *set, uint bit)
{
  set->bits[bit / WORD_BIT] |= 1 << (bit % WORD_BIT);
  return;
}

static void internal_clear_bit(REP_SET *set, uint bit)
{
  set->bits[bit / WORD_BIT] &= ~ (1 << (bit % WORD_BIT));
  return;
}


static void or_bits(REP_SET *to,REP_SET *from)
{
  reg1 uint i;
  for (i=0 ; i < to->size_of_bits ; i++)
    to->bits[i]|=from->bits[i];
  return;
}

static void copy_bits(REP_SET *to,REP_SET *from)
{
  memcpy((byte*) to->bits,(byte*) from->bits,
	 (size_t) (sizeof(uint) * to->size_of_bits));
}

static int cmp_bits(REP_SET *set1,REP_SET *set2)
{
  return bcmp((byte*) set1->bits,(byte*) set2->bits,
	      sizeof(uint) * set1->size_of_bits);
}


	/* Get next set bit from set. */

static int get_next_bit(REP_SET *set,uint lastpos)
{
  uint pos,*start,*end,bits;

  start=set->bits+ ((lastpos+1) / WORD_BIT);
  end=set->bits + set->size_of_bits;
  bits=start[0] & ~((1 << ((lastpos+1) % WORD_BIT)) -1);

  while (! bits && ++start < end)
    bits=start[0];
  if (!bits)
    return 0;
  pos=(uint) (start-set->bits)*WORD_BIT;
  while (! (bits & 1))
  {
    bits>>=1;
    pos++;
  }
  return pos;
}

	/* find if there is a same set in sets. If there is, use it and
	   free given set, else put in given set in sets and return it's
	   position */

static int find_set(REP_SETS *sets,REP_SET *find)
{
  uint i;
  for (i=0 ; i < sets->count-1 ; i++)
  {
    if (!cmp_bits(sets->set+i,find))
    {
      free_last_set(sets);
      return i;
    }
  }
  return i;				/* return new postion */
}

	/* find if there is a found_set with same table_offset & found_offset
	   If there is return offset to it, else add new offset and return pos.
	   Pos returned is -offset-2 in found_set_structure because it's is
	   saved in set->next and set->next[] >= 0 points to next set and
	   set->next[] == -1 is reserved for end without replaces.
	   */

static int find_found(FOUND_SET *found_set,uint table_offset, int found_offset)
{
  int i;
  for (i=0 ; (uint) i < found_sets ; i++)
    if (found_set[i].table_offset == table_offset &&
	found_set[i].found_offset == found_offset)
      return -i-2;
  found_set[i].table_offset=table_offset;
  found_set[i].found_offset=found_offset;
  found_sets++;
  return -i-2;				/* return new postion */
}

	/* Return 1 if regexp starts with \b or ends with \b*/

static uint start_at_word(my_string pos)
{
  return (((!bcmp(pos,"\\b",2) && pos[2]) || !bcmp(pos,"\\^",2)) ? 1 : 0);
}

static uint end_of_word(my_string pos)
{
  my_string end=strend(pos);
  return ((end > pos+2 && !bcmp(end-2,"\\b",2)) ||
	  (end >= pos+2 && !bcmp(end-2,"\\$",2))) ?
	    1 : 0;
}


static uint replace_len(my_string str)
{
  uint len=0;
  while (*str)
  {
    if (str[0] == '\\' && str[1])
      str++;
    str++;
    len++;
  }
  return len;
}


	/* Replace strings;  Return length of result string */

uint replace_strings(REPLACE *rep, my_string *start,uint *max_length,
		     const char *from)
{
  reg1 REPLACE *rep_pos;
  reg2 REPLACE_STRING *rep_str;
  my_string to,end,pos,new_str;

  end=(to= *start) + *max_length-1;
  rep_pos=rep+1;
  for (;;)
  {
    while (!rep_pos->found)
    {
      rep_pos= rep_pos->next[(uchar) *from];
      if (to == end)
      {
	(*max_length)+=8192;
	if (!(new_str=my_realloc(*start,*max_length,MYF(MY_WME))))
	  return (uint) -1;
	to=new_str+(to - *start);
	end=(*start=new_str)+ *max_length-1;
      }
      *to++= *from++;
    }
    if (!(rep_str = ((REPLACE_STRING*) rep_pos))->replace_string)
      return (uint) (to - *start)-1;
    to-=rep_str->to_offset;
    for (pos=rep_str->replace_string; *pos ; pos++)
    {
      if (to == end)
      {
	(*max_length)*=2;
	if (!(new_str=my_realloc(*start,*max_length,MYF(MY_WME))))
	  return (uint) -1;
	to=new_str+(to - *start);
	end=(*start=new_str)+ *max_length-1;
      }
      *to++= *pos;
    }
    if (!*(from-=rep_str->from_offset) && rep_pos->found != 2)
      return (uint) (to - *start);
    rep_pos=rep;
  }
}

static int initialize_replace_buffer(void)
{
  out_length=8192;
  if (!(out_buff=my_malloc(out_length,MYF(MY_WME))))
    return(1);
  return 0;
}

static void free_replace_buffer(void)
{
  my_free(out_buff,MYF(MY_WME));
}


/****************************************************************************
 Replace results for a column
*****************************************************************************/

static void free_replace_column()
{
  uint i;
  for (i=0 ; i < max_replace_column ; i++)
  {
    if (replace_column[i])
    {
      my_free(replace_column[i], 0);
      replace_column[i]= 0;
    }
  }
  max_replace_column= 0;
}

/*
  Get arguments for replace_columns. The syntax is:
  replace-column column_number to_string [column_number to_string ...]
  Where each argument may be quoted with ' or "
  A argument may also be a variable, in which case the value of the
  variable is replaced.
*/

static void get_replace_column(struct st_query *q)
{
  char *from=q->first_argument;
  char *buff,*start;
  DBUG_ENTER("get_replace_columns");

  free_replace_column();
  if (!*from)
    die("Missing argument in %s", q->query);

  /* Allocate a buffer for results */
  start=buff=my_malloc(strlen(from)+1,MYF(MY_WME | MY_FAE));
  while (*from)
  {
    char *to;
    uint column_number;

    to= get_string(&buff, &from, q);
    if (!(column_number= atoi(to)) || column_number > MAX_COLUMNS)
      die("Wrong column number to replace_column in '%s'", q->query);
    if (!*from)
      die("Wrong number of arguments to replace_column in '%s'", q->query);
    to= get_string(&buff, &from, q);
    my_free(replace_column[column_number-1], MY_ALLOW_ZERO_PTR);
    replace_column[column_number-1]= my_strdup(to, MYF(MY_WME | MY_FAE));
    set_if_bigger(max_replace_column, column_number);
  }
  my_free(start, MYF(0));
  q->last_argument= q->end;
}

#if defined(__NETWARE__) || defined(__WIN__)
/*
  Substitute environment variables with text.

  SYNOPSIS
    subst_env_var()
    arg			String that should be substitute

  DESCRIPTION
    This function takes a string as an input and replaces the
    environment variables, that starts with '$' character, with it value.

  NOTES
    Return string must be freed with my_free()

  RETURN
    String with environment variables replaced.
*/

static char *subst_env_var(const char *str)
{
  char *result;
  char *pos;

  result= pos= my_malloc(MAX_QUERY, MYF(MY_FAE));
  while (*str)
  {
    /*
      need this only when we want to provide the functionality of
      escaping through \ 'backslash'
      if ((result == pos && *str=='$') ||
          (result != pos && *str=='$' && str[-1] !='\\'))
    */
    if (*str == '$')
    {
      char env_var[256], *env_pos= env_var, *subst;

      /* Search for end of environment variable */
      for (str++;
           *str && !isspace(*str) && *str != '\\' && *str != '/' &&
             *str != '$';
           str++)
        *env_pos++= *str;
      *env_pos= 0;

      if (!(subst= getenv(env_var)))
      {
        my_free(result, MYF(0));
        die("MYSQLTEST.NLM: Environment variable %s is not defined",
            env_var);
      }

      /* get the string to be substitued for env_var  */
      pos= strmov(pos, subst);
      /* Process delimiter in *str again */
    }
    else
      *pos++= *str++;
  }
  *pos= 0;
  return result;
}


/*
  popen replacement for Netware

  SYNPOSIS
    my_popen()
    name		Command to execute (with possible env variables)
    mode		Mode for popen.

  NOTES
    Environment variable expansion does not take place for popen function
    on NetWare, so we use this function to wrap around popen to do this.

    For the moment we ignore 'mode' and always use 'r0'

  RETURN
    # >= 0	File handle
    -1		Error
*/

#undef popen                                    /* Remove wrapper */
#ifdef __WIN__ 
#define popen _popen                           /* redefine for windows */
#endif

FILE *my_popen(const char *cmd, const char *mode __attribute__((unused)))
{
  char *subst_cmd;
  FILE *res_file;

  subst_cmd= subst_env_var(cmd);
  res_file= popen(subst_cmd, "r0");
  my_free(subst_cmd, MYF(0));
  return res_file;
}

#endif /* __NETWARE__ or  __WIN__*/<|MERGE_RESOLUTION|>--- conflicted
+++ resolved
@@ -2430,12 +2430,8 @@
       }
       break;
     case R_LINE_START:
-<<<<<<< HEAD
-      if (c == '#' || c == '-' || parsing_disabled)
-=======
       /* Only accept start of comment if this is the first line in query */
-      if ((*lineno == start_lineno) && (c == '#' || c == '-'))
->>>>>>> 4b47ebcf
+      if ((*lineno == start_lineno) && (c == '#' || c == '-' || parsing_diabled))
       {
 	state = R_COMMENT;
       }
@@ -2581,23 +2577,14 @@
     /* This goto is to avoid losing the "expected error" info. */
     goto end;
   }
-<<<<<<< HEAD
   if (!parsing_disabled)
   {
     memcpy((gptr) q->expected_errno, (gptr) global_expected_errno,
            sizeof(global_expected_errno));
     q->expected_errors= global_expected_errors;
     q->abort_on_error= (global_expected_errors == 0 && abort_on_error);
-    bzero((gptr) global_expected_errno, sizeof(global_expected_errno));
-    global_expected_errors=0;
-  }
-
-=======
-  memcpy((gptr) q->expected_errno, (gptr) global_expected_errno,
-	 sizeof(global_expected_errno));
-  q->expected_errors= global_expected_errors;
-  q->abort_on_error= (global_expected_errors == 0 && abort_on_error);
->>>>>>> 4b47ebcf
+  }
+
   if (p[0] == '-' && p[1] == '-')
   {
     q->type= Q_COMMENT_WITH_COMMAND;
@@ -3069,12 +3056,8 @@
 
     if (!disable_result_log)
     {
-<<<<<<< HEAD
       ulong affected_rows;    /* Ok to be undef if 'disable_info' is set */
       LINT_INIT(affected_rows);
-=======
-      ulong affected_rows;
->>>>>>> 4b47ebcf
 
       if (res)
       {
