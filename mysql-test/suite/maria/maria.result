--- conflicted
+++ resolved
@@ -1146,11 +1146,7 @@
 ERROR 23000: Duplicate entry '{ ' for key 'v_2'
 alter table t1 add key(v);
 Warnings:
-<<<<<<< HEAD
-Note	1831	Duplicate index 'v_2' defined on the table 'test.t1'. This is deprecated and will be disallowed in a future release
-=======
-Note	1831	Duplicate index `v_2`. This is deprecated and will be disallowed in a future release.
->>>>>>> c13b5011
+Note	1831	Duplicate index `v_2`. This is deprecated and will be disallowed in a future release
 select concat('*',v,'*',c,'*',t,'*') as qq from t1 where v='a';
 qq
 *a*a*a*
@@ -2729,13 +2725,8 @@
 SET aria_sort_buffer_size=8192;
 CREATE TABLE t1(a CHAR(255), KEY(a), KEY(a), KEY(a));
 Warnings:
-<<<<<<< HEAD
-Note	1831	Duplicate index 'a_2' defined on the table 'test.t1'. This is deprecated and will be disallowed in a future release
-Note	1831	Duplicate index 'a_3' defined on the table 'test.t1'. This is deprecated and will be disallowed in a future release
-=======
-Note	1831	Duplicate index `a_2`. This is deprecated and will be disallowed in a future release.
-Note	1831	Duplicate index `a_3`. This is deprecated and will be disallowed in a future release.
->>>>>>> c13b5011
+Note	1831	Duplicate index `a_2`. This is deprecated and will be disallowed in a future release
+Note	1831	Duplicate index `a_3`. This is deprecated and will be disallowed in a future release
 INSERT INTO t1 VALUES (0),(1),(2),(3),(4),(5),(6),(7),(8),(9),(0),(1),(2),(3);
 REPAIR TABLE t1;
 Table	Op	Msg_type	Msg_text
