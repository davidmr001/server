--- conflicted
+++ resolved
@@ -1146,7 +1146,6 @@
 SELECT a FROM t1 FORCE INDEX (inx) WHERE a=1;
 DROP TABLE t1;
 
-<<<<<<< HEAD
 --echo End of 5.0 tests
 
 
@@ -1257,7 +1256,6 @@
 DROP TABLE t1;
 
 --echo End of 5.1 tests
-=======
 #
 # Bug#4692 - DISABLE/ENABLE KEYS waste a space
 #
@@ -1283,6 +1281,3 @@
 #--exec myisamchk -dvv var/master-data/test/t1.MYI
 #--exec myisamchk -iev var/master-data/test/t1.MYI
 DROP TABLE t1;
-
---echo End of 5.0 tests
->>>>>>> 5952a863
