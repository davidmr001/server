#
# time functions
#
--disable_warnings
drop table if exists t1,t2,t3;
--enable_warnings

# Set timezone to GMT-3, to make it possible to use "interval 3 hour"
set time_zone="+03:00";

select from_days(to_days("960101")),to_days(960201)-to_days("19960101"),to_days(date_add(curdate(), interval 1 day))-to_days(curdate()),weekday("1997-11-29");
select period_add("9602",-12),period_diff(199505,"9404") ;

select now()-now(),weekday(curdate())-weekday(now()),unix_timestamp()-unix_timestamp(now());
select from_unixtime(unix_timestamp("1994-03-02 10:11:12")),from_unixtime(unix_timestamp("1994-03-02 10:11:12"),"%Y-%m-%d %h:%i:%s"),from_unixtime(unix_timestamp("1994-03-02 10:11:12"))+0;
select sec_to_time(9001),sec_to_time(9001)+0,time_to_sec("15:12:22"),
  sec_to_time(time_to_sec("0:30:47")/6.21);
select sec_to_time(time_to_sec('-838:59:59'));
select now()-curdate()*1000000-curtime();
select strcmp(current_timestamp(),concat(current_date()," ",current_time()));
select strcmp(localtime(),concat(current_date()," ",current_time()));
select strcmp(localtimestamp(),concat(current_date()," ",current_time()));
select date_format("1997-01-02 03:04:05", "%M %W %D %Y %y %m %d %h %i %s %w");
select date_format("1997-01-02", concat("%M %W %D ","%Y %y %m %d %h %i %s %w"));
select dayofmonth("1997-01-02"),dayofmonth(19970323);
select month("1997-01-02"),year("98-02-03"),dayofyear("1997-12-31");
select month("2001-02-00"),year("2001-00-00");
select DAYOFYEAR("1997-03-03"), WEEK("1998-03-03"), QUARTER(980303);
select HOUR("1997-03-03 23:03:22"), MINUTE("23:03:22"), SECOND(230322);

# Test of week and yearweek
select week(19980101),week(19970101),week(19980101,1),week(19970101,1);
select week(19981231),week(19971231),week(19981231,1),week(19971231,1);
select week(19950101),week(19950101,1);
select yearweek('1981-12-31',1),yearweek('1982-01-01',1),yearweek('1982-12-31',1),yearweek('1983-01-01',1);
select yearweek('1987-01-01',1),yearweek('1987-01-01');
select week("2000-01-01",0) as '2000', week("2001-01-01",0) as '2001', week("2002-01-01",0) as '2002',week("2003-01-01",0) as '2003', week("2004-01-01",0) as '2004', week("2005-01-01",0) as '2005', week("2006-01-01",0) as '2006';
select week("2000-01-06",0) as '2000', week("2001-01-06",0) as '2001', week("2002-01-06",0) as '2002',week("2003-01-06",0) as '2003', week("2004-01-06",0) as '2004', week("2005-01-06",0) as '2005', week("2006-01-06",0) as '2006';
select week("2000-01-01",1) as '2000', week("2001-01-01",1) as '2001', week("2002-01-01",1) as '2002',week("2003-01-01",1) as '2003', week("2004-01-01",1) as '2004', week("2005-01-01",1) as '2005', week("2006-01-01",1) as '2006';
select week("2000-01-06",1) as '2000', week("2001-01-06",1) as '2001', week("2002-01-06",1) as '2002',week("2003-01-06",1) as '2003', week("2004-01-06",1) as '2004', week("2005-01-06",1) as '2005', week("2006-01-06",1) as '2006';
select yearweek("2000-01-01",0) as '2000', yearweek("2001-01-01",0) as '2001', yearweek("2002-01-01",0) as '2002',yearweek("2003-01-01",0) as '2003', yearweek("2004-01-01",0) as '2004', yearweek("2005-01-01",0) as '2005', yearweek("2006-01-01",0) as '2006';
select yearweek("2000-01-06",0) as '2000', yearweek("2001-01-06",0) as '2001', yearweek("2002-01-06",0) as '2002',yearweek("2003-01-06",0) as '2003', yearweek("2004-01-06",0) as '2004', yearweek("2005-01-06",0) as '2005', yearweek("2006-01-06",0) as '2006';
select yearweek("2000-01-01",1) as '2000', yearweek("2001-01-01",1) as '2001', yearweek("2002-01-01",1) as '2002',yearweek("2003-01-01",1) as '2003', yearweek("2004-01-01",1) as '2004', yearweek("2005-01-01",1) as '2005', yearweek("2006-01-01",1) as '2006';
select yearweek("2000-01-06",1) as '2000', yearweek("2001-01-06",1) as '2001', yearweek("2002-01-06",1) as '2002',yearweek("2003-01-06",1) as '2003', yearweek("2004-01-06",1) as '2004', yearweek("2005-01-06",1) as '2005', yearweek("2006-01-06",1) as '2006';
select week(19981231,2), week(19981231,3), week(20000101,2), week(20000101,3);
select week(20001231,2),week(20001231,3);

select week(19981231,0) as '0', week(19981231,1) as '1', week(19981231,2) as '2', week(19981231,3) as '3', week(19981231,4) as '4', week(19981231,5) as '5', week(19981231,6) as '6', week(19981231,7) as '7';
select week(20000101,0) as '0', week(20000101,1) as '1', week(20000101,2) as '2', week(20000101,3) as '3', week(20000101,4) as '4', week(20000101,5) as '5', week(20000101,6) as '6', week(20000101,7) as '7';
select week(20000106,0) as '0', week(20000106,1) as '1', week(20000106,2) as '2', week(20000106,3) as '3', week(20000106,4) as '4', week(20000106,5) as '5', week(20000106,6) as '6', week(20000106,7) as '7';
select week(20001231,0) as '0', week(20001231,1) as '1', week(20001231,2) as '2', week(20001231,3) as '3', week(20001231,4) as '4', week(20001231,5) as '5', week(20001231,6) as '6', week(20001231,7) as '7';
select week(20010101,0) as '0', week(20010101,1) as '1', week(20010101,2) as '2', week(20010101,3) as '3', week(20010101,4) as '4', week(20010101,5) as '5', week(20010101,6) as '6', week(20010101,7) as '7';

select yearweek(20001231,0), yearweek(20001231,1), yearweek(20001231,2), yearweek(20001231,3), yearweek(20001231,4), yearweek(20001231,5), yearweek(20001231,6), yearweek(20001231,7);

set default_week_format = 6;
select week(20001231), week(20001231,6);
set default_week_format = 0;

set default_week_format = 2;
select week(20001231),week(20001231,2),week(20001231,0);
set default_week_format = 0;

select date_format('1998-12-31','%x-%v'),date_format('1999-01-01','%x-%v');
select date_format('1999-12-31','%x-%v'),date_format('2000-01-01','%x-%v');

select dayname("1962-03-03"),dayname("1962-03-03")+0;
select monthname("1972-03-04"),monthname("1972-03-04")+0;
select time_format(19980131000000,'%H|%I|%k|%l|%i|%p|%r|%S|%T');
select time_format(19980131010203,'%H|%I|%k|%l|%i|%p|%r|%S|%T');
select time_format(19980131131415,'%H|%I|%k|%l|%i|%p|%r|%S|%T');
select time_format(19980131010015,'%H|%I|%k|%l|%i|%p|%r|%S|%T');
select date_format(concat('19980131',131415),'%H|%I|%k|%l|%i|%p|%r|%S|%T| %M|%W|%D|%Y|%y|%a|%b|%j|%m|%d|%h|%s|%w');
select date_format(19980021000000,'%H|%I|%k|%l|%i|%p|%r|%S|%T| %M|%W|%D|%Y|%y|%a|%b|%j|%m|%d|%h|%s|%w');
select date_add("1997-12-31 23:59:59",INTERVAL 1 SECOND);
select date_add("1997-12-31 23:59:59",INTERVAL 1 MINUTE);
select date_add("1997-12-31 23:59:59",INTERVAL 1 HOUR);
select date_add("1997-12-31 23:59:59",INTERVAL 1 DAY);
select date_add("1997-12-31 23:59:59",INTERVAL 1 MONTH);
select date_add("1997-12-31 23:59:59",INTERVAL 1 YEAR);
select date_add("1997-12-31 23:59:59",INTERVAL "1:1" MINUTE_SECOND);
select date_add("1997-12-31 23:59:59",INTERVAL "1:1" HOUR_MINUTE);
select date_add("1997-12-31 23:59:59",INTERVAL "1:1" DAY_HOUR);
select date_add("1997-12-31 23:59:59",INTERVAL "1 1" YEAR_MONTH);
select date_add("1997-12-31 23:59:59",INTERVAL "1:1:1" HOUR_SECOND);
select date_add("1997-12-31 23:59:59",INTERVAL "1 1:1" DAY_MINUTE);
select date_add("1997-12-31 23:59:59",INTERVAL "1 1:1:1" DAY_SECOND);

select date_sub("1998-01-01 00:00:00",INTERVAL 1 SECOND);
select date_sub("1998-01-01 00:00:00",INTERVAL 1 MINUTE);
select date_sub("1998-01-01 00:00:00",INTERVAL 1 HOUR);
select date_sub("1998-01-01 00:00:00",INTERVAL 1 DAY);
select date_sub("1998-01-01 00:00:00",INTERVAL 1 MONTH);
select date_sub("1998-01-01 00:00:00",INTERVAL 1 YEAR);
select date_sub("1998-01-01 00:00:00",INTERVAL "1:1" MINUTE_SECOND);
select date_sub("1998-01-01 00:00:00",INTERVAL "1:1" HOUR_MINUTE);
select date_sub("1998-01-01 00:00:00",INTERVAL "1:1" DAY_HOUR);
select date_sub("1998-01-01 00:00:00",INTERVAL "1 1" YEAR_MONTH);
select date_sub("1998-01-01 00:00:00",INTERVAL "1:1:1" HOUR_SECOND);
select date_sub("1998-01-01 00:00:00",INTERVAL "1 1:1" DAY_MINUTE);
select date_sub("1998-01-01 00:00:00",INTERVAL "1 1:1:1" DAY_SECOND);

select date_add("1997-12-31 23:59:59",INTERVAL 100000 SECOND);
select date_add("1997-12-31 23:59:59",INTERVAL -100000 MINUTE);
select date_add("1997-12-31 23:59:59",INTERVAL 100000 HOUR);
select date_add("1997-12-31 23:59:59",INTERVAL -100000 DAY);
select date_add("1997-12-31 23:59:59",INTERVAL 100000 MONTH);
select date_add("1997-12-31 23:59:59",INTERVAL -100000 YEAR);
select date_add("1997-12-31 23:59:59",INTERVAL "10000:1" MINUTE_SECOND);
select date_add("1997-12-31 23:59:59",INTERVAL "-10000:1" HOUR_MINUTE);
select date_add("1997-12-31 23:59:59",INTERVAL "10000:1" DAY_HOUR);
select date_add("1997-12-31 23:59:59",INTERVAL "-100 1" YEAR_MONTH);
select date_add("1997-12-31 23:59:59",INTERVAL "10000:99:99" HOUR_SECOND);
select date_add("1997-12-31 23:59:59",INTERVAL " -10000 99:99" DAY_MINUTE);
select date_add("1997-12-31 23:59:59",INTERVAL "10000 99:99:99" DAY_SECOND);
select "1997-12-31 23:59:59" + INTERVAL 1 SECOND;
select INTERVAL 1 DAY + "1997-12-31";
select "1998-01-01 00:00:00" - INTERVAL 1 SECOND;

select date_sub("1998-01-02",INTERVAL 31 DAY);
select date_add("1997-12-31",INTERVAL 1 SECOND);
select date_add("1997-12-31",INTERVAL 1 DAY);
select date_add(NULL,INTERVAL 100000 SECOND);
select date_add("1997-12-31 23:59:59",INTERVAL NULL SECOND);
select date_add("1997-12-31 23:59:59",INTERVAL NULL MINUTE_SECOND);
select date_add("9999-12-31 23:59:59",INTERVAL 1 SECOND);
select date_sub("0000-00-00 00:00:00",INTERVAL 1 SECOND);
select date_add('1998-01-30',Interval 1 month);
select date_add('1998-01-30',Interval '2:1' year_month);
select date_add('1996-02-29',Interval '1' year);
select extract(YEAR FROM "1999-01-02 10:11:12");
select extract(YEAR_MONTH FROM "1999-01-02");
select extract(DAY FROM "1999-01-02");
select extract(DAY_HOUR FROM "1999-01-02 10:11:12");
select extract(DAY_MINUTE FROM "02 10:11:12");
select extract(DAY_SECOND FROM "225 10:11:12");
select extract(HOUR FROM "1999-01-02 10:11:12");
select extract(HOUR_MINUTE FROM "10:11:12");
select extract(HOUR_SECOND FROM "10:11:12");
select extract(MINUTE FROM "10:11:12");
select extract(MINUTE_SECOND FROM "10:11:12");
select extract(SECOND FROM "1999-01-02 10:11:12");
select extract(MONTH FROM "2001-02-00");

#
# MySQL Bugs: #12356: DATE_SUB or DATE_ADD incorrectly returns null
#
SELECT DATE_SUB(str_to_date('9999-12-31 00:01:00','%Y-%m-%d %H:%i:%s'), INTERVAL 1 MINUTE);
SELECT DATE_ADD(str_to_date('9999-12-30 23:59:00','%Y-%m-%d %H:%i:%s'), INTERVAL 1 MINUTE);
<<<<<<< HEAD

#
=======
>>>>>>> e3ad6f18
# test EXTRACT QUARTER (Bug #18100)
#

SELECT EXTRACT(QUARTER FROM '2004-01-15') AS quarter;
SELECT EXTRACT(QUARTER FROM '2004-02-15') AS quarter;
SELECT EXTRACT(QUARTER FROM '2004-03-15') AS quarter;
SELECT EXTRACT(QUARTER FROM '2004-04-15') AS quarter;
SELECT EXTRACT(QUARTER FROM '2004-05-15') AS quarter;
SELECT EXTRACT(QUARTER FROM '2004-06-15') AS quarter;
SELECT EXTRACT(QUARTER FROM '2004-07-15') AS quarter;
SELECT EXTRACT(QUARTER FROM '2004-08-15') AS quarter;
SELECT EXTRACT(QUARTER FROM '2004-09-15') AS quarter;
SELECT EXTRACT(QUARTER FROM '2004-10-15') AS quarter;
SELECT EXTRACT(QUARTER FROM '2004-11-15') AS quarter;
SELECT EXTRACT(QUARTER FROM '2004-12-15') AS quarter;


#
# Test big intervals (Bug #3498)
#
SELECT "1900-01-01 00:00:00" + INTERVAL 2147483648 SECOND;
SELECT "1900-01-01 00:00:00" + INTERVAL "1:2147483647" MINUTE_SECOND;
SELECT "1900-01-01 00:00:00" + INTERVAL "100000000:214748364700" MINUTE_SECOND;SELECT "1900-01-01 00:00:00" + INTERVAL 1<<37 SECOND;
SELECT "1900-01-01 00:00:00" + INTERVAL 1<<31 MINUTE;
SELECT "1900-01-01 00:00:00" + INTERVAL 1<<20 HOUR;

SELECT "1900-01-01 00:00:00" + INTERVAL 1<<38 SECOND;
SELECT "1900-01-01 00:00:00" + INTERVAL 1<<33 MINUTE;
SELECT "1900-01-01 00:00:00" + INTERVAL 1<<30 HOUR;
SELECT "1900-01-01 00:00:00" + INTERVAL "1000000000:214748364700" MINUTE_SECOND;

#
# Bug #614 (multiple extracts in where)
#

create table t1 (ctime varchar(20));
insert into t1 values ('2001-01-12 12:23:40');
select ctime, hour(ctime) from t1;
select ctime from t1 where extract(MONTH FROM ctime) = 1 AND extract(YEAR FROM ctime) = 2001;
drop table t1;

#
# Test bug with monthname() and NULL
#

create table t1 (id int);
create table t2 (id int, date date);
insert into t1 values (1);
insert into t2 values (1, "0000-00-00");
insert into t1 values (2);
insert into t2 values (2, "2000-01-01");
select monthname(date) from t1 inner join t2 on t1.id = t2.id;
select monthname(date) from t1 inner join t2 on t1.id = t2.id order by t1.id;
drop table t1,t2;

#
# Test bug with month() and year() on text fields with wrong information

CREATE TABLE t1 (updated text) ENGINE=MyISAM;
INSERT INTO t1 VALUES ('');
SELECT month(updated) from t1;
SELECT year(updated) from t1;
drop table t1;

#
# Check that functions work identically on 0000-00-00 as a constant and on a
# column
#

create table t1 (d date, dt datetime, t timestamp, c char(10));
insert into t1 values ("0000-00-00", "0000-00-00", "0000-00-00", "0000-00-00");
select dayofyear("0000-00-00"),dayofyear(d),dayofyear(dt),dayofyear(t),dayofyear(c) from t1;
select dayofmonth("0000-00-00"),dayofmonth(d),dayofmonth(dt),dayofmonth(t),dayofmonth(c) from t1;
select month("0000-00-00"),month(d),month(dt),month(t),month(c) from t1;
select quarter("0000-00-00"),quarter(d),quarter(dt),quarter(t),quarter(c) from t1;
select week("0000-00-00"),week(d),week(dt),week(t),week(c) from t1;
select year("0000-00-00"),year(d),year(dt),year(t),year(c) from t1;
select yearweek("0000-00-00"),yearweek(d),yearweek(dt),yearweek(t),yearweek(c) from t1;
select to_days("0000-00-00"),to_days(d),to_days(dt),to_days(t),to_days(c) from t1;
select extract(MONTH FROM "0000-00-00"),extract(MONTH FROM d),extract(MONTH FROM dt),extract(MONTH FROM t),extract(MONTH FROM c) from t1;
drop table t1;


#
# Test problem with TIMESTAMP and BETWEEN
#

CREATE TABLE t1 ( start datetime default NULL);
INSERT INTO t1 VALUES ('2002-10-21 00:00:00'),('2002-10-28 00:00:00'),('2002-11-04 00:00:00');
CREATE TABLE t2 ( ctime1 timestamp NOT NULL, ctime2 timestamp NOT NULL);
INSERT INTO t2 VALUES (20021029165106,20021105164731);
CREATE TABLE t3 (ctime1 char(19) NOT NULL, ctime2 char(19) NOT NULL);
INSERT INTO t3 VALUES ("2002-10-29 16:51:06","2002-11-05 16:47:31");

# The following statement should be fixed to return a row in 4.1
select * from t1, t2 where t1.start between t2.ctime1 and t2.ctime2;
select * from t1, t2 where t1.start >= t2.ctime1 and t1.start <= t2.ctime2;
select * from t1, t3 where t1.start between t3.ctime1 and t3.ctime2;
drop table t1,t2,t3;

#
# Test unix timestamp
#
select @a:=FROM_UNIXTIME(1);
select unix_timestamp(@a);
select unix_timestamp('1969-12-01 19:00:01');

#
# Test for bug #6439 "unix_timestamp() function returns wrong datetime 
# values for too big argument" and bug #7515 "from_unixtime(0) now
# returns NULL instead of the epoch". unix_timestamp() should return error
# for too big or negative argument. It should return Epoch value for zero
# argument since it seems that many user's rely on this fact.
#
select from_unixtime(-1);
select from_unixtime(2145916800);
select from_unixtime(0);

#
# Test types from + INTERVAL
#

CREATE TABLE t1 (datetime datetime, timestamp timestamp, date date, time time);
INSERT INTO t1 values ("2001-01-02 03:04:05", "2002-01-02 03:04:05", "2003-01-02", "06:07:08");
SELECT * from t1;
select date_add("1997-12-31",INTERVAL 1 SECOND);
select date_add("1997-12-31",INTERVAL "1 1" YEAR_MONTH);

select date_add(datetime, INTERVAL 1 SECOND) from t1;
select date_add(datetime, INTERVAL 1 YEAR) from t1;

select date_add(date,INTERVAL 1 SECOND) from t1;
select date_add(date,INTERVAL 1 MINUTE) from t1;
select date_add(date,INTERVAL 1 HOUR) from t1;
select date_add(date,INTERVAL 1 DAY) from t1;
select date_add(date,INTERVAL 1 MONTH) from t1;
select date_add(date,INTERVAL 1 YEAR) from t1;
select date_add(date,INTERVAL "1:1" MINUTE_SECOND) from t1;
select date_add(date,INTERVAL "1:1" HOUR_MINUTE) from t1;
select date_add(date,INTERVAL "1:1" DAY_HOUR) from t1;
select date_add(date,INTERVAL "1 1" YEAR_MONTH) from t1;
select date_add(date,INTERVAL "1:1:1" HOUR_SECOND) from t1;
select date_add(date,INTERVAL "1 1:1" DAY_MINUTE) from t1;
select date_add(date,INTERVAL "1 1:1:1" DAY_SECOND) from t1;
select date_add(date,INTERVAL "1" WEEK) from t1;
select date_add(date,INTERVAL "1" QUARTER) from t1;
select timestampadd(MINUTE, 1, date) from t1;
select timestampadd(WEEK, 1, date) from t1;
select timestampadd(SQL_TSI_SECOND, 1, date) from t1;
# Prepared statements doesn't support FRAC_SECOND yet
--disable_ps_protocol
select timestampadd(SQL_TSI_FRAC_SECOND, 1, date) from t1;
--enable_ps_protocol

select timestampdiff(MONTH, '2001-02-01', '2001-05-01') as a;
select timestampdiff(YEAR, '2002-05-01', '2001-01-01') as a;
select timestampdiff(QUARTER, '2002-05-01', '2001-01-01') as a;
select timestampdiff(MONTH, '2000-03-28', '2000-02-29') as a;
select timestampdiff(MONTH, '1991-03-28', '2000-02-29') as a;
select timestampdiff(SQL_TSI_WEEK, '2001-02-01', '2001-05-01') as a;
select timestampdiff(SQL_TSI_HOUR, '2001-02-01', '2001-05-01') as a;
select timestampdiff(SQL_TSI_DAY, '2001-02-01', '2001-05-01') as a;
select timestampdiff(SQL_TSI_MINUTE, '2001-02-01 12:59:59', '2001-05-01 12:58:59') as a;
select timestampdiff(SQL_TSI_SECOND, '2001-02-01 12:59:59', '2001-05-01 12:58:58') as a;
select timestampdiff(SQL_TSI_FRAC_SECOND, '2001-02-01 12:59:59.120000', '2001-05-01 12:58:58.119999') as a;

select timestampdiff(SQL_TSI_DAY, '1986-02-01', '1986-03-01') as a1,
       timestampdiff(SQL_TSI_DAY, '1900-02-01', '1900-03-01') as a2,
       timestampdiff(SQL_TSI_DAY, '1996-02-01', '1996-03-01') as a3,
       timestampdiff(SQL_TSI_DAY, '2000-02-01', '2000-03-01') as a4;

select date_add(time,INTERVAL 1 SECOND) from t1;
drop table t1;

# test for last_day
select last_day('2000-02-05') as f1, last_day('2002-12-31') as f2,
       last_day('2003-03-32') as f3, last_day('2003-04-01') as f4,
       last_day('2001-01-01 01:01:01') as f5, last_day(NULL),
       last_day('2001-02-12');

create table t1 select last_day('2000-02-05') as a,
                from_days(to_days("960101")) as b;
describe t1;
select * from t1;
drop table t1;
select last_day('2000-02-05') as a,
       from_days(to_days("960101")) as b;

select date_add(last_day("1997-12-1"), INTERVAL 1 DAY);
select length(last_day("1997-12-1"));
select last_day("1997-12-1")+0;
select last_day("1997-12-1")+0.0;

# Test SAPDB UTC_% functions. This part is TZ dependant (It is supposed that
# TZ variable set to GMT-3

select strcmp(date_sub(localtimestamp(), interval 3 hour), utc_timestamp())=0;
select strcmp(date_format(date_sub(localtimestamp(), interval 3 hour),"%T"), utc_time())=0;
select strcmp(date_format(date_sub(localtimestamp(), interval 3 hour),"%Y-%m-%d"), utc_date())=0;
select strcmp(date_format(utc_timestamp(),"%T"), utc_time())=0;
select strcmp(date_format(utc_timestamp(),"%Y-%m-%d"), utc_date())=0;
select strcmp(concat(utc_date(),' ',utc_time()),utc_timestamp())=0;

explain extended select period_add("9602",-12),period_diff(199505,"9404"),from_days(to_days("960101")),dayofmonth("1997-01-02"), month("1997-01-02"), monthname("1972-03-04"),dayofyear("0000-00-00"),HOUR("1997-03-03 23:03:22"),MINUTE("23:03:22"),SECOND(230322),QUARTER(980303),WEEK("1998-03-03"),yearweek("2000-01-01",1),week(19950101,1),year("98-02-03"),weekday(curdate())-weekday(now()),dayname("1962-03-03"),unix_timestamp(),sec_to_time(time_to_sec("0:30:47")/6.21),curtime(),utc_time(),curdate(),utc_date(),utc_timestamp(),date_format("1997-01-02 03:04:05", "%M %W %D %Y %y %m %d %h %i %s %w"),from_unixtime(unix_timestamp("1994-03-02 10:11:12")),"1997-12-31 23:59:59" + INTERVAL 1 SECOND,"1998-01-01 00:00:00" - INTERVAL 1 SECOND,INTERVAL 1 DAY + "1997-12-31", extract(YEAR FROM "1999-01-02 10:11:12"),date_add("1997-12-31 23:59:59",INTERVAL 1 SECOND);

SET @TMP=NOW();
CREATE TABLE t1 (d DATETIME);
INSERT INTO t1 VALUES (NOW());
INSERT INTO t1 VALUES (NOW());
INSERT INTO t1 VALUES (NOW());
SELECT count(*) FROM t1 WHERE d>FROM_DAYS(TO_DAYS(@TMP)) AND d<=FROM_DAYS(TO_DAYS(@TMP)+1);
DROP TABLE t1;

#
# Bug #10568
#

select last_day('2005-00-00');
select last_day('2005-00-01');
select last_day('2005-01-00');

#
# Bug #18501: monthname and NULLs
#

select monthname(str_to_date(null, '%m')), monthname(str_to_date(null, '%m')),
       monthname(str_to_date(1, '%m')), monthname(str_to_date(0, '%m'));

#
# Bug#16377 result of DATE/TIME functions were compared as strings which
#           can lead to a wrong result.
#
create table t1(f1 date, f2 time, f3 datetime);
insert into t1 values ("2006-01-01", "12:01:01", "2006-01-01 12:01:01");
insert into t1 values ("2006-01-02", "12:01:02", "2006-01-02 12:01:02");
select f1 from t1 where f1 between "2006-1-1" and 20060101;
select f1 from t1 where f1 between "2006-1-1" and "2006.1.1";
select f1 from t1 where date(f1) between "2006-1-1" and "2006.1.1";
select f2 from t1 where f2 between "12:1:2" and "12:2:2";
select f2 from t1 where time(f2) between "12:1:2" and "12:2:2";
select f3 from t1 where f3 between "2006-1-1 12:1:1" and "2006-1-1 12:1:2";
select f3 from t1 where timestamp(f3) between "2006-1-1 12:1:1" and "2006-1-1 12:1:2";
select f1 from t1 where "2006-1-1" between f1 and f3;
select f1 from t1 where "2006-1-1" between date(f1) and date(f3);
select f1 from t1 where "2006-1-1" between f1 and 'zzz';
select f1 from t1 where makedate(2006,1) between date(f1) and date(f3);
select f1 from t1 where makedate(2006,2) between date(f1) and date(f3);
drop table t1;

#
# Bug #16546
# 

create table t1 select now() - now(), curtime() - curtime(), 
                       sec_to_time(1) + 0, from_unixtime(1) + 0;
show create table t1;
drop table t1;

# End of 4.1 tests

explain extended select timestampdiff(SQL_TSI_WEEK, '2001-02-01', '2001-05-01') as a1,
			timestampdiff(SQL_TSI_FRAC_SECOND, '2001-02-01 12:59:59.120000', '2001-05-01 12:58:58.119999') as a2;

#
# Bug #10568
#

select last_day('2005-00-00');
select last_day('2005-00-01');
select last_day('2005-01-00');

#
# Bug #10590: %h, %I, and %l format specifies should all return results in
# the 0-11 range
#
select time_format('100:00:00', '%H %k %h %I %l');

#
# Bug #12562: Make SYSDATE behave like it does in Oracle: always the current
#             time, regardless of magic to make NOW() always the same for the
#             entirety of a statement.
create table t1 (a timestamp default '2005-05-05 01:01:01',
                 b timestamp default '2005-05-05 01:01:01');
delimiter //;
create function t_slow_sysdate() returns timestamp
begin
  do sleep(2);
  return sysdate();
end;
//

insert into t1 set a = sysdate(), b = t_slow_sysdate();//

create trigger t_before before insert on t1
for each row begin
  set new.b = t_slow_sysdate();
end
//

delimiter ;//

insert into t1 set a = sysdate();

select a != b from t1;

drop trigger t_before;
drop function t_slow_sysdate;
drop table t1;

create table t1 (a datetime, i int, b datetime);
insert into t1 select sysdate(), sleep(1), sysdate() from dual;
select a != b from t1;
drop table t1;

delimiter //;
create procedure t_sysdate()
begin
  select sysdate() into @a;
  do sleep(2);
  select sysdate() into @b;
  select @a != @b;
end;
//
delimiter ;//
call t_sysdate();
drop procedure t_sysdate;

#
# Bug #13534: timestampdiff() returned incorrect results across leap years
#
select timestampdiff(month,'2004-09-11','2004-09-11');
select timestampdiff(month,'2004-09-11','2005-09-11');
select timestampdiff(month,'2004-09-11','2006-09-11');
select timestampdiff(month,'2004-09-11','2007-09-11');
select timestampdiff(month,'2005-09-11','2004-09-11');
select timestampdiff(month,'2005-09-11','2003-09-11');

select timestampdiff(month,'2004-02-28','2005-02-28');
select timestampdiff(month,'2004-02-29','2005-02-28');
select timestampdiff(month,'2004-02-28','2005-02-28');
select timestampdiff(month,'2004-03-29','2005-03-28');
select timestampdiff(month,'2003-02-28','2004-02-29');
select timestampdiff(month,'2003-02-28','2005-02-28');

select timestampdiff(month,'1999-09-11','2001-10-10');
select timestampdiff(month,'1999-09-11','2001-9-11');

select timestampdiff(year,'1999-09-11','2001-9-11');
select timestampdiff(year,'2004-02-28','2005-02-28');
select timestampdiff(year,'2004-02-29','2005-02-28');

#
# Bug #18618: BETWEEN for dates with the second argument being a constant
#             expression and the first and the third arguments being fields 
#

CREATE TABLE t1 (id int NOT NULL PRIMARY KEY, day date);
CREATE TABLE t2 (id int NOT NULL PRIMARY KEY, day date);

INSERT INTO t1 VALUES
  (1, '2005-06-01'), (2, '2005-02-01'), (3, '2005-07-01');
INSERT INTO t2 VALUES
  (1, '2005-08-01'), (2, '2005-06-15'), (3, '2005-07-15');

SELECT * FROM t1, t2 
  WHERE t1.day BETWEEN 
               '2005.09.01' - INTERVAL 6 MONTH AND t2.day;
SELECT * FROM t1, t2 
  WHERE CAST(t1.day AS DATE) BETWEEN 
                             '2005.09.01' - INTERVAL 6 MONTH AND t2.day;
 
DROP TABLE t1,t2;

# End of 5.0 tests

# Restore timezone to default
set time_zone= @@global.time_zone;<|MERGE_RESOLUTION|>--- conflicted
+++ resolved
@@ -147,11 +147,6 @@
 #
 SELECT DATE_SUB(str_to_date('9999-12-31 00:01:00','%Y-%m-%d %H:%i:%s'), INTERVAL 1 MINUTE);
 SELECT DATE_ADD(str_to_date('9999-12-30 23:59:00','%Y-%m-%d %H:%i:%s'), INTERVAL 1 MINUTE);
-<<<<<<< HEAD
-
-#
-=======
->>>>>>> e3ad6f18
 # test EXTRACT QUARTER (Bug #18100)
 #
 
