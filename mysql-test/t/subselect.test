--- conflicted
+++ resolved
@@ -3110,7 +3110,6 @@
 DROP TABLE t1, t2;
 
 #
-<<<<<<< HEAD
 # Bug #28076: inconsistent binary/varbinary comparison
 #
 
@@ -3208,6 +3207,30 @@
 DROP TABLE t1;
 
 
+#
+# Bug #32036: EXISTS within a WHERE clause with a UNION crashes MySQL 5.122
+#
+
+CREATE TABLE t1 (a INT);
+CREATE TABLE t2 (a INT);
+
+INSERT INTO t1 VALUES (1),(2);
+INSERT INTO t2 VALUES (1),(2);
+
+SELECT 2 FROM t1 WHERE EXISTS ((SELECT 1 FROM t2 WHERE t1.a=t2.a));
+EXPLAIN EXTENDED
+SELECT 2 FROM t1 WHERE EXISTS ((SELECT 1 FROM t2 WHERE t1.a=t2.a));
+
+
+#TODO:not supported
+--error ER_PARSE_ERROR
+EXPLAIN EXTENDED
+SELECT 2 FROM t1 WHERE EXISTS ((SELECT 1 FROM t2 WHERE t1.a=t2.a) UNION 
+                               (SELECT 1 FROM t2 WHERE t1.a = t2.a));
+
+DROP TABLE t1,t2;
+
+
 --echo End of 5.0 tests.
 
 #
@@ -3241,29 +3264,4 @@
 CREATE TABLE t1 (s1 char(1));
 INSERT INTO t1 VALUES ('a');
 SELECT * FROM t1 WHERE _utf8'a' = ANY (SELECT s1 FROM t1);
-DROP TABLE t1;
-=======
-# Bug #32036: EXISTS within a WHERE clause with a UNION crashes MySQL 5.122
-#
-
-CREATE TABLE t1 (a INT);
-CREATE TABLE t2 (a INT);
-
-INSERT INTO t1 VALUES (1),(2);
-INSERT INTO t2 VALUES (1),(2);
-
-SELECT 2 FROM t1 WHERE EXISTS ((SELECT 1 FROM t2 WHERE t1.a=t2.a));
-EXPLAIN EXTENDED
-SELECT 2 FROM t1 WHERE EXISTS ((SELECT 1 FROM t2 WHERE t1.a=t2.a));
-
-
-#TODO:not supported
---error ER_PARSE_ERROR
-EXPLAIN EXTENDED
-SELECT 2 FROM t1 WHERE EXISTS ((SELECT 1 FROM t2 WHERE t1.a=t2.a) UNION 
-                               (SELECT 1 FROM t2 WHERE t1.a = t2.a));
-
-DROP TABLE t1,t2;
-
---echo End of 5.0 tests.
->>>>>>> 55afc5c2
+DROP TABLE t1;