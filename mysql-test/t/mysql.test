# This test should work in embedded server after we fix mysqltest
-- source include/not_embedded.inc
#
# Testing the MySQL command line client(mysql)
#

--disable_warnings
drop table if exists t1;
--enable_warnings

#
# Test the "delimiter" functionality
# Bug#9879
#
create table t1(a int);
insert into t1 values(1);

# Test delimiters
--exec $MYSQL test 2>&1 < "./t/mysql_delimiter.sql"

--disable_query_log
# Test delimiter : supplied on the command line
select "Test delimiter : from command line" as "_";
--exec $MYSQL test --delimiter=":" -e "select * from t1:"
# Test delimiter :; supplied on the command line
select "Test delimiter :; from command line" as "_";
--exec $MYSQL test --delimiter=":;" -e "select * from t1:;"
# Test 'go' command (vertical output) \G
select "Test 'go' command(vertical output) \G" as "_";
--exec $MYSQL test -e "select * from t1\G"
# Test 'go' command \g
select "Test  'go' command \g" as "_";
--exec $MYSQL test -e "select * from t1\g"
--enable_query_log
drop table t1;

#
# BUG9998 - MySQL client hangs on USE "database"
#
create table t1(a int);
lock tables t1 write;
--exec $MYSQL -e "use test; select database();"
unlock tables;
drop table t1;

#
# Bug#16859 -- NULLs in columns must not truncate data as if a C-language "string".
#
--exec $MYSQL -t test -e "create table t1 (col1 binary(4), col2 varchar(10), col3 int); insert into t1 values ('a', 'b', 123421),('a ', '0123456789', 4), ('abcd', '', 4); select concat('>',col1,'<'), col2, col3 from t1; drop table t1;" 2>&1

#
# Bug#17939 Wrong table format when using UTF8 strings
#
--exec $MYSQL --default-character-set=utf8 --table -e "SELECT 'John Doe' as '__tañgè Ñãmé'" 2>&1
--exec $MYSQL --default-character-set=utf8 --table -e "SELECT '__tañgè Ñãmé' as 'John Doe'" 2>&1

#
# Bug#18265 -- mysql client: No longer right-justifies numeric columns
#
--exec $MYSQL -t --default-character-set utf8 test -e "create table t1 (i int, j int, k char(25) charset utf8); insert into t1 (i) values (1); insert into t1 (k) values ('<----------------------->'); insert into t1 (k) values ('<-----'); insert into t1 (k) values ('Τη γλώσσα'); insert into t1 (k) values ('ᛖᚴ ᚷᛖᛏ'); select * from t1; DROP TABLE t1;"

#
# "DESCRIBE" commands may return strange NULLness flags.
#
--exec $MYSQL --default-character-set utf8 test -e "create table t1 (i int, j int not null, k int); insert into t1 values (null, 1, null); select * from t1; describe t1; drop table t1;"
--exec $MYSQL -t --default-character-set utf8 test -e "create table t1 (i int, j int not null, k int); insert into t1 values (null, 1, null); select * from t1; describe t1; drop table t1;"

#
# Bug#19564: mysql displays NULL instead of space
#
--exec $MYSQL test -e "create table b19564 (i int, s1 char(1)); insert into b19564 values (1, 'x'); insert into b19564 values (2, NULL); insert into b19564 values (3, ' '); select * from b19564 order by i; drop table b19564;" 
--exec $MYSQL -t test -e "create table b19564 (i int, s1 char(1)); insert into b19564 values (1, 'x'); insert into b19564 values (2, NULL); insert into b19564 values (3, ' '); select * from b19564 order by i; drop table b19564;" 

#
# Bug#21618: NULL shown as empty string in client
#
--exec $MYSQL test -e "select unhex('zz');" 
--exec $MYSQL -t test -e "select unhex('zz');" 

# Bug#19265 describe command does not work from mysql prompt
#

create table t1(a int, b varchar(255), c int);
--exec $MYSQL test -e "desc t1"
--exec $MYSQL test -e "desc t1\g"
drop table t1;

--disable_parsing
#
# Bug#21042  	mysql client segfaults on importing a mysqldump export
#
--error 1
--exec $MYSQL test -e "connect verylongdatabasenamethatshouldblowthe256byteslongbufferincom_connectfunctionxkxkxkxkxkxkxkxkxkxkxkxkxkxkxkxkxkxkxkxkxkxkxkxkxkxkxkxkxkxkxkxkxkxkxkxkxkxkxkxkxkxkxkxkxkxkxkxkxkxkxkxkxendcccccccdxxxxxxxxxxxxxxxxxkskskskskkskskskskskskskskskskkskskskskkskskskskskskskskskend" 2>&1
--enable_parsing


#
# Bug #20432: mysql client interprets commands in comments
#

# if the client sees the 'use' within the comment, we haven't fixed
--exec echo "/*"          >  $MYSQLTEST_VARDIR/tmp/bug20432.sql
--exec echo "use"         >> $MYSQLTEST_VARDIR/tmp/bug20432.sql
--exec echo "*/"          >> $MYSQLTEST_VARDIR/tmp/bug20432.sql
--exec $MYSQL              < $MYSQLTEST_VARDIR/tmp/bug20432.sql 2>&1

# SQL can have embedded comments => workie
--exec echo "select /*"   >  $MYSQLTEST_VARDIR/tmp/bug20432.sql
--exec echo "use"         >> $MYSQLTEST_VARDIR/tmp/bug20432.sql
--exec echo "*/ 1"        >> $MYSQLTEST_VARDIR/tmp/bug20432.sql
--exec $MYSQL              < $MYSQLTEST_VARDIR/tmp/bug20432.sql 2>&1

# client commands on the other hand must be at BOL => error
--exec echo "/*"          >  $MYSQLTEST_VARDIR/tmp/bug20432.sql
--exec echo "xxx"         >> $MYSQLTEST_VARDIR/tmp/bug20432.sql
--exec echo "*/ use"      >> $MYSQLTEST_VARDIR/tmp/bug20432.sql
--error 1
--exec $MYSQL              < $MYSQLTEST_VARDIR/tmp/bug20432.sql 2>&1

# client comment recognized, but parameter missing => error
--exec echo "use"         >  $MYSQLTEST_VARDIR/tmp/bug20432.sql
--exec $MYSQL              < $MYSQLTEST_VARDIR/tmp/bug20432.sql 2>&1

#
# Bug #20328: mysql client interprets commands in comments
#
--exec $MYSQL -e "help" > $MYSQLTEST_VARDIR/tmp/bug20328_1.result
--exec $MYSQL -e "help " > $MYSQLTEST_VARDIR/tmp/bug20328_2.result
--diff_files $MYSQLTEST_VARDIR/tmp/bug20328_1.result $MYSQLTEST_VARDIR/tmp/bug20328_2.result

#
# Bug #19216: Client crashes on long SELECT
#
# Create large SELECT
# - 3400 * 20 makes 68000 columns that is more than the
#   max number that can fit in a 16 bit number.

--perl
open(FILE,">","$ENV{'MYSQLTEST_VARDIR'}/tmp/b19216.tmp") or die;
print FILE "select\n";
print FILE "'a','a','a','a','a','a','a','a','a','a','a','a','a','a','a','a','a','a','a','a',\n" x 3400;
print FILE "'b';\n";
close FILE;
EOF

--disable_query_log
--exec $MYSQL < $MYSQLTEST_VARDIR/tmp/b19216.tmp >/dev/null
--enable_query_log

--remove_file $MYSQLTEST_VARDIR/tmp/b19216.tmp

#
# Bug #20103: Escaping with backslash does not work
#
--exec echo "SET SQL_MODE = 'NO_BACKSLASH_ESCAPES';"  > $MYSQLTEST_VARDIR/tmp/bug20103.sql
--exec echo "SELECT '\';" >> $MYSQLTEST_VARDIR/tmp/bug20103.sql
--exec $MYSQL < $MYSQLTEST_VARDIR/tmp/bug20103.sql 2>&1

--exec echo "SET SQL_MODE = '';"  > $MYSQLTEST_VARDIR/tmp/bug20103.sql
--exec echo "SELECT '\';';" >> $MYSQLTEST_VARDIR/tmp/bug20103.sql
--exec $MYSQL              < $MYSQLTEST_VARDIR/tmp/bug20103.sql 2>&1

#
# Bug#17583: mysql drops connection when stdout is not writable
#
create table t17583 (a int);
insert into t17583 (a) values (0),(1),(2),(3),(4),(5),(6),(7),(8),(9);
insert into t17583 select a from t17583;
insert into t17583 select a from t17583;
insert into t17583 select a from t17583;
insert into t17583 select a from t17583;
insert into t17583 select a from t17583;
insert into t17583 select a from t17583;
insert into t17583 select a from t17583;
# Close to the minimal data needed to exercise bug.
select count(*) from t17583;
--exec echo "select count(*) from t17583; select count(*) from t17583; select count(*) from t17583; select count(*) from t17583; select count(*) from t17583; select count(*) from t17583; select count(*) from t17583; select count(*) from t17583; select count(*) from t17583; select count(*) from t17583; select count(*) from t17583; select count(*) from t17583; select count(*) from t17583; select count(*) from t17583; select count(*) from t17583; select count(*) from t17583; select count(*) from t17583; select count(*) from t17583; select count(*) from t17583; select count(*) from t17583; select count(*) from t17583; select count(*) from t17583; select count(*) from t17583; select count(*) from t17583; select count(*) from t17583; select count(*) from t17583; select count(*) from t17583; select count(*) from t17583; select count(*) from t17583; select count(*) from t17583; select count(*) from t17583; select count(*) from t17583; select count(*) from t17583; select count(*) from t17583; select count(*) from t17583; select count(*) from t17583; select count(*) from t17583; select count(*) from t17583; select count(*) from t17583; select count(*) from t17583; select count(*) from t17583; select count(*) from t17583; select count(*) from t17583; select count(*) from t17583; select count(*) from t17583; select count(*) from t17583; select count(*) from t17583; select count(*) from t17583; select count(*) from t17583; select count(*) from t17583; select count(*) from t17583; select count(*) from t17583; select count(*) from t17583; select count(*) from t17583; select count(*) from t17583; select count(*) from t17583; select count(*) from t17583; select count(*) from t17583; select count(*) from t17583; select count(*) from t17583; select count(*) from t17583; select count(*) from t17583; select count(*) from t17583; select count(*) from t17583; select count(*) from t17583; select count(*) from t17583; select count(*) from t17583; select count(*) from t17583; select count(*) from t17583; select count(*) from t17583; select count(*) from t17583; select count(*) from t17583; select count(*) from t17583; select count(*) from t17583; select count(*) from t17583; " |$MYSQL test >&-
drop table t17583;

#
# Bug#20984: Reproducible MySQL client segmentation fault
#  + additional tests for the "com_connect" function in mysql
#
#
--echo Test connect without db- or host-name => reconnect
--exec $MYSQL test -e "\r" 2>&1
--exec $MYSQL test -e "connect" 2>&1

--echo Test connect with dbname only => new dbname, old hostname
--exec $MYSQL test -e "\r test" 2>&1
--exec $MYSQL test -e "connect test" 2>&1
--exec $MYSQL test -e "\rtest" 2>&1
--error 1
--exec $MYSQL test -e "connecttest" 2>&1

--echo Test connect with _invalid_ dbname only => new invalid dbname, old hostname
--error 1
--exec $MYSQL test -e "\r invalid" 2>&1
--error 1
--exec $MYSQL test -e "connect invalid" 2>&1

--echo Test connect with dbname + hostname
--exec $MYSQL test -e "\r test localhost" 2>&1
--exec $MYSQL test -e "connect test localhost" 2>&1

--echo Test connect with dbname + _invalid_ hostname
# Mask the errno of the error message
--replace_regex /\([0-9]*\)/(errno)/
--error 1
--exec $MYSQL test -e "\r test invalid_hostname" 2>&1
--replace_regex /\([0-9]*\)/(errno)/
--error 1
--exec $MYSQL test -e "connect test invalid_hostname" 2>&1

--echo The commands reported in the bug report
--replace_regex /\([0-9]*\)/(errno)/
--error 1
--exec $MYSQL test -e "\r\r\n\r\n cyril\ has\ found\ a\ bug\ :)XXXXXXXXXXXXXXXXXXXXXXXXXXXXXXXXXXXXXXXXXXXXXXXXXXXXXXXXXXXXXXXXXXXXXXXXXXXXXXXXXXXXXXXXXXXXXXXXXXXXXXXXXXXXXXXXXXXXXXXXXXXXXXXXXXXXXXXXXXXXXXXXXXXXXXXXXXXXXXXXXXXXXXXXXXXXXXXXXXXXXXXXXXXXXXXXXXXXXXXXXXXXXXXXXXXXXXXXXXXXXXXXXXXXXXXX" 2>&1

#--replace_regex /\([0-9]*\)/(errno)/
#--error 1
#--exec echo '\r\r\n\r\n cyril\ has\ found\ a\ bug\ :)XXXXXXXXXXXXXXXXXXXXXXXXXXXXXXXXXXXXXXXXXXXXXXXXXXXXXXXXXXXXXXXXXXXXXXXXXXXXXXXXXXXXXXXXXXXXXXXXXXXXXXXXXXXXXXXXXXXXXXXXXXXXXXXXXXXXXXXXXXXXXXXXXXXXXXXXXXXXXXXXXXXXXXXXXXXXXXXXXXXXXXXXXXXXXXXXXXXXXXXXXXXXXXXXXXXXXXXXXXXXXXXXXXXXXXXX' | $MYSQL 2>&1

--echo Too long dbname
--error 1
--exec $MYSQL test -e "\r test_really_long_dbnamexxxxxxxxxxxxxxxxxxxxxxxxxxxxxxxxxxxxxxxxxxxxxxxxxxxxxxxxxxxxxxxxxxxxxxxxxxxxxxxxxxxxxxxxxxxxxxxxxxxxxxxxxxxxxxxxxxxxxxxxxxxxxxxxxxxxxxxxxxxxxxxxxxxxxxxxxxxxxxxxxxxxxxxxxxxxxxxxxxxxxxxxxxxxxxxxxxxxxxxxxxxxxxxxxxxxxxxxxxxxxxxxxxxxxxxx localhost" 2>&1

--echo Too long hostname
--replace_regex /\([0-9]*\)/(errno)/
--error 1
--exec $MYSQL test -e "\r  test cyrils_superlonghostnameXXXXXXXXXXXXXXXXXXXXXXXXXXXXXXXXXXXXXXXXXXXXXXXXXXXXXXXXXXXXXXXXXXXXXXXXXXXXXXXXXXXXXXXXXXXXXXXXXXXXXXXXXXXXXXXXXXXXXXXXXXXXXXXXXXXXXXXXXXXXXXXXXXXXXXXXXXXXXXXXXXXXXXXXXXXXXXXXXXXXXXXXXXXXXXXXXXXXXXXXXXXXXXXXXXXXXXXXXXXXXXXXXXXXXXXX" 2>&1


#
# Bug #21412: mysql cmdline client allows backslash(es) 
# as delimiter but can't recognize them
#

# This should work just fine...
--write_file $MYSQLTEST_VARDIR/tmp/bug21412.sql
DELIMITER /
SELECT 1/
EOF
--exec $MYSQL             < $MYSQLTEST_VARDIR/tmp/bug21412.sql 2>&1
remove_file $MYSQLTEST_VARDIR/tmp/bug21412.sql;

# This should give an error...
--write_file $MYSQLTEST_VARDIR/tmp/bug21412.sql
DELIMITER \
EOF
--exec $MYSQL             < $MYSQLTEST_VARDIR/tmp/bug21412.sql 2>&1
remove_file $MYSQLTEST_VARDIR/tmp/bug21412.sql;

# As should this...
--write_file $MYSQLTEST_VARDIR/tmp/bug21412.sql
DELIMITER \\
EOF
--exec $MYSQL             < $MYSQLTEST_VARDIR/tmp/bug21412.sql 2>&1
remove_file $MYSQLTEST_VARDIR/tmp/bug21412.sql;

#
# Some coverage of not normally used parts
#

--disable_query_log
--exec $MYSQL test -e "show status" 2>&1 > /dev/null
--exec $MYSQL --help 2>&1 > /dev/null
--exec $MYSQL --version 2>&1 > /dev/null
--enable_query_log

#
# bug #26851: Mysql Client --pager Buffer Overflow
#

# allow error 7(invalid argument) since --pager does not always exist in mysql
--error 0,7
--exec $MYSQL --pager="540bytelengthstringxxxxxxxxxxxxxxxxxxxxxxxxxxxxxxxxxxxxxxxxxxxxxxxxxxxxxxxxxxxxxxxxxxxxxxxxxxxxxxxxxxxxxxxxxxxxxxxxxxxxxxxxxxxxxxxxxxxxxxxxxxxxxxxxxxxxxxxxxxxxxxxxxxxxxxxxxxxxxxxxxxxxxxxxxxxxxxxxxxxxxxxxxxxxxxxxxxxxxxxxxxxxxxxxxxxxxxxxxxxxxxxxxxxxxxxxxxxxxxxxxxxxxxxxxxxxxxxxxxxxxxxxxxxxxxxxxxxxxxxxxxxxxxxxxxxxxxxxxxxxxxxxxxxxxxxxxxxxxxxxxxxxxxxxxxxxxxxxxxxxxxxxxxxxxxxxxxxxxxxxxxxxxxxxxxxxxxxxxxxxxxxxxxxxxxxxxxxxxxxxxxxxxxxxxxxxxxxxxxxxxxxxxxxxxxxxxxxxxxxxxxxxxxxxxxxxxxxxxxxxxxxxxxxxxxxxxxxxxxxxxxxxxxxxxxxxxxxxxxxxxxxxxxxxxxxxxxxxxxxxx" -e "select 1" > /dev/null 2>&1
--exec $MYSQL --character-sets-dir="540bytelengthstringxxxxxxxxxxxxxxxxxxxxxxxxxxxxxxxxxxxxxxxxxxxxxxxxxxxxxxxxxxxxxxxxxxxxxxxxxxxxxxxxxxxxxxxxxxxxxxxxxxxxxxxxxxxxxxxxxxxxxxxxxxxxxxxxxxxxxxxxxxxxxxxxxxxxxxxxxxxxxxxxxxxxxxxxxxxxxxxxxxxxxxxxxxxxxxxxxxxxxxxxxxxxxxxxxxxxxxxxxxxxxxxxxxxxxxxxxxxxxxxxxxxxxxxxxxxxxxxxxxxxxxxxxxxxxxxxxxxxxxxxxxxxxxxxxxxxxxxxxxxxxxxxxxxxxxxxxxxxxxxxxxxxxxxxxxxxxxxxxxxxxxxxxxxxxxxxxxxxxxxxxxxxxxxxxxxxxxxxxxxxxxxxxxxxxxxxxxxxxxxxxxxxxxxxxxxxxxxxxxxxxxxxxxxxxxxxxxxxxxxxxxxxxxxxxxxxxxxxxxxxxxxxxxxxxxxxxxxxxxxxxxxxxxxxxxxxxxxxxxxxxxxxxxxxxxxxxxxxxxxxx" -e "select 1" 2>&1

#
# bug #30164: Using client side macro inside server side comments generates broken queries
#
--exec $MYSQL test -e "/*! \C latin1 */ select 1;"

<<<<<<< HEAD
--echo End of 5.0 tests

#
# Bug #29903: The CMake build method does not produce the embedded library.
#
--disable_query_log
--exec $MYSQL --server-arg=no-defaults test -e "quit"
--enable_query_log
=======
#
# Bug#29323 mysql client only accetps ANSI encoded files
#
--write_file $MYSQLTEST_VARDIR/tmp/bug29323.sql
﻿select "This is a file starting with UTF8 BOM 0xEFBBBF";
EOF
--exec $MYSQL < $MYSQLTEST_VARDIR/tmp/bug29323.sql 2>&1
remove_file $MYSQLTEST_VARDIR/tmp/bug29323.sql;

--echo End of 5.0 tests
>>>>>>> d0b076b6
<|MERGE_RESOLUTION|>--- conflicted
+++ resolved
@@ -282,7 +282,15 @@
 #
 --exec $MYSQL test -e "/*! \C latin1 */ select 1;"
 
-<<<<<<< HEAD
+#
+# Bug#29323 mysql client only accetps ANSI encoded files
+#
+--write_file $MYSQLTEST_VARDIR/tmp/bug29323.sql
+﻿select "This is a file starting with UTF8 BOM 0xEFBBBF";
+EOF
+--exec $MYSQL < $MYSQLTEST_VARDIR/tmp/bug29323.sql 2>&1
+remove_file $MYSQLTEST_VARDIR/tmp/bug29323.sql;
+
 --echo End of 5.0 tests
 
 #
@@ -290,16 +298,4 @@
 #
 --disable_query_log
 --exec $MYSQL --server-arg=no-defaults test -e "quit"
---enable_query_log
-=======
-#
-# Bug#29323 mysql client only accetps ANSI encoded files
-#
---write_file $MYSQLTEST_VARDIR/tmp/bug29323.sql
-﻿select "This is a file starting with UTF8 BOM 0xEFBBBF";
-EOF
---exec $MYSQL < $MYSQLTEST_VARDIR/tmp/bug29323.sql 2>&1
-remove_file $MYSQLTEST_VARDIR/tmp/bug29323.sql;
-
---echo End of 5.0 tests
->>>>>>> d0b076b6
+--enable_query_log