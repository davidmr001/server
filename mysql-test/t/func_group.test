--- conflicted
+++ resolved
@@ -702,7 +702,6 @@
 show create table t1;
 drop table t1;
  
-<<<<<<< HEAD
 
 #
 # Bug#22555: STDDEV yields positive result for groups with only one row
@@ -795,6 +794,16 @@
 
 
 #
+# Bug #21976: Unnecessary warning with count(decimal)
+#
+
+create table t1 (a decimal(20));
+insert into t1 values (12345678901234567890);
+select count(a) from t1;
+select count(distinct a) from t1;
+drop table t1;
+
+#
 # Bug #23184: SELECT causes server crash
 # 
 CREATE TABLE t1 (a INT, b INT);
@@ -818,17 +827,4 @@
 
 DROP TABLE t1;
 
-###
-=======
-#
-# Bug #21976: Unnecessary warning with count(decimal)
-#
-
-create table t1 (a decimal(20));
-insert into t1 values (12345678901234567890);
-select count(a) from t1;
-select count(distinct a) from t1;
-drop table t1;
-
->>>>>>> 294ae90d
 --echo End of 5.0 tests