##############################################################################
#
#  List the test cases that are to be disabled temporarily.
#
#  Separate the test case name and the comment with ':'.
#
#    <testcasename> : BUG#<xxxx> <date disabled> <disabler> <comment>
#
#  Do not use any TAB characters for whitespace.
#
##############################################################################
user_limits     : Bug#23921 random failure of user_limits.test

im_options               : Bug#20294 2006-07-24 stewart   Instance manager test im_options fails randomly
im_daemon_life_cycle     : Bug#20294 2007-05-14 alik      Instance manager tests fail randomly
im_cmd_line              : Bug#20294 2007-05-14 alik      Instance manager tests fail randomly
im_utils                 : Bug#20294 2007-05-30 alik      Instance manager tests fail randomly
im_instance_conf         : Bug#20294 2007-05-30 alik      Instance manager tests fail randomly
im_life_cycle            : BUG#27851 Instance manager dies on ASSERT in ~Thread_registry() or from not being able to close a mysqld instance.
im_instance_conf         : BUG#28743 Instance manager generates warnings in test suite
im_utils                 : BUG#28743 Instance manager generates warnings in test suite

concurrent_innodb        : BUG#21579 2006-08-11 mleich innodb_concurrent random failures with varying differences
ndb_autodiscover         : BUG#18952 2006-02-16 jmiller Needs to be fixed w.r.t binlog
ndb_autodiscover2        : BUG#18952 2006-02-16 jmiller Needs to be fixed w.r.t binlog
ndb_load                 : BUG#17233 2006-05-04 tomas failed load data from infile causes mysqld dbug_assert, binlog not flushed

partition_03ndb          : BUG#16385 2006-03-24 mikael Partitions: crash when updating a range partitioned NDB table
rpl_ndb_circular_simplex : BUG#27972 2007-04-20 mats Slave cannot start where it stopped
rpl_ndb_2innodb          : BUG#19227 2006-04-20 pekka pk delete apparently not replicated
rpl_ndb_2myisam          : BUG#19227 Seems to pass currently
rpl_ndb_dd_partitions    : BUG#19259 2006-04-21 rpl_ndb_dd_partitions fails on s/AMD
rpl_ddl                  : BUG#26418 2007-03-01 mleich Slave out of sync after CREATE/DROP TEMPORARY TABLE + ROLLBACK on master
rpl_ndb_innodb2ndb       : Bug #19710  Cluster replication to partition table fails on DELETE FROM statement
rpl_ndb_myisam2ndb       : Bug #19710  Cluster replication to partition table fails on DELETE FROM statement
#rpl_row_blob_innodb      : BUG#18980 2006-04-10 kent    Test fails randomly
rpl_ndb_ddl              : BUG#28798 2007-05-31  lars  Valgrind failure in NDB

# the below testcase have been reworked to avoid the bug, test contains comment, keep bug open
#ndb_binlog_ddl_multi     : BUG#18976 2006-04-10 kent    CRBR: multiple binlog, second binlog may miss schema log events
#ndb_binlog_discover      : bug#21806 2006-08-24
#ndb_autodiscover3        : bug#21806

#rpl_ndb_dd_advance	 : Bug#25913 rpl_ndb_dd_advance fails randomly

ndb_partition_error2	 : HF is not sure if the test can work as internded on all the platforms
<<<<<<< HEAD

im_options_set       : Bug#20294: Instance manager tests fail randomly
im_options_unset     : Bug#20294: Instance manager tests fail randomly
=======
mysql_upgrade		 : Bug#28560 test links to /usr/local/mysql/lib libraries, causes non-determinism and failures on ABI breakage
>>>>>>> e2380b98
<|MERGE_RESOLUTION|>--- conflicted
+++ resolved
@@ -44,10 +44,7 @@
 #rpl_ndb_dd_advance	 : Bug#25913 rpl_ndb_dd_advance fails randomly
 
 ndb_partition_error2	 : HF is not sure if the test can work as internded on all the platforms
-<<<<<<< HEAD
 
 im_options_set       : Bug#20294: Instance manager tests fail randomly
 im_options_unset     : Bug#20294: Instance manager tests fail randomly
-=======
-mysql_upgrade		 : Bug#28560 test links to /usr/local/mysql/lib libraries, causes non-determinism and failures on ABI breakage
->>>>>>> e2380b98
+mysql_upgrade        : Bug#28560 test links to /usr/local/mysql/lib libraries, causes non-determinism and failures on ABI breakage