-- source include/not_embedded.inc
--disable_warnings
drop table if exists t1,t2;
--enable_warnings

# Test to see if select will get the lock ahead of low priority update

connect (locker,localhost,root,,);
connect (reader,localhost,root,,);
connect (writer,localhost,root,,);

connection locker;
create table t1(n int);
insert into t1 values (1);
lock tables t1 write;
connection writer;
send update low_priority t1 set n = 4;
connection reader;
let $wait_condition=
  select count(*) = 1 from information_schema.processlist
  where state = "Locked" and info = "update low_priority t1 set n = 4";
--source include/wait_condition.inc
send select n from t1;
connection locker;
let $wait_condition=
  select count(*) = 1 from information_schema.processlist
  where state = "Locked" and info = "select n from t1";
--source include/wait_condition.inc
unlock tables;
connection writer;
reap;
connection reader;
reap;
drop table t1;

connection locker;
create table t1(n int);
insert into t1 values (1);
lock tables t1 read;
connection writer;
send update low_priority t1 set n = 4;
connection reader;
let $wait_condition=
  select count(*) = 1 from information_schema.processlist
  where state = "Locked" and info = "update low_priority t1 set n = 4";
--source include/wait_condition.inc
select n from t1;
connection locker;
unlock tables;
connection writer;
reap;
drop table t1;

#
# Test problem when using locks with multi-updates
# It should not block when multi-update is reading on a read-locked table
#

connection locker;
create table t1 (a int, b int);
create table t2 (c int, d int);
insert into t1 values(1,1);
insert into t1 values(2,2);
insert into t2 values(1,2);
lock table t1 read;
connection writer;
update t1,t2 set c=a where b=d;
connection reader;
select c from t2;
connection locker;
drop table t1;
drop table t2;

#
# Test problem when using locks on many tables and droping a table that
# is to-be-locked by another thread
#
#
connection locker;
create table t1 (a int);
create table t2 (a int);
lock table t1 write, t2 write;
connection reader;
send insert t1 select * from t2;
connection locker;
let $wait_condition=
  select count(*) = 1 from information_schema.processlist
  where state = "Locked" and info = "insert t1 select * from t2";
--source include/wait_condition.inc
drop table t2;
connection reader;
--error 1146
reap;
connection locker;
drop table t1;

#
# Same test as above, but with the dropped table locked twice
#

connection locker;
create table t1 (a int);
create table t2 (a int);
lock table t1 write, t2 write, t1 as t1_2 write, t2 as t2_2 write;
connection reader;
send insert t1 select * from t2;
connection locker;
let $wait_condition=
  select count(*) = 1 from information_schema.processlist
  where state = "Locked" and info = "insert t1 select * from t2";
--source include/wait_condition.inc
drop table t2;
connection reader;
--error 1146
reap;
connection locker;
drop table t1;


--echo End of 4.1 tests

#
# BUG#9998 - MySQL client hangs on USE "database"
#
create table t1(a int);
lock tables t1 write;
connection reader;
show columns from t1;
connection locker;
unlock tables;
drop table t1;

#
# Bug#16986 - Deadlock condition with MyISAM tables
#

# Need a matching user in mysql.user for multi-table select
--source include/add_anonymous_users.inc

connection locker;
use mysql;
LOCK TABLES columns_priv WRITE, db WRITE, host WRITE, user WRITE;
FLUSH TABLES;
#
connection reader;
use mysql;
#NOTE:  This must be a multi-table select, otherwise the deadlock will not occur
send SELECT user.Select_priv FROM user, db WHERE user.user = db.user LIMIT 1;
#
connection locker;
let $wait_condition=
  select count(*) = 1 from information_schema.processlist
  where state = "Waiting for table" and info = 
  "SELECT user.Select_priv FROM user, db WHERE user.user = db.user LIMIT 1";
--source include/wait_condition.inc
# Make test case independent from earlier grants.
--replace_result "Table is already up to date" "OK"
OPTIMIZE TABLES columns_priv, db, host, user;
UNLOCK TABLES;
#
connection reader;
reap;
use test;
#
connection locker;
use test;
#
connection default;
#
# Test if CREATE TABLE with LOCK TABLE deadlocks.
#
connection writer;
CREATE TABLE t1 (c1 int);
LOCK TABLE t1 WRITE;
#
# This waits until t1 is unlocked.
connection locker;
send FLUSH TABLES WITH READ LOCK;
#
connection writer;
let $wait_condition=
  select count(*) = 1 from information_schema.processlist
  where state = "Flushing tables" and info = "FLUSH TABLES WITH READ LOCK";
--source include/wait_condition.inc
# This must not block.
CREATE TABLE t2 (c1 int);
UNLOCK TABLES;
#
# This awakes now.
connection locker;
reap;
UNLOCK TABLES;
#
connection default;
DROP TABLE t1, t2;
#
# Test if CREATE TABLE SELECT with LOCK TABLE deadlocks.
#
connection writer;
CREATE TABLE t1 (c1 int);
LOCK TABLE t1 WRITE;
#
# This waits until t1 is unlocked.
connection locker;
send FLUSH TABLES WITH READ LOCK;
#
# This must not block.
connection writer;
let $wait_condition=
  select count(*) = 1 from information_schema.processlist
  where state = "Flushing tables" and info = "FLUSH TABLES WITH READ LOCK";
--source include/wait_condition.inc
--error 1100
CREATE TABLE t2 AS SELECT * FROM t1;
UNLOCK TABLES;
#
# This awakes now.
connection locker;
reap;
UNLOCK TABLES;
#
connection default;
DROP TABLE t1;

--source include/delete_anonymous_users.inc

#
# Bug#19815 - CREATE/RENAME/DROP DATABASE can deadlock on a global read lock
#
connect (con1,localhost,root,,);
connect (con2,localhost,root,,);
#
connection con1;
CREATE DATABASE mysqltest_1;
FLUSH TABLES WITH READ LOCK;
#
# With bug in place: acquire LOCK_mysql_create_table and
# wait in wait_if_global_read_lock().
connection con2;
send DROP DATABASE mysqltest_1;
#
# With bug in place: try to acquire LOCK_mysql_create_table...
# When fixed: Reject dropping db because of the read lock.
connection con1;
let $wait_condition=
  select count(*) = 1 from information_schema.processlist
  where state = "Waiting for release of readlock"
  and info = "DROP DATABASE mysqltest_1";
--source include/wait_condition.inc
--error ER_CANT_UPDATE_WITH_READLOCK
DROP DATABASE mysqltest_1;
UNLOCK TABLES;
#
connection con2;
reap;
#
connection default;
disconnect con1;
disconnect con2;
# This must have been dropped by connection 2 already,
# which waited until the global read lock was released.
--error ER_DB_DROP_EXISTS
DROP DATABASE mysqltest_1;

#
# Bug #17264: MySQL Server freeze
#
connection locker;
# Disable warnings to allow test to run also without InnoDB
--disable_warnings
create table t1 (f1 int(12) unsigned not null auto_increment, primary key(f1)) engine=innodb;
--enable_warnings
lock tables t1 write;
connection writer;
send alter table t1 auto_increment=0;
connection reader;
let $wait_condition=
  select count(*) = 1 from information_schema.processlist
  where state = "Locked" and info = "alter table t1 auto_increment=0";
--source include/wait_condition.inc
send alter table t1 auto_increment=0;
connection locker;
let $wait_condition=
  select count(*) = 2 from information_schema.processlist
  where state = "Locked" and info = "alter table t1 auto_increment=0";
--source include/wait_condition.inc
unlock tables;
connection writer;
reap;
connection reader;
reap;
connection locker;
drop table t1;
#
--echo End of 5.0 tests


#
# Bug #21281 "Pending write lock is incorrectly removed when its
#             statement being KILLed"
#
create table t1 (i int);
connection locker;
lock table t1 read;
connection writer;
--send update t1 set i= 10;
connection reader;
let $wait_condition=
  select count(*) = 1 from information_schema.processlist
  where state = "Locked" and info = "update t1 set i= 10";
--source include/wait_condition.inc
--send select * from t1;
connection default;
let $wait_condition=
  select count(*) = 1 from information_schema.processlist
  where state = "Locked" and info = "select * from t1";
--source include/wait_condition.inc
let $ID= `select id from information_schema.processlist where state = "Locked" and info = "update t1 set i= 10"`;
--replace_result $ID ID
eval kill query $ID;
connection reader;
--reap
connection writer;
--error ER_QUERY_INTERRUPTED 
--reap
connection locker;
unlock tables;
connection default;
drop table t1;

#
# Bug#25856 - HANDLER table OPEN in one connection lock DROP TABLE in another one
#
--disable_warnings
drop table if exists t1;
--enable_warnings
create table t1 (a int) ENGINE=MEMORY;
--echo --> client 2
connection locker;
--error 1031
handler t1 open;
--echo --> client 1
connection default;
drop table t1;

#
# Bug#32395 Alter table under a impending global read lock causes a server crash
#

#
# Test ALTER TABLE under LOCK TABLES and FLUSH TABLES WITH READ LOCK
#

--disable_warnings
drop table if exists t1;
--enable_warnings
create table t1 (i int);
connect (flush,localhost,root,,test,,);
connection default;
--echo connection: default
lock tables t1 write;
connection flush;
--echo connection: flush
--send flush tables with read lock;
connection default;
--echo connection: default
let $wait_condition=
  select count(*) = 1 from information_schema.processlist
  where state = "Flushing tables";
--source include/wait_condition.inc
alter table t1 add column j int;
connect (insert,localhost,root,,test,,);
connection insert;
--echo connection: insert
let $wait_condition=
  select count(*) = 1 from information_schema.processlist
  where state = "Flushing tables";
--source include/wait_condition.inc
--send insert into t1 values (1,2);
--echo connection: default
connection default;
let $wait_condition=
  select count(*) = 1 from information_schema.processlist
  where state = "Waiting for release of readlock";
--source include/wait_condition.inc
unlock tables;
connection flush;
--echo connection: flush
--reap
let $wait_condition=
  select count(*) = 1 from information_schema.processlist
  where state = "Waiting for release of readlock";
--source include/wait_condition.inc
select * from t1;
unlock tables;
connection insert;
--reap
connection default;
let $wait_condition=
  select count(*) = 1 from t1;
--source include/wait_condition.inc
select * from t1;
drop table t1;
disconnect flush;
disconnect insert;

#
# Test that FLUSH TABLES under LOCK TABLES protects write locked tables
# from a impending FLUSH TABLES WITH READ LOCK
#

--disable_warnings
drop table if exists t1;
--enable_warnings
create table t1 (i int);
connect (flush,localhost,root,,test,,);
connection default;
--echo connection: default
lock tables t1 write;
connection flush;
--echo connection: flush
--send flush tables with read lock;
connection default;
--echo connection: default
let $wait_condition=
  select count(*) = 1 from information_schema.processlist
  where state = "Flushing tables";
--source include/wait_condition.inc
flush tables;
let $wait_condition=
  select count(*) = 1 from information_schema.processlist
  where state = "Flushing tables";
--source include/wait_condition.inc
unlock tables;
let $wait_condition=
  select count(*) = 0 from information_schema.processlist
  where state = "Flushing tables";
--source include/wait_condition.inc
connection flush;
--reap
connection default;
disconnect flush;
drop table t1;

#
# Bug#30331: Table_locks_waited shows inaccurate values
#

--disable_warnings
drop table if exists t1,t2;
--enable_warnings
create table t1 (a int);
flush status;
lock tables t1 read;
let $tlwa= `show status like 'Table_locks_waited'`;
connect (waiter,localhost,root,,);
connection waiter;
--send insert into t1 values(1);
connection default;
let $wait_condition=
  select count(*) = 1 from information_schema.processlist
  where state = "Locked" and info = "insert into t1 values(1)";
--source include/wait_condition.inc
let $tlwb= `show status like 'Table_locks_waited'`;
unlock tables;
drop table t1;
disconnect waiter;
connection default;
--disable_query_log
eval SET @tlwa= SUBSTRING_INDEX('$tlwa', '	', -1);
eval SET @tlwb= SUBSTRING_INDEX('$tlwb', '	', -1);
--enable_query_log
select @tlwa < @tlwb;

<<<<<<< HEAD
--echo End of 5.1 tests
=======
#
# Bug #38691: segfault/abort in ``UPDATE ...JOIN'' while
#             ``FLUSH TABLES WITH READ LOCK''
#

--connection default
CREATE TABLE t1 (
  a int(11) unsigned default NULL,
  b varchar(255) default NULL,
  UNIQUE KEY a (a),
  KEY b (b)
);

INSERT INTO t1 VALUES (1, 1), (2, 2), (3, 3);
CREATE TABLE t2 SELECT * FROM t1;
CREATE TABLE t3 SELECT * FROM t1;

--echo # test altering of columns that multiupdate doesn't use

--echo # normal mode

--disable_query_log
let $i = 100;
while ($i) {
--dec $i

--connection writer
  send UPDATE t2 INNER JOIN (t1 JOIN t3 USING(a)) USING(a)
         SET a = NULL WHERE t1.b <> t2.b;

--connection locker
  ALTER TABLE t2 ADD COLUMN (c INT);
  ALTER TABLE t2 DROP COLUMN c;

--connection writer
--reap
}

--echo # PS mode

--connection writer
PREPARE stmt FROM 'UPDATE t2 INNER JOIN (t1 JOIN t3 USING(a)) USING(a)
                     SET a = NULL WHERE t1.b <> t2.b';

let $i = 100;
while ($i) {
--dec $i

--connection writer
--send EXECUTE stmt

--connection locker
  ALTER TABLE t2 ADD COLUMN (c INT);
  ALTER TABLE t2 DROP COLUMN c;

--connection writer
--reap
}
--enable_query_log


--echo # test altering of columns that multiupdate uses

--echo # normal mode

--connection default

--disable_query_log
let $i = 100;
while ($i) {
  dec $i;

--connection locker
--error 0,1060
  ALTER TABLE t2 ADD COLUMN a int(11) unsigned default NULL;
  UPDATE t2 SET a=b;

--connection writer
--send UPDATE t2 INNER JOIN (t1 JOIN t3 USING(a)) USING(a) SET a = NULL WHERE t1.b <> t2.b

--connection locker
--error 0,1091
  ALTER TABLE t2 DROP COLUMN a;

--connection writer
--error 0,1054
--reap
}
--enable_query_log

--echo # PS mode

--disable_query_log
let $i = 100;
while ($i) {
  dec $i;

--connection locker
--error 0,1060
  ALTER TABLE t2 ADD COLUMN a int(11) unsigned default NULL;
  UPDATE t2 SET a=b;

--connection writer
  PREPARE stmt FROM 'UPDATE t2 INNER JOIN (t1 JOIN t3 USING(a)) USING(a) SET a = NULL WHERE t1.b <> t2.b';
--send EXECUTE stmt

--connection locker
--error 0,1091
  ALTER TABLE t2 DROP COLUMN a;

--connection writer
--error 0,1054
--reap

}
--enable_query_log
--connection default
DROP TABLE t1, t2, t3;

# End of 5.0 tests
>>>>>>> f48b42e7
<|MERGE_RESOLUTION|>--- conflicted
+++ resolved
@@ -291,6 +291,126 @@
 reap;
 connection locker;
 drop table t1;
+
+#
+# Bug #38691: segfault/abort in ``UPDATE ...JOIN'' while
+#             ``FLUSH TABLES WITH READ LOCK''
+#
+
+--connection default
+CREATE TABLE t1 (
+  a int(11) unsigned default NULL,
+  b varchar(255) default NULL,
+  UNIQUE KEY a (a),
+  KEY b (b)
+);
+
+INSERT INTO t1 VALUES (1, 1), (2, 2), (3, 3);
+CREATE TABLE t2 SELECT * FROM t1;
+CREATE TABLE t3 SELECT * FROM t1;
+
+--echo # test altering of columns that multiupdate doesn't use
+
+--echo # normal mode
+
+--disable_query_log
+let $i = 100;
+while ($i) {
+--dec $i
+
+--connection writer
+  send UPDATE t2 INNER JOIN (t1 JOIN t3 USING(a)) USING(a)
+         SET a = NULL WHERE t1.b <> t2.b;
+
+--connection locker
+  ALTER TABLE t2 ADD COLUMN (c INT);
+  ALTER TABLE t2 DROP COLUMN c;
+
+--connection writer
+--reap
+}
+
+--echo # PS mode
+
+--connection writer
+PREPARE stmt FROM 'UPDATE t2 INNER JOIN (t1 JOIN t3 USING(a)) USING(a)
+                     SET a = NULL WHERE t1.b <> t2.b';
+
+let $i = 100;
+while ($i) {
+--dec $i
+
+--connection writer
+--send EXECUTE stmt
+
+--connection locker
+  ALTER TABLE t2 ADD COLUMN (c INT);
+  ALTER TABLE t2 DROP COLUMN c;
+
+--connection writer
+--reap
+}
+--enable_query_log
+
+
+--echo # test altering of columns that multiupdate uses
+
+--echo # normal mode
+
+--connection default
+
+--disable_query_log
+let $i = 100;
+while ($i) {
+  dec $i;
+
+--connection locker
+--error 0,1060
+  ALTER TABLE t2 ADD COLUMN a int(11) unsigned default NULL;
+  UPDATE t2 SET a=b;
+
+--connection writer
+--send UPDATE t2 INNER JOIN (t1 JOIN t3 USING(a)) USING(a) SET a = NULL WHERE t1.b <> t2.b
+
+--connection locker
+--error 0,1091
+  ALTER TABLE t2 DROP COLUMN a;
+
+--connection writer
+--error 0,1054
+--reap
+}
+--enable_query_log
+
+--echo # PS mode
+
+--disable_query_log
+let $i = 100;
+while ($i) {
+  dec $i;
+
+--connection locker
+--error 0,1060
+  ALTER TABLE t2 ADD COLUMN a int(11) unsigned default NULL;
+  UPDATE t2 SET a=b;
+
+--connection writer
+  PREPARE stmt FROM 'UPDATE t2 INNER JOIN (t1 JOIN t3 USING(a)) USING(a) SET a = NULL WHERE t1.b <> t2.b';
+--send EXECUTE stmt
+
+--connection locker
+--error 0,1091
+  ALTER TABLE t2 DROP COLUMN a;
+
+--connection writer
+--error 0,1054
+--reap
+
+}
+--enable_query_log
+--connection default
+DROP TABLE t1, t2, t3;
+
 #
 --echo End of 5.0 tests
 
@@ -472,127 +592,4 @@
 --enable_query_log
 select @tlwa < @tlwb;
 
-<<<<<<< HEAD
---echo End of 5.1 tests
-=======
-#
-# Bug #38691: segfault/abort in ``UPDATE ...JOIN'' while
-#             ``FLUSH TABLES WITH READ LOCK''
-#
-
---connection default
-CREATE TABLE t1 (
-  a int(11) unsigned default NULL,
-  b varchar(255) default NULL,
-  UNIQUE KEY a (a),
-  KEY b (b)
-);
-
-INSERT INTO t1 VALUES (1, 1), (2, 2), (3, 3);
-CREATE TABLE t2 SELECT * FROM t1;
-CREATE TABLE t3 SELECT * FROM t1;
-
---echo # test altering of columns that multiupdate doesn't use
-
---echo # normal mode
-
---disable_query_log
-let $i = 100;
-while ($i) {
---dec $i
-
---connection writer
-  send UPDATE t2 INNER JOIN (t1 JOIN t3 USING(a)) USING(a)
-         SET a = NULL WHERE t1.b <> t2.b;
-
---connection locker
-  ALTER TABLE t2 ADD COLUMN (c INT);
-  ALTER TABLE t2 DROP COLUMN c;
-
---connection writer
---reap
-}
-
---echo # PS mode
-
---connection writer
-PREPARE stmt FROM 'UPDATE t2 INNER JOIN (t1 JOIN t3 USING(a)) USING(a)
-                     SET a = NULL WHERE t1.b <> t2.b';
-
-let $i = 100;
-while ($i) {
---dec $i
-
---connection writer
---send EXECUTE stmt
-
---connection locker
-  ALTER TABLE t2 ADD COLUMN (c INT);
-  ALTER TABLE t2 DROP COLUMN c;
-
---connection writer
---reap
-}
---enable_query_log
-
-
---echo # test altering of columns that multiupdate uses
-
---echo # normal mode
-
---connection default
-
---disable_query_log
-let $i = 100;
-while ($i) {
-  dec $i;
-
---connection locker
---error 0,1060
-  ALTER TABLE t2 ADD COLUMN a int(11) unsigned default NULL;
-  UPDATE t2 SET a=b;
-
---connection writer
---send UPDATE t2 INNER JOIN (t1 JOIN t3 USING(a)) USING(a) SET a = NULL WHERE t1.b <> t2.b
-
---connection locker
---error 0,1091
-  ALTER TABLE t2 DROP COLUMN a;
-
---connection writer
---error 0,1054
---reap
-}
---enable_query_log
-
---echo # PS mode
-
---disable_query_log
-let $i = 100;
-while ($i) {
-  dec $i;
-
---connection locker
---error 0,1060
-  ALTER TABLE t2 ADD COLUMN a int(11) unsigned default NULL;
-  UPDATE t2 SET a=b;
-
---connection writer
-  PREPARE stmt FROM 'UPDATE t2 INNER JOIN (t1 JOIN t3 USING(a)) USING(a) SET a = NULL WHERE t1.b <> t2.b';
---send EXECUTE stmt
-
---connection locker
---error 0,1091
-  ALTER TABLE t2 DROP COLUMN a;
-
---connection writer
---error 0,1054
---reap
-
-}
---enable_query_log
---connection default
-DROP TABLE t1, t2, t3;
-
-# End of 5.0 tests
->>>>>>> f48b42e7
+--echo End of 5.1 tests