--- conflicted
+++ resolved
@@ -6421,39 +6421,6 @@
 DROP TABLE t3,t4|
 
 #
-<<<<<<< HEAD
-# Bug#21462 Stored procedures with no arguments require parenthesis
-#
-
---disable_warnings
-drop procedure if exists proc_21462_a|
-drop procedure if exists proc_21462_b|
---enable_warnings
-
-create procedure proc_21462_a()
-begin
-  select "Called A";
-end|
-
-create procedure proc_21462_b(x int)
-begin
-  select "Called B";
-end|
-
-call proc_21462_a|
-call proc_21462_a()|
--- error ER_SP_WRONG_NO_OF_ARGS
-call proc_21462_a(1)|
-
--- error ER_SP_WRONG_NO_OF_ARGS
-call proc_21462_b|
--- error ER_SP_WRONG_NO_OF_ARGS
-call proc_21462_b()|
-call proc_21462_b(1)|
-
-drop procedure proc_21462_a|
-drop procedure proc_21462_b|
-=======
 # Bug#20028 Function with select return no data
 #
 
@@ -6583,7 +6550,39 @@
 drop procedure proc_20028_b|
 drop procedure proc_20028_c|
 drop table table_20028|
->>>>>>> 81569524
+
+#
+# Bug#21462 Stored procedures with no arguments require parenthesis
+#
+
+--disable_warnings
+drop procedure if exists proc_21462_a|
+drop procedure if exists proc_21462_b|
+--enable_warnings
+
+create procedure proc_21462_a()
+begin
+  select "Called A";
+end|
+
+create procedure proc_21462_b(x int)
+begin
+  select "Called B";
+end|
+
+call proc_21462_a|
+call proc_21462_a()|
+-- error ER_SP_WRONG_NO_OF_ARGS
+call proc_21462_a(1)|
+
+-- error ER_SP_WRONG_NO_OF_ARGS
+call proc_21462_b|
+-- error ER_SP_WRONG_NO_OF_ARGS
+call proc_21462_b()|
+call proc_21462_b(1)|
+
+drop procedure proc_21462_a|
+drop procedure proc_21462_b|
 
 --echo End of 5.0 tests
 
