--- conflicted
+++ resolved
@@ -651,7 +651,6 @@
 DROP PROCEDURE p1;
 
 --echo #
-<<<<<<< HEAD
 --echo # Bug#23032: Handlers declared in a SP do not handle warnings generated in sub-SP
 --echo #
 
@@ -703,7 +702,8 @@
 
 DROP PROCEDURE p1;
 DROP TABLE t1;
-=======
+
+--echo #
 --echo # Bug#11763507 - 56224: FUNCTION NAME IS CASE-SENSITIVE
 --echo #
 SET @@SQL_MODE = '';
@@ -733,5 +733,4 @@
 DROP PROCEDURE testp_bug11763507;
 DROP FUNCTION testf_bug11763507;
 
---echo #END OF BUG#11763507 test.
->>>>>>> f3d5127f
+--echo #END OF BUG#11763507 test.