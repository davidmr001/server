funcs_1.charset_collation_1              # depends on compile-time decisions
<<<<<<< HEAD
binlog.binlog_tmp_table*                 # Bug#45578: Test binlog_tmp_table fails ramdonly on PB2: Unknown table 't2'
main.ctype_gbk_binlog @solaris           # Bug#46010: main.ctype_gbk_binlog fails sporadically : Table 't2' already exists
rpl.rpl_row_create_table*                # Bug#45576: rpl_row_create_table fails on PB2
rpl_ndb.rpl_ndb_log                      # Bug#38998
rpl.rpl_innodb_bug28430* @solaris        # Bug#46029
main.plugin_load  @solaris               # Bug#42144
rpl.rpl_get_master_version_and_clock*    # Bug#46931 2009-08-26 alik rpl.rpl_get_master_version_and_clock fails on hpux11.31
main.plugin*  @solaris                   # Bug#47146 Linking problem with example plugin when dtrace enabled
rpl.rpl_plugin_load*  @solaris           # Bug#47146
=======

binlog.binlog_tmp_table                  # Bug#45578: Test binlog_tmp_table fails ramdonly on PB2: Unknown table 't2'

innodb.innodb_information_schema         # Bug#47449 2009-09-19 alik main.information_schema and innodb.innodb_information_schema fail sporadically

main.ctype_gbk_binlog                    # Bug#46010: main.ctype_gbk_binlog fails sporadically : Table 't2' already exists
main.lock_multi_bug38499                 # Bug#47448 2009-09-19 alik main.lock_multi_bug38499 times out sporadically
main.information_schema                  # Bug#47449 2009-09-19 alik main.information_schema and innodb.innodb_information_schema fail sporadically

rpl.rpl_row_create_table                 # Bug#45576: rpl_row_create_table fails on PB2
rpl_ndb.rpl_ndb_log                      # Bug#38998
rpl.rpl_innodb_bug28430                  # Bug#46029
rpl.rpl_get_master_version_and_clock     # Bug#46931 2009-08-26 alik rpl.rpl_get_master_version_and_clock fails on hpux11.31

ndb.n*                                   # Consider all NDB tests experimental.
rpl_ndb.r*                               # Consider all NDB tests experimental.
>>>>>>> 18f7dd0f
<|MERGE_RESOLUTION|>--- conflicted
+++ resolved
@@ -1,17 +1,5 @@
 funcs_1.charset_collation_1              # depends on compile-time decisions
-<<<<<<< HEAD
 binlog.binlog_tmp_table*                 # Bug#45578: Test binlog_tmp_table fails ramdonly on PB2: Unknown table 't2'
-main.ctype_gbk_binlog @solaris           # Bug#46010: main.ctype_gbk_binlog fails sporadically : Table 't2' already exists
-rpl.rpl_row_create_table*                # Bug#45576: rpl_row_create_table fails on PB2
-rpl_ndb.rpl_ndb_log                      # Bug#38998
-rpl.rpl_innodb_bug28430* @solaris        # Bug#46029
-main.plugin_load  @solaris               # Bug#42144
-rpl.rpl_get_master_version_and_clock*    # Bug#46931 2009-08-26 alik rpl.rpl_get_master_version_and_clock fails on hpux11.31
-main.plugin*  @solaris                   # Bug#47146 Linking problem with example plugin when dtrace enabled
-rpl.rpl_plugin_load*  @solaris           # Bug#47146
-=======
-
-binlog.binlog_tmp_table                  # Bug#45578: Test binlog_tmp_table fails ramdonly on PB2: Unknown table 't2'
 
 innodb.innodb_information_schema         # Bug#47449 2009-09-19 alik main.information_schema and innodb.innodb_information_schema fail sporadically
 
@@ -19,11 +7,13 @@
 main.lock_multi_bug38499                 # Bug#47448 2009-09-19 alik main.lock_multi_bug38499 times out sporadically
 main.information_schema                  # Bug#47449 2009-09-19 alik main.information_schema and innodb.innodb_information_schema fail sporadically
 
-rpl.rpl_row_create_table                 # Bug#45576: rpl_row_create_table fails on PB2
+rpl.rpl_row_create_table*                # Bug#45576: rpl_row_create_table fails on PB2
 rpl_ndb.rpl_ndb_log                      # Bug#38998
-rpl.rpl_innodb_bug28430                  # Bug#46029
-rpl.rpl_get_master_version_and_clock     # Bug#46931 2009-08-26 alik rpl.rpl_get_master_version_and_clock fails on hpux11.31
+rpl.rpl_innodb_bug28430* @solaris        # Bug#46029
+main.plugin_load  @solaris               # Bug#47146
+rpl.rpl_get_master_version_and_clock*    # Bug#46931 2009-08-26 alik rpl.rpl_get_master_version_and_clock fails on hpux11.31
+main.plugin*  @solaris                   # Bug#47146 Linking problem with example plugin when dtrace enabled
+rpl.rpl_plugin_load*  @solaris           # Bug#47146
 
 ndb.n*                                   # Consider all NDB tests experimental.
-rpl_ndb.r*                               # Consider all NDB tests experimental.
->>>>>>> 18f7dd0f
+rpl_ndb.r*                               # Consider all NDB tests experimental.