drop table if exists t1,t2;
set names latin1;
select 'hello',"'hello'",'""hello""','''h''e''l''l''o''',"hel""lo",'hel\'lo';
hello	'hello'	""hello""	'h'e'l'l'o'	hel"lo	hel'lo
hello	'hello'	""hello""	'h'e'l'l'o'	hel"lo	hel'lo
select 'hello' 'monty';
hello
hellomonty
select length('\n\t\r\b\0\_\%\\');
length('\n\t\r\b\0\_\%\\')
10
select bit_length('\n\t\r\b\0\_\%\\');
bit_length('\n\t\r\b\0\_\%\\')
80
select char_length('\n\t\r\b\0\_\%\\');
char_length('\n\t\r\b\0\_\%\\')
10
select length(_latin1'\n\t\n\b\0\\_\\%\\');
length(_latin1'\n\t\n\b\0\\_\\%\\')
10
select concat('monty',' was here ','again'),length('hello'),char(ascii('h')),ord('h');
concat('monty',' was here ','again')	length('hello')	char(ascii('h'))	ord('h')
monty was here again	5	h	104
select hex(char(256));
hex(char(256))
0100
select locate('he','hello'),locate('he','hello',2),locate('lo','hello',2) ;
locate('he','hello')	locate('he','hello',2)	locate('lo','hello',2)
1	0	4
select instr('hello','HE'), instr('hello',binary 'HE'), instr(binary 'hello','HE');
instr('hello','HE')	instr('hello',binary 'HE')	instr(binary 'hello','HE')
1	0	0
select position(binary 'll' in 'hello'),position('a' in binary 'hello');
position(binary 'll' in 'hello')	position('a' in binary 'hello')
3	0
select left('hello',null), right('hello',null);
left('hello',null)	right('hello',null)
NULL	NULL
select left('hello',2),right('hello',2),substring('hello',2,2),mid('hello',1,5) ;
left('hello',2)	right('hello',2)	substring('hello',2,2)	mid('hello',1,5)
he	lo	el	hello
select concat('',left(right(concat('what ',concat('is ','happening')),9),4),'',substring('monty',5,1)) ;
concat('',left(right(concat('what ',concat('is ','happening')),9),4),'',substring('monty',5,1))
happy
select substring_index('www.tcx.se','.',-2),substring_index('www.tcx.se','.',1);
substring_index('www.tcx.se','.',-2)	substring_index('www.tcx.se','.',1)
tcx.se	www
select substring_index('www.tcx.se','tcx',1),substring_index('www.tcx.se','tcx',-1);
substring_index('www.tcx.se','tcx',1)	substring_index('www.tcx.se','tcx',-1)
www.	.se
select substring_index('.tcx.se','.',-2),substring_index('.tcx.se','.tcx',-1);
substring_index('.tcx.se','.',-2)	substring_index('.tcx.se','.tcx',-1)
tcx.se	.se
select substring_index('aaaaaaaaa1','a',1);
substring_index('aaaaaaaaa1','a',1)

select substring_index('aaaaaaaaa1','aa',1);
substring_index('aaaaaaaaa1','aa',1)

select substring_index('aaaaaaaaa1','aa',2);
substring_index('aaaaaaaaa1','aa',2)
aa
select substring_index('aaaaaaaaa1','aa',3);
substring_index('aaaaaaaaa1','aa',3)
aaaa
select substring_index('aaaaaaaaa1','aa',4);
substring_index('aaaaaaaaa1','aa',4)
aaaaaa
select substring_index('aaaaaaaaa1','aa',5);
substring_index('aaaaaaaaa1','aa',5)
aaaaaaaaa1
select substring_index('aaaaaaaaa1','aaa',1);
substring_index('aaaaaaaaa1','aaa',1)

select substring_index('aaaaaaaaa1','aaa',2);
substring_index('aaaaaaaaa1','aaa',2)
aaa
select substring_index('aaaaaaaaa1','aaa',3);
substring_index('aaaaaaaaa1','aaa',3)
aaaaaa
select substring_index('aaaaaaaaa1','aaa',4);
substring_index('aaaaaaaaa1','aaa',4)
aaaaaaaaa1
select substring_index('aaaaaaaaa1','aaaa',1);
substring_index('aaaaaaaaa1','aaaa',1)

select substring_index('aaaaaaaaa1','aaaa',2);
substring_index('aaaaaaaaa1','aaaa',2)
aaaa
select substring_index('aaaaaaaaa1','1',1);
substring_index('aaaaaaaaa1','1',1)
aaaaaaaaa
select substring_index('aaaaaaaaa1','a',-1);
substring_index('aaaaaaaaa1','a',-1)
1
select substring_index('aaaaaaaaa1','aa',-1);
substring_index('aaaaaaaaa1','aa',-1)
1
select substring_index('aaaaaaaaa1','aa',-2);
substring_index('aaaaaaaaa1','aa',-2)
aa1
select substring_index('aaaaaaaaa1','aa',-3);
substring_index('aaaaaaaaa1','aa',-3)
aaaa1
select substring_index('aaaaaaaaa1','aa',-4);
substring_index('aaaaaaaaa1','aa',-4)
aaaaaa1
select substring_index('aaaaaaaaa1','aa',-5);
substring_index('aaaaaaaaa1','aa',-5)
aaaaaaaaa1
select substring_index('aaaaaaaaa1','aaa',-1);
substring_index('aaaaaaaaa1','aaa',-1)
1
select substring_index('aaaaaaaaa1','aaa',-2);
substring_index('aaaaaaaaa1','aaa',-2)
aaa1
select substring_index('aaaaaaaaa1','aaa',-3);
substring_index('aaaaaaaaa1','aaa',-3)
aaaaaa1
select substring_index('aaaaaaaaa1','aaa',-4);
substring_index('aaaaaaaaa1','aaa',-4)

select substring_index('the king of thethe hill','the',-2);
substring_index('the king of thethe hill','the',-2)
the hill
select substring_index('the king of the the hill','the',-2);
substring_index('the king of the the hill','the',-2)
 the hill
select substring_index('the king of the  the hill','the',-2);
substring_index('the king of the  the hill','the',-2)
  the hill
select substring_index('the king of the  the hill',' the ',-1);
substring_index('the king of the  the hill',' the ',-1)
hill
select substring_index('the king of the  the hill',' the ',-2);
substring_index('the king of the  the hill',' the ',-2)
 the hill
select substring_index('the king of the  the hill',' ',-1);
substring_index('the king of the  the hill',' ',-1)
hill
select substring_index('the king of the  the hill',' ',-2);
substring_index('the king of the  the hill',' ',-2)
the hill
select substring_index('the king of the  the hill',' ',-3);
substring_index('the king of the  the hill',' ',-3)
 the hill
select substring_index('the king of the  the hill',' ',-4);
substring_index('the king of the  the hill',' ',-4)
the  the hill
select substring_index('the king of the  the hill',' ',-5);
substring_index('the king of the  the hill',' ',-5)
of the  the hill
select substring_index('the king of the.the hill','the',-2);
substring_index('the king of the.the hill','the',-2)
.the hill
select substring_index('the king of thethethe.the hill','the',-3);
substring_index('the king of thethethe.the hill','the',-3)
the.the hill
select substring_index('the king of thethethe.the hill','the',-1);
substring_index('the king of thethethe.the hill','the',-1)
 hill
select substring_index('the king of the the hill','the',1);
substring_index('the king of the the hill','the',1)

select substring_index('the king of the the hill','the',2);
substring_index('the king of the the hill','the',2)
the king of 
select substring_index('the king of the the hill','the',3);
substring_index('the king of the the hill','the',3)
the king of the 
select concat(':',ltrim('  left  '),':',rtrim('  right  '),':');
concat(':',ltrim('  left  '),':',rtrim('  right  '),':')
:left  :  right:
select concat(':',trim(leading from '  left  '),':',trim(trailing from '  right  '),':');
concat(':',trim(leading from '  left  '),':',trim(trailing from '  right  '),':')
:left  :  right:
select concat(':',trim(LEADING FROM ' left'),':',trim(TRAILING FROM ' right '),':');
concat(':',trim(LEADING FROM ' left'),':',trim(TRAILING FROM ' right '),':')
:left: right:
select concat(':',trim(' m '),':',trim(BOTH FROM ' y '),':',trim('*' FROM '*s*'),':');
concat(':',trim(' m '),':',trim(BOTH FROM ' y '),':',trim('*' FROM '*s*'),':')
:m:y:s:
select concat(':',trim(BOTH 'ab' FROM 'ababmyabab'),':',trim(BOTH '*' FROM '***sql'),':');
concat(':',trim(BOTH 'ab' FROM 'ababmyabab'),':',trim(BOTH '*' FROM '***sql'),':')
:my:sql:
select concat(':',trim(LEADING '.*' FROM '.*my'),':',trim(TRAILING '.*' FROM 'sql.*.*'),':');
concat(':',trim(LEADING '.*' FROM '.*my'),':',trim(TRAILING '.*' FROM 'sql.*.*'),':')
:my:sql:
select TRIM("foo" FROM "foo"), TRIM("foo" FROM "foook"), TRIM("foo" FROM "okfoo");
TRIM("foo" FROM "foo")	TRIM("foo" FROM "foook")	TRIM("foo" FROM "okfoo")
	ok	ok
select concat_ws(', ','monty','was here','again');
concat_ws(', ','monty','was here','again')
monty, was here, again
select concat_ws(NULL,'a'),concat_ws(',',NULL,'');
concat_ws(NULL,'a')	concat_ws(',',NULL,'')
NULL	
select concat_ws(',','',NULL,'a');
concat_ws(',','',NULL,'a')
,a
SELECT CONCAT('"',CONCAT_WS('";"',repeat('a',60),repeat('b',60),repeat('c',60),repeat('d',100)), '"');
CONCAT('"',CONCAT_WS('";"',repeat('a',60),repeat('b',60),repeat('c',60),repeat('d',100)), '"')
"aaaaaaaaaaaaaaaaaaaaaaaaaaaaaaaaaaaaaaaaaaaaaaaaaaaaaaaaaaaa";"bbbbbbbbbbbbbbbbbbbbbbbbbbbbbbbbbbbbbbbbbbbbbbbbbbbbbbbbbbbb";"cccccccccccccccccccccccccccccccccccccccccccccccccccccccccccc";"dddddddddddddddddddddddddddddddddddddddddddddddddddddddddddddddddddddddddddddddddddddddddddddddddddd"
select insert('txs',2,1,'hi'),insert('is ',4,0,'a'),insert('txxxxt',2,4,'es');
insert('txs',2,1,'hi')	insert('is ',4,0,'a')	insert('txxxxt',2,4,'es')
this	is a	test
select replace('aaaa','a','b'),replace('aaaa','aa','b'),replace('aaaa','a','bb'),replace('aaaa','','b'),replace('bbbb','a','c');
replace('aaaa','a','b')	replace('aaaa','aa','b')	replace('aaaa','a','bb')	replace('aaaa','','b')	replace('bbbb','a','c')
bbbb	bb	bbbbbbbb	aaaa	bbbb
select replace(concat(lcase(concat('THIS',' ','IS',' ','A',' ')),ucase('false'),' ','test'),'FALSE','REAL') ;
replace(concat(lcase(concat('THIS',' ','IS',' ','A',' ')),ucase('false'),' ','test'),'FALSE','REAL')
this is a REAL test
select soundex(''),soundex('he'),soundex('hello all folks'),soundex('#3556 in bugdb');
soundex('')	soundex('he')	soundex('hello all folks')	soundex('#3556 in bugdb')
	H000	H4142	I51231
select 'mood' sounds like 'mud';
'mood' sounds like 'mud'
1
select 'Glazgo' sounds like 'Liverpool';
'Glazgo' sounds like 'Liverpool'
0
select null sounds like 'null';
null sounds like 'null'
NULL
select 'null' sounds like null;
'null' sounds like null
NULL
select null sounds like null;
null sounds like null
NULL
select md5('hello');
md5('hello')
5d41402abc4b2a76b9719d911017c592
select crc32("123");
crc32("123")
2286445522
select sha('abc');
sha('abc')
a9993e364706816aba3e25717850c26c9cd0d89d
select sha1('abc');
sha1('abc')
a9993e364706816aba3e25717850c26c9cd0d89d
select aes_decrypt(aes_encrypt('abc','1'),'1');
aes_decrypt(aes_encrypt('abc','1'),'1')
abc
select aes_decrypt(aes_encrypt('abc','1'),1);
aes_decrypt(aes_encrypt('abc','1'),1)
abc
select aes_encrypt(NULL,"a");
aes_encrypt(NULL,"a")
NULL
select aes_encrypt("a",NULL);
aes_encrypt("a",NULL)
NULL
select aes_decrypt(NULL,"a");
aes_decrypt(NULL,"a")
NULL
select aes_decrypt("a",NULL);
aes_decrypt("a",NULL)
NULL
select aes_decrypt("a","a");
aes_decrypt("a","a")
NULL
select aes_decrypt(aes_encrypt("","a"),"a");
aes_decrypt(aes_encrypt("","a"),"a")

select repeat('monty',5),concat('*',space(5),'*');
repeat('monty',5)	concat('*',space(5),'*')
montymontymontymontymonty	*     *
select reverse('abc'),reverse('abcd');
reverse('abc')	reverse('abcd')
cba	dcba
select rpad('a',4,'1'),rpad('a',4,'12'),rpad('abcd',3,'12'), rpad(11, 10 , 22), rpad("ab", 10, 22);
rpad('a',4,'1')	rpad('a',4,'12')	rpad('abcd',3,'12')	rpad(11, 10 , 22)	rpad("ab", 10, 22)
a111	a121	abc	1122222222	ab22222222
select lpad('a',4,'1'),lpad('a',4,'12'),lpad('abcd',3,'12'), lpad(11, 10 , 22);
lpad('a',4,'1')	lpad('a',4,'12')	lpad('abcd',3,'12')	lpad(11, 10 , 22)
111a	121a	abc	2222222211
select rpad(741653838,17,'0'),lpad(741653838,17,'0');
rpad(741653838,17,'0')	lpad(741653838,17,'0')
74165383800000000	00000000741653838
select rpad('abcd',7,'ab'),lpad('abcd',7,'ab');
rpad('abcd',7,'ab')	lpad('abcd',7,'ab')
abcdaba	abaabcd
select rpad('abcd',1,'ab'),lpad('abcd',1,'ab');
rpad('abcd',1,'ab')	lpad('abcd',1,'ab')
a	a
select rpad('STRING', 20, CONCAT('p','a','d') );
rpad('STRING', 20, CONCAT('p','a','d') )
STRINGpadpadpadpadpa
select lpad('STRING', 20, CONCAT('p','a','d') );
lpad('STRING', 20, CONCAT('p','a','d') )
padpadpadpadpaSTRING
select LEAST(NULL,'HARRY','HARRIOT',NULL,'HAROLD'),GREATEST(NULL,'HARRY','HARRIOT',NULL,'HAROLD');
LEAST(NULL,'HARRY','HARRIOT',NULL,'HAROLD')	GREATEST(NULL,'HARRY','HARRIOT',NULL,'HAROLD')
NULL	NULL
select least(1,2,3) | greatest(16,32,8), least(5,4)*1,greatest(-1.0,1.0)*1,least(3,2,1)*1.0,greatest(1,1.1,1.0),least("10",9),greatest("A","B","0");
least(1,2,3) | greatest(16,32,8)	least(5,4)*1	greatest(-1.0,1.0)*1	least(3,2,1)*1.0	greatest(1,1.1,1.0)	least("10",9)	greatest("A","B","0")
33	4	1.0	1.0	1.1	9	B
select decode(encode(repeat("a",100000),"monty"),"monty")=repeat("a",100000);
decode(encode(repeat("a",100000),"monty"),"monty")=repeat("a",100000)
1
select decode(encode("abcdef","monty"),"monty")="abcdef";
decode(encode("abcdef","monty"),"monty")="abcdef"
1
select quote('\'\"\\test');
quote('\'\"\\test')
'\'"\\test'
select quote(concat('abc\'', '\\cba'));
quote(concat('abc\'', '\\cba'))
'abc\'\\cba'
select quote(1/0), quote('\0\Z');
quote(1/0)	quote('\0\Z')
NULL	'\0\Z'
select length(quote(concat(char(0),"test")));
length(quote(concat(char(0),"test")))
8
select hex(quote(concat(char(224),char(227),char(230),char(231),char(232),char(234),char(235))));
hex(quote(concat(char(224),char(227),char(230),char(231),char(232),char(234),char(235))))
27E0E3E6E7E8EAEB27
select unhex(hex("foobar")), hex(unhex("1234567890ABCDEF")), unhex("345678"), unhex(NULL);
unhex(hex("foobar"))	hex(unhex("1234567890ABCDEF"))	unhex("345678")	unhex(NULL)
foobar	1234567890ABCDEF	4Vx	NULL
select hex(unhex("1")), hex(unhex("12")), hex(unhex("123")), hex(unhex("1234")), hex(unhex("12345")), hex(unhex("123456"));
hex(unhex("1"))	hex(unhex("12"))	hex(unhex("123"))	hex(unhex("1234"))	hex(unhex("12345"))	hex(unhex("123456"))
01	12	0123	1234	012345	123456
select length(unhex(md5("abrakadabra")));
length(unhex(md5("abrakadabra")))
16
select concat('a', quote(NULL));
concat('a', quote(NULL))
aNULL
select reverse("");
reverse("")

select insert("aa",100,1,"b"),insert("aa",1,3,"b"),left("aa",-1),substring("a",1,2);
insert("aa",100,1,"b")	insert("aa",1,3,"b")	left("aa",-1)	substring("a",1,2)
aa	b		a
select elt(2,1),field(NULL,"a","b","c"),reverse("");
elt(2,1)	field(NULL,"a","b","c")	reverse("")
NULL	0	
select locate("a","b",2),locate("","a",1);
locate("a","b",2)	locate("","a",1)
0	1
select ltrim("a"),rtrim("a"),trim(BOTH "" from "a"),trim(BOTH " " from "a");
ltrim("a")	rtrim("a")	trim(BOTH "" from "a")	trim(BOTH " " from "a")
a	a	a	a
select concat("1","2")|0,concat("1",".5")+0.0;
concat("1","2")|0	concat("1",".5")+0.0
12	1.5
select substring_index("www.tcx.se","",3);
substring_index("www.tcx.se","",3)

select length(repeat("a",100000000)),length(repeat("a",1000*64));
length(repeat("a",100000000))	length(repeat("a",1000*64))
NULL	64000
Warnings:
Warning	1301	Result of repeat() was larger than max_allowed_packet (1048576) - truncated
select position("0" in "baaa" in (1)),position("0" in "1" in (1,2,3)),position("sql" in ("mysql"));
position("0" in "baaa" in (1))	position("0" in "1" in (1,2,3))	position("sql" in ("mysql"))
1	0	3
Warnings:
Warning	1292	Truncated incorrect DOUBLE value: 'baaa'
select position(("1" in (1,2,3)) in "01");
position(("1" in (1,2,3)) in "01")
2
select length(repeat("a",65500)),length(concat(repeat("a",32000),repeat("a",32000))),length(replace("aaaaa","a",concat(repeat("a",10000)))),length(insert(repeat("a",40000),1,30000,repeat("b",50000)));
length(repeat("a",65500))	length(concat(repeat("a",32000),repeat("a",32000)))	length(replace("aaaaa","a",concat(repeat("a",10000))))	length(insert(repeat("a",40000),1,30000,repeat("b",50000)))
65500	64000	50000	60000
select length(repeat("a",1000000)),length(concat(repeat("a",32000),repeat("a",32000),repeat("a",32000))),length(replace("aaaaa","a",concat(repeat("a",32000)))),length(insert(repeat("a",48000),1,1000,repeat("a",48000)));
length(repeat("a",1000000))	length(concat(repeat("a",32000),repeat("a",32000),repeat("a",32000)))	length(replace("aaaaa","a",concat(repeat("a",32000))))	length(insert(repeat("a",48000),1,1000,repeat("a",48000)))
1000000	96000	160000	95000
create table t1 ( domain char(50) );
insert into t1 VALUES ("hello.de" ), ("test.de" );
select domain from t1 where concat('@', trim(leading '.' from concat('.', domain))) = '@hello.de';
domain
hello.de
select domain from t1 where concat('@', trim(leading '.' from concat('.', domain))) = '@test.de';
domain
test.de
drop table t1;
CREATE TABLE t1 (
id int(10) unsigned NOT NULL,
title varchar(255) default NULL,
prio int(10) unsigned default NULL,
category int(10) unsigned default NULL,
program int(10) unsigned default NULL,
bugdesc text,
created datetime default NULL,
modified timestamp NOT NULL,
bugstatus int(10) unsigned default NULL,
submitter int(10) unsigned default NULL
) ENGINE=MyISAM;
INSERT INTO t1 VALUES (1,'Link',1,1,1,'aaaaaaaaaaaaaaaaaaaaaaaaaaaaaaaaaaaaaaaaaaaaaaaaaaaaaaaaaaaaaaaaaaaaaaaaaaaaaaaaaaaaaaaaaaaaaaaaaaaaaaaaaaaaaaaaaaaaaaaaaaaaaaaaaa','2001-02-28 08:40:16',20010228084016,0,4);
SELECT CONCAT('"',CONCAT_WS('";"',title,prio,category,program,bugdesc,created,modified+0,bugstatus,submitter), '"') FROM t1;
CONCAT('"',CONCAT_WS('";"',title,prio,category,program,bugdesc,created,modified+0,bugstatus,submitter), '"')
"Link";"1";"1";"1";"aaaaaaaaaaaaaaaaaaaaaaaaaaaaaaaaaaaaaaaaaaaaaaaaaaaaaaaaaaaaaaaaaaaaaaaaaaaaaaaaaaaaaaaaaaaaaaaaaaaaaaaaaaaaaaaaaaaaaaaaaaaaaaaaaa";"2001-02-28 08:40:16";"20010228084016";"0";"4"
SELECT CONCAT('"',CONCAT_WS('";"',title,prio,category,program,bugstatus,submitter), '"') FROM t1;
CONCAT('"',CONCAT_WS('";"',title,prio,category,program,bugstatus,submitter), '"')
"Link";"1";"1";"1";"0";"4"
SELECT CONCAT_WS('";"',title,prio,category,program,bugdesc,created,modified+0,bugstatus,submitter) FROM t1;
CONCAT_WS('";"',title,prio,category,program,bugdesc,created,modified+0,bugstatus,submitter)
Link";"1";"1";"1";"aaaaaaaaaaaaaaaaaaaaaaaaaaaaaaaaaaaaaaaaaaaaaaaaaaaaaaaaaaaaaaaaaaaaaaaaaaaaaaaaaaaaaaaaaaaaaaaaaaaaaaaaaaaaaaaaaaaaaaaaaaaaaaaaaa";"2001-02-28 08:40:16";"20010228084016";"0";"4
SELECT bugdesc, REPLACE(bugdesc, 'xxxxxxxxxxxxxxxxxxxx', 'bbbbbbbbbbbbbbbbbbbb') from t1 group by bugdesc;
bugdesc	REPLACE(bugdesc, 'xxxxxxxxxxxxxxxxxxxx', 'bbbbbbbbbbbbbbbbbbbb')
aaaaaaaaaaaaaaaaaaaaaaaaaaaaaaaaaaaaaaaaaaaaaaaaaaaaaaaaaaaaaaaaaaaaaaaaaaaaaaaaaaaaaaaaaaaaaaaaaaaaaaaaaaaaaaaaaaaaaaaaaaaaaaaaaa	aaaaaaaaaaaaaaaaaaaaaaaaaaaaaaaaaaaaaaaaaaaaaaaaaaaaaaaaaaaaaaaaaaaaaaaaaaaaaaaaaaaaaaaaaaaaaaaaaaaaaaaaaaaaaaaaaaaaaaaaaaaaaaaaaa
drop table t1;
CREATE TABLE t1 (id int(11) NOT NULL auto_increment, tmp text NOT NULL, KEY id (id)) ENGINE=MyISAM;
INSERT INTO t1 VALUES (1, 'a545f661efdd1fb66fdee3aab79945bf');
SELECT 1 FROM t1 WHERE tmp=AES_DECRYPT(tmp,"password");
1
DROP TABLE t1;
CREATE TABLE t1 (
wid int(10) unsigned NOT NULL auto_increment,
data_podp date default NULL,
status_wnio enum('nowy','podp','real','arch') NOT NULL default 'nowy',
PRIMARY KEY(wid)
);
INSERT INTO t1 VALUES (8,NULL,'real');
INSERT INTO t1 VALUES (9,NULL,'nowy');
SELECT elt(status_wnio,data_podp) FROM t1 GROUP BY wid;
elt(status_wnio,data_podp)
NULL
NULL
DROP TABLE t1;
CREATE TABLE t1 (title text) ENGINE=MyISAM;
INSERT INTO t1 VALUES ('Congress reconvenes in September to debate welfare and adult education');
INSERT INTO t1 VALUES ('House passes the CAREERS bill');
SELECT CONCAT("</a>",RPAD("",(55 - LENGTH(title)),".")) from t1;
CONCAT("</a>",RPAD("",(55 - LENGTH(title)),"."))
NULL
</a>..........................
DROP TABLE t1;
CREATE TABLE t1 (i int, j int);
INSERT INTO t1 VALUES (1,1),(2,2);
SELECT DISTINCT i, ELT(j, '345', '34') FROM t1;
i	ELT(j, '345', '34')
1	345
2	34
DROP TABLE t1;
create table t1(a char(4));
insert into t1 values ('one'),(NULL),('two'),('four');
select a, quote(a), isnull(quote(a)), quote(a) is null, ifnull(quote(a), 'n') from t1;
a	quote(a)	isnull(quote(a))	quote(a) is null	ifnull(quote(a), 'n')
one	'one'	0	0	'one'
NULL	NULL	0	0	NULL
two	'two'	0	0	'two'
four	'four'	0	0	'four'
drop table t1;
select trim(trailing 'foo' from 'foo');
trim(trailing 'foo' from 'foo')

select trim(leading 'foo' from 'foo');
trim(leading 'foo' from 'foo')

select quote(ltrim(concat('    ', 'a')));
quote(ltrim(concat('    ', 'a')))
'a'
select quote(trim(concat('    ', 'a')));
quote(trim(concat('    ', 'a')))
'a'
CREATE TABLE t1 SELECT 1 UNION SELECT 2 UNION SELECT 3;
SELECT QUOTE('A') FROM t1;
QUOTE('A')
'A'
'A'
'A'
DROP TABLE t1;
select 1=_latin1'1';
1=_latin1'1'
1
select _latin1'1'=1;
_latin1'1'=1
1
select _latin2'1'=1;
_latin2'1'=1
1
select 1=_latin2'1';
1=_latin2'1'
1
select _latin1'1'=_latin2'1';
ERROR HY000: Illegal mix of collations (latin1_swedish_ci,COERCIBLE) and (latin2_general_ci,COERCIBLE) for operation '='
select row('a','b','c') = row('a','b','c');
row('a','b','c') = row('a','b','c')
1
select row('A','b','c') = row('a','b','c');
row('A','b','c') = row('a','b','c')
1
select row('A' COLLATE latin1_bin,'b','c') = row('a','b','c');
row('A' COLLATE latin1_bin,'b','c') = row('a','b','c')
0
select row('A','b','c') = row('a' COLLATE latin1_bin,'b','c');
row('A','b','c') = row('a' COLLATE latin1_bin,'b','c')
0
select row('A' COLLATE latin1_general_ci,'b','c') = row('a' COLLATE latin1_bin,'b','c');
ERROR HY000: Illegal mix of collations (latin1_general_ci,EXPLICIT) and (latin1_bin,EXPLICIT) for operation '='
select concat(_latin1'a',_latin2'a');
ERROR HY000: Illegal mix of collations (latin1_swedish_ci,COERCIBLE) and (latin2_general_ci,COERCIBLE) for operation 'concat'
select concat(_latin1'a',_latin2'a',_latin5'a');
ERROR HY000: Illegal mix of collations (latin1_swedish_ci,COERCIBLE), (latin2_general_ci,COERCIBLE), (latin5_turkish_ci,COERCIBLE) for operation 'concat'
select concat(_latin1'a',_latin2'a',_latin5'a',_latin7'a');
ERROR HY000: Illegal mix of collations for operation 'concat'
select concat_ws(_latin1'a',_latin2'a');
ERROR HY000: Illegal mix of collations (latin1_swedish_ci,COERCIBLE) and (latin2_general_ci,COERCIBLE) for operation 'concat_ws'
select FIELD('b','A','B');
FIELD('b','A','B')
2
select FIELD('B','A','B');
FIELD('B','A','B')
2
select FIELD('b' COLLATE latin1_bin,'A','B');
FIELD('b' COLLATE latin1_bin,'A','B')
0
select FIELD('b','A' COLLATE latin1_bin,'B');
FIELD('b','A' COLLATE latin1_bin,'B')
0
select FIELD(_latin2'b','A','B');
ERROR HY000: Illegal mix of collations (latin2_general_ci,COERCIBLE), (latin1_swedish_ci,COERCIBLE), (latin1_swedish_ci,COERCIBLE) for operation 'field'
select FIELD('b',_latin2'A','B');
ERROR HY000: Illegal mix of collations (latin1_swedish_ci,COERCIBLE), (latin2_general_ci,COERCIBLE), (latin1_swedish_ci,COERCIBLE) for operation 'field'
select FIELD('1',_latin2'3','2',1);
FIELD('1',_latin2'3','2',1)
3
select POSITION(_latin1'B' IN _latin1'abcd');
POSITION(_latin1'B' IN _latin1'abcd')
2
select POSITION(_latin1'B' IN _latin1'abcd' COLLATE latin1_bin);
POSITION(_latin1'B' IN _latin1'abcd' COLLATE latin1_bin)
0
select POSITION(_latin1'B' COLLATE latin1_bin IN _latin1'abcd');
POSITION(_latin1'B' COLLATE latin1_bin IN _latin1'abcd')
0
select POSITION(_latin1'B' COLLATE latin1_general_ci IN _latin1'abcd' COLLATE latin1_bin);
ERROR HY000: Illegal mix of collations (latin1_bin,EXPLICIT) and (latin1_general_ci,EXPLICIT) for operation 'locate'
select POSITION(_latin1'B' IN _latin2'abcd');
ERROR HY000: Illegal mix of collations (latin2_general_ci,COERCIBLE) and (latin1_swedish_ci,COERCIBLE) for operation 'locate'
select FIND_IN_SET(_latin1'B',_latin1'a,b,c,d');
FIND_IN_SET(_latin1'B',_latin1'a,b,c,d')
2
select FIND_IN_SET(_latin1'B' COLLATE latin1_general_ci,_latin1'a,b,c,d' COLLATE latin1_bin);
ERROR HY000: Illegal mix of collations (latin1_general_ci,EXPLICIT) and (latin1_bin,EXPLICIT) for operation 'find_in_set'
select FIND_IN_SET(_latin1'B',_latin2'a,b,c,d');
ERROR HY000: Illegal mix of collations (latin1_swedish_ci,COERCIBLE) and (latin2_general_ci,COERCIBLE) for operation 'find_in_set'
select SUBSTRING_INDEX(_latin1'abcdabcdabcd',_latin1'd',2);
SUBSTRING_INDEX(_latin1'abcdabcdabcd',_latin1'd',2)
abcdabc
select SUBSTRING_INDEX(_latin1'abcdabcdabcd',_latin2'd',2);
ERROR HY000: Illegal mix of collations (latin1_swedish_ci,COERCIBLE) and (latin2_general_ci,COERCIBLE) for operation 'substring_index'
select SUBSTRING_INDEX(_latin1'abcdabcdabcd' COLLATE latin1_general_ci,_latin1'd' COLLATE latin1_bin,2);
ERROR HY000: Illegal mix of collations (latin1_general_ci,EXPLICIT) and (latin1_bin,EXPLICIT) for operation 'substring_index'
select _latin1'B' between _latin1'a' and _latin1'c';
_latin1'B' between _latin1'a' and _latin1'c'
1
select _latin1'B' collate latin1_bin between _latin1'a' and _latin1'c';
_latin1'B' collate latin1_bin between _latin1'a' and _latin1'c'
0
select _latin1'B' between _latin1'a' collate latin1_bin and _latin1'c';
_latin1'B' between _latin1'a' collate latin1_bin and _latin1'c'
0
select _latin1'B' between _latin1'a' and _latin1'c' collate latin1_bin;
_latin1'B' between _latin1'a' and _latin1'c' collate latin1_bin
0
select _latin2'B' between _latin1'a' and _latin1'b';
ERROR HY000: Illegal mix of collations (latin2_general_ci,COERCIBLE), (latin1_swedish_ci,COERCIBLE), (latin1_swedish_ci,COERCIBLE) for operation 'between'
select _latin1'B' between _latin2'a' and _latin1'b';
ERROR HY000: Illegal mix of collations (latin1_swedish_ci,COERCIBLE), (latin2_general_ci,COERCIBLE), (latin1_swedish_ci,COERCIBLE) for operation 'between'
select _latin1'B' between _latin1'a' and _latin2'b';
ERROR HY000: Illegal mix of collations (latin1_swedish_ci,COERCIBLE), (latin1_swedish_ci,COERCIBLE), (latin2_general_ci,COERCIBLE) for operation 'between'
select _latin1'B' collate latin1_general_ci between _latin1'a' collate latin1_bin and _latin1'b';
ERROR HY000: Illegal mix of collations (latin1_general_ci,EXPLICIT), (latin1_bin,EXPLICIT), (latin1_swedish_ci,COERCIBLE) for operation 'between'
select _latin1'B' in (_latin1'a',_latin1'b');
_latin1'B' in (_latin1'a',_latin1'b')
1
select _latin1'B' collate latin1_bin in (_latin1'a',_latin1'b');
_latin1'B' collate latin1_bin in (_latin1'a',_latin1'b')
0
select _latin1'B' in (_latin1'a' collate latin1_bin,_latin1'b');
_latin1'B' in (_latin1'a' collate latin1_bin,_latin1'b')
0
select _latin1'B' in (_latin1'a',_latin1'b' collate latin1_bin);
_latin1'B' in (_latin1'a',_latin1'b' collate latin1_bin)
0
select _latin2'B' in (_latin1'a',_latin1'b');
ERROR HY000: Illegal mix of collations (latin2_general_ci,COERCIBLE), (latin1_swedish_ci,COERCIBLE), (latin1_swedish_ci,COERCIBLE) for operation ' IN '
select _latin1'B' in (_latin2'a',_latin1'b');
ERROR HY000: Illegal mix of collations (latin1_swedish_ci,COERCIBLE), (latin2_general_ci,COERCIBLE), (latin1_swedish_ci,COERCIBLE) for operation ' IN '
select _latin1'B' in (_latin1'a',_latin2'b');
ERROR HY000: Illegal mix of collations (latin1_swedish_ci,COERCIBLE), (latin1_swedish_ci,COERCIBLE), (latin2_general_ci,COERCIBLE) for operation ' IN '
select _latin1'B' COLLATE latin1_general_ci in (_latin1'a' COLLATE latin1_bin,_latin1'b');
ERROR HY000: Illegal mix of collations (latin1_general_ci,EXPLICIT), (latin1_bin,EXPLICIT), (latin1_swedish_ci,COERCIBLE) for operation ' IN '
select _latin1'B' COLLATE latin1_general_ci in (_latin1'a',_latin1'b' COLLATE latin1_bin);
ERROR HY000: Illegal mix of collations (latin1_general_ci,EXPLICIT), (latin1_swedish_ci,COERCIBLE), (latin1_bin,EXPLICIT) for operation ' IN '
select collation(bin(130)), coercibility(bin(130));
collation(bin(130))	coercibility(bin(130))
latin1_swedish_ci	4
select collation(oct(130)), coercibility(oct(130));
collation(oct(130))	coercibility(oct(130))
latin1_swedish_ci	4
select collation(conv(130,16,10)), coercibility(conv(130,16,10));
collation(conv(130,16,10))	coercibility(conv(130,16,10))
latin1_swedish_ci	4
select collation(hex(130)), coercibility(hex(130));
collation(hex(130))	coercibility(hex(130))
latin1_swedish_ci	4
select collation(char(130)), coercibility(hex(130));
collation(char(130))	coercibility(hex(130))
binary	4
select collation(format(130,10)), coercibility(format(130,10));
collation(format(130,10))	coercibility(format(130,10))
latin1_swedish_ci	4
select collation(lcase(_latin2'a')), coercibility(lcase(_latin2'a'));
collation(lcase(_latin2'a'))	coercibility(lcase(_latin2'a'))
latin2_general_ci	4
select collation(ucase(_latin2'a')), coercibility(ucase(_latin2'a'));
collation(ucase(_latin2'a'))	coercibility(ucase(_latin2'a'))
latin2_general_ci	4
select collation(left(_latin2'a',1)), coercibility(left(_latin2'a',1));
collation(left(_latin2'a',1))	coercibility(left(_latin2'a',1))
latin2_general_ci	4
select collation(right(_latin2'a',1)), coercibility(right(_latin2'a',1));
collation(right(_latin2'a',1))	coercibility(right(_latin2'a',1))
latin2_general_ci	4
select collation(substring(_latin2'a',1,1)), coercibility(substring(_latin2'a',1,1));
collation(substring(_latin2'a',1,1))	coercibility(substring(_latin2'a',1,1))
latin2_general_ci	4
select collation(concat(_latin2'a',_latin2'b')), coercibility(concat(_latin2'a',_latin2'b'));
collation(concat(_latin2'a',_latin2'b'))	coercibility(concat(_latin2'a',_latin2'b'))
latin2_general_ci	4
select collation(lpad(_latin2'a',4,_latin2'b')), coercibility(lpad(_latin2'a',4,_latin2'b'));
collation(lpad(_latin2'a',4,_latin2'b'))	coercibility(lpad(_latin2'a',4,_latin2'b'))
latin2_general_ci	4
select collation(rpad(_latin2'a',4,_latin2'b')), coercibility(rpad(_latin2'a',4,_latin2'b'));
collation(rpad(_latin2'a',4,_latin2'b'))	coercibility(rpad(_latin2'a',4,_latin2'b'))
latin2_general_ci	4
select collation(concat_ws(_latin2'a',_latin2'b')), coercibility(concat_ws(_latin2'a',_latin2'b'));
collation(concat_ws(_latin2'a',_latin2'b'))	coercibility(concat_ws(_latin2'a',_latin2'b'))
latin2_general_ci	4
select collation(make_set(255,_latin2'a',_latin2'b',_latin2'c')), coercibility(make_set(255,_latin2'a',_latin2'b',_latin2'c'));
collation(make_set(255,_latin2'a',_latin2'b',_latin2'c'))	coercibility(make_set(255,_latin2'a',_latin2'b',_latin2'c'))
latin2_general_ci	4
select collation(export_set(255,_latin2'y',_latin2'n',_latin2' ')), coercibility(export_set(255,_latin2'y',_latin2'n',_latin2' '));
collation(export_set(255,_latin2'y',_latin2'n',_latin2' '))	coercibility(export_set(255,_latin2'y',_latin2'n',_latin2' '))
latin2_general_ci	4
select collation(trim(_latin2' a ')), coercibility(trim(_latin2' a '));
collation(trim(_latin2' a '))	coercibility(trim(_latin2' a '))
latin2_general_ci	4
select collation(ltrim(_latin2' a ')), coercibility(ltrim(_latin2' a '));
collation(ltrim(_latin2' a '))	coercibility(ltrim(_latin2' a '))
latin2_general_ci	4
select collation(rtrim(_latin2' a ')), coercibility(rtrim(_latin2' a '));
collation(rtrim(_latin2' a '))	coercibility(rtrim(_latin2' a '))
latin2_general_ci	4
select collation(trim(LEADING _latin2' ' FROM _latin2'a')), coercibility(trim(LEADING _latin2'a' FROM _latin2'a'));
collation(trim(LEADING _latin2' ' FROM _latin2'a'))	coercibility(trim(LEADING _latin2'a' FROM _latin2'a'))
latin2_general_ci	4
select collation(trim(TRAILING _latin2' ' FROM _latin2'a')), coercibility(trim(TRAILING _latin2'a' FROM _latin2'a'));
collation(trim(TRAILING _latin2' ' FROM _latin2'a'))	coercibility(trim(TRAILING _latin2'a' FROM _latin2'a'))
latin2_general_ci	4
select collation(trim(BOTH _latin2' ' FROM _latin2'a')), coercibility(trim(BOTH _latin2'a' FROM _latin2'a'));
collation(trim(BOTH _latin2' ' FROM _latin2'a'))	coercibility(trim(BOTH _latin2'a' FROM _latin2'a'))
latin2_general_ci	4
select collation(repeat(_latin2'a',10)), coercibility(repeat(_latin2'a',10));
collation(repeat(_latin2'a',10))	coercibility(repeat(_latin2'a',10))
latin2_general_ci	4
select collation(reverse(_latin2'ab')), coercibility(reverse(_latin2'ab'));
collation(reverse(_latin2'ab'))	coercibility(reverse(_latin2'ab'))
latin2_general_ci	4
select collation(quote(_latin2'ab')), coercibility(quote(_latin2'ab'));
collation(quote(_latin2'ab'))	coercibility(quote(_latin2'ab'))
latin2_general_ci	4
select collation(soundex(_latin2'ab')), coercibility(soundex(_latin2'ab'));
collation(soundex(_latin2'ab'))	coercibility(soundex(_latin2'ab'))
latin2_general_ci	4
select collation(substring(_latin2'ab',1)), coercibility(substring(_latin2'ab',1));
collation(substring(_latin2'ab',1))	coercibility(substring(_latin2'ab',1))
latin2_general_ci	4
select collation(insert(_latin2'abcd',2,3,_latin2'ef')), coercibility(insert(_latin2'abcd',2,3,_latin2'ef'));
collation(insert(_latin2'abcd',2,3,_latin2'ef'))	coercibility(insert(_latin2'abcd',2,3,_latin2'ef'))
latin2_general_ci	4
select collation(replace(_latin2'abcd',_latin2'b',_latin2'B')), coercibility(replace(_latin2'abcd',_latin2'b',_latin2'B'));
collation(replace(_latin2'abcd',_latin2'b',_latin2'B'))	coercibility(replace(_latin2'abcd',_latin2'b',_latin2'B'))
latin2_general_ci	4
select collation(encode('abcd','ab')), coercibility(encode('abcd','ab'));
collation(encode('abcd','ab'))	coercibility(encode('abcd','ab'))
binary	4
create table t1 
select
bin(130),
oct(130),
conv(130,16,10),
hex(130),
char(130),
format(130,10),
left(_latin2'a',1),
right(_latin2'a',1), 
lcase(_latin2'a'), 
ucase(_latin2'a'),
substring(_latin2'a',1,1),
concat(_latin2'a',_latin2'b'),
lpad(_latin2'a',4,_latin2'b'),
rpad(_latin2'a',4,_latin2'b'),
concat_ws(_latin2'a',_latin2'b'),
make_set(255,_latin2'a',_latin2'b',_latin2'c'),
export_set(255,_latin2'y',_latin2'n',_latin2' '),
trim(_latin2' a '),
ltrim(_latin2' a '),
rtrim(_latin2' a '),
trim(LEADING _latin2' ' FROM _latin2' a '),
trim(TRAILING _latin2' ' FROM _latin2' a '),
trim(BOTH _latin2' ' FROM _latin2' a '),
repeat(_latin2'a',10),
reverse(_latin2'ab'),
quote(_latin2'ab'),
soundex(_latin2'ab'),
substring(_latin2'ab',1),
insert(_latin2'abcd',2,3,_latin2'ef'),
replace(_latin2'abcd',_latin2'b',_latin2'B'),
encode('abcd','ab')
;
Warnings:
Warning	1265	Data truncated for column 'format(130,10)' at row 1
show create table t1;
Table	Create Table
t1	CREATE TABLE `t1` (
<<<<<<< HEAD
  `bin(130)` varchar(64) NOT NULL DEFAULT '',
  `oct(130)` varchar(64) NOT NULL DEFAULT '',
  `conv(130,16,10)` varchar(64) NOT NULL DEFAULT '',
  `hex(130)` varchar(6) NOT NULL DEFAULT '',
  `char(130)` varbinary(4) NOT NULL DEFAULT '',
  `format(130,10)` varchar(4) NOT NULL DEFAULT '',
  `left(_latin2'a',1)` varchar(1) CHARACTER SET latin2 NOT NULL DEFAULT '',
  `right(_latin2'a',1)` varchar(1) CHARACTER SET latin2 NOT NULL DEFAULT '',
  `lcase(_latin2'a')` varchar(1) CHARACTER SET latin2 NOT NULL DEFAULT '',
  `ucase(_latin2'a')` varchar(1) CHARACTER SET latin2 NOT NULL DEFAULT '',
  `substring(_latin2'a',1,1)` varchar(1) CHARACTER SET latin2 NOT NULL DEFAULT '',
  `concat(_latin2'a',_latin2'b')` varchar(2) CHARACTER SET latin2 NOT NULL DEFAULT '',
  `lpad(_latin2'a',4,_latin2'b')` varchar(4) CHARACTER SET latin2 NOT NULL DEFAULT '',
  `rpad(_latin2'a',4,_latin2'b')` varchar(4) CHARACTER SET latin2 NOT NULL DEFAULT '',
  `concat_ws(_latin2'a',_latin2'b')` varchar(1) CHARACTER SET latin2 NOT NULL DEFAULT '',
  `make_set(255,_latin2'a',_latin2'b',_latin2'c')` varchar(5) CHARACTER SET latin2 NOT NULL DEFAULT '',
  `export_set(255,_latin2'y',_latin2'n',_latin2' ')` varchar(127) CHARACTER SET latin2 NOT NULL DEFAULT '',
  `trim(_latin2' a ')` varchar(3) CHARACTER SET latin2 NOT NULL DEFAULT '',
  `ltrim(_latin2' a ')` varchar(3) CHARACTER SET latin2 NOT NULL DEFAULT '',
  `rtrim(_latin2' a ')` varchar(3) CHARACTER SET latin2 NOT NULL DEFAULT '',
  `trim(LEADING _latin2' ' FROM _latin2' a ')` varchar(3) CHARACTER SET latin2 NOT NULL DEFAULT '',
  `trim(TRAILING _latin2' ' FROM _latin2' a ')` varchar(3) CHARACTER SET latin2 NOT NULL DEFAULT '',
  `trim(BOTH _latin2' ' FROM _latin2' a ')` varchar(3) CHARACTER SET latin2 NOT NULL DEFAULT '',
  `repeat(_latin2'a',10)` varchar(10) CHARACTER SET latin2 NOT NULL DEFAULT '',
  `reverse(_latin2'ab')` varchar(2) CHARACTER SET latin2 NOT NULL DEFAULT '',
  `quote(_latin2'ab')` varchar(6) CHARACTER SET latin2 NOT NULL DEFAULT '',
  `soundex(_latin2'ab')` varchar(4) CHARACTER SET latin2 NOT NULL DEFAULT '',
  `substring(_latin2'ab',1)` varchar(2) CHARACTER SET latin2 NOT NULL DEFAULT '',
  `insert(_latin2'abcd',2,3,_latin2'ef')` varchar(6) CHARACTER SET latin2 NOT NULL DEFAULT '',
  `replace(_latin2'abcd',_latin2'b',_latin2'B')` varchar(4) CHARACTER SET latin2 NOT NULL DEFAULT '',
  `encode('abcd','ab')` varbinary(4) NOT NULL DEFAULT ''
=======
  `bin(130)` varchar(64) default NULL,
  `oct(130)` varchar(64) default NULL,
  `conv(130,16,10)` varchar(64) default NULL,
  `hex(130)` varchar(6) NOT NULL default '',
  `char(130)` varbinary(4) NOT NULL default '',
  `format(130,10)` varchar(4) NOT NULL default '',
  `left(_latin2'a',1)` varchar(1) character set latin2 NOT NULL default '',
  `right(_latin2'a',1)` varchar(1) character set latin2 NOT NULL default '',
  `lcase(_latin2'a')` varchar(1) character set latin2 NOT NULL default '',
  `ucase(_latin2'a')` varchar(1) character set latin2 NOT NULL default '',
  `substring(_latin2'a',1,1)` varchar(1) character set latin2 NOT NULL default '',
  `concat(_latin2'a',_latin2'b')` varchar(2) character set latin2 NOT NULL default '',
  `lpad(_latin2'a',4,_latin2'b')` varchar(4) character set latin2 NOT NULL default '',
  `rpad(_latin2'a',4,_latin2'b')` varchar(4) character set latin2 NOT NULL default '',
  `concat_ws(_latin2'a',_latin2'b')` varchar(1) character set latin2 NOT NULL default '',
  `make_set(255,_latin2'a',_latin2'b',_latin2'c')` varchar(5) character set latin2 NOT NULL default '',
  `export_set(255,_latin2'y',_latin2'n',_latin2' ')` varchar(127) character set latin2 NOT NULL default '',
  `trim(_latin2' a ')` varchar(3) character set latin2 NOT NULL default '',
  `ltrim(_latin2' a ')` varchar(3) character set latin2 NOT NULL default '',
  `rtrim(_latin2' a ')` varchar(3) character set latin2 NOT NULL default '',
  `trim(LEADING _latin2' ' FROM _latin2' a ')` varchar(3) character set latin2 NOT NULL default '',
  `trim(TRAILING _latin2' ' FROM _latin2' a ')` varchar(3) character set latin2 NOT NULL default '',
  `trim(BOTH _latin2' ' FROM _latin2' a ')` varchar(3) character set latin2 NOT NULL default '',
  `repeat(_latin2'a',10)` varchar(10) character set latin2 NOT NULL default '',
  `reverse(_latin2'ab')` varchar(2) character set latin2 NOT NULL default '',
  `quote(_latin2'ab')` varchar(6) character set latin2 NOT NULL default '',
  `soundex(_latin2'ab')` varchar(4) character set latin2 NOT NULL default '',
  `substring(_latin2'ab',1)` varchar(2) character set latin2 NOT NULL default '',
  `insert(_latin2'abcd',2,3,_latin2'ef')` varchar(6) character set latin2 NOT NULL default '',
  `replace(_latin2'abcd',_latin2'b',_latin2'B')` varchar(4) character set latin2 NOT NULL default '',
  `encode('abcd','ab')` varbinary(4) NOT NULL default ''
>>>>>>> f980ceb3
) ENGINE=MyISAM DEFAULT CHARSET=latin1
drop table t1;
create table t1 (a char character set latin2);
insert into t1 values (null);
select charset(a), collation(a), coercibility(a) from t1;
charset(a)	collation(a)	coercibility(a)
latin2	latin2_general_ci	2
drop table t1;
select charset(null), collation(null), coercibility(null);
charset(null)	collation(null)	coercibility(null)
binary	binary	5
CREATE TABLE t1 (a int, b int);
CREATE TABLE t2 (a int, b int);
INSERT INTO t1 VALUES (1,1),(2,2);
INSERT INTO t2 VALUES (2,2),(3,3);
select t1.*,t2.* from t1 left join t2 on (t1.b=t2.b)
where collation(t2.a) = _utf8'binary' order by t1.a,t2.a;
a	b	a	b
1	1	NULL	NULL
2	2	2	2
select t1.*,t2.* from t1 left join t2 on (t1.b=t2.b)
where charset(t2.a) = _utf8'binary' order by t1.a,t2.a;
a	b	a	b
1	1	NULL	NULL
2	2	2	2
select t1.*,t2.* from t1 left join t2 on (t1.b=t2.b)
where coercibility(t2.a) = 2 order by t1.a,t2.a;
a	b	a	b
1	1	NULL	NULL
2	2	2	2
DROP TABLE t1, t2;
select SUBSTR('abcdefg',3,2);
SUBSTR('abcdefg',3,2)
cd
select SUBSTRING('abcdefg',3,2);
SUBSTRING('abcdefg',3,2)
cd
select SUBSTR('abcdefg',-3,2) FROM DUAL;
SUBSTR('abcdefg',-3,2)
ef
select SUBSTR('abcdefg',-1,5) FROM DUAL;
SUBSTR('abcdefg',-1,5)
g
select SUBSTR('abcdefg',0,0) FROM DUAL;
SUBSTR('abcdefg',0,0)

select SUBSTR('abcdefg',-1,-1) FROM DUAL;
SUBSTR('abcdefg',-1,-1)

select SUBSTR('abcdefg',1,-1) FROM DUAL;
SUBSTR('abcdefg',1,-1)

create table t7 (s1 char);
select * from t7
where concat(s1 collate latin1_general_ci,s1 collate latin1_swedish_ci) = 'AA';
ERROR HY000: Illegal mix of collations (latin1_general_ci,EXPLICIT) and (latin1_swedish_ci,EXPLICIT) for operation 'concat'
drop table t7;
select substring_index("1abcd;2abcd;3abcd;4abcd", ';', 2),substring_index("1abcd;2abcd;3abcd;4abcd", ';', -2);
substring_index("1abcd;2abcd;3abcd;4abcd", ';', 2)	substring_index("1abcd;2abcd;3abcd;4abcd", ';', -2)
1abcd;2abcd	3abcd;4abcd
explain extended select md5('hello');
id	select_type	table	type	possible_keys	key	key_len	ref	rows	filtered	Extra
1	SIMPLE	NULL	NULL	NULL	NULL	NULL	NULL	NULL	NULL	No tables used
Warnings:
Note	1003	select md5(_latin1'hello') AS `md5('hello')`
explain extended select sha('abc');
id	select_type	table	type	possible_keys	key	key_len	ref	rows	filtered	Extra
1	SIMPLE	NULL	NULL	NULL	NULL	NULL	NULL	NULL	NULL	No tables used
Warnings:
Note	1003	select sha(_latin1'abc') AS `sha('abc')`
explain extended select sha1('abc');
id	select_type	table	type	possible_keys	key	key_len	ref	rows	filtered	Extra
1	SIMPLE	NULL	NULL	NULL	NULL	NULL	NULL	NULL	NULL	No tables used
Warnings:
Note	1003	select sha(_latin1'abc') AS `sha1('abc')`
explain extended select soundex('');
id	select_type	table	type	possible_keys	key	key_len	ref	rows	filtered	Extra
1	SIMPLE	NULL	NULL	NULL	NULL	NULL	NULL	NULL	NULL	No tables used
Warnings:
Note	1003	select soundex(_latin1'') AS `soundex('')`
explain extended select 'mood' sounds like 'mud';
id	select_type	table	type	possible_keys	key	key_len	ref	rows	filtered	Extra
1	SIMPLE	NULL	NULL	NULL	NULL	NULL	NULL	NULL	NULL	No tables used
Warnings:
Note	1003	select (soundex(_latin1'mood') = soundex(_latin1'mud')) AS `'mood' sounds like 'mud'`
explain extended select aes_decrypt(aes_encrypt('abc','1'),'1');
id	select_type	table	type	possible_keys	key	key_len	ref	rows	filtered	Extra
1	SIMPLE	NULL	NULL	NULL	NULL	NULL	NULL	NULL	NULL	No tables used
Warnings:
Note	1003	select aes_decrypt(aes_encrypt(_latin1'abc',_latin1'1'),_latin1'1') AS `aes_decrypt(aes_encrypt('abc','1'),'1')`
explain extended select concat('*',space(5),'*');
id	select_type	table	type	possible_keys	key	key_len	ref	rows	filtered	Extra
1	SIMPLE	NULL	NULL	NULL	NULL	NULL	NULL	NULL	NULL	No tables used
Warnings:
Note	1003	select concat(_latin1'*',repeat(_latin1' ',5),_latin1'*') AS `concat('*',space(5),'*')`
explain extended select reverse('abc');
id	select_type	table	type	possible_keys	key	key_len	ref	rows	filtered	Extra
1	SIMPLE	NULL	NULL	NULL	NULL	NULL	NULL	NULL	NULL	No tables used
Warnings:
Note	1003	select reverse(_latin1'abc') AS `reverse('abc')`
explain extended select rpad('a',4,'1');
id	select_type	table	type	possible_keys	key	key_len	ref	rows	filtered	Extra
1	SIMPLE	NULL	NULL	NULL	NULL	NULL	NULL	NULL	NULL	No tables used
Warnings:
Note	1003	select rpad(_latin1'a',4,_latin1'1') AS `rpad('a',4,'1')`
explain extended select lpad('a',4,'1');
id	select_type	table	type	possible_keys	key	key_len	ref	rows	filtered	Extra
1	SIMPLE	NULL	NULL	NULL	NULL	NULL	NULL	NULL	NULL	No tables used
Warnings:
Note	1003	select lpad(_latin1'a',4,_latin1'1') AS `lpad('a',4,'1')`
explain extended select concat_ws(',','',NULL,'a');
id	select_type	table	type	possible_keys	key	key_len	ref	rows	filtered	Extra
1	SIMPLE	NULL	NULL	NULL	NULL	NULL	NULL	NULL	NULL	No tables used
Warnings:
Note	1003	select concat_ws(_latin1',',_latin1'',NULL,_latin1'a') AS `concat_ws(',','',NULL,'a')`
explain extended select make_set(255,_latin2'a', _latin2'b', _latin2'c');
id	select_type	table	type	possible_keys	key	key_len	ref	rows	filtered	Extra
1	SIMPLE	NULL	NULL	NULL	NULL	NULL	NULL	NULL	NULL	No tables used
Warnings:
Note	1003	select make_set(255,_latin2'a',_latin2'b',_latin2'c') AS `make_set(255,_latin2'a', _latin2'b', _latin2'c')`
explain extended select elt(2,1);
id	select_type	table	type	possible_keys	key	key_len	ref	rows	filtered	Extra
1	SIMPLE	NULL	NULL	NULL	NULL	NULL	NULL	NULL	NULL	No tables used
Warnings:
Note	1003	select elt(2,1) AS `elt(2,1)`
explain extended select locate("a","b",2);
id	select_type	table	type	possible_keys	key	key_len	ref	rows	filtered	Extra
1	SIMPLE	NULL	NULL	NULL	NULL	NULL	NULL	NULL	NULL	No tables used
Warnings:
Note	1003	select locate(_latin1'a',_latin1'b',2) AS `locate("a","b",2)`
explain extended select format(130,10);
id	select_type	table	type	possible_keys	key	key_len	ref	rows	filtered	Extra
1	SIMPLE	NULL	NULL	NULL	NULL	NULL	NULL	NULL	NULL	No tables used
Warnings:
Note	1003	select format(130,10) AS `format(130,10)`
explain extended select char(0);
id	select_type	table	type	possible_keys	key	key_len	ref	rows	filtered	Extra
1	SIMPLE	NULL	NULL	NULL	NULL	NULL	NULL	NULL	NULL	No tables used
Warnings:
Note	1003	select char(0) AS `char(0)`
explain extended select conv(130,16,10);
id	select_type	table	type	possible_keys	key	key_len	ref	rows	filtered	Extra
1	SIMPLE	NULL	NULL	NULL	NULL	NULL	NULL	NULL	NULL	No tables used
Warnings:
Note	1003	select conv(130,16,10) AS `conv(130,16,10)`
explain extended select hex(130);
id	select_type	table	type	possible_keys	key	key_len	ref	rows	filtered	Extra
1	SIMPLE	NULL	NULL	NULL	NULL	NULL	NULL	NULL	NULL	No tables used
Warnings:
Note	1003	select hex(130) AS `hex(130)`
explain extended select binary 'HE';
id	select_type	table	type	possible_keys	key	key_len	ref	rows	filtered	Extra
1	SIMPLE	NULL	NULL	NULL	NULL	NULL	NULL	NULL	NULL	No tables used
Warnings:
Note	1003	select cast(_latin1'HE' as char charset binary) AS `binary 'HE'`
explain extended select export_set(255,_latin2'y', _latin2'n', _latin2' ');
id	select_type	table	type	possible_keys	key	key_len	ref	rows	filtered	Extra
1	SIMPLE	NULL	NULL	NULL	NULL	NULL	NULL	NULL	NULL	No tables used
Warnings:
Note	1003	select export_set(255,_latin2'y',_latin2'n',_latin2' ') AS `export_set(255,_latin2'y', _latin2'n', _latin2' ')`
explain extended select FIELD('b' COLLATE latin1_bin,'A','B');
id	select_type	table	type	possible_keys	key	key_len	ref	rows	filtered	Extra
1	SIMPLE	NULL	NULL	NULL	NULL	NULL	NULL	NULL	NULL	No tables used
Warnings:
Note	1003	select field((_latin1'b' collate latin1_bin),_latin1'A',_latin1'B') AS `FIELD('b' COLLATE latin1_bin,'A','B')`
explain extended select FIND_IN_SET(_latin1'B', _latin1'a,b,c,d');
id	select_type	table	type	possible_keys	key	key_len	ref	rows	filtered	Extra
1	SIMPLE	NULL	NULL	NULL	NULL	NULL	NULL	NULL	NULL	No tables used
Warnings:
Note	1003	select find_in_set(_latin1'B',_latin1'a,b,c,d') AS `FIND_IN_SET(_latin1'B', _latin1'a,b,c,d')`
explain extended select collation(conv(130,16,10));
id	select_type	table	type	possible_keys	key	key_len	ref	rows	filtered	Extra
1	SIMPLE	NULL	NULL	NULL	NULL	NULL	NULL	NULL	NULL	No tables used
Warnings:
Note	1003	select collation(conv(130,16,10)) AS `collation(conv(130,16,10))`
explain extended select coercibility(conv(130,16,10));
id	select_type	table	type	possible_keys	key	key_len	ref	rows	filtered	Extra
1	SIMPLE	NULL	NULL	NULL	NULL	NULL	NULL	NULL	NULL	No tables used
Warnings:
Note	1003	select coercibility(conv(130,16,10)) AS `coercibility(conv(130,16,10))`
explain extended select length('\n\t\r\b\0\_\%\\');
id	select_type	table	type	possible_keys	key	key_len	ref	rows	filtered	Extra
1	SIMPLE	NULL	NULL	NULL	NULL	NULL	NULL	NULL	NULL	No tables used
Warnings:
Note	1003	select length(_latin1'\n	\r\0\\_\\%\\') AS `length('\n\t\r\b\0\_\%\\')`
explain extended select bit_length('\n\t\r\b\0\_\%\\');
id	select_type	table	type	possible_keys	key	key_len	ref	rows	filtered	Extra
1	SIMPLE	NULL	NULL	NULL	NULL	NULL	NULL	NULL	NULL	No tables used
Warnings:
Note	1003	select bit_length(_latin1'\n	\r\0\\_\\%\\') AS `bit_length('\n\t\r\b\0\_\%\\')`
explain extended select bit_length('\n\t\r\b\0\_\%\\');
id	select_type	table	type	possible_keys	key	key_len	ref	rows	filtered	Extra
1	SIMPLE	NULL	NULL	NULL	NULL	NULL	NULL	NULL	NULL	No tables used
Warnings:
Note	1003	select bit_length(_latin1'\n	\r\0\\_\\%\\') AS `bit_length('\n\t\r\b\0\_\%\\')`
explain extended select concat('monty',' was here ','again');
id	select_type	table	type	possible_keys	key	key_len	ref	rows	filtered	Extra
1	SIMPLE	NULL	NULL	NULL	NULL	NULL	NULL	NULL	NULL	No tables used
Warnings:
Note	1003	select concat(_latin1'monty',_latin1' was here ',_latin1'again') AS `concat('monty',' was here ','again')`
explain extended select length('hello');
id	select_type	table	type	possible_keys	key	key_len	ref	rows	filtered	Extra
1	SIMPLE	NULL	NULL	NULL	NULL	NULL	NULL	NULL	NULL	No tables used
Warnings:
Note	1003	select length(_latin1'hello') AS `length('hello')`
explain extended select char(ascii('h'));
id	select_type	table	type	possible_keys	key	key_len	ref	rows	filtered	Extra
1	SIMPLE	NULL	NULL	NULL	NULL	NULL	NULL	NULL	NULL	No tables used
Warnings:
Note	1003	select char(ascii(_latin1'h')) AS `char(ascii('h'))`
explain extended select ord('h');
id	select_type	table	type	possible_keys	key	key_len	ref	rows	filtered	Extra
1	SIMPLE	NULL	NULL	NULL	NULL	NULL	NULL	NULL	NULL	No tables used
Warnings:
Note	1003	select ord(_latin1'h') AS `ord('h')`
explain extended select quote(1/0);
id	select_type	table	type	possible_keys	key	key_len	ref	rows	filtered	Extra
1	SIMPLE	NULL	NULL	NULL	NULL	NULL	NULL	NULL	NULL	No tables used
Warnings:
Note	1003	select quote((1 / 0)) AS `quote(1/0)`
explain extended select crc32("123");
id	select_type	table	type	possible_keys	key	key_len	ref	rows	filtered	Extra
1	SIMPLE	NULL	NULL	NULL	NULL	NULL	NULL	NULL	NULL	No tables used
Warnings:
Note	1003	select crc32(_latin1'123') AS `crc32("123")`
explain extended select replace('aaaa','a','b');
id	select_type	table	type	possible_keys	key	key_len	ref	rows	filtered	Extra
1	SIMPLE	NULL	NULL	NULL	NULL	NULL	NULL	NULL	NULL	No tables used
Warnings:
Note	1003	select replace(_latin1'aaaa',_latin1'a',_latin1'b') AS `replace('aaaa','a','b')`
explain extended select insert('txs',2,1,'hi');
id	select_type	table	type	possible_keys	key	key_len	ref	rows	filtered	Extra
1	SIMPLE	NULL	NULL	NULL	NULL	NULL	NULL	NULL	NULL	No tables used
Warnings:
Note	1003	select insert(_latin1'txs',2,1,_latin1'hi') AS `insert('txs',2,1,'hi')`
explain extended select left(_latin2'a',1);
id	select_type	table	type	possible_keys	key	key_len	ref	rows	filtered	Extra
1	SIMPLE	NULL	NULL	NULL	NULL	NULL	NULL	NULL	NULL	No tables used
Warnings:
Note	1003	select left(_latin2'a',1) AS `left(_latin2'a',1)`
explain extended select right(_latin2'a',1);
id	select_type	table	type	possible_keys	key	key_len	ref	rows	filtered	Extra
1	SIMPLE	NULL	NULL	NULL	NULL	NULL	NULL	NULL	NULL	No tables used
Warnings:
Note	1003	select right(_latin2'a',1) AS `right(_latin2'a',1)`
explain extended select lcase(_latin2'a');
id	select_type	table	type	possible_keys	key	key_len	ref	rows	filtered	Extra
1	SIMPLE	NULL	NULL	NULL	NULL	NULL	NULL	NULL	NULL	No tables used
Warnings:
Note	1003	select lcase(_latin2'a') AS `lcase(_latin2'a')`
explain extended select ucase(_latin2'a');
id	select_type	table	type	possible_keys	key	key_len	ref	rows	filtered	Extra
1	SIMPLE	NULL	NULL	NULL	NULL	NULL	NULL	NULL	NULL	No tables used
Warnings:
Note	1003	select ucase(_latin2'a') AS `ucase(_latin2'a')`
explain extended select SUBSTR('abcdefg',3,2);
id	select_type	table	type	possible_keys	key	key_len	ref	rows	filtered	Extra
1	SIMPLE	NULL	NULL	NULL	NULL	NULL	NULL	NULL	NULL	No tables used
Warnings:
Note	1003	select substr(_latin1'abcdefg',3,2) AS `SUBSTR('abcdefg',3,2)`
explain extended select substring_index("1abcd;2abcd;3abcd;4abcd", ';', 2);
id	select_type	table	type	possible_keys	key	key_len	ref	rows	filtered	Extra
1	SIMPLE	NULL	NULL	NULL	NULL	NULL	NULL	NULL	NULL	No tables used
Warnings:
Note	1003	select substring_index(_latin1'1abcd;2abcd;3abcd;4abcd',_latin1';',2) AS `substring_index("1abcd;2abcd;3abcd;4abcd", ';', 2)`
explain extended select trim(_latin2' a ');
id	select_type	table	type	possible_keys	key	key_len	ref	rows	filtered	Extra
1	SIMPLE	NULL	NULL	NULL	NULL	NULL	NULL	NULL	NULL	No tables used
Warnings:
Note	1003	select trim(_latin2' a ') AS `trim(_latin2' a ')`
explain extended select ltrim(_latin2' a ');
id	select_type	table	type	possible_keys	key	key_len	ref	rows	filtered	Extra
1	SIMPLE	NULL	NULL	NULL	NULL	NULL	NULL	NULL	NULL	No tables used
Warnings:
Note	1003	select ltrim(_latin2' a ') AS `ltrim(_latin2' a ')`
explain extended select rtrim(_latin2' a ');
id	select_type	table	type	possible_keys	key	key_len	ref	rows	filtered	Extra
1	SIMPLE	NULL	NULL	NULL	NULL	NULL	NULL	NULL	NULL	No tables used
Warnings:
Note	1003	select rtrim(_latin2' a ') AS `rtrim(_latin2' a ')`
explain extended select decode(encode(repeat("a",100000),"monty"),"monty");
id	select_type	table	type	possible_keys	key	key_len	ref	rows	filtered	Extra
1	SIMPLE	NULL	NULL	NULL	NULL	NULL	NULL	NULL	NULL	No tables used
Warnings:
Note	1003	select decode(encode(repeat(_latin1'a',100000),_latin1'monty'),_latin1'monty') AS `decode(encode(repeat("a",100000),"monty"),"monty")`
SELECT lpad(12345, 5, "#");
lpad(12345, 5, "#")
12345
SELECT conv(71, 10, 36), conv('1Z', 36, 10);
conv(71, 10, 36)	conv('1Z', 36, 10)
1Z	71
SELECT conv(71, 10, 37), conv('1Z', 37, 10), conv(0,1,10),conv(0,0,10), conv(0,-1,10);
conv(71, 10, 37)	conv('1Z', 37, 10)	conv(0,1,10)	conv(0,0,10)	conv(0,-1,10)
NULL	NULL	NULL	NULL	NULL
create table t1 (id int(1), str varchar(10)) DEFAULT CHARSET=utf8;
insert into t1 values (1,'aaaaaaaaaa'), (2,'bbbbbbbbbb');
create table t2 (id int(1), str varchar(10)) DEFAULT CHARSET=utf8;
insert into t2 values (1,'cccccccccc'), (2,'dddddddddd');
select substring(concat(t1.str, t2.str), 1, 15) "name" from t1, t2 
where t2.id=t1.id order by name;
name
aaaaaaaaaaccccc
bbbbbbbbbbddddd
drop table t1, t2;
create table t1 (c1 INT, c2 INT UNSIGNED);
insert into t1 values ('21474836461','21474836461');
Warnings:
Warning	1264	Out of range value for column 'c1' at row 1
Warning	1264	Out of range value for column 'c2' at row 1
insert into t1 values ('-21474836461','-21474836461');
Warnings:
Warning	1264	Out of range value for column 'c1' at row 1
Warning	1264	Out of range value for column 'c2' at row 1
show warnings;
Level	Code	Message
Warning	1264	Out of range value for column 'c1' at row 1
Warning	1264	Out of range value for column 'c2' at row 1
select * from t1;
c1	c2
2147483647	4294967295
-2147483648	0
drop table t1;
select left(1234, 3) + 0;
left(1234, 3) + 0
123
create table t1 (a int not null primary key, b varchar(40), c datetime);
insert into t1 (a,b,c) values (1,'Tom','2004-12-10 12:13:14'),(2,'ball games','2004-12-10 12:13:14'), (3,'Basil','2004-12-10 12:13:14'), (4,'Dean','2004-12-10 12:13:14'),(5,'Ellis','2004-12-10 12:13:14'), (6,'Serg','2004-12-10 12:13:14'), (7,'Sergei','2004-12-10 12:13:14'),(8,'Georg','2004-12-10 12:13:14'),(9,'Salle','2004-12-10 12:13:14'),(10,'Sinisa','2004-12-10 12:13:14');
select count(*) as total, left(c,10) as reg from t1 group by reg order by reg desc limit 0,12;
total	reg
10	2004-12-10
drop table t1;
select trim(null from 'kate') as "must_be_null";
must_be_null
NULL
select trim('xyz' from null) as "must_be_null";
must_be_null
NULL
select trim(leading NULL from 'kate') as "must_be_null";
must_be_null
NULL
select trim(trailing NULL from 'xyz') as "must_be_null";
must_be_null
NULL
CREATE TABLE t1 (
id int(11) NOT NULL auto_increment,
a bigint(20) unsigned default NULL,
PRIMARY KEY  (id)
) ENGINE=MyISAM;
INSERT INTO t1 VALUES
('0','16307858876001849059');
SELECT CONV('e251273eb74a8ee3', 16, 10);
CONV('e251273eb74a8ee3', 16, 10)
16307858876001849059
EXPLAIN 
SELECT id
FROM t1
WHERE a = 16307858876001849059;
id	select_type	table	type	possible_keys	key	key_len	ref	rows	Extra
1	SIMPLE	t1	system	NULL	NULL	NULL	NULL	1	
EXPLAIN 
SELECT id
FROM t1
WHERE a = CONV('e251273eb74a8ee3', 16, 10);
id	select_type	table	type	possible_keys	key	key_len	ref	rows	Extra
1	SIMPLE	t1	system	NULL	NULL	NULL	NULL	1	
DROP TABLE t1;
SELECT CHAR(NULL,121,83,81,'76') as my_column;
my_column
ySQL
SELECT CHAR_LENGTH(CHAR(NULL,121,83,81,'76')) as my_column;
my_column
4
CREATE TABLE t1 (id int PRIMARY KEY, str char(255) NOT NULL);
CREATE TABLE t2 (id int NOT NULL UNIQUE);
INSERT INTO t2 VALUES (1),(2);
INSERT INTO t1 VALUES (1, aes_encrypt('foo', 'bar'));
INSERT INTO t1 VALUES (2, 'not valid');
SELECT t1.id, aes_decrypt(str, 'bar') FROM t1, t2 WHERE t1.id = t2.id;
id	aes_decrypt(str, 'bar')
1	foo
2	NULL
SELECT t1.id, aes_decrypt(str, 'bar') FROM t1, t2 WHERE t1.id = t2.id
ORDER BY t1.id;
id	aes_decrypt(str, 'bar')
1	foo
2	NULL
DROP TABLE t1, t2;
select field(0,NULL,1,0), field("",NULL,"bar",""), field(0.0,NULL,1.0,0.0);
field(0,NULL,1,0)	field("",NULL,"bar","")	field(0.0,NULL,1.0,0.0)
3	3	3
select field(NULL,1,2,NULL), field(NULL,1,2,0);
field(NULL,1,2,NULL)	field(NULL,1,2,0)
0	0
CREATE TABLE t1 (str varchar(20) PRIMARY KEY);
CREATE TABLE t2 (num int primary key);
INSERT INTO t1 VALUES ('notnumber');
INSERT INTO t2 VALUES (0), (1);
SELECT * FROM t1, t2 WHERE num=str;
str	num
notnumber	0
SELECT * FROM t1, t2 WHERE num=substring(str from 1 for 6);
str	num
notnumber	0
DROP TABLE t1,t2;
CREATE TABLE t1(
id int(11) NOT NULL auto_increment,
pc int(11) NOT NULL default '0',
title varchar(20) default NULL,
PRIMARY KEY (id)
);
INSERT INTO t1 VALUES
(1, 0, 'Main'),
(2, 1, 'Toys'),
(3, 1, 'Games');
SELECT t1.id, CONCAT_WS('->', t3.title, t2.title, t1.title) as col1
FROM t1 LEFT JOIN t1 AS t2 ON t1.pc=t2.id
LEFT JOIN t1 AS t3 ON t2.pc=t3.id;
id	col1
1	Main
2	Main->Toys
3	Main->Games
SELECT t1.id, CONCAT_WS('->', t3.title, t2.title, t1.title) as col1
FROM t1 LEFT JOIN t1 AS t2 ON t1.pc=t2.id
LEFT JOIN t1 AS t3 ON t2.pc=t3.id
WHERE CONCAT_WS('->', t3.title, t2.title, t1.title) LIKE '%Toys%';
id	col1
2	Main->Toys
DROP TABLE t1;
CREATE TABLE t1(
trackid     int(10) unsigned NOT NULL auto_increment,
trackname   varchar(100) NOT NULL default '',
PRIMARY KEY (trackid)
);
CREATE TABLE t2(
artistid    int(10) unsigned NOT NULL auto_increment,
artistname  varchar(100) NOT NULL default '',
PRIMARY KEY (artistid)
);
CREATE TABLE t3(
trackid     int(10) unsigned NOT NULL,
artistid    int(10) unsigned NOT NULL,
PRIMARY KEY (trackid,artistid)
);
INSERT INTO t1 VALUES (1, 'April In Paris'), (2, 'Autumn In New York');
INSERT INTO t2 VALUES (1, 'Vernon Duke');
INSERT INTO t3 VALUES (1,1);
SELECT CONCAT_WS(' ', trackname, artistname) trackname, artistname
FROM t1 LEFT JOIN t3 ON t1.trackid=t3.trackid
LEFT JOIN t2 ON t2.artistid=t3.artistid
WHERE CONCAT_WS(' ', trackname, artistname) LIKE '%In%';
trackname	artistname
April In Paris Vernon Duke	Vernon Duke
Autumn In New York	NULL
DROP TABLE t1,t2,t3;
create table t1 (b varchar(5));
insert t1 values ('ab'), ('abc'), ('abcd'), ('abcde');
select *,substring(b,1),substring(b,-1),substring(b,-2),substring(b,-3),substring(b,-4),substring(b,-5) from t1;
b	substring(b,1)	substring(b,-1)	substring(b,-2)	substring(b,-3)	substring(b,-4)	substring(b,-5)
ab	ab	b	ab			
abc	abc	c	bc	abc		
abcd	abcd	d	cd	bcd	abcd	
abcde	abcde	e	de	cde	bcde	abcde
select * from (select *,substring(b,1),substring(b,-1),substring(b,-2),substring(b,-3),substring(b,-4),substring(b,-5) from t1) t;
b	substring(b,1)	substring(b,-1)	substring(b,-2)	substring(b,-3)	substring(b,-4)	substring(b,-5)
ab	ab	b	ab			
abc	abc	c	bc	abc		
abcd	abcd	d	cd	bcd	abcd	
abcde	abcde	e	de	cde	bcde	abcde
drop table t1;
select hex(29223372036854775809), hex(-29223372036854775809);
hex(29223372036854775809)	hex(-29223372036854775809)
FFFFFFFFFFFFFFFF	FFFFFFFFFFFFFFFF
create table t1 (i int);
insert into t1 values (1000000000),(1);
select lpad(i, 7, ' ') as t from t1;
Catalog	Database	Table	Table_alias	Column	Column_alias	Type	Length	Max length	Is_null	Flags	Decimals	Charsetnr
def					t	253	7	7	Y	128	31	63
t
1000000
      1
select rpad(i, 7, ' ') as t from t1;
Catalog	Database	Table	Table_alias	Column	Column_alias	Type	Length	Max length	Is_null	Flags	Decimals	Charsetnr
def					t	253	7	7	Y	128	31	63
t
1000000
1      
drop table t1;
select load_file("lkjlkj");
load_file("lkjlkj")
NULL
select ifnull(load_file("lkjlkj"),"it's null");
ifnull(load_file("lkjlkj"),"it's null")
it's null
create table t1 (f1 varchar(4), f2 varchar(64), unique key k1 (f1,f2));
insert into t1 values ( 'test',md5('test')), ('test', sha('test'));
select * from t1 where f1='test' and (f2= md5("test") or f2= md5("TEST"));
f1	f2
test	098f6bcd4621d373cade4e832627b4f6
select * from t1 where f1='test' and (f2= md5("TEST") or f2= md5("test"));
f1	f2
test	098f6bcd4621d373cade4e832627b4f6
select * from t1 where f1='test' and (f2= sha("test") or f2= sha("TEST"));
f1	f2
test	a94a8fe5ccb19ba61c4c0873d391e987982fbbd3
select * from t1 where f1='test' and (f2= sha("TEST") or f2= sha("test"));
f1	f2
test	a94a8fe5ccb19ba61c4c0873d391e987982fbbd3
drop table t1;
CREATE TABLE t1 (a varchar(10));
INSERT INTO t1 VALUES ('abc'), ('xyz');
SELECT a, CONCAT(a,' ',a) AS c FROM t1
HAVING LEFT(c,LENGTH(c)-INSTR(REVERSE(c)," ")) = a;
a	c
abc	abc abc
xyz	xyz xyz
SELECT a, CONCAT(a,' ',a) AS c FROM t1
HAVING LEFT(CONCAT(a,' ',a),
LENGTH(CONCAT(a,' ',a))-
INSTR(REVERSE(CONCAT(a,' ',a))," ")) = a;
a	c
abc	abc abc
xyz	xyz xyz
DROP TABLE t1;
CREATE TABLE t1 (s varchar(10));
INSERT INTO t1 VALUES ('yadda'), ('yaddy');
EXPLAIN EXTENDED SELECT s FROM t1 WHERE TRIM(s) > 'ab';
id	select_type	table	type	possible_keys	key	key_len	ref	rows	filtered	Extra
1	SIMPLE	t1	ALL	NULL	NULL	NULL	NULL	2	100.00	Using where
Warnings:
Note	1003	select `test`.`t1`.`s` AS `s` from `test`.`t1` where (trim(`test`.`t1`.`s`) > _latin1'ab')
EXPLAIN EXTENDED SELECT s FROM t1 WHERE TRIM('y' FROM s) > 'ab';
id	select_type	table	type	possible_keys	key	key_len	ref	rows	filtered	Extra
1	SIMPLE	t1	ALL	NULL	NULL	NULL	NULL	2	100.00	Using where
Warnings:
Note	1003	select `test`.`t1`.`s` AS `s` from `test`.`t1` where (trim(both _latin1'y' from `test`.`t1`.`s`) > _latin1'ab')
EXPLAIN EXTENDED SELECT s FROM t1 WHERE TRIM(LEADING 'y' FROM s) > 'ab';
id	select_type	table	type	possible_keys	key	key_len	ref	rows	filtered	Extra
1	SIMPLE	t1	ALL	NULL	NULL	NULL	NULL	2	100.00	Using where
Warnings:
Note	1003	select `test`.`t1`.`s` AS `s` from `test`.`t1` where (trim(leading _latin1'y' from `test`.`t1`.`s`) > _latin1'ab')
EXPLAIN EXTENDED SELECT s FROM t1 WHERE TRIM(TRAILING 'y' FROM s) > 'ab';
id	select_type	table	type	possible_keys	key	key_len	ref	rows	filtered	Extra
1	SIMPLE	t1	ALL	NULL	NULL	NULL	NULL	2	100.00	Using where
Warnings:
Note	1003	select `test`.`t1`.`s` AS `s` from `test`.`t1` where (trim(trailing _latin1'y' from `test`.`t1`.`s`) > _latin1'ab')
EXPLAIN EXTENDED SELECT s FROM t1 WHERE TRIM(BOTH 'y' FROM s) > 'ab';
id	select_type	table	type	possible_keys	key	key_len	ref	rows	filtered	Extra
1	SIMPLE	t1	ALL	NULL	NULL	NULL	NULL	2	100.00	Using where
Warnings:
Note	1003	select `test`.`t1`.`s` AS `s` from `test`.`t1` where (trim(both _latin1'y' from `test`.`t1`.`s`) > _latin1'ab')
DROP TABLE t1;
create table t1(f1 varchar(4));
explain extended select encode(f1,'zxcv') as 'enc' from t1;
id	select_type	table	type	possible_keys	key	key_len	ref	rows	filtered	Extra
1	SIMPLE	t1	system	NULL	NULL	NULL	NULL	0	0.00	const row not found
Warnings:
Note	1003	select encode('',_latin1'zxcv') AS `enc` from `test`.`t1`
explain extended select decode(f1,'zxcv') as 'enc' from t1;
id	select_type	table	type	possible_keys	key	key_len	ref	rows	filtered	Extra
1	SIMPLE	t1	system	NULL	NULL	NULL	NULL	0	0.00	const row not found
Warnings:
Note	1003	select decode('',_latin1'zxcv') AS `enc` from `test`.`t1`
drop table t1;
create table t1 (a bigint not null)engine=myisam;
insert into t1 set a = 1024*1024*1024*4;
delete from t1 order by (inet_ntoa(a)) desc limit 10;
drop table t1;
create table t1 (a char(36) not null)engine=myisam;
insert ignore into t1 set a = ' ';
insert ignore into t1 set a = ' ';
select * from t1 order by (oct(a));
a


drop table t1;
End of 4.1 tests
create table t1 (d decimal default null);
insert into t1 values (null);
select format(d, 2) from t1;
format(d, 2)
NULL
drop table t1;
create table t1 (c varchar(40));
insert into t1 values ('y,abc'),('y,abc');
select c, substring_index(lcase(c), @q:=',', -1) as res from t1;
c	res
y,abc	abc
y,abc	abc
drop table t1;
select cast(rtrim('  20.06 ') as decimal(19,2));
cast(rtrim('  20.06 ') as decimal(19,2))
20.06
select cast(ltrim('  20.06 ') as decimal(19,2));
cast(ltrim('  20.06 ') as decimal(19,2))
20.06
select cast(rtrim(ltrim('  20.06 ')) as decimal(19,2));
cast(rtrim(ltrim('  20.06 ')) as decimal(19,2))
20.06
select conv("18383815659218730760",10,10) + 0;
conv("18383815659218730760",10,10) + 0
1.8383815659219e+19
select "18383815659218730760" + 0;
"18383815659218730760" + 0
1.8383815659219e+19
CREATE TABLE t1 (code varchar(10));
INSERT INTO t1 VALUES ('a12'), ('A12'), ('a13');
SELECT ASCII(code), code FROM t1 WHERE code='A12';
ASCII(code)	code
97	a12
65	A12
SELECT ASCII(code), code FROM t1 WHERE code='A12' AND ASCII(code)=65;
ASCII(code)	code
65	A12
INSERT INTO t1 VALUES ('a12 '), ('A12  ');
SELECT LENGTH(code), code FROM t1 WHERE code='A12';
LENGTH(code)	code
3	a12
3	A12
4	a12 
5	A12  
SELECT LENGTH(code), code FROM t1 WHERE code='A12' AND LENGTH(code)=5;
LENGTH(code)	code
5	A12  
ALTER TABLE t1 ADD INDEX (code);
CREATE TABLE t2 (id varchar(10) PRIMARY KEY);
INSERT INTO t2 VALUES ('a11'), ('a12'), ('a13'), ('a14');
SELECT * FROM t1 INNER JOIN t2 ON t1.code=t2.id 
WHERE t2.id='a12' AND (LENGTH(code)=5 OR code < 'a00');
code	id
A12  	a12
EXPLAIN EXTENDED 
SELECT * FROM t1 INNER JOIN t2 ON code=id 
WHERE id='a12' AND (LENGTH(code)=5 OR code < 'a00');
id	select_type	table	type	possible_keys	key	key_len	ref	rows	filtered	Extra
1	SIMPLE	t2	const	PRIMARY	PRIMARY	12	const	1	100.00	Using index
1	SIMPLE	t1	ref	code	code	13	const	3	100.00	Using where; Using index
Warnings:
Note	1003	select `test`.`t1`.`code` AS `code`,'a12' AS `id` from `test`.`t1` join `test`.`t2` where ((`test`.`t1`.`code` = _latin1'a12') and (length(`test`.`t1`.`code`) = 5))
DROP TABLE t1,t2;
select encode(NULL, NULL);
encode(NULL, NULL)
NULL
select encode("data", NULL);
encode("data", NULL)
NULL
select encode(NULL, "password");
encode(NULL, "password")
NULL
select decode(NULL, NULL);
decode(NULL, NULL)
NULL
select decode("data", NULL);
decode("data", NULL)
NULL
select decode(NULL, "password");
decode(NULL, "password")
NULL
select format(NULL, NULL);
format(NULL, NULL)
NULL
select format(pi(), NULL);
format(pi(), NULL)
NULL
select format(NULL, 2);
format(NULL, 2)
NULL
select benchmark(NULL, NULL);
benchmark(NULL, NULL)
NULL
select benchmark(0, NULL);
benchmark(0, NULL)
0
select benchmark(100, NULL);
benchmark(100, NULL)
0
select benchmark(NULL, 1+1);
benchmark(NULL, 1+1)
NULL
set @password="password";
set @my_data="clear text to encode";
select md5(encode(@my_data, "password"));
md5(encode(@my_data, "password"))
44320fd2b4a0ec92faa2da2122def917
select md5(encode(@my_data, _utf8 "password"));
md5(encode(@my_data, _utf8 "password"))
44320fd2b4a0ec92faa2da2122def917
select md5(encode(@my_data, binary "password"));
md5(encode(@my_data, binary "password"))
44320fd2b4a0ec92faa2da2122def917
select md5(encode(@my_data, _latin1 "password"));
md5(encode(@my_data, _latin1 "password"))
44320fd2b4a0ec92faa2da2122def917
select md5(encode(@my_data, _koi8r "password"));
md5(encode(@my_data, _koi8r "password"))
44320fd2b4a0ec92faa2da2122def917
select md5(encode(@my_data, (select "password" from dual)));
md5(encode(@my_data, (select "password" from dual)))
44320fd2b4a0ec92faa2da2122def917
select md5(encode(@my_data, concat("pass", "word")));
md5(encode(@my_data, concat("pass", "word")))
44320fd2b4a0ec92faa2da2122def917
select md5(encode(@my_data, @password));
md5(encode(@my_data, @password))
44320fd2b4a0ec92faa2da2122def917
set @my_data="binary encoded data";
select md5(decode(@my_data, "password"));
md5(decode(@my_data, "password"))
5bea8c394368dbc03b76684483b7756b
select md5(decode(@my_data, _utf8 "password"));
md5(decode(@my_data, _utf8 "password"))
5bea8c394368dbc03b76684483b7756b
select md5(decode(@my_data, binary "password"));
md5(decode(@my_data, binary "password"))
5bea8c394368dbc03b76684483b7756b
select md5(decode(@my_data, _latin1 "password"));
md5(decode(@my_data, _latin1 "password"))
5bea8c394368dbc03b76684483b7756b
select md5(decode(@my_data, _koi8r "password"));
md5(decode(@my_data, _koi8r "password"))
5bea8c394368dbc03b76684483b7756b
select md5(decode(@my_data, (select "password" from dual)));
md5(decode(@my_data, (select "password" from dual)))
5bea8c394368dbc03b76684483b7756b
select md5(decode(@my_data, concat("pass", "word")));
md5(decode(@my_data, concat("pass", "word")))
5bea8c394368dbc03b76684483b7756b
select md5(decode(@my_data, @password));
md5(decode(@my_data, @password))
5bea8c394368dbc03b76684483b7756b
set @dec=5;
select format(pi(), (1+1));
format(pi(), (1+1))
3.14
select format(pi(), (select 3 from dual));
format(pi(), (select 3 from dual))
3.142
select format(pi(), @dec);
format(pi(), @dec)
3.14159
set @bench_count=10;
select benchmark(10, pi());
benchmark(10, pi())
0
select benchmark(5+5, pi());
benchmark(5+5, pi())
0
select benchmark((select 10 from dual), pi());
benchmark((select 10 from dual), pi())
0
select benchmark(@bench_count, pi());
benchmark(@bench_count, pi())
0
select locate('he','hello',-2);
locate('he','hello',-2)
0
select locate('lo','hello',-4294967295);
locate('lo','hello',-4294967295)
0
select locate('lo','hello',4294967295);
locate('lo','hello',4294967295)
0
select locate('lo','hello',-4294967296);
locate('lo','hello',-4294967296)
0
select locate('lo','hello',4294967296);
locate('lo','hello',4294967296)
0
select locate('lo','hello',-4294967297);
locate('lo','hello',-4294967297)
0
select locate('lo','hello',4294967297);
locate('lo','hello',4294967297)
0
select locate('lo','hello',-18446744073709551615);
locate('lo','hello',-18446744073709551615)
0
Warnings:
Error	1292	Truncated incorrect DECIMAL value: ''
select locate('lo','hello',18446744073709551615);
locate('lo','hello',18446744073709551615)
0
select locate('lo','hello',-18446744073709551616);
locate('lo','hello',-18446744073709551616)
0
Warnings:
Error	1292	Truncated incorrect DECIMAL value: ''
select locate('lo','hello',18446744073709551616);
locate('lo','hello',18446744073709551616)
0
Warnings:
Error	1292	Truncated incorrect DECIMAL value: ''
select locate('lo','hello',-18446744073709551617);
locate('lo','hello',-18446744073709551617)
0
Warnings:
Error	1292	Truncated incorrect DECIMAL value: ''
select locate('lo','hello',18446744073709551617);
locate('lo','hello',18446744073709551617)
0
Warnings:
Error	1292	Truncated incorrect DECIMAL value: ''
select left('hello', 10);
left('hello', 10)
hello
select left('hello', 0);
left('hello', 0)

select left('hello', -1);
left('hello', -1)

select left('hello', -4294967295);
left('hello', -4294967295)

select left('hello', 4294967295);
left('hello', 4294967295)
hello
select left('hello', -4294967296);
left('hello', -4294967296)

select left('hello', 4294967296);
left('hello', 4294967296)
hello
select left('hello', -4294967297);
left('hello', -4294967297)

select left('hello', 4294967297);
left('hello', 4294967297)
hello
select left('hello', -18446744073709551615);
left('hello', -18446744073709551615)

Warnings:
Error	1292	Truncated incorrect DECIMAL value: ''
Error	1292	Truncated incorrect DECIMAL value: ''
select left('hello', 18446744073709551615);
left('hello', 18446744073709551615)
hello
select left('hello', -18446744073709551616);
left('hello', -18446744073709551616)

Warnings:
Error	1292	Truncated incorrect DECIMAL value: ''
Error	1292	Truncated incorrect DECIMAL value: ''
select left('hello', 18446744073709551616);
left('hello', 18446744073709551616)
hello
Warnings:
Error	1292	Truncated incorrect DECIMAL value: ''
Error	1292	Truncated incorrect DECIMAL value: ''
select left('hello', -18446744073709551617);
left('hello', -18446744073709551617)

Warnings:
Error	1292	Truncated incorrect DECIMAL value: ''
Error	1292	Truncated incorrect DECIMAL value: ''
select left('hello', 18446744073709551617);
left('hello', 18446744073709551617)
hello
Warnings:
Error	1292	Truncated incorrect DECIMAL value: ''
Error	1292	Truncated incorrect DECIMAL value: ''
select right('hello', 10);
right('hello', 10)
hello
select right('hello', 0);
right('hello', 0)

select right('hello', -1);
right('hello', -1)

select right('hello', -4294967295);
right('hello', -4294967295)

select right('hello', 4294967295);
right('hello', 4294967295)
hello
select right('hello', -4294967296);
right('hello', -4294967296)

select right('hello', 4294967296);
right('hello', 4294967296)
hello
select right('hello', -4294967297);
right('hello', -4294967297)

select right('hello', 4294967297);
right('hello', 4294967297)
hello
select right('hello', -18446744073709551615);
right('hello', -18446744073709551615)

Warnings:
Error	1292	Truncated incorrect DECIMAL value: ''
Error	1292	Truncated incorrect DECIMAL value: ''
select right('hello', 18446744073709551615);
right('hello', 18446744073709551615)
hello
select right('hello', -18446744073709551616);
right('hello', -18446744073709551616)

Warnings:
Error	1292	Truncated incorrect DECIMAL value: ''
Error	1292	Truncated incorrect DECIMAL value: ''
select right('hello', 18446744073709551616);
right('hello', 18446744073709551616)
hello
Warnings:
Error	1292	Truncated incorrect DECIMAL value: ''
Error	1292	Truncated incorrect DECIMAL value: ''
select right('hello', -18446744073709551617);
right('hello', -18446744073709551617)

Warnings:
Error	1292	Truncated incorrect DECIMAL value: ''
Error	1292	Truncated incorrect DECIMAL value: ''
select right('hello', 18446744073709551617);
right('hello', 18446744073709551617)
hello
Warnings:
Error	1292	Truncated incorrect DECIMAL value: ''
Error	1292	Truncated incorrect DECIMAL value: ''
select substring('hello', 2, -1);
substring('hello', 2, -1)

select substring('hello', -1, 1);
substring('hello', -1, 1)
o
select substring('hello', -2, 1);
substring('hello', -2, 1)
l
select substring('hello', -4294967295, 1);
substring('hello', -4294967295, 1)

select substring('hello', 4294967295, 1);
substring('hello', 4294967295, 1)

select substring('hello', -4294967296, 1);
substring('hello', -4294967296, 1)

select substring('hello', 4294967296, 1);
substring('hello', 4294967296, 1)

select substring('hello', -4294967297, 1);
substring('hello', -4294967297, 1)

select substring('hello', 4294967297, 1);
substring('hello', 4294967297, 1)

select substring('hello', -18446744073709551615, 1);
substring('hello', -18446744073709551615, 1)

Warnings:
Error	1292	Truncated incorrect DECIMAL value: ''
Error	1292	Truncated incorrect DECIMAL value: ''
select substring('hello', 18446744073709551615, 1);
substring('hello', 18446744073709551615, 1)

select substring('hello', -18446744073709551616, 1);
substring('hello', -18446744073709551616, 1)

Warnings:
Error	1292	Truncated incorrect DECIMAL value: ''
Error	1292	Truncated incorrect DECIMAL value: ''
select substring('hello', 18446744073709551616, 1);
substring('hello', 18446744073709551616, 1)

Warnings:
Error	1292	Truncated incorrect DECIMAL value: ''
Error	1292	Truncated incorrect DECIMAL value: ''
select substring('hello', -18446744073709551617, 1);
substring('hello', -18446744073709551617, 1)

Warnings:
Error	1292	Truncated incorrect DECIMAL value: ''
Error	1292	Truncated incorrect DECIMAL value: ''
select substring('hello', 18446744073709551617, 1);
substring('hello', 18446744073709551617, 1)

Warnings:
Error	1292	Truncated incorrect DECIMAL value: ''
Error	1292	Truncated incorrect DECIMAL value: ''
select substring('hello', 1, -1);
substring('hello', 1, -1)

select substring('hello', 1, -4294967295);
substring('hello', 1, -4294967295)

select substring('hello', 1, 4294967295);
substring('hello', 1, 4294967295)
hello
select substring('hello', 1, -4294967296);
substring('hello', 1, -4294967296)

select substring('hello', 1, 4294967296);
substring('hello', 1, 4294967296)
hello
select substring('hello', 1, -4294967297);
substring('hello', 1, -4294967297)

select substring('hello', 1, 4294967297);
substring('hello', 1, 4294967297)
hello
select substring('hello', 1, -18446744073709551615);
substring('hello', 1, -18446744073709551615)

Warnings:
Error	1292	Truncated incorrect DECIMAL value: ''
Error	1292	Truncated incorrect DECIMAL value: ''
select substring('hello', 1, 18446744073709551615);
substring('hello', 1, 18446744073709551615)
hello
select substring('hello', 1, -18446744073709551616);
substring('hello', 1, -18446744073709551616)

Warnings:
Error	1292	Truncated incorrect DECIMAL value: ''
Error	1292	Truncated incorrect DECIMAL value: ''
select substring('hello', 1, 18446744073709551616);
substring('hello', 1, 18446744073709551616)
hello
Warnings:
Error	1292	Truncated incorrect DECIMAL value: ''
Error	1292	Truncated incorrect DECIMAL value: ''
select substring('hello', 1, -18446744073709551617);
substring('hello', 1, -18446744073709551617)

Warnings:
Error	1292	Truncated incorrect DECIMAL value: ''
Error	1292	Truncated incorrect DECIMAL value: ''
select substring('hello', 1, 18446744073709551617);
substring('hello', 1, 18446744073709551617)
hello
Warnings:
Error	1292	Truncated incorrect DECIMAL value: ''
Error	1292	Truncated incorrect DECIMAL value: ''
select substring('hello', -1, -1);
substring('hello', -1, -1)

select substring('hello', -4294967295, -4294967295);
substring('hello', -4294967295, -4294967295)

select substring('hello', 4294967295, 4294967295);
substring('hello', 4294967295, 4294967295)

select substring('hello', -4294967296, -4294967296);
substring('hello', -4294967296, -4294967296)

select substring('hello', 4294967296, 4294967296);
substring('hello', 4294967296, 4294967296)

select substring('hello', -4294967297, -4294967297);
substring('hello', -4294967297, -4294967297)

select substring('hello', 4294967297, 4294967297);
substring('hello', 4294967297, 4294967297)

select substring('hello', -18446744073709551615, -18446744073709551615);
substring('hello', -18446744073709551615, -18446744073709551615)

Warnings:
Error	1292	Truncated incorrect DECIMAL value: ''
Error	1292	Truncated incorrect DECIMAL value: ''
Error	1292	Truncated incorrect DECIMAL value: ''
Error	1292	Truncated incorrect DECIMAL value: ''
select substring('hello', 18446744073709551615, 18446744073709551615);
substring('hello', 18446744073709551615, 18446744073709551615)

select substring('hello', -18446744073709551616, -18446744073709551616);
substring('hello', -18446744073709551616, -18446744073709551616)

Warnings:
Error	1292	Truncated incorrect DECIMAL value: ''
Error	1292	Truncated incorrect DECIMAL value: ''
Error	1292	Truncated incorrect DECIMAL value: ''
Error	1292	Truncated incorrect DECIMAL value: ''
select substring('hello', 18446744073709551616, 18446744073709551616);
substring('hello', 18446744073709551616, 18446744073709551616)

Warnings:
Error	1292	Truncated incorrect DECIMAL value: ''
Error	1292	Truncated incorrect DECIMAL value: ''
Error	1292	Truncated incorrect DECIMAL value: ''
Error	1292	Truncated incorrect DECIMAL value: ''
select substring('hello', -18446744073709551617, -18446744073709551617);
substring('hello', -18446744073709551617, -18446744073709551617)

Warnings:
Error	1292	Truncated incorrect DECIMAL value: ''
Error	1292	Truncated incorrect DECIMAL value: ''
Error	1292	Truncated incorrect DECIMAL value: ''
Error	1292	Truncated incorrect DECIMAL value: ''
select substring('hello', 18446744073709551617, 18446744073709551617);
substring('hello', 18446744073709551617, 18446744073709551617)

Warnings:
Error	1292	Truncated incorrect DECIMAL value: ''
Error	1292	Truncated incorrect DECIMAL value: ''
Error	1292	Truncated incorrect DECIMAL value: ''
Error	1292	Truncated incorrect DECIMAL value: ''
select insert('hello', -1, 1, 'hi');
insert('hello', -1, 1, 'hi')
hello
select insert('hello', -4294967295, 1, 'hi');
insert('hello', -4294967295, 1, 'hi')
hello
select insert('hello', 4294967295, 1, 'hi');
insert('hello', 4294967295, 1, 'hi')
hello
select insert('hello', -4294967296, 1, 'hi');
insert('hello', -4294967296, 1, 'hi')
hello
select insert('hello', 4294967296, 1, 'hi');
insert('hello', 4294967296, 1, 'hi')
hello
select insert('hello', -4294967297, 1, 'hi');
insert('hello', -4294967297, 1, 'hi')
hello
select insert('hello', 4294967297, 1, 'hi');
insert('hello', 4294967297, 1, 'hi')
hello
select insert('hello', -18446744073709551615, 1, 'hi');
insert('hello', -18446744073709551615, 1, 'hi')
hello
Warnings:
Error	1292	Truncated incorrect DECIMAL value: ''
select insert('hello', 18446744073709551615, 1, 'hi');
insert('hello', 18446744073709551615, 1, 'hi')
hello
select insert('hello', -18446744073709551616, 1, 'hi');
insert('hello', -18446744073709551616, 1, 'hi')
hello
Warnings:
Error	1292	Truncated incorrect DECIMAL value: ''
select insert('hello', 18446744073709551616, 1, 'hi');
insert('hello', 18446744073709551616, 1, 'hi')
hello
Warnings:
Error	1292	Truncated incorrect DECIMAL value: ''
select insert('hello', -18446744073709551617, 1, 'hi');
insert('hello', -18446744073709551617, 1, 'hi')
hello
Warnings:
Error	1292	Truncated incorrect DECIMAL value: ''
select insert('hello', 18446744073709551617, 1, 'hi');
insert('hello', 18446744073709551617, 1, 'hi')
hello
Warnings:
Error	1292	Truncated incorrect DECIMAL value: ''
select insert('hello', 1, -1, 'hi');
insert('hello', 1, -1, 'hi')
hi
select insert('hello', 1, -4294967295, 'hi');
insert('hello', 1, -4294967295, 'hi')
hi
select insert('hello', 1, 4294967295, 'hi');
insert('hello', 1, 4294967295, 'hi')
hi
select insert('hello', 1, -4294967296, 'hi');
insert('hello', 1, -4294967296, 'hi')
hi
select insert('hello', 1, 4294967296, 'hi');
insert('hello', 1, 4294967296, 'hi')
hi
select insert('hello', 1, -4294967297, 'hi');
insert('hello', 1, -4294967297, 'hi')
hi
select insert('hello', 1, 4294967297, 'hi');
insert('hello', 1, 4294967297, 'hi')
hi
select insert('hello', 1, -18446744073709551615, 'hi');
insert('hello', 1, -18446744073709551615, 'hi')
hi
Warnings:
Error	1292	Truncated incorrect DECIMAL value: ''
select insert('hello', 1, 18446744073709551615, 'hi');
insert('hello', 1, 18446744073709551615, 'hi')
hi
select insert('hello', 1, -18446744073709551616, 'hi');
insert('hello', 1, -18446744073709551616, 'hi')
hi
Warnings:
Error	1292	Truncated incorrect DECIMAL value: ''
select insert('hello', 1, 18446744073709551616, 'hi');
insert('hello', 1, 18446744073709551616, 'hi')
hi
Warnings:
Error	1292	Truncated incorrect DECIMAL value: ''
select insert('hello', 1, -18446744073709551617, 'hi');
insert('hello', 1, -18446744073709551617, 'hi')
hi
Warnings:
Error	1292	Truncated incorrect DECIMAL value: ''
select insert('hello', 1, 18446744073709551617, 'hi');
insert('hello', 1, 18446744073709551617, 'hi')
hi
Warnings:
Error	1292	Truncated incorrect DECIMAL value: ''
select insert('hello', -1, -1, 'hi');
insert('hello', -1, -1, 'hi')
hello
select insert('hello', -4294967295, -4294967295, 'hi');
insert('hello', -4294967295, -4294967295, 'hi')
hello
select insert('hello', 4294967295, 4294967295, 'hi');
insert('hello', 4294967295, 4294967295, 'hi')
hello
select insert('hello', -4294967296, -4294967296, 'hi');
insert('hello', -4294967296, -4294967296, 'hi')
hello
select insert('hello', 4294967296, 4294967296, 'hi');
insert('hello', 4294967296, 4294967296, 'hi')
hello
select insert('hello', -4294967297, -4294967297, 'hi');
insert('hello', -4294967297, -4294967297, 'hi')
hello
select insert('hello', 4294967297, 4294967297, 'hi');
insert('hello', 4294967297, 4294967297, 'hi')
hello
select insert('hello', -18446744073709551615, -18446744073709551615, 'hi');
insert('hello', -18446744073709551615, -18446744073709551615, 'hi')
hello
Warnings:
Error	1292	Truncated incorrect DECIMAL value: ''
Error	1292	Truncated incorrect DECIMAL value: ''
select insert('hello', 18446744073709551615, 18446744073709551615, 'hi');
insert('hello', 18446744073709551615, 18446744073709551615, 'hi')
hello
select insert('hello', -18446744073709551616, -18446744073709551616, 'hi');
insert('hello', -18446744073709551616, -18446744073709551616, 'hi')
hello
Warnings:
Error	1292	Truncated incorrect DECIMAL value: ''
Error	1292	Truncated incorrect DECIMAL value: ''
select insert('hello', 18446744073709551616, 18446744073709551616, 'hi');
insert('hello', 18446744073709551616, 18446744073709551616, 'hi')
hello
Warnings:
Error	1292	Truncated incorrect DECIMAL value: ''
Error	1292	Truncated incorrect DECIMAL value: ''
select insert('hello', -18446744073709551617, -18446744073709551617, 'hi');
insert('hello', -18446744073709551617, -18446744073709551617, 'hi')
hello
Warnings:
Error	1292	Truncated incorrect DECIMAL value: ''
Error	1292	Truncated incorrect DECIMAL value: ''
select insert('hello', 18446744073709551617, 18446744073709551617, 'hi');
insert('hello', 18446744073709551617, 18446744073709551617, 'hi')
hello
Warnings:
Error	1292	Truncated incorrect DECIMAL value: ''
Error	1292	Truncated incorrect DECIMAL value: ''
select repeat('hello', -1);
repeat('hello', -1)

select repeat('hello', -4294967295);
repeat('hello', -4294967295)

select repeat('hello', 4294967295);
repeat('hello', 4294967295)
NULL
Warnings:
Warning	1301	Result of repeat() was larger than max_allowed_packet (1048576) - truncated
select repeat('hello', -4294967296);
repeat('hello', -4294967296)

select repeat('hello', 4294967296);
repeat('hello', 4294967296)
NULL
Warnings:
Warning	1301	Result of repeat() was larger than max_allowed_packet (1048576) - truncated
select repeat('hello', -4294967297);
repeat('hello', -4294967297)

select repeat('hello', 4294967297);
repeat('hello', 4294967297)
NULL
Warnings:
Warning	1301	Result of repeat() was larger than max_allowed_packet (1048576) - truncated
select repeat('hello', -18446744073709551615);
repeat('hello', -18446744073709551615)

Warnings:
Error	1292	Truncated incorrect DECIMAL value: ''
Error	1292	Truncated incorrect DECIMAL value: ''
select repeat('hello', 18446744073709551615);
repeat('hello', 18446744073709551615)
NULL
Warnings:
Warning	1301	Result of repeat() was larger than max_allowed_packet (1048576) - truncated
select repeat('hello', -18446744073709551616);
repeat('hello', -18446744073709551616)

Warnings:
Error	1292	Truncated incorrect DECIMAL value: ''
Error	1292	Truncated incorrect DECIMAL value: ''
select repeat('hello', 18446744073709551616);
repeat('hello', 18446744073709551616)
NULL
Warnings:
Error	1292	Truncated incorrect DECIMAL value: ''
Error	1292	Truncated incorrect DECIMAL value: ''
Warning	1301	Result of repeat() was larger than max_allowed_packet (1048576) - truncated
select repeat('hello', -18446744073709551617);
repeat('hello', -18446744073709551617)

Warnings:
Error	1292	Truncated incorrect DECIMAL value: ''
Error	1292	Truncated incorrect DECIMAL value: ''
select repeat('hello', 18446744073709551617);
repeat('hello', 18446744073709551617)
NULL
Warnings:
Error	1292	Truncated incorrect DECIMAL value: ''
Error	1292	Truncated incorrect DECIMAL value: ''
Warning	1301	Result of repeat() was larger than max_allowed_packet (1048576) - truncated
select space(-1);
space(-1)

select space(-4294967295);
space(-4294967295)

select space(4294967295);
space(4294967295)
NULL
Warnings:
Warning	1301	Result of repeat() was larger than max_allowed_packet (1048576) - truncated
select space(-4294967296);
space(-4294967296)

select space(4294967296);
space(4294967296)
NULL
Warnings:
Warning	1301	Result of repeat() was larger than max_allowed_packet (1048576) - truncated
select space(-4294967297);
space(-4294967297)

select space(4294967297);
space(4294967297)
NULL
Warnings:
Warning	1301	Result of repeat() was larger than max_allowed_packet (1048576) - truncated
select space(-18446744073709551615);
space(-18446744073709551615)

Warnings:
Error	1292	Truncated incorrect DECIMAL value: ''
Error	1292	Truncated incorrect DECIMAL value: ''
select space(18446744073709551615);
space(18446744073709551615)
NULL
Warnings:
Warning	1301	Result of repeat() was larger than max_allowed_packet (1048576) - truncated
select space(-18446744073709551616);
space(-18446744073709551616)

Warnings:
Error	1292	Truncated incorrect DECIMAL value: ''
Error	1292	Truncated incorrect DECIMAL value: ''
select space(18446744073709551616);
space(18446744073709551616)
NULL
Warnings:
Error	1292	Truncated incorrect DECIMAL value: ''
Error	1292	Truncated incorrect DECIMAL value: ''
Warning	1301	Result of repeat() was larger than max_allowed_packet (1048576) - truncated
select space(-18446744073709551617);
space(-18446744073709551617)

Warnings:
Error	1292	Truncated incorrect DECIMAL value: ''
Error	1292	Truncated incorrect DECIMAL value: ''
select space(18446744073709551617);
space(18446744073709551617)
NULL
Warnings:
Error	1292	Truncated incorrect DECIMAL value: ''
Error	1292	Truncated incorrect DECIMAL value: ''
Warning	1301	Result of repeat() was larger than max_allowed_packet (1048576) - truncated
select rpad('hello', -1, '1');
rpad('hello', -1, '1')
NULL
select rpad('hello', -4294967295, '1');
rpad('hello', -4294967295, '1')
NULL
select rpad('hello', 4294967295, '1');
rpad('hello', 4294967295, '1')
NULL
Warnings:
Warning	1301	Result of rpad() was larger than max_allowed_packet (1048576) - truncated
select rpad('hello', -4294967296, '1');
rpad('hello', -4294967296, '1')
NULL
select rpad('hello', 4294967296, '1');
rpad('hello', 4294967296, '1')
NULL
Warnings:
Warning	1301	Result of rpad() was larger than max_allowed_packet (1048576) - truncated
select rpad('hello', -4294967297, '1');
rpad('hello', -4294967297, '1')
NULL
select rpad('hello', 4294967297, '1');
rpad('hello', 4294967297, '1')
NULL
Warnings:
Warning	1301	Result of rpad() was larger than max_allowed_packet (1048576) - truncated
select rpad('hello', -18446744073709551615, '1');
rpad('hello', -18446744073709551615, '1')
NULL
Warnings:
Error	1292	Truncated incorrect DECIMAL value: ''
Error	1292	Truncated incorrect DECIMAL value: ''
select rpad('hello', 18446744073709551615, '1');
rpad('hello', 18446744073709551615, '1')
NULL
Warnings:
Warning	1301	Result of rpad() was larger than max_allowed_packet (1048576) - truncated
select rpad('hello', -18446744073709551616, '1');
rpad('hello', -18446744073709551616, '1')
NULL
Warnings:
Error	1292	Truncated incorrect DECIMAL value: ''
Error	1292	Truncated incorrect DECIMAL value: ''
select rpad('hello', 18446744073709551616, '1');
rpad('hello', 18446744073709551616, '1')
NULL
Warnings:
Error	1292	Truncated incorrect DECIMAL value: ''
Error	1292	Truncated incorrect DECIMAL value: ''
Warning	1301	Result of rpad() was larger than max_allowed_packet (1048576) - truncated
select rpad('hello', -18446744073709551617, '1');
rpad('hello', -18446744073709551617, '1')
NULL
Warnings:
Error	1292	Truncated incorrect DECIMAL value: ''
Error	1292	Truncated incorrect DECIMAL value: ''
select rpad('hello', 18446744073709551617, '1');
rpad('hello', 18446744073709551617, '1')
NULL
Warnings:
Error	1292	Truncated incorrect DECIMAL value: ''
Error	1292	Truncated incorrect DECIMAL value: ''
Warning	1301	Result of rpad() was larger than max_allowed_packet (1048576) - truncated
select lpad('hello', -1, '1');
lpad('hello', -1, '1')
NULL
select lpad('hello', -4294967295, '1');
lpad('hello', -4294967295, '1')
NULL
select lpad('hello', 4294967295, '1');
lpad('hello', 4294967295, '1')
NULL
Warnings:
Warning	1301	Result of lpad() was larger than max_allowed_packet (1048576) - truncated
select lpad('hello', -4294967296, '1');
lpad('hello', -4294967296, '1')
NULL
select lpad('hello', 4294967296, '1');
lpad('hello', 4294967296, '1')
NULL
Warnings:
Warning	1301	Result of lpad() was larger than max_allowed_packet (1048576) - truncated
select lpad('hello', -4294967297, '1');
lpad('hello', -4294967297, '1')
NULL
select lpad('hello', 4294967297, '1');
lpad('hello', 4294967297, '1')
NULL
Warnings:
Warning	1301	Result of lpad() was larger than max_allowed_packet (1048576) - truncated
select lpad('hello', -18446744073709551615, '1');
lpad('hello', -18446744073709551615, '1')
NULL
Warnings:
Error	1292	Truncated incorrect DECIMAL value: ''
Error	1292	Truncated incorrect DECIMAL value: ''
select lpad('hello', 18446744073709551615, '1');
lpad('hello', 18446744073709551615, '1')
NULL
Warnings:
Warning	1301	Result of lpad() was larger than max_allowed_packet (1048576) - truncated
select lpad('hello', -18446744073709551616, '1');
lpad('hello', -18446744073709551616, '1')
NULL
Warnings:
Error	1292	Truncated incorrect DECIMAL value: ''
Error	1292	Truncated incorrect DECIMAL value: ''
select lpad('hello', 18446744073709551616, '1');
lpad('hello', 18446744073709551616, '1')
NULL
Warnings:
Error	1292	Truncated incorrect DECIMAL value: ''
Error	1292	Truncated incorrect DECIMAL value: ''
Warning	1301	Result of lpad() was larger than max_allowed_packet (1048576) - truncated
select lpad('hello', -18446744073709551617, '1');
lpad('hello', -18446744073709551617, '1')
NULL
Warnings:
Error	1292	Truncated incorrect DECIMAL value: ''
Error	1292	Truncated incorrect DECIMAL value: ''
select lpad('hello', 18446744073709551617, '1');
lpad('hello', 18446744073709551617, '1')
NULL
Warnings:
Error	1292	Truncated incorrect DECIMAL value: ''
Error	1292	Truncated incorrect DECIMAL value: ''
Warning	1301	Result of lpad() was larger than max_allowed_packet (1048576) - truncated
SET @orig_sql_mode = @@SQL_MODE;
SET SQL_MODE=traditional;
SELECT CHAR(0xff,0x8f USING utf8);
CHAR(0xff,0x8f USING utf8)
NULL
Warnings:
Error	1300	Invalid utf8 character string: 'FF8F'
SELECT CHAR(0xff,0x8f USING utf8) IS NULL;
CHAR(0xff,0x8f USING utf8) IS NULL
1
Warnings:
Error	1300	Invalid utf8 character string: 'FF8F'
SET SQL_MODE=@orig_sql_mode;
select substring('abc', cast(2 as unsigned int));
substring('abc', cast(2 as unsigned int))
bc
select repeat('a', cast(2 as unsigned int));
repeat('a', cast(2 as unsigned int))
aa
select rpad('abc', cast(5 as unsigned integer), 'x');
rpad('abc', cast(5 as unsigned integer), 'x')
abcxx
select lpad('abc', cast(5 as unsigned integer), 'x');
lpad('abc', cast(5 as unsigned integer), 'x')
xxabc
create table t1(f1 longtext);
insert into t1 values ("123"),("456");
select substring(f1,1,1) from t1 group by 1;
substring(f1,1,1)
1
4
create table t2(f1 varchar(3));
insert into t1 values ("123"),("456");
select substring(f1,4,1), substring(f1,-4,1) from t2;
substring(f1,4,1)	substring(f1,-4,1)
drop table t1,t2;
DROP TABLE IF EXISTS t1;
CREATE TABLE `t1` (
`id` varchar(20) NOT NULL,
`tire` tinyint(3) unsigned NOT NULL,
PRIMARY KEY (`id`)
);
INSERT INTO `t1` (`id`, `tire`) VALUES ('A', 0), ('B', 1),('C', 2);
SELECT REPEAT( '#', tire ) AS A,
REPEAT( '#', tire % 999 ) AS B, tire FROM `t1`;
A	B	tire
		0
#	#	1
##	##	2
SELECT REPEAT('0', CAST(0 AS UNSIGNED));
REPEAT('0', CAST(0 AS UNSIGNED))

SELECT REPEAT('0', -2);
REPEAT('0', -2)

SELECT REPEAT('0', 2);
REPEAT('0', 2)
00
DROP TABLE t1;
SELECT UNHEX('G');
UNHEX('G')
NULL
SELECT UNHEX('G') IS NULL;
UNHEX('G') IS NULL
1
SELECT INSERT('abc', 3, 3, '1234');
INSERT('abc', 3, 3, '1234')
ab1234
SELECT INSERT('abc', 4, 3, '1234');
INSERT('abc', 4, 3, '1234')
abc1234
SELECT INSERT('abc', 5, 3, '1234');
INSERT('abc', 5, 3, '1234')
abc
SELECT INSERT('abc', 6, 3, '1234');
INSERT('abc', 6, 3, '1234')
abc
CREATE TABLE t1 (a INT);
CREATE VIEW v1 AS SELECT CRC32(a) AS C FROM t1;
INSERT INTO t1 VALUES (1),(2),(3),(4),(5),(6),(7),(8),(9),(10);
SELECT CRC32(a), COUNT(*) FROM t1 GROUP BY 1;
CRC32(a)	COUNT(*)
450215437	1
498629140	1
1790921346	1
1842515611	1
2212294583	1
2226203566	1
2366072709	1
2707236321	1
4088798008	1
4194326291	1
SELECT CRC32(a), COUNT(*) FROM t1 GROUP BY 1 ORDER BY 1;
CRC32(a)	COUNT(*)
450215437	1
498629140	1
1790921346	1
1842515611	1
2212294583	1
2226203566	1
2366072709	1
2707236321	1
4088798008	1
4194326291	1
SELECT * FROM (SELECT CRC32(a) FROM t1) t2;
CRC32(a)
2212294583
450215437
1842515611
4088798008
2226203566
498629140
1790921346
4194326291
2366072709
2707236321
CREATE TABLE t2 SELECT CRC32(a) FROM t1;
desc t2;
Field	Type	Null	Key	Default	Extra
CRC32(a)	int(10) unsigned	YES		NULL	
SELECT * FROM v1;
C
2212294583
450215437
1842515611
4088798008
2226203566
498629140
1790921346
4194326291
2366072709
2707236321
SELECT * FROM (SELECT * FROM v1) x;
C
2212294583
450215437
1842515611
4088798008
2226203566
498629140
1790921346
4194326291
2366072709
2707236321
DROP TABLE t1, t2;
DROP VIEW v1;
SELECT LOCATE('foo', NULL) FROM DUAL;
LOCATE('foo', NULL)
NULL
SELECT LOCATE(NULL, 'o') FROM DUAL;
LOCATE(NULL, 'o')
NULL
SELECT LOCATE(NULL, NULL) FROM DUAL;
LOCATE(NULL, NULL)
NULL
SELECT LOCATE('foo', NULL) IS NULL FROM DUAL;
LOCATE('foo', NULL) IS NULL
1
SELECT LOCATE(NULL, 'o') IS NULL FROM DUAL;
LOCATE(NULL, 'o') IS NULL
1
SELECT LOCATE(NULL, NULL) IS NULL FROM DUAL;
LOCATE(NULL, NULL) IS NULL
1
SELECT ISNULL(LOCATE('foo', NULL)) FROM DUAL;
ISNULL(LOCATE('foo', NULL))
1
SELECT ISNULL(LOCATE(NULL, 'o')) FROM DUAL;
ISNULL(LOCATE(NULL, 'o'))
1
SELECT ISNULL(LOCATE(NULL, NULL)) FROM DUAL;
ISNULL(LOCATE(NULL, NULL))
1
SELECT LOCATE('foo', NULL) <=> NULL FROM DUAL;
LOCATE('foo', NULL) <=> NULL
1
SELECT LOCATE(NULL, 'o') <=> NULL FROM DUAL;
LOCATE(NULL, 'o') <=> NULL
1
SELECT LOCATE(NULL, NULL) <=> NULL FROM DUAL;
LOCATE(NULL, NULL) <=> NULL
1
CREATE TABLE t1 (id int NOT NULL PRIMARY KEY, a varchar(10), p varchar(10));
INSERT INTO t1 VALUES (1, 'foo', 'o');
INSERT INTO t1 VALUES (2, 'foo', NULL);
INSERT INTO t1 VALUES (3, NULL, 'o');
INSERT INTO t1 VALUES (4, NULL, NULL);
SELECT id, LOCATE(a,p) FROM t1;
id	LOCATE(a,p)
1	0
2	NULL
3	NULL
4	NULL
SELECT id, LOCATE(a,p) IS NULL FROM t1;
id	LOCATE(a,p) IS NULL
1	0
2	1
3	1
4	1
SELECT id, ISNULL(LOCATE(a,p)) FROM t1;
id	ISNULL(LOCATE(a,p))
1	0
2	1
3	1
4	1
SELECT id, LOCATE(a,p) <=> NULL FROM t1;
id	LOCATE(a,p) <=> NULL
1	0
2	1
3	1
4	1
SELECT id FROM t1 WHERE LOCATE(a,p) IS NULL;
id
2
3
4
SELECT id FROM t1 WHERE LOCATE(a,p) <=> NULL;
id
2
3
4
DROP TABLE t1;
SELECT SUBSTR('foo',1,0) FROM DUAL;
SUBSTR('foo',1,0)

SELECT SUBSTR('foo',1,CAST(0 AS SIGNED)) FROM DUAL;
SUBSTR('foo',1,CAST(0 AS SIGNED))

SELECT SUBSTR('foo',1,CAST(0 AS UNSIGNED)) FROM DUAL;
SUBSTR('foo',1,CAST(0 AS UNSIGNED))

CREATE TABLE t1 (a varchar(10), len int unsigned);
INSERT INTO t1 VALUES ('bar', 2), ('foo', 0);
SELECT SUBSTR(a,1,len) FROM t1;
SUBSTR(a,1,len)
ba

DROP TABLE t1;
CREATE TABLE t1 AS SELECT CHAR(0x414243) as c1;
SELECT HEX(c1) from t1;
HEX(c1)
414243
DROP TABLE t1;
CREATE VIEW v1 AS SELECT CHAR(0x414243) as c1;
SELECT HEX(c1) from v1;
HEX(c1)
414243
DROP VIEW v1;
End of 5.0 tests<|MERGE_RESOLUTION|>--- conflicted
+++ resolved
@@ -722,10 +722,9 @@
 show create table t1;
 Table	Create Table
 t1	CREATE TABLE `t1` (
-<<<<<<< HEAD
-  `bin(130)` varchar(64) NOT NULL DEFAULT '',
-  `oct(130)` varchar(64) NOT NULL DEFAULT '',
-  `conv(130,16,10)` varchar(64) NOT NULL DEFAULT '',
+  `bin(130)` varchar(64) DEFAULT NULL,
+  `oct(130)` varchar(64) EFAULT NULL,
+  `conv(130,16,10)` varchar(64) DEFAULT NULL,
   `hex(130)` varchar(6) NOT NULL DEFAULT '',
   `char(130)` varbinary(4) NOT NULL DEFAULT '',
   `format(130,10)` varchar(4) NOT NULL DEFAULT '',
@@ -754,39 +753,6 @@
   `insert(_latin2'abcd',2,3,_latin2'ef')` varchar(6) CHARACTER SET latin2 NOT NULL DEFAULT '',
   `replace(_latin2'abcd',_latin2'b',_latin2'B')` varchar(4) CHARACTER SET latin2 NOT NULL DEFAULT '',
   `encode('abcd','ab')` varbinary(4) NOT NULL DEFAULT ''
-=======
-  `bin(130)` varchar(64) default NULL,
-  `oct(130)` varchar(64) default NULL,
-  `conv(130,16,10)` varchar(64) default NULL,
-  `hex(130)` varchar(6) NOT NULL default '',
-  `char(130)` varbinary(4) NOT NULL default '',
-  `format(130,10)` varchar(4) NOT NULL default '',
-  `left(_latin2'a',1)` varchar(1) character set latin2 NOT NULL default '',
-  `right(_latin2'a',1)` varchar(1) character set latin2 NOT NULL default '',
-  `lcase(_latin2'a')` varchar(1) character set latin2 NOT NULL default '',
-  `ucase(_latin2'a')` varchar(1) character set latin2 NOT NULL default '',
-  `substring(_latin2'a',1,1)` varchar(1) character set latin2 NOT NULL default '',
-  `concat(_latin2'a',_latin2'b')` varchar(2) character set latin2 NOT NULL default '',
-  `lpad(_latin2'a',4,_latin2'b')` varchar(4) character set latin2 NOT NULL default '',
-  `rpad(_latin2'a',4,_latin2'b')` varchar(4) character set latin2 NOT NULL default '',
-  `concat_ws(_latin2'a',_latin2'b')` varchar(1) character set latin2 NOT NULL default '',
-  `make_set(255,_latin2'a',_latin2'b',_latin2'c')` varchar(5) character set latin2 NOT NULL default '',
-  `export_set(255,_latin2'y',_latin2'n',_latin2' ')` varchar(127) character set latin2 NOT NULL default '',
-  `trim(_latin2' a ')` varchar(3) character set latin2 NOT NULL default '',
-  `ltrim(_latin2' a ')` varchar(3) character set latin2 NOT NULL default '',
-  `rtrim(_latin2' a ')` varchar(3) character set latin2 NOT NULL default '',
-  `trim(LEADING _latin2' ' FROM _latin2' a ')` varchar(3) character set latin2 NOT NULL default '',
-  `trim(TRAILING _latin2' ' FROM _latin2' a ')` varchar(3) character set latin2 NOT NULL default '',
-  `trim(BOTH _latin2' ' FROM _latin2' a ')` varchar(3) character set latin2 NOT NULL default '',
-  `repeat(_latin2'a',10)` varchar(10) character set latin2 NOT NULL default '',
-  `reverse(_latin2'ab')` varchar(2) character set latin2 NOT NULL default '',
-  `quote(_latin2'ab')` varchar(6) character set latin2 NOT NULL default '',
-  `soundex(_latin2'ab')` varchar(4) character set latin2 NOT NULL default '',
-  `substring(_latin2'ab',1)` varchar(2) character set latin2 NOT NULL default '',
-  `insert(_latin2'abcd',2,3,_latin2'ef')` varchar(6) character set latin2 NOT NULL default '',
-  `replace(_latin2'abcd',_latin2'b',_latin2'B')` varchar(4) character set latin2 NOT NULL default '',
-  `encode('abcd','ab')` varbinary(4) NOT NULL default ''
->>>>>>> f980ceb3
 ) ENGINE=MyISAM DEFAULT CHARSET=latin1
 drop table t1;
 create table t1 (a char character set latin2);
