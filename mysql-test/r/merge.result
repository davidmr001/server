drop table if exists t1,t2,t3,t4,t5,t6;
drop database if exists mysqltest;
create table t1 (a int not null primary key auto_increment, message char(20));
create table t2 (a int not null primary key auto_increment, message char(20));
INSERT INTO t1 (message) VALUES ("Testing"),("table"),("t1");
INSERT INTO t2 (message) VALUES ("Testing"),("table"),("t2");
create table t3 (a int not null, b char(20), key(a)) engine=MERGE UNION=(t1,t2);
select * from t3;
a	b
1	Testing
2	table
3	t1
1	Testing
2	table
3	t2
select * from t3 order by a desc;
a	b
3	t1
3	t2
2	table
2	table
1	Testing
1	Testing
drop table t3;
insert into t1 select NULL,message from t2;
insert into t2 select NULL,message from t1;
insert into t1 select NULL,message from t2;
insert into t2 select NULL,message from t1;
insert into t1 select NULL,message from t2;
insert into t2 select NULL,message from t1;
insert into t1 select NULL,message from t2;
insert into t2 select NULL,message from t1;
insert into t1 select NULL,message from t2;
insert into t2 select NULL,message from t1;
insert into t1 select NULL,message from t2;
create table t3 (a int not null, b char(20), key(a)) engine=MERGE UNION=(test.t1,test.t2);
explain select * from t3 where a < 10;
id	select_type	table	type	possible_keys	key	key_len	ref	rows	Extra
1	SIMPLE	t3	range	a	a	4	NULL	18	Using where
explain select * from t3 where a > 10 and a < 20;
id	select_type	table	type	possible_keys	key	key_len	ref	rows	Extra
1	SIMPLE	t3	range	a	a	4	NULL	17	Using where
select * from t3 where a = 10;
a	b
10	Testing
10	Testing
select * from t3 where a < 10;
a	b
1	Testing
1	Testing
2	table
2	table
3	t1
3	t2
4	Testing
4	Testing
5	table
5	table
6	t2
6	t1
7	Testing
7	Testing
8	table
8	table
9	t2
9	t2
select * from t3 where a > 10 and a < 20;
a	b
11	table
11	table
12	t1
12	t1
13	Testing
13	Testing
14	table
14	table
15	t2
15	t2
16	Testing
16	Testing
17	table
17	table
18	t2
18	t2
19	Testing
19	Testing
explain select a from t3 order by a desc limit 10;
id	select_type	table	type	possible_keys	key	key_len	ref	rows	Extra
1	SIMPLE	t3	index	NULL	a	4	NULL	10	Using index
select a from t3 order by a desc limit 10;
a
699
698
697
696
695
694
693
692
691
690
select a from t3 order by a desc limit 300,10;
a
416
415
415
414
414
413
413
412
412
411
delete from t3 where a=3;
select * from t3 where a < 10;
a	b
1	Testing
1	Testing
2	table
2	table
4	Testing
4	Testing
5	table
5	table
6	t2
6	t1
7	Testing
7	Testing
8	table
8	table
9	t2
9	t2
delete from t3 where a >= 6 and a <= 8;
select * from t3 where a < 10;
a	b
1	Testing
1	Testing
2	table
2	table
4	Testing
4	Testing
5	table
5	table
9	t2
9	t2
update t3 set a=3 where a=9;
select * from t3 where a < 10;
a	b
1	Testing
1	Testing
2	table
2	table
3	t2
3	t2
4	Testing
4	Testing
5	table
5	table
update t3 set a=6 where a=7;
select * from t3 where a < 10;
a	b
1	Testing
1	Testing
2	table
2	table
3	t2
3	t2
4	Testing
4	Testing
5	table
5	table
show create table t3;
Table	Create Table
t3	CREATE TABLE `t3` (
  `a` int(11) NOT NULL,
  `b` char(20) DEFAULT NULL,
  KEY `a` (`a`)
) ENGINE=MRG_MyISAM DEFAULT CHARSET=latin1 UNION=(`t1`,`t2`)
create table t4 (a int not null, b char(10), key(a)) engine=MERGE UNION=(t1,t2);
select * from t4;
ERROR HY000: Unable to open underlying table which is differently defined or of non-MyISAM type or doesn't exist
alter table t4 add column c int;
ERROR HY000: Unable to open underlying table which is differently defined or of non-MyISAM type or doesn't exist
flush tables;
select * from t4;
ERROR HY000: Unable to open underlying table which is differently defined or of non-MyISAM type or doesn't exist
create database mysqltest;
create table mysqltest.t6 (a int not null primary key auto_increment, message char(20));
create table t5 (a int not null, b char(20), key(a)) engine=MERGE UNION=(test.t1,mysqltest.t6);
show create table t5;
Table	Create Table
t5	CREATE TABLE `t5` (
  `a` int(11) NOT NULL,
  `b` char(20) DEFAULT NULL,
  KEY `a` (`a`)
) ENGINE=MRG_MyISAM DEFAULT CHARSET=latin1 UNION=(`t1`,`mysqltest`.`t6`)
alter table t5 engine=myisam;
drop table t5, mysqltest.t6;
drop database mysqltest;
drop table t4,t3,t1,t2;
create table t1 (c char(10)) engine=myisam;
create table t2 (c char(10)) engine=myisam;
create table t3 (c char(10)) union=(t1,t2) engine=merge;
insert into t1 (c) values ('test1');
insert into t1 (c) values ('test1');
insert into t1 (c) values ('test1');
insert into t2 (c) values ('test2');
insert into t2 (c) values ('test2');
insert into t2 (c) values ('test2');
select * from t3;
c
test1
test1
test1
test2
test2
test2
select * from t3;
c
test1
test1
test1
test2
test2
test2
delete from t3 where 1=1;
select * from t3;
c
select * from t1;
c
drop table t3,t2,t1;
CREATE TABLE t1 (incr int not null, othr int not null, primary key(incr));
CREATE TABLE t2 (incr int not null, othr int not null, primary key(incr));
CREATE TABLE t3 (incr int not null, othr int not null, primary key(incr))
ENGINE=MERGE UNION=(t1,t2);
SELECT * from t3;
incr	othr
INSERT INTO t1 VALUES ( 1,10),( 3,53),( 5,21),( 7,12),( 9,17);
INSERT INTO t2 VALUES ( 2,24),( 4,33),( 6,41),( 8,26),( 0,32);
INSERT INTO t1 VALUES (11,20),(13,43),(15,11),(17,22),(19,37);
INSERT INTO t2 VALUES (12,25),(14,31),(16,42),(18,27),(10,30);
SELECT * from t3 where incr in (1,2,3,4) order by othr;
incr	othr
1	10
2	24
4	33
3	53
alter table t3 UNION=(t1);
select count(*) from t3;
count(*)
10
alter table t3 UNION=(t1,t2);
select count(*) from t3;
count(*)
20
alter table t3 ENGINE=MYISAM;
select count(*) from t3;
count(*)
20
drop table t3;
CREATE TABLE t3 (incr int not null, othr int not null, primary key(incr))
ENGINE=MERGE UNION=(t1,t2);
show create table t3;
Table	Create Table
t3	CREATE TABLE `t3` (
  `incr` int(11) NOT NULL,
  `othr` int(11) NOT NULL,
  PRIMARY KEY (`incr`)
) ENGINE=MRG_MyISAM DEFAULT CHARSET=latin1 UNION=(`t1`,`t2`)
alter table t3 drop primary key;
show create table t3;
Table	Create Table
t3	CREATE TABLE `t3` (
  `incr` int(11) NOT NULL,
  `othr` int(11) NOT NULL
) ENGINE=MRG_MyISAM DEFAULT CHARSET=latin1 UNION=(`t1`,`t2`)
drop table t3,t2,t1;
create table t1 (a int not null, key(a)) engine=merge;
select * from t1;
ERROR HY000: Got error 124 from storage engine
drop table t1;
create table t1 (a int not null, b int not null, key(a,b));
create table t2 (a int not null, b int not null, key(a,b));
create table t3 (a int not null, b int not null, key(a,b)) ENGINE=MERGE UNION=(t1,t2);
insert into t1 values (1,2),(2,1),(0,0),(4,4),(5,5),(6,6);
insert into t2 values (1,1),(2,2),(0,0),(4,4),(5,5),(6,6);
flush tables;
select * from t3 where a=1 order by b limit 2;
a	b
1	1
1	2
drop table t3,t1,t2;
create table t1 (a int not null, b int not null auto_increment, primary key(a,b));
create table t2 (a int not null, b int not null auto_increment, primary key(a,b));
create table t3 (a int not null, b int not null, key(a,b)) UNION=(t1,t2) INSERT_METHOD=NO;
create table t4 (a int not null, b int not null, key(a,b)) ENGINE=MERGE UNION=(t1,t2) INSERT_METHOD=NO;
create table t5 (a int not null, b int not null auto_increment, primary key(a,b)) ENGINE=MERGE UNION=(t1,t2) INSERT_METHOD=FIRST;
create table t6 (a int not null, b int not null auto_increment, primary key(a,b)) ENGINE=MERGE UNION=(t1,t2) INSERT_METHOD=LAST;
show create table t3;
Table	Create Table
t3	CREATE TABLE `t3` (
  `a` int(11) NOT NULL,
  `b` int(11) NOT NULL,
  KEY `a` (`a`,`b`)
) ENGINE=MyISAM DEFAULT CHARSET=latin1
show create table t4;
Table	Create Table
t4	CREATE TABLE `t4` (
  `a` int(11) NOT NULL,
  `b` int(11) NOT NULL,
  KEY `a` (`a`,`b`)
) ENGINE=MRG_MyISAM DEFAULT CHARSET=latin1 UNION=(`t1`,`t2`)
show create table t5;
Table	Create Table
t5	CREATE TABLE `t5` (
  `a` int(11) NOT NULL,
  `b` int(11) NOT NULL AUTO_INCREMENT,
  PRIMARY KEY (`a`,`b`)
) ENGINE=MRG_MyISAM DEFAULT CHARSET=latin1 INSERT_METHOD=FIRST UNION=(`t1`,`t2`)
show create table t6;
Table	Create Table
t6	CREATE TABLE `t6` (
  `a` int(11) NOT NULL,
  `b` int(11) NOT NULL AUTO_INCREMENT,
  PRIMARY KEY (`a`,`b`)
) ENGINE=MRG_MyISAM DEFAULT CHARSET=latin1 INSERT_METHOD=LAST UNION=(`t1`,`t2`)
insert into t1 values (1,NULL),(1,NULL),(1,NULL),(1,NULL);
insert into t2 values (2,NULL),(2,NULL),(2,NULL),(2,NULL);
select * from t3 order by b,a limit 3;
a	b
select * from t4 order by b,a limit 3;
a	b
1	1
2	1
1	2
select * from t5 order by b,a limit 3,3;
a	b
2	2
1	3
2	3
select * from t6 order by b,a limit 6,3;
a	b
1	4
2	4
insert into t5 values (5,1),(5,2);
insert into t6 values (6,1),(6,2);
select * from t1 order by a,b;
a	b
1	1
1	2
1	3
1	4
5	1
5	2
select * from t2 order by a,b;
a	b
2	1
2	2
2	3
2	4
6	1
6	2
select * from t4 order by a,b;
a	b
1	1
1	2
1	3
1	4
2	1
2	2
2	3
2	4
5	1
5	2
6	1
6	2
insert into t3 values (3,1),(3,2),(3,3),(3,4);
select * from t3 order by a,b;
a	b
3	1
3	2
3	3
3	4
alter table t4 UNION=(t1,t2,t3);
show create table t4;
Table	Create Table
t4	CREATE TABLE `t4` (
  `a` int(11) NOT NULL,
  `b` int(11) NOT NULL,
  KEY `a` (`a`,`b`)
) ENGINE=MRG_MyISAM DEFAULT CHARSET=latin1 UNION=(`t1`,`t2`,`t3`)
select * from t4 order by a,b;
a	b
1	1
1	2
1	3
1	4
2	1
2	2
2	3
2	4
3	1
3	2
3	3
3	4
5	1
5	2
6	1
6	2
alter table t4 INSERT_METHOD=FIRST;
show create table t4;
Table	Create Table
t4	CREATE TABLE `t4` (
  `a` int(11) NOT NULL,
  `b` int(11) NOT NULL,
  KEY `a` (`a`,`b`)
) ENGINE=MRG_MyISAM DEFAULT CHARSET=latin1 INSERT_METHOD=FIRST UNION=(`t1`,`t2`,`t3`)
insert into t4 values (4,1),(4,2);
select * from t1 order by a,b;
a	b
1	1
1	2
1	3
1	4
4	1
4	2
5	1
5	2
select * from t2 order by a,b;
a	b
2	1
2	2
2	3
2	4
6	1
6	2
select * from t3 order by a,b;
a	b
3	1
3	2
3	3
3	4
select * from t4 order by a,b;
a	b
1	1
1	2
1	3
1	4
2	1
2	2
2	3
2	4
3	1
3	2
3	3
3	4
4	1
4	2
5	1
5	2
6	1
6	2
select * from t5 order by a,b;
a	b
1	1
1	2
1	3
1	4
2	1
2	2
2	3
2	4
4	1
4	2
5	1
5	2
6	1
6	2
select 1;
1
1
insert into t5 values (1,NULL),(5,NULL);
insert into t6 values (2,NULL),(6,NULL);
select * from t1 order by a,b;
a	b
1	1
1	2
1	3
1	4
1	5
4	1
4	2
5	1
5	2
5	3
select * from t2 order by a,b;
a	b
2	1
2	2
2	3
2	4
2	5
6	1
6	2
6	3
select * from t5 order by a,b;
a	b
1	1
1	2
1	3
1	4
1	5
2	1
2	2
2	3
2	4
2	5
4	1
4	2
5	1
5	2
5	3
6	1
6	2
6	3
select * from t6 order by a,b;
a	b
1	1
1	2
1	3
1	4
1	5
2	1
2	2
2	3
2	4
2	5
4	1
4	2
5	1
5	2
5	3
6	1
6	2
6	3
insert into t1 values (99,NULL);
select * from t4 where a+0 > 90;
a	b
99	1
insert t5 values (1,1);
ERROR 23000: Duplicate entry '1-1' for key 'PRIMARY'
insert t6 values (2,1);
ERROR 23000: Duplicate entry '2-1' for key 'PRIMARY'
insert t5 values (1,1) on duplicate key update b=b+10;
insert t6 values (2,1) on duplicate key update b=b+20;
select * from t5 where a < 3;
a	b
1	2
1	3
1	4
1	5
1	11
2	2
2	3
2	4
2	5
2	21
drop table t6, t5, t4, t3, t2, t1;
CREATE TABLE t1 (  a int(11) NOT NULL default '0',  b int(11) NOT NULL default '0',  PRIMARY KEY  (a,b)) ENGINE=MyISAM;
INSERT INTO t1 VALUES (1,1), (2,1);
CREATE TABLE t2 (  a int(11) NOT NULL default '0',  b int(11) NOT NULL default '0',  PRIMARY KEY  (a,b)) ENGINE=MyISAM;
INSERT INTO t2 VALUES (1,2), (2,2);
CREATE TABLE t3 (  a int(11) NOT NULL default '0',  b int(11) NOT NULL default '0',  KEY a (a,b)) ENGINE=MRG_MyISAM UNION=(t1,t2);
select max(b) from t3 where a = 2;
max(b)
2
select max(b) from t1 where a = 2;
max(b)
1
drop table t3,t1,t2;
create table t1 (a int not null);
create table t2 (a int not null);
insert into t1 values (1);
insert into t2 values (2);
create temporary table t3 (a int not null) ENGINE=MERGE UNION=(t1,t2);
select * from t3;
ERROR HY000: Unable to open underlying table which is differently defined or of non-MyISAM type or doesn't exist
create temporary table t4 (a int not null);
create temporary table t5 (a int not null);
insert into t4 values (1);
insert into t5 values (2);
create temporary table t6 (a int not null) ENGINE=MERGE UNION=(t4,t5);
select * from t6;
a
1
2
drop table t6, t3, t1, t2, t4, t5;
create temporary table t1 (a int not null);
create temporary table t2 (a int not null);
insert into t1 values (1);
insert into t2 values (2);
create table t3 (a int not null) ENGINE=MERGE UNION=(t1,t2);
select * from t3;
ERROR HY000: Unable to open underlying table which is differently defined or of non-MyISAM type or doesn't exist
drop table t3, t2, t1;
create table t1 (a int not null);
create temporary table t2 (a int not null);
insert into t1 values (1);
insert into t2 values (2);
create table t3 (a int not null) ENGINE=MERGE UNION=(t1,t2);
select * from t3;
ERROR HY000: Unable to open underlying table which is differently defined or of non-MyISAM type or doesn't exist
drop table t3;
create temporary table t3 (a int not null) ENGINE=MERGE UNION=(t1,t2);
select * from t3;
ERROR HY000: Unable to open underlying table which is differently defined or of non-MyISAM type or doesn't exist
drop table t3, t2, t1;
# CREATE...SELECT is not implemented for MERGE tables.
CREATE TEMPORARY TABLE t1 (c1 INT NOT NULL);
CREATE TEMPORARY TABLE t2 (c1 INT NOT NULL);
CREATE TABLE t3 (c1 INT NOT NULL);
INSERT INTO t3 VALUES (3), (33);
LOCK TABLES t3 READ;
CREATE TEMPORARY TABLE t4 (c1 INT NOT NULL) ENGINE=MERGE UNION=(t1,t2)
INSERT_METHOD=LAST SELECT * FROM t3;
ERROR HY000: 'test.t4' is not BASE TABLE
SELECT * FROM t4;
ERROR HY000: Table 't4' was not locked with LOCK TABLES
UNLOCK TABLES;
CREATE TEMPORARY TABLE t4 (c1 INT NOT NULL) ENGINE=MERGE UNION=(t1,t2)
INSERT_METHOD=LAST;
INSERT INTO t4 SELECT * FROM t3;
# Alter temporary MERGE table.
ALTER TABLE t4 UNION=(t1);
LOCK TABLES t4 WRITE;
# Alter temporary MERGE table under LOCk tables.
ALTER TABLE t4 UNION=(t1,t2);
UNLOCK TABLES;
# MERGE table and function.
CREATE FUNCTION f1 () RETURNS INT RETURN (SELECT max(c1) FROM t3);
SELECT * FROM t4 WHERE c1 < f1();
c1
3
DROP FUNCTION f1;
DROP TABLE t4, t3, t2, t1;
CREATE TABLE t1 (
fileset_id tinyint(3) unsigned NOT NULL default '0',
file_code varchar(32) NOT NULL default '',
fileset_root_id tinyint(3) unsigned NOT NULL default '0',
PRIMARY KEY  (fileset_id,file_code),
KEY files (fileset_id,fileset_root_id)
) ENGINE=MyISAM;
INSERT INTO t1 VALUES (2, '0000000111', 1), (2, '0000000112', 1), (2, '0000000113', 1),
(2, '0000000114', 1), (2, '0000000115', 1), (2, '0000000116', 1), (2, '0000000117', 1),
(2, '0000000118', 1), (2, '0000000119', 1), (2, '0000000120', 1);
CREATE TABLE t2 (
fileset_id tinyint(3) unsigned NOT NULL default '0',
file_code varchar(32) NOT NULL default '',
fileset_root_id tinyint(3) unsigned NOT NULL default '0',
PRIMARY KEY  (fileset_id,file_code),
KEY files (fileset_id,fileset_root_id)
) ENGINE=MRG_MyISAM UNION=(t1);
EXPLAIN SELECT * FROM t2 IGNORE INDEX (files) WHERE fileset_id = 2
AND file_code BETWEEN '0000000115' AND '0000000120' LIMIT 1;
id	select_type	table	type	possible_keys	key	key_len	ref	rows	Extra
1	SIMPLE	t2	range	PRIMARY	PRIMARY	35	NULL	5	Using where
EXPLAIN SELECT * FROM t2 WHERE fileset_id = 2
AND file_code BETWEEN '0000000115' AND '0000000120' LIMIT 1;
id	select_type	table	type	possible_keys	key	key_len	ref	rows	Extra
1	SIMPLE	t2	range	PRIMARY,files	PRIMARY	35	NULL	5	Using where
EXPLAIN SELECT * FROM t1 WHERE fileset_id = 2
AND file_code BETWEEN '0000000115' AND '0000000120' LIMIT 1;
id	select_type	table	type	possible_keys	key	key_len	ref	rows	Extra
1	SIMPLE	t1	range	PRIMARY,files	PRIMARY	35	NULL	5	Using where
EXPLAIN SELECT * FROM t2 WHERE fileset_id = 2
AND file_code = '0000000115' LIMIT 1;
id	select_type	table	type	possible_keys	key	key_len	ref	rows	Extra
1	SIMPLE	t2	const	PRIMARY,files	PRIMARY	35	const,const	1	
DROP TABLE t2, t1;
create table t1 (x int, y int, index xy(x, y));
create table t2 (x int, y int, index xy(x, y));
create table t3 (x int, y int, index xy(x, y)) engine=merge union=(t1,t2);
insert into t1 values(1, 2);
insert into t2 values(1, 3);
select * from t3 where x = 1 and y < 5 order by y;
x	y
1	2
1	3
select * from t3 where x = 1 and y < 5 order by y desc;
x	y
1	3
1	2
drop table t1,t2,t3;
create table t1 (a int);
create table t2 (a int);
insert into t1 values (0);
insert into t2 values (1);
create table t3 engine=merge union=(t1, t2) select * from t1;
ERROR HY000: 'test.t3' is not BASE TABLE
create table t3 engine=merge union=(t1, t2) select * from t2;
ERROR HY000: 'test.t3' is not BASE TABLE
create table t3 engine=merge union=(t1, t2) select (select max(a) from t2);
ERROR HY000: 'test.t3' is not BASE TABLE
drop table t1, t2;
create table t1 (
a double(14,4),
b varchar(10),
index (a,b)
) engine=merge union=(t2,t3);
create table t2 (
a double(14,4),
b varchar(10),
index (a,b)
) engine=myisam;
create table t3 (
a double(14,4),
b varchar(10),
index (a,b)
) engine=myisam;
insert into t2 values ( null, '');
insert into t2 values ( 9999999999.999, '');
insert into t3 select * from t2;
select min(a), max(a) from t1;
min(a)	max(a)
9999999999.9990	9999999999.9990
flush tables;
select min(a), max(a) from t1;
min(a)	max(a)
9999999999.9990	9999999999.9990
drop table t1, t2, t3;
create table t1 (a int,b int,c int, index (a,b,c));
create table t2 (a int,b int,c int, index (a,b,c));
create table t3 (a int,b int,c int, index (a,b,c))
engine=merge union=(t1 ,t2);
insert into t1 (a,b,c) values (1,1,0),(1,2,0);
insert into t2 (a,b,c) values (1,1,1),(1,2,1);
explain select a,b,c from t3 force index (a) where a=1 order by a,b,c;
id	select_type	table	type	possible_keys	key	key_len	ref	rows	Extra
1	SIMPLE	t3	ref	a	a	5	const	2	Using where; Using index
select a,b,c from t3 force index (a) where a=1 order by a,b,c;
a	b	c
1	1	0
1	1	1
1	2	0
1	2	1
explain select a,b,c from t3 force index (a) where a=1 order by a desc, b desc, c desc;
id	select_type	table	type	possible_keys	key	key_len	ref	rows	Extra
1	SIMPLE	t3	ref	a	a	5	const	2	Using where; Using index
select a,b,c from t3 force index (a) where a=1 order by a desc, b desc, c desc;
a	b	c
1	2	1
1	2	0
1	1	1
1	1	0
show index from t3;
Table	Non_unique	Key_name	Seq_in_index	Column_name	Collation	Cardinality	Sub_part	Packed	Null	Index_type	Comment
t3	1	a	1	a	A	NULL	NULL	NULL	YES	BTREE	
t3	1	a	2	b	A	NULL	NULL	NULL	YES	BTREE	
t3	1	a	3	c	A	NULL	NULL	NULL	YES	BTREE	
drop table t1, t2, t3;
CREATE TABLE t1 ( a INT AUTO_INCREMENT PRIMARY KEY, b VARCHAR(10), UNIQUE (b) )
ENGINE=MyISAM;
CREATE TABLE t2 ( a INT AUTO_INCREMENT, b VARCHAR(10), INDEX (a), INDEX (b) )
ENGINE=MERGE UNION (t1) INSERT_METHOD=FIRST;
INSERT INTO t2 (b) VALUES (1) ON DUPLICATE KEY UPDATE b=2;
INSERT INTO t2 (b) VALUES (1) ON DUPLICATE KEY UPDATE b=3;
SELECT b FROM t2;
b
3
DROP TABLE t1, t2;
create table t1(a int);
create table t2(a int);
insert into t1 values (1);
insert into t2 values (2);
create table t3 (a int) engine=merge union=(t1, t2) insert_method=first;
select * from t3;
a
1
2
insert t2 select * from t2;
select * from t2;
a
2
2
insert t3 select * from t1;
select * from t3;
a
1
1
2
2
insert t1 select * from t3;
select * from t1;
a
1
1
1
1
2
2
select * from t2;
a
2
2
select * from t3;
a
1
1
1
1
2
2
2
2
check table t1, t2;
Table	Op	Msg_type	Msg_text
test.t1	check	status	OK
test.t2	check	status	OK
drop table t1, t2, t3;
CREATE TABLE t1(a INT);
INSERT INTO t1 VALUES(2),(1);
CREATE TABLE t2(a INT, KEY(a)) ENGINE=MERGE UNION=(t1);
SELECT * FROM t2 WHERE a=2;
ERROR HY000: Unable to open underlying table which is differently defined or of non-MyISAM type or doesn't exist
DROP TABLE t1, t2;
CREATE TABLE t1(a INT) ENGINE=MEMORY;
CREATE TABLE t2(a INT) ENGINE=MERGE UNION=(t1);
SELECT * FROM t2;
ERROR HY000: Unable to open underlying table which is differently defined or of non-MyISAM type or doesn't exist
DROP TABLE t1, t2;
CREATE TABLE t2(a INT) ENGINE=MERGE UNION=(t3);
SELECT * FROM t2;
ERROR HY000: Unable to open underlying table which is differently defined or of non-MyISAM type or doesn't exist
DROP TABLE t2;
CREATE TABLE t1(a INT, b TEXT);
CREATE TABLE tm1(a TEXT, b INT) ENGINE=MERGE UNION=(t1);
SELECT * FROM tm1;
ERROR HY000: Unable to open underlying table which is differently defined or of non-MyISAM type or doesn't exist
DROP TABLE t1, tm1;
CREATE TABLE t1(a SMALLINT, b SMALLINT);
CREATE TABLE tm1(a INT) ENGINE=MERGE UNION=(t1);
SELECT * FROM tm1;
ERROR HY000: Unable to open underlying table which is differently defined or of non-MyISAM type or doesn't exist
DROP TABLE t1, tm1;
CREATE TABLE t1(a SMALLINT, b SMALLINT, KEY(a, b));
CREATE TABLE tm1(a SMALLINT, b SMALLINT, KEY(a)) ENGINE=MERGE UNION=(t1);
SELECT * FROM tm1;
ERROR HY000: Unable to open underlying table which is differently defined or of non-MyISAM type or doesn't exist
DROP TABLE t1, tm1;
CREATE TABLE t1(a SMALLINT, b SMALLINT, KEY(b));
CREATE TABLE tm1(a SMALLINT, b SMALLINT, KEY(a)) ENGINE=MERGE UNION=(t1);
SELECT * FROM tm1;
ERROR HY000: Unable to open underlying table which is differently defined or of non-MyISAM type or doesn't exist
DROP TABLE t1, tm1;
CREATE TABLE t1(c1 VARCHAR(1));
CREATE TABLE m1 LIKE t1;
ALTER TABLE m1 ENGINE=MERGE UNION=(t1);
SELECT * FROM m1;
c1
DROP TABLE t1, m1;
CREATE TABLE t1(c1 VARCHAR(4), c2 TINYINT, c3 TINYINT, c4 TINYINT,
c5 TINYINT, c6 TINYINT, c7 TINYINT, c8 TINYINT, c9 TINYINT);
CREATE TABLE m1 LIKE t1;
ALTER TABLE m1 ENGINE=MERGE UNION=(t1);
SELECT * FROM m1;
c1	c2	c3	c4	c5	c6	c7	c8	c9
DROP TABLE t1, m1;
CREATE TABLE t1 (a VARCHAR(255) CHARACTER SET latin1 COLLATE latin1_german2_ci,
b INT, INDEX(a,b));
CREATE TABLE t2 LIKE t1;
CREATE TABLE t3 LIKE t1;
ALTER TABLE t3 ENGINE=MERGE UNION=(t1,t2);
INSERT INTO t1 VALUES ('ss',1);
INSERT INTO t2 VALUES ('ss',2),(0xDF,2);
SELECT COUNT(*) FROM t3 WHERE a=0xDF AND b=2;
COUNT(*)
2
DROP TABLE t1,t2,t3;
create table t1 (b bit(1));
create table t2 (b bit(1));
create table tm (b bit(1)) engine = merge union = (t1,t2);
select * from tm;
b
drop table tm, t1, t2;
create table t1 (a int) insert_method = last engine = merge;
insert into t1 values (1);
ERROR HY000: Table 't1' is read only
create table t2 (a int) engine = myisam;
alter table t1 union (t2);
insert into t1 values (1);
alter table t1 insert_method = no;
insert into t1 values (1);
ERROR HY000: Table 't1' is read only
drop table t2;
drop table t1;
CREATE TABLE tm1(a INT) ENGINE=MERGE UNION=(t1, t2);
SELECT * FROM tm1;
ERROR HY000: Unable to open underlying table which is differently defined or of non-MyISAM type or doesn't exist
CHECK TABLE tm1;
Table	Op	Msg_type	Msg_text
test.tm1	check	Error	Table 'test.t1' doesn't exist
test.tm1	check	Error	Unable to open underlying table which is differently defined or of non-MyISAM type or doesn't exist
test.tm1	check	error	Corrupt
CREATE TABLE t1(a INT);
SELECT * FROM tm1;
ERROR HY000: Unable to open underlying table which is differently defined or of non-MyISAM type or doesn't exist
CHECK TABLE tm1;
Table	Op	Msg_type	Msg_text
test.tm1	check	Error	Table 'test.t2' doesn't exist
test.tm1	check	Error	Unable to open underlying table which is differently defined or of non-MyISAM type or doesn't exist
test.tm1	check	error	Corrupt
CREATE TABLE t2(a BLOB);
SELECT * FROM tm1;
ERROR HY000: Unable to open underlying table which is differently defined or of non-MyISAM type or doesn't exist
CHECK TABLE tm1;
Table	Op	Msg_type	Msg_text
test.tm1	check	Warning	Table 'test.t2' is differently defined or of non-MyISAM type or doesn't exist
test.tm1	check	Error	Unable to open underlying table which is differently defined or of non-MyISAM type or doesn't exist
test.tm1	check	error	Corrupt
ALTER TABLE t2 MODIFY a INT;
SELECT * FROM tm1;
a
CHECK TABLE tm1;
Table	Op	Msg_type	Msg_text
test.tm1	check	status	OK
DROP TABLE tm1, t1, t2;
CREATE TABLE t1(c1 INT);
CREATE TABLE t2 (c1 INT) ENGINE=MERGE UNION=(t1) INSERT_METHOD=FIRST;
CREATE TABLE IF NOT EXISTS t1 SELECT * FROM t2;
ERROR HY000: You can't specify target table 't1' for update in FROM clause
DROP TABLE t1, t2;
CREATE TABLE t1 (id INT NOT NULL, ref INT NOT NULL, INDEX (id)) ENGINE=MyISAM;
CREATE TABLE t2 LIKE t1;
INSERT INTO t2 (id, ref) VALUES (1,3), (2,1), (3,2), (4,5), (4,4);
INSERT INTO t1 SELECT * FROM t2;
INSERT INTO t1 SELECT * FROM t2;
CREATE TABLE t3 (id INT NOT NULL, ref INT NOT NULL, INDEX (id)) ENGINE=MERGE
UNION(t1);
SELECT * FROM t3 AS a INNER JOIN t3 AS b USING (id) WHERE a.ref < b.ref;
id	ref	ref
4	4	5
4	4	5
4	4	5
4	4	5
SELECT * FROM t3;
id	ref
1	3
2	1
3	2
4	5
4	4
1	3
2	1
3	2
4	5
4	4
DELETE FROM a USING t3 AS a INNER JOIN t3 AS b USING (id) WHERE a.ref < b.ref;
SELECT * FROM t3;
id	ref
1	3
2	1
3	2
4	5
1	3
2	1
3	2
4	5
DROP TABLE t1, t2, t3;
CREATE TABLE t1(a INT);
CREATE TABLE m1(a INT) ENGINE=MERGE;
SHOW CREATE TABLE m1;
Table	Create Table
m1	CREATE TABLE `m1` (
  `a` int(11) DEFAULT NULL
) ENGINE=MRG_MyISAM DEFAULT CHARSET=latin1
DROP TABLE m1;
CREATE TABLE m1(a INT) ENGINE=MERGE UNION=();
SHOW CREATE TABLE m1;
Table	Create Table
m1	CREATE TABLE `m1` (
  `a` int(11) DEFAULT NULL
) ENGINE=MRG_MyISAM DEFAULT CHARSET=latin1
ALTER TABLE m1 UNION=(t1);
ALTER TABLE m1 UNION=();
SHOW CREATE TABLE m1;
Table	Create Table
m1	CREATE TABLE `m1` (
  `a` int(11) DEFAULT NULL
) ENGINE=MRG_MyISAM DEFAULT CHARSET=latin1
DROP TABLE t1, m1;
CREATE TABLE t1(a INT);
CREATE TABLE t2(a VARCHAR(10));
CREATE TABLE m1(a INT) ENGINE=MERGE UNION=(t1, t2);
CREATE TABLE m2(a INT) ENGINE=MERGE UNION=(t1);
SELECT * FROM t1;
a
SELECT * FROM m1;
ERROR HY000: Unable to open underlying table which is differently defined or of non-MyISAM type or doesn't exist
SELECT * FROM m2;
a
DROP TABLE t1, t2, m1, m2;
End of 5.0 tests
create table t1 (c1 int, index(c1));
create table t2 (c1 int, index(c1)) engine=merge union=(t1);
insert into t1 values (1);
flush tables;
select * from t2;
c1
1
flush tables;
truncate table t1;
insert into t1 values (1);
flush tables;
select * from t2;
c1
1
truncate table t1;
insert into t1 values (1);
drop table t1,t2;
#
# Extra tests for TRUNCATE.
#
# Truncate MERGE table.
CREATE TABLE t1 (c1 INT, INDEX(c1));
CREATE TABLE t2 (c1 INT, INDEX(c1));
CREATE TABLE t3 (c1 INT, INDEX(c1)) ENGINE=MRG_MYISAM UNION=(t1,t2);
INSERT INTO t1 VALUES (1);
INSERT INTO t2 VALUES (2);
SELECT * FROM t3;
c1
1
2
TRUNCATE TABLE t3;
SELECT * FROM t3;
c1
#
# Truncate child table.
INSERT INTO t1 VALUES (1);
INSERT INTO t2 VALUES (2);
TRUNCATE TABLE t1;
SELECT * FROM t3;
c1
2
#
# Truncate MERGE table under locked tables.
LOCK TABLE t1 WRITE, t2 WRITE, t3 WRITE;
INSERT INTO t1 VALUES (1);
TRUNCATE TABLE t3;
ERROR HY000: Can't execute the given command because you have active locked tables or an active transaction
SELECT * FROM t3;
c1
1
2
#
# Truncate child table under locked tables.
TRUNCATE TABLE t1;
ERROR HY000: Can't execute the given command because you have active locked tables or an active transaction
SELECT * FROM t3;
c1
1
2
UNLOCK TABLES;
DROP TABLE t1, t2, t3;
#
# Truncate temporary MERGE table.
CREATE TEMPORARY TABLE t1 (c1 INT, INDEX(c1));
CREATE TEMPORARY TABLE t2 (c1 INT, INDEX(c1));
CREATE TEMPORARY TABLE t3 (c1 INT, INDEX(c1)) ENGINE=MRG_MYISAM UNION=(t1,t2);
INSERT INTO t1 VALUES (1);
INSERT INTO t2 VALUES (2);
SELECT * FROM t3;
c1
1
2
TRUNCATE TABLE t3;
SELECT * FROM t3;
c1
#
# Truncate temporary child table.
INSERT INTO t1 VALUES (1);
INSERT INTO t2 VALUES (2);
TRUNCATE TABLE t1;
SELECT * FROM t3;
c1
2
#
# Truncate temporary MERGE table under locked tables.
INSERT INTO t1 VALUES (1);
CREATE TABLE t4 (c1 INT, INDEX(c1));
LOCK TABLE t4 WRITE;
TRUNCATE TABLE t3;
ERROR HY000: Can't execute the given command because you have active locked tables or an active transaction
SELECT * FROM t3;
c1
1
2
#
# Truncate temporary child table under locked tables.
TRUNCATE TABLE t1;
ERROR HY000: Can't execute the given command because you have active locked tables or an active transaction
SELECT * FROM t3;
c1
1
2
UNLOCK TABLES;
DROP TABLE t1, t2, t3, t4;
CREATE TABLE t1 (c1 INT) ENGINE= MyISAM;
CREATE TABLE t2 (c1 INT) ENGINE= MRG_MYISAM UNION= (t1) INSERT_METHOD= LAST;
REPAIR TABLE t1;
INSERT INTO t2 VALUES (1);
Table	Op	Msg_type	Msg_text
test.t1	repair	status	OK
DROP TABLE t1, t2;
CREATE TABLE t1 (c1 INT) ENGINE= MyISAM;
CREATE TABLE t2 (c1 INT) ENGINE= MRG_MYISAM UNION= (t1) INSERT_METHOD= LAST;
LOCK TABLE t1 WRITE;
INSERT INTO t2 VALUES (1);
REPAIR TABLE t1;
Table	Op	Msg_type	Msg_text
test.t1	repair	status	OK
UNLOCK TABLES;
DROP TABLE t1, t2;
CREATE TABLE t1 (c1 INT) ENGINE= MyISAM;
LOCK TABLE t1 WRITE;
INSERT INTO t1 VALUES (1);
FLUSH TABLES;
FLUSH TABLES;
SELECT * FROM t1;
c1
UNLOCK TABLES;
DROP TABLE t1;
#
# Extra tests for Bug#26379 - Combination of FLUSH TABLE and
#                             REPAIR TABLE corrupts a MERGE table
#
# CREATE ... SELECT is disabled for MERGE tables.
#
CREATE TABLE t1(c1 INT);
INSERT INTO t1 VALUES (1);
CREATE TABLE t2 (c1 INT) ENGINE=MRG_MYISAM UNION=(t1) INSERT_METHOD=LAST;
CREATE TABLE t3 ENGINE=MRG_MYISAM INSERT_METHOD=LAST SELECT * FROM t2;
ERROR HY000: Table 't3' is read only
SHOW CREATE TABLE t3;
ERROR 42S02: Table 'test.t3' doesn't exist
CREATE TABLE t3 ENGINE=MRG_MYISAM UNION=(t1) INSERT_METHOD=LAST
SELECT * FROM t2;
ERROR HY000: 'test.t3' is not BASE TABLE
SHOW CREATE TABLE t3;
ERROR 42S02: Table 'test.t3' doesn't exist
DROP TABLE t1, t2;
#
# CREATE ... LIKE
#
# 1. Create like.
CREATE TABLE t1 (c1 INT);
CREATE TABLE t2 (c1 INT);
CREATE TABLE t3 (c1 INT) ENGINE=MRG_MYISAM UNION=(t1,t2)
INSERT_METHOD=LAST;
INSERT INTO t1 VALUES (1);
INSERT INTO t2 VALUES (2);
INSERT INTO t3 VALUES (3);
CREATE TABLE t4 LIKE t3;
SHOW CREATE TABLE t4;
Table	Create Table
t4	CREATE TABLE `t4` (
  `c1` int(11) DEFAULT NULL
) ENGINE=MRG_MyISAM DEFAULT CHARSET=latin1
INSERT INTO t4 VALUES (4);
ERROR HY000: Table 't4' is read only
DROP TABLE t4;
#
# 1. Create like with locked tables.
LOCK TABLES t3 WRITE, t2 WRITE, t1 WRITE;
CREATE TABLE t4 LIKE t3;
SHOW CREATE TABLE t4;
ERROR HY000: Table 't4' was not locked with LOCK TABLES
INSERT INTO t4 VALUES (4);
ERROR HY000: Table 't4' was not locked with LOCK TABLES
UNLOCK TABLES;
SHOW CREATE TABLE t4;
Table	Create Table
t4	CREATE TABLE `t4` (
  `c1` int(11) DEFAULT NULL
) ENGINE=MRG_MyISAM DEFAULT CHARSET=latin1
INSERT INTO t4 VALUES (4);
ERROR HY000: Table 't4' is read only
DROP TABLE t4;
#
# Rename child.
#
# 1. Normal rename of non-MERGE table.
CREATE TABLE t4 (c1 INT);
INSERT INTO t4 VALUES (4);
SELECT * FROM t4 ORDER BY c1;
c1
4
RENAME TABLE t4 TO t5;
SELECT * FROM t5 ORDER BY c1;
c1
4
RENAME TABLE t5 TO t4;
SELECT * FROM t4 ORDER BY c1;
c1
4
DROP TABLE t4;
#
# 2. Normal rename.
SELECT * FROM t3 ORDER BY c1;
c1
1
2
3
RENAME TABLE t2 TO t5;
SELECT * FROM t3 ORDER BY c1;
ERROR HY000: Unable to open underlying table which is differently defined or of non-MyISAM type or doesn't exist
RENAME TABLE t5 TO t2;
SELECT * FROM t3 ORDER BY c1;
c1
1
2
3
#
# 3. Normal rename with locked tables.
LOCK TABLES t1 WRITE, t2 WRITE, t3 WRITE;
SELECT * FROM t3 ORDER BY c1;
c1
1
2
3
RENAME TABLE t2 TO t5;
ERROR HY000: Can't execute the given command because you have active locked tables or an active transaction
SELECT * FROM t3 ORDER BY c1;
c1
1
2
3
RENAME TABLE t5 TO t2;
ERROR HY000: Can't execute the given command because you have active locked tables or an active transaction
SELECT * FROM t3 ORDER BY c1;
c1
1
2
3
UNLOCK TABLES;
#
# 4. Alter table rename.
ALTER TABLE t2 RENAME TO t5;
SELECT * FROM t3 ORDER BY c1;
ERROR HY000: Unable to open underlying table which is differently defined or of non-MyISAM type or doesn't exist
ALTER TABLE t5 RENAME TO t2;
SELECT * FROM t3 ORDER BY c1;
c1
1
2
3
#
# 5. Alter table rename with locked tables.
LOCK TABLES t1 WRITE, t2 WRITE, t3 WRITE;
ALTER TABLE t2 RENAME TO t5;
SELECT * FROM t3 ORDER BY c1;
ERROR HY000: Table 't3' was not locked with LOCK TABLES
ALTER TABLE t5 RENAME TO t2;
ERROR HY000: Table 't5' was not locked with LOCK TABLES
UNLOCK TABLES;
ALTER TABLE t5 RENAME TO t2;
SELECT * FROM t3 ORDER BY c1;
c1
1
2
3
#
# Rename parent.
#
# 1. Normal rename with locked tables.
LOCK TABLES t1 WRITE, t2 WRITE, t3 WRITE;
SELECT * FROM t3 ORDER BY c1;
c1
1
2
3
RENAME TABLE t3 TO t5;
ERROR HY000: Can't execute the given command because you have active locked tables or an active transaction
SELECT * FROM t3 ORDER BY c1;
c1
1
2
3
RENAME TABLE t5 TO t3;
ERROR HY000: Can't execute the given command because you have active locked tables or an active transaction
SELECT * FROM t3 ORDER BY c1;
c1
1
2
3
#
# 5. Alter table rename with locked tables.
ALTER TABLE t3 RENAME TO t5;
SELECT * FROM t5 ORDER BY c1;
ERROR HY000: Table 't5' was not locked with LOCK TABLES
ALTER TABLE t5 RENAME TO t3;
ERROR HY000: Table 't5' was not locked with LOCK TABLES
UNLOCK TABLES;
ALTER TABLE t5 RENAME TO t3;
SELECT * FROM t3 ORDER BY c1;
c1
1
2
3
DROP TABLE t1, t2, t3;
#
# Drop locked tables.
#
# 1. Drop parent.
CREATE TABLE t1 (c1 INT, INDEX(c1));
CREATE TABLE t2 (c1 INT, INDEX(c1)) ENGINE=MRG_MYISAM UNION=(t1)
INSERT_METHOD=LAST;
LOCK TABLES t1 WRITE, t2 WRITE;
INSERT INTO t1 VALUES (1);
DROP TABLE t2;
SELECT * FROM t2;
ERROR HY000: Table 't2' was not locked with LOCK TABLES
SELECT * FROM t1;
c1
1
UNLOCK TABLES;
# 2. Drop child.
CREATE TABLE t2 (c1 INT, INDEX(c1)) ENGINE=MRG_MYISAM UNION=(t1)
INSERT_METHOD=LAST;
LOCK TABLES t1 WRITE, t2 WRITE;
INSERT INTO t1 VALUES (1);
DROP TABLE t1;
SELECT * FROM t2;
ERROR HY000: Unable to open underlying table which is differently defined or of non-MyISAM type or doesn't exist
SELECT * FROM t1;
ERROR 42S02: Table 'test.t1' doesn't exist
UNLOCK TABLES;
DROP TABLE t2;
#
# ALTER TABLE. Change child list.
#
CREATE TABLE t1 (c1 INT, INDEX(c1));
CREATE TABLE t2 (c1 INT, INDEX(c1));
CREATE TABLE t3 (c1 INT, INDEX(c1));
INSERT INTO t1 VALUES (1);
INSERT INTO t2 VALUES (2);
INSERT INTO t3 VALUES (3);
CREATE TABLE t4 (c1 INT, INDEX(c1)) ENGINE=MRG_MYISAM UNION=(t3,t2)
INSERT_METHOD=LAST;
# Shrink child list.
ALTER TABLE t4 UNION=(t3);
SHOW CREATE TABLE t4;
Table	Create Table
t4	CREATE TABLE `t4` (
  `c1` int(11) DEFAULT NULL,
  KEY `c1` (`c1`)
) ENGINE=MRG_MyISAM DEFAULT CHARSET=latin1 INSERT_METHOD=LAST UNION=(`t3`)
SELECT * FROM t4 ORDER BY c1;
c1
3
# Extend child list.
ALTER TABLE t4 UNION=(t3,t2);
SHOW CREATE TABLE t4;
Table	Create Table
t4	CREATE TABLE `t4` (
  `c1` int(11) DEFAULT NULL,
  KEY `c1` (`c1`)
) ENGINE=MRG_MyISAM DEFAULT CHARSET=latin1 INSERT_METHOD=LAST UNION=(`t3`,`t2`)
SELECT * FROM t4 ORDER BY c1;
c1
2
3
#
# ALTER TABLE under LOCK TABLES. Change child list.
#
LOCK TABLES t4 WRITE, t3 WRITE, t2 WRITE;
# Shrink child list.
ALTER TABLE t4 UNION=(t3);
ERROR HY000: Can't execute the given command because you have active locked tables or an active transaction
# Extend child list within locked tables.
ALTER TABLE t4 UNION=(t3,t2);
ERROR HY000: Can't execute the given command because you have active locked tables or an active transaction
# Extend child list beyond locked tables.
ALTER TABLE t4 UNION=(t3,t2,t1);
ERROR HY000: Can't execute the given command because you have active locked tables or an active transaction
SHOW CREATE TABLE t4;
Table	Create Table
t4	CREATE TABLE `t4` (
  `c1` int(11) DEFAULT NULL,
  KEY `c1` (`c1`)
) ENGINE=MRG_MyISAM DEFAULT CHARSET=latin1 INSERT_METHOD=LAST UNION=(`t3`,`t2`)
SELECT * FROM t4 ORDER BY c1;
c1
2
3
UNLOCK TABLES;
DROP TABLE t4;
#
# ALTER TABLE under LOCK TABLES. Grave change, table re-creation.
#
CREATE TABLE t4 (c1 INT, INDEX(c1)) ENGINE=MRG_MYISAM UNION=(t1,t2,t3)
INSERT_METHOD=LAST;
# Lock parent first and then children.
LOCK TABLES t4 WRITE, t3 WRITE, t2 WRITE, t1 WRITE;
ALTER TABLE t4 DROP INDEX c1, ADD UNIQUE INDEX (c1);
SELECT * FROM t4 ORDER BY c1;
c1
1
2
3
ALTER TABLE t2 DROP INDEX c1, ADD UNIQUE INDEX (c1);
SELECT * FROM t4 ORDER BY c1;
c1
1
2
3
UNLOCK TABLES;
# Lock children first and then parent.
LOCK TABLES t1 WRITE, t2 WRITE, t3 WRITE, t4 WRITE;
ALTER TABLE t4 DROP INDEX c1, ADD UNIQUE INDEX (c1);
SELECT * FROM t4 ORDER BY c1;
c1
1
2
3
ALTER TABLE t2 DROP INDEX c1, ADD UNIQUE INDEX (c1);
SELECT * FROM t4 ORDER BY c1;
c1
1
2
3
UNLOCK TABLES;
# Lock parent between children.
LOCK TABLES t3 WRITE, t2 WRITE, t4 WRITE, t1 WRITE;
ALTER TABLE t4 DROP INDEX c1, ADD UNIQUE INDEX (c1);
SELECT * FROM t4 ORDER BY c1;
c1
1
2
3
ALTER TABLE t2 DROP INDEX c1, ADD UNIQUE INDEX (c1);
SELECT * FROM t4 ORDER BY c1;
c1
1
2
3
UNLOCK TABLES;
DROP TABLE t1, t2, t3, t4;
#
# ALTER TABLE under LOCK TABLES. Simple change, no re-creation.
#
CREATE TABLE t1 (c1 INT);
CREATE TABLE t2 (c1 INT);
CREATE TABLE t3 (c1 INT);
CREATE TABLE t4 (c1 INT) ENGINE=MRG_MYISAM UNION=(t1,t2,t3)
INSERT_METHOD=LAST;
INSERT INTO t1 VALUES (1);
INSERT INTO t2 VALUES (2);
INSERT INTO t3 VALUES (3);
# Lock parent first and then children.
LOCK TABLES t4 WRITE, t3 WRITE, t2 WRITE, t1 WRITE;
ALTER TABLE t4 ALTER COLUMN c1 SET DEFAULT 44;
SELECT * FROM t4 ORDER BY c1;
c1
1
2
3
ALTER TABLE t2 ALTER COLUMN c1 SET DEFAULT 22;
SELECT * FROM t4 ORDER BY c1;
c1
1
2
3
UNLOCK TABLES;
# Lock children first and then parent.
LOCK TABLES t1 WRITE, t2 WRITE, t3 WRITE, t4 WRITE;
ALTER TABLE t4 ALTER COLUMN c1 SET DEFAULT 44;
SELECT * FROM t4 ORDER BY c1;
c1
1
2
3
ALTER TABLE t2 ALTER COLUMN c1 SET DEFAULT 22;
SELECT * FROM t4 ORDER BY c1;
c1
1
2
3
UNLOCK TABLES;
# Lock parent between children.
LOCK TABLES t3 WRITE, t2 WRITE, t4 WRITE, t1 WRITE;
ALTER TABLE t4 ALTER COLUMN c1 SET DEFAULT 44;
SELECT * FROM t4 ORDER BY c1;
c1
1
2
3
ALTER TABLE t2 ALTER COLUMN c1 SET DEFAULT 22;
SELECT * FROM t4 ORDER BY c1;
c1
1
2
3
UNLOCK TABLES;
#
# FLUSH TABLE under LOCK TABLES.
#
# Lock parent first and then children.
LOCK TABLES t4 WRITE, t3 WRITE, t2 WRITE, t1 WRITE;
FLUSH TABLE t4;
SELECT * FROM t4 ORDER BY c1;
c1
1
2
3
FLUSH TABLE t2;
SELECT * FROM t4 ORDER BY c1;
c1
1
2
3
FLUSH TABLES;
SELECT * FROM t4 ORDER BY c1;
c1
1
2
3
UNLOCK TABLES;
# Lock children first and then parent.
LOCK TABLES t1 WRITE, t2 WRITE, t3 WRITE, t4 WRITE;
FLUSH TABLE t4;
SELECT * FROM t4 ORDER BY c1;
c1
1
2
3
FLUSH TABLE t2;
SELECT * FROM t4 ORDER BY c1;
c1
1
2
3
FLUSH TABLES;
SELECT * FROM t4 ORDER BY c1;
c1
1
2
3
UNLOCK TABLES;
# Lock parent between children.
LOCK TABLES t3 WRITE, t2 WRITE, t4 WRITE, t1 WRITE;
FLUSH TABLE t4;
SELECT * FROM t4 ORDER BY c1;
c1
1
2
3
FLUSH TABLE t2;
SELECT * FROM t4 ORDER BY c1;
c1
1
2
3
FLUSH TABLES;
SELECT * FROM t4 ORDER BY c1;
c1
1
2
3
UNLOCK TABLES;
#
# Triggers
#
# Trigger on parent
DELETE FROM t4 WHERE c1 = 4;
CREATE TRIGGER t4_ai AFTER INSERT ON t4 FOR EACH ROW SET @a=1;
SET @a=0;
INSERT INTO t4 VALUES (4);
SELECT @a;
@a
1
SELECT * FROM t4 ORDER BY c1;
c1
1
2
3
4
DROP TRIGGER t4_ai;
# Trigger on parent under LOCK TABLES
LOCK TABLES t3 WRITE, t2 WRITE, t4 WRITE, t1 WRITE;
CREATE TRIGGER t4_ai AFTER INSERT ON t4 FOR EACH ROW SET @a=1;
SET @a=0;
INSERT INTO t4 VALUES (4);
SELECT @a;
@a
1
SELECT * FROM t4 ORDER BY c1;
c1
1
2
3
4
4
DROP TRIGGER t4_ai;
UNLOCK TABLES;
#
# Trigger on child
DELETE FROM t4 WHERE c1 = 4;
CREATE TRIGGER t3_ai AFTER INSERT ON t3 FOR EACH ROW SET @a=1;
SET @a=0;
INSERT INTO t4 VALUES (4);
SELECT @a;
@a
0
INSERT INTO t3 VALUES (33);
SELECT @a;
@a
1
SELECT * FROM t4 ORDER BY c1;
c1
1
2
3
4
33
DROP TRIGGER t3_ai;
# Trigger on child under LOCK TABLES
LOCK TABLES t3 WRITE, t2 WRITE, t4 WRITE, t1 WRITE;
CREATE TRIGGER t3_ai AFTER INSERT ON t3 FOR EACH ROW SET @a=1;
SET @a=0;
INSERT INTO t4 VALUES (4);
SELECT @a;
@a
0
INSERT INTO t3 VALUES (33);
SELECT @a;
@a
1
SELECT * FROM t4 ORDER BY c1;
c1
1
2
3
4
4
33
33
DELETE FROM t4 WHERE c1 = 33;
DROP TRIGGER t3_ai;
#
# Trigger with table use on child
DELETE FROM t4 WHERE c1 = 4;
CREATE TRIGGER t3_ai AFTER INSERT ON t3 FOR EACH ROW INSERT INTO t2 VALUES(22);
INSERT INTO t4 VALUES (4);
SELECT * FROM t4 ORDER BY c1;
c1
1
2
3
4
INSERT INTO t3 VALUES (33);
SELECT * FROM t4 ORDER BY c1;
c1
1
2
3
4
22
33
DELETE FROM t4 WHERE c1 = 22;
DELETE FROM t4 WHERE c1 = 33;
DROP TRIGGER t3_ai;
# Trigger with table use on child under LOCK TABLES
LOCK TABLES t3 WRITE, t2 WRITE, t4 WRITE, t1 WRITE;
CREATE TRIGGER t3_ai AFTER INSERT ON t3 FOR EACH ROW INSERT INTO t2 VALUES(22);
INSERT INTO t4 VALUES (4);
SELECT * FROM t4 ORDER BY c1;
c1
1
2
3
4
4
INSERT INTO t3 VALUES (33);
SELECT * FROM t4 ORDER BY c1;
c1
1
2
3
4
4
22
33
DROP TRIGGER t3_ai;
DELETE FROM t4 WHERE c1 = 22;
DELETE FROM t4 WHERE c1 = 33;
UNLOCK TABLES;
#
# Repair
#
REPAIR TABLE t4;
Table	Op	Msg_type	Msg_text
test.t4	repair	note	The storage engine for the table doesn't support repair
REPAIR TABLE t2;
Table	Op	Msg_type	Msg_text
test.t2	repair	status	OK
SELECT * FROM t4 ORDER BY c1;
c1
1
2
3
4
4
LOCK TABLES t3 WRITE, t2 WRITE, t4 WRITE, t1 WRITE;
REPAIR TABLE t4;
Table	Op	Msg_type	Msg_text
test.t4	repair	note	The storage engine for the table doesn't support repair
REPAIR TABLE t2;
Table	Op	Msg_type	Msg_text
test.t2	repair	status	OK
SELECT * FROM t4 ORDER BY c1;
c1
1
2
3
4
4
UNLOCK TABLES;
#
# Optimize
#
OPTIMIZE TABLE t4;
Table	Op	Msg_type	Msg_text
test.t4	optimize	note	The storage engine for the table doesn't support optimize
OPTIMIZE TABLE t2;
Table	Op	Msg_type	Msg_text
test.t2	optimize	status	OK
SELECT * FROM t4 ORDER BY c1;
c1
1
2
3
4
4
LOCK TABLES t3 WRITE, t2 WRITE, t4 WRITE, t1 WRITE;
OPTIMIZE TABLE t4;
Table	Op	Msg_type	Msg_text
test.t4	optimize	note	The storage engine for the table doesn't support optimize
OPTIMIZE TABLE t2;
Table	Op	Msg_type	Msg_text
test.t2	optimize	status	Table is already up to date
SELECT * FROM t4 ORDER BY c1;
c1
1
2
3
4
4
UNLOCK TABLES;
#
# Checksum
#
CHECKSUM TABLE t4;
Table	Checksum
test.t4	46622073
CHECKSUM TABLE t2;
Table	Checksum
test.t2	3700403066
SELECT * FROM t4 ORDER BY c1;
c1
1
2
3
4
4
LOCK TABLES t3 WRITE, t2 WRITE, t4 WRITE, t1 WRITE;
CHECKSUM TABLE t4;
Table	Checksum
test.t4	46622073
CHECKSUM TABLE t2;
Table	Checksum
test.t2	3700403066
SELECT * FROM t4 ORDER BY c1;
c1
1
2
3
4
4
UNLOCK TABLES;
#
# Insert delayed
#
INSERT DELAYED INTO t4 VALUES(44);
DELETE FROM t4 WHERE c1 = 44;
INSERT DELAYED INTO t3 VALUES(33);
SELECT * FROM t4 ORDER BY c1;
c1
1
2
3
4
4
33
LOCK TABLES t3 WRITE, t2 WRITE, t4 WRITE, t1 WRITE;
INSERT DELAYED INTO t4 VALUES(444);
Got one of the listed errors
INSERT DELAYED INTO t3 VALUES(333);
Got one of the listed errors
SELECT * FROM t4 ORDER BY c1;
c1
1
2
3
4
4
33
UNLOCK TABLES;
DROP TABLE t1, t2, t3, t4;
#
# Recursive inclusion of merge tables in their union clauses.
#
CREATE TABLE t1 (c1 INT, INDEX(c1));
CREATE TABLE t2 (c1 INT, INDEX(c1)) ENGINE=MRG_MYISAM UNION=(t1)
INSERT_METHOD=LAST;
CREATE TABLE t3 (c1 INT, INDEX(c1)) ENGINE=MRG_MYISAM UNION=(t2,t1)
INSERT_METHOD=LAST;
ALTER TABLE t2 UNION=(t3,t1);
SELECT * FROM t2;
ERROR HY000: Table 't3' is differently defined or of non-MyISAM type or doesn't exist
DROP TABLE t1, t2, t3;
CREATE TABLE t1 (c1 INT) ENGINE= MyISAM;
CREATE TABLE t2 (c1 INT) ENGINE= MyISAM;
CREATE TABLE t3 (c1 INT) ENGINE= MRG_MYISAM UNION= (t1, t2);
INSERT INTO t1 VALUES (1);
INSERT INTO t2 VALUES (2);
SELECT * FROM t3;
c1
1
2
TRUNCATE TABLE t1;
SELECT * FROM t3;
c1
2
DROP TABLE t1, t2, t3;
CREATE TABLE t1 (id INTEGER, grp TINYINT, id_rev INTEGER);
SET @rnd_max= 2147483647;
SET @rnd= RAND();
SET @id = CAST(@rnd * @rnd_max AS UNSIGNED);
SET @id_rev= @rnd_max - @id;
SET @grp= CAST(127.0 * @rnd AS UNSIGNED);
INSERT INTO t1 (id, grp, id_rev) VALUES (@id, @grp, @id_rev);
SET @rnd= RAND();
SET @id = CAST(@rnd * @rnd_max AS UNSIGNED);
SET @id_rev= @rnd_max - @id;
SET @grp= CAST(127.0 * @rnd AS UNSIGNED);
INSERT INTO t1 (id, grp, id_rev) VALUES (@id, @grp, @id_rev);
SET @rnd= RAND();
SET @id = CAST(@rnd * @rnd_max AS UNSIGNED);
SET @id_rev= @rnd_max - @id;
SET @grp= CAST(127.0 * @rnd AS UNSIGNED);
INSERT INTO t1 (id, grp, id_rev) VALUES (@id, @grp, @id_rev);
SET @rnd= RAND();
SET @id = CAST(@rnd * @rnd_max AS UNSIGNED);
SET @id_rev= @rnd_max - @id;
SET @grp= CAST(127.0 * @rnd AS UNSIGNED);
INSERT INTO t1 (id, grp, id_rev) VALUES (@id, @grp, @id_rev);
SET @rnd= RAND();
SET @id = CAST(@rnd * @rnd_max AS UNSIGNED);
SET @id_rev= @rnd_max - @id;
SET @grp= CAST(127.0 * @rnd AS UNSIGNED);
INSERT INTO t1 (id, grp, id_rev) VALUES (@id, @grp, @id_rev);
SET @rnd= RAND();
SET @id = CAST(@rnd * @rnd_max AS UNSIGNED);
SET @id_rev= @rnd_max - @id;
SET @grp= CAST(127.0 * @rnd AS UNSIGNED);
INSERT INTO t1 (id, grp, id_rev) VALUES (@id, @grp, @id_rev);
SET @rnd= RAND();
SET @id = CAST(@rnd * @rnd_max AS UNSIGNED);
SET @id_rev= @rnd_max - @id;
SET @grp= CAST(127.0 * @rnd AS UNSIGNED);
INSERT INTO t1 (id, grp, id_rev) VALUES (@id, @grp, @id_rev);
SET @rnd= RAND();
SET @id = CAST(@rnd * @rnd_max AS UNSIGNED);
SET @id_rev= @rnd_max - @id;
SET @grp= CAST(127.0 * @rnd AS UNSIGNED);
INSERT INTO t1 (id, grp, id_rev) VALUES (@id, @grp, @id_rev);
SET @rnd= RAND();
SET @id = CAST(@rnd * @rnd_max AS UNSIGNED);
SET @id_rev= @rnd_max - @id;
SET @grp= CAST(127.0 * @rnd AS UNSIGNED);
INSERT INTO t1 (id, grp, id_rev) VALUES (@id, @grp, @id_rev);
SET @rnd= RAND();
SET @id = CAST(@rnd * @rnd_max AS UNSIGNED);
SET @id_rev= @rnd_max - @id;
SET @grp= CAST(127.0 * @rnd AS UNSIGNED);
INSERT INTO t1 (id, grp, id_rev) VALUES (@id, @grp, @id_rev);
set @@read_buffer_size=2*1024*1024;
CREATE TABLE t2 SELECT * FROM t1;
INSERT INTO t1 (id, grp, id_rev) SELECT id, grp, id_rev FROM t2;
INSERT INTO t2 (id, grp, id_rev) SELECT id, grp, id_rev FROM t1;
INSERT INTO t1 (id, grp, id_rev) SELECT id, grp, id_rev FROM t2;
INSERT INTO t2 (id, grp, id_rev) SELECT id, grp, id_rev FROM t1;
INSERT INTO t1 (id, grp, id_rev) SELECT id, grp, id_rev FROM t2;
CREATE TABLE t3 (id INTEGER, grp TINYINT, id_rev INTEGER)
ENGINE= MRG_MYISAM UNION= (t1, t2);
SELECT COUNT(*) FROM t1;
COUNT(*)
130
SELECT COUNT(*) FROM t2;
COUNT(*)
80
SELECT COUNT(*) FROM t3;
COUNT(*)
210
SELECT COUNT(DISTINCT a1.id) FROM t3 AS a1, t3 AS a2
WHERE a1.id = a2.id GROUP BY a2.grp;
TRUNCATE TABLE t1;
SELECT COUNT(*) FROM t1;
COUNT(*)
0
SELECT COUNT(*) FROM t2;
COUNT(*)
80
SELECT COUNT(*) FROM t3;
COUNT(*)
80
DROP TABLE t1, t2, t3;
CREATE TABLE t1 (c1 INT) ENGINE=MyISAM;
CREATE TABLE t2 (c1 INT) ENGINE=MRG_MYISAM UNION=(t1) INSERT_METHOD=LAST;
INSERT INTO t2 VALUES (1);
SELECT * FROM t2;
c1
1
LOCK TABLES t2 WRITE, t1 WRITE;
FLUSH TABLES;
REPAIR TABLE t1;
Table	Op	Msg_type	Msg_text
test.t1	repair	status	OK
CHECK TABLE t1;
Table	Op	Msg_type	Msg_text
test.t1	check	status	OK
REPAIR TABLE t1;
Table	Op	Msg_type	Msg_text
test.t1	repair	status	OK
UNLOCK TABLES;
CHECK TABLE t1 EXTENDED;
Table	Op	Msg_type	Msg_text
test.t1	check	status	OK
LOCK TABLES t2 WRITE, t1 WRITE;
REPAIR TABLE t1;
Table	Op	Msg_type	Msg_text
test.t1	repair	status	OK
CHECK TABLE t1;
Table	Op	Msg_type	Msg_text
test.t1	check	status	OK
REPAIR TABLE t1;
Table	Op	Msg_type	Msg_text
test.t1	repair	status	OK
UNLOCK TABLES;
CHECK TABLE t1 EXTENDED;
Table	Op	Msg_type	Msg_text
test.t1	check	status	OK
DROP TABLE t1, t2;
CREATE TABLE t1 ( a INT ) ENGINE=MyISAM;
CREATE TABLE m1 ( a INT ) ENGINE=MRG_MYISAM UNION=(t1);
LOCK TABLES t1 WRITE, m1 WRITE;
FLUSH TABLE t1;
UNLOCK TABLES;
DROP TABLE m1, t1;
CREATE TABLE t1 ( a INT ) ENGINE=MyISAM;
CREATE TABLE m1 ( a INT ) ENGINE=MRG_MYISAM UNION=(t1);
LOCK TABLES m1 WRITE, t1 WRITE;
FLUSH TABLE t1;
UNLOCK TABLES;
DROP TABLE m1, t1;
CREATE TABLE t1 (c1 INT, c2 INT) ENGINE= MyISAM;
CREATE TABLE t2 (c1 INT, c2 INT) ENGINE= MyISAM;
CREATE TABLE t3 (c1 INT, c2 INT) ENGINE= MRG_MYISAM UNION(t1, t2);
INSERT INTO t1 VALUES (1, 1);
INSERT INTO t2 VALUES (2, 2);
SELECT * FROM t3;
c1	c2
1	1
2	2
ALTER TABLE t1 ENGINE= MEMORY;
INSERT INTO t1 VALUES (0, 0);
SELECT * FROM t3;
ERROR HY000: Unable to open underlying table which is differently defined or of non-MyISAM type or doesn't exist
DROP TABLE t1, t2, t3;
CREATE TABLE t1 (c1 INT, KEY(c1));
CREATE TABLE t2 (c1 INT, KEY(c1)) ENGINE=MRG_MYISAM UNION=(t1)
INSERT_METHOD=FIRST;
LOCK TABLE t1 WRITE, t2 WRITE;
FLUSH TABLES t2, t1;
OPTIMIZE TABLE t1;
Table	Op	Msg_type	Msg_text
test.t1	optimize	status	Table is already up to date
FLUSH TABLES t1;
UNLOCK TABLES;
FLUSH TABLES;
INSERT INTO t1 VALUES (1);
LOCK TABLE t1 WRITE, t2 WRITE;
FLUSH TABLES t2, t1;
OPTIMIZE TABLE t1;
Table	Op	Msg_type	Msg_text
test.t1	optimize	status	OK
FLUSH TABLES t1;
UNLOCK TABLES;
DROP TABLE t1, t2;
CREATE TABLE t1 (ID INT) ENGINE=MYISAM;
CREATE TABLE m1 (ID INT) ENGINE=MRG_MYISAM UNION=(t1) INSERT_METHOD=FIRST;
INSERT INTO t1 VALUES ();
INSERT INTO m1 VALUES ();
LOCK TABLE t1 WRITE, m1 WRITE;
FLUSH TABLES m1, t1;
OPTIMIZE TABLE t1;
Table	Op	Msg_type	Msg_text
test.t1	optimize	status	OK
FLUSH TABLES m1, t1;
UNLOCK TABLES;
DROP TABLE t1, m1;
CREATE TABLE tm1 (c1 INT) ENGINE=MRG_MYISAM UNION=(t1) INSERT_METHOD=FIRST;
SELECT * FROM INFORMATION_SCHEMA.TABLES WHERE
TABLE_SCHEMA = 'test' and TABLE_NAME='tm1';
TABLE_CATALOG	TABLE_SCHEMA	TABLE_NAME	TABLE_TYPE	ENGINE	VERSION	ROW_FORMAT	TABLE_ROWS	AVG_ROW_LENGTH	DATA_LENGTH	MAX_DATA_LENGTH	INDEX_LENGTH	DATA_FREE	AUTO_INCREMENT	CREATE_TIME	UPDATE_TIME	CHECK_TIME	TABLE_COLLATION	CHECKSUM	CREATE_OPTIONS	TABLE_COMMENT
def	test	tm1	BASE TABLE	NULL	NULL	NULL	#	#	#	#	#	#	#	#	#	#	NULL	#	#	Unable to open underlying table which is differently defined or of non-MyISAM ty
DROP TABLE tm1;
CREATE TABLE t1(C1 INT, C2 INT, KEY C1(C1), KEY C2(C2)) ENGINE=MYISAM;
CREATE TABLE t2(C1 INT, C2 INT, KEY C1(C1), KEY C2(C2)) ENGINE=MYISAM;
CREATE TABLE t3(C1 INT, C2 INT, KEY C1(C1), KEY C2(C2)) ENGINE=MYISAM;
CREATE TABLE t4(C1 INT, C2 INT, KEY C1(C1), KEY C2(C2))
ENGINE=MRG_MYISAM UNION=(t1, t2, t3);
INSERT INTO t1 VALUES (1,1), (1,2),(1,3), (1,4);
INSERT INTO t2 VALUES (2,1), (2,2),(2,3), (2,4);
INSERT INTO t3 VALUES (3,1), (3,2),(3,3), (3,4);
EXPLAIN SELECT COUNT(*) FROM t1;
id	select_type	table	type	possible_keys	key	key_len	ref	rows	Extra
1	SIMPLE	NULL	NULL	NULL	NULL	NULL	NULL	NULL	Select tables optimized away
EXPLAIN SELECT COUNT(*) FROM t4;
id	select_type	table	type	possible_keys	key	key_len	ref	rows	Extra
1	SIMPLE	NULL	NULL	NULL	NULL	NULL	NULL	NULL	Select tables optimized away
DROP TABLE t1, t2, t3, t4;
CREATE TABLE t1(a INT, KEY(a));
INSERT INTO t1 VALUES(0),(1),(2),(3),(4);
ANALYZE TABLE t1;
Table	Op	Msg_type	Msg_text
test.t1	analyze	status	OK
CREATE TABLE m1(a INT, KEY(a)) ENGINE=MERGE UNION=(t1);
SELECT CARDINALITY FROM INFORMATION_SCHEMA.STATISTICS WHERE TABLE_SCHEMA='test' AND TABLE_NAME='m1';
CARDINALITY
5
SELECT CARDINALITY FROM INFORMATION_SCHEMA.STATISTICS WHERE TABLE_SCHEMA='test' AND TABLE_NAME='m1';
CARDINALITY
5
SELECT CARDINALITY FROM INFORMATION_SCHEMA.STATISTICS WHERE TABLE_SCHEMA='test' AND TABLE_NAME='m1';
CARDINALITY
5
SELECT CARDINALITY FROM INFORMATION_SCHEMA.STATISTICS WHERE TABLE_SCHEMA='test' AND TABLE_NAME='m1';
CARDINALITY
5
DROP TABLE t1, m1;
#
# Bug #40675 MySQL 5.1 crash with index merge algorithm and Merge tables
#
# create MYISAM table t1 and insert values into it
CREATE TABLE t1(a INT);
INSERT INTO t1 VALUES(1);
# create MYISAM table t2 and insert values into it
CREATE TABLE t2(a INT, b INT, dummy CHAR(16) DEFAULT '', KEY(a), KEY(b));
INSERT INTO t2(a,b) VALUES
(0,0),(0,0),(0,0),(0,0),(0,0),(0,0),(0,0),(0,0),(0,0),(0,0),
(0,0),(0,0),(0,0),(0,0),(0,0),(0,0),(0,0),(0,0),(0,0),(0,0),
(0,0),(0,0),(0,0),(0,0),(0,0),(0,0),(0,0),(0,0),(0,0),(0,0),
(0,0),(0,0),(0,0),(0,0),(0,0),(0,0),(0,0),(0,0),(0,0),(0,0),
(0,0),(0,0),(0,0),(0,0),(0,0),(0,0),(0,0),(0,0),(0,0),(0,0),
(0,0),(0,0),(0,0),(0,0),(0,0),(0,0),(0,0),(0,0),(0,0),(0,0),
(0,0),(0,0),(0,0),(0,0),(0,0),(0,0),(0,0),(0,0),(0,0),(0,0),
(0,0),(0,0),(0,0),(0,0),(0,0),(0,0),(0,0),(0,0),(0,0),(0,0),
(0,0),(0,0),(0,0),(0,0),(0,0),(0,0),(0,0),(0,0),(0,0),(0,0),
(0,0),(0,0),(0,0),(0,0),(0,0),(0,0),(0,0),(0,0),(0,0),(0,0),
(0,0),(0,0),(0,0),(0,0),(0,0),(0,0),(0,0),(0,0),(0,0),(0,0),
(0,0),(0,0),(0,0),(0,0),(0,0),(0,0),(0,0),(0,0),(0,0),(0,0),
(0,0),(0,0),(0,0),(0,0),(0,0),(0,0),(0,0),(0,0),(0,0),(0,0),
(0,0),(0,0),(0,0),(0,0),(0,0),(0,0),(0,0),(0,0),(0,0),(0,0),
(0,0),(0,0),(0,0),(0,0),(0,0),(0,0),(0,0),(0,0),(0,0),(0,0),
(0,0),(0,0),(0,0),(0,0),(0,0),(0,0),(0,0),(0,0),(0,0),(0,0),
(0,0),(0,0),(0,0),(0,0),(0,0),(0,0),(0,0),(0,0),(0,0),(0,0),
(0,0),(0,0),(0,0),(0,0),(0,0),(0,0),(0,0),(0,0),(0,0),(0,0),
(1,2);
# Create the merge table t3
CREATE TABLE t3(a INT, b INT, dummy CHAR(16) DEFAULT '', KEY(a), KEY(b))
ENGINE=MERGE UNION=(t2) INSERT_METHOD=FIRST;
# Lock tables t1 and t3 for write
LOCK TABLES t1 WRITE, t3 WRITE;
# Insert values into the merge table t3
INSERT INTO t3(a,b) VALUES(1,2);
# select from the join of t2 and t3 (The merge table)
SELECT t3.a FROM t1,t3 WHERE t3.b=2 AND t3.a=1;
a
1
1
# Unlock the tables
UNLOCK TABLES;
# drop the created tables
DROP TABLE t1, t2, t3;
# insert duplicate value in child table while merge table doesn't have key
create table t1 (
col1 int(10),
primary key (col1)
) ENGINE=MyISAM DEFAULT CHARSET=latin1;
CREATE TABLE m1 (
col1 int(10) NOT NULL
) ENGINE=MRG_MyISAM DEFAULT CHARSET=latin1 INSERT_METHOD=LAST UNION=(t1);
insert into m1 (col1) values (1);
insert into m1 (col1) values (1);
ERROR 23000: Duplicate entry '' for key '*UNKNOWN*'
drop table m1, t1;
#
# Bug#45800 crash when replacing into a merge table and there is a duplicate
#
# Replace duplicate value in child table when merge table doesn't have key
CREATE TABLE t1 (c1 INT PRIMARY KEY) ENGINE=MyISAM;
CREATE TABLE m1 (c1 INT NOT NULL) ENGINE=MRG_MyISAM INSERT_METHOD=LAST UNION=(t1);
INSERT INTO m1  VALUES (666);
SELECT * FROM m1;
c1
666
# insert the duplicate value into the merge table
REPLACE INTO m1 VALUES (666);
SELECT * FROM m1;
c1
666
DROP TABLE m1, t1;
# Insert... on duplicate key update (with duplicate values in the table)
CREATE TABLE t1 (c1 INT PRIMARY KEY) ENGINE=MyISAM;
CREATE TABLE m1 (c1 INT NOT NULL) ENGINE=MRG_MyISAM INSERT_METHOD=LAST UNION=(t1);
INSERT INTO m1  VALUES (666);
SELECT * FROM m1;
c1
666
# insert the duplicate value into the merge table
INSERT INTO m1 VALUES (666) ON DUPLICATE KEY UPDATE c1=c1+1;
SELECT * FROM m1;
c1
667
DROP TABLE m1, t1;
# Insert duplicate value on MERGE table, where, MERGE has a key but MyISAM has more keys
CREATE TABLE t1 (c1 INT, c2 INT, UNIQUE (c1), UNIQUE (c2));
CREATE TABLE m1 (c1 INT, c2 INT, UNIQUE (c1)) ENGINE=MRG_MyISAM INSERT_METHOD=LAST UNION=(t1);
INSERT INTO m1 VALUES (1,2);
# insert the duplicate value into the merge table
INSERT INTO m1 VALUES (3,2);
ERROR 23000: Duplicate entry '' for key '*UNKNOWN*'
DROP TABLE m1,t1;
# Try to define MERGE and MyISAM with keys on different columns
CREATE TABLE t1 (c1 INT, c2 INT, UNIQUE (c1));
CREATE TABLE m1 (c1 INT, c2 INT, UNIQUE (c2)) ENGINE=MRG_MyISAM INSERT_METHOD=LAST UNION=(t1);
# Try accessing the merge table for inserts (error occurs)
INSERT INTO m1 VALUES (1,2);
ERROR HY000: Unable to open underlying table which is differently defined or of non-MyISAM type or doesn't exist
INSERT INTO m1 VALUES (1,4);
ERROR HY000: Unable to open underlying table which is differently defined or of non-MyISAM type or doesn't exist
DROP TABLE m1,t1;
CREATE TABLE t1 (
col1 INT(10)
) ENGINE=MyISAM  DEFAULT CHARSET=latin1;
CREATE VIEW v1 as SELECT * FROM t1;
CREATE TABLE m1 (
col1 INT(10)
)ENGINE=MRG_MyISAM DEFAULT CHARSET=latin1 INSERT_METHOD=LAST UNION=(v1);
#Select should detect that the child table is a view and fail.
SELECT * FROM m1;
ERROR HY000: Unable to open underlying table which is differently defined or of non-MyISAM type or doesn't exist
DROP VIEW v1;
DROP TABLE m1, t1;
#
# Bug #45796: invalid memory reads and writes when altering merge and 
#             base tables
#
CREATE TABLE t1(c1 INT) ENGINE=MyISAM;
CREATE TABLE m1(c1 INT) ENGINE=MERGE UNION=(t1);
ALTER TABLE m1 ADD INDEX idx_c1(c1);
SELECT * FROM m1;
ERROR HY000: Unable to open underlying table which is differently defined or of non-MyISAM type or doesn't exist
ALTER TABLE t1 ADD INDEX idx_c1(c1);
SELECT * FROM m1;
c1
DROP TABLE m1;
DROP TABLE t1;
#
# Bug45781 infinite hang/crash in "opening tables" after handler tries to
#          open merge table
#
DROP TABLE IF EXISTS m1,t1;
CREATE TABLE t1(a int)engine=myisam;
CREATE TABLE t2(a int)engine=myisam;
CREATE TABLE t3(a int)engine=myisam;
CREATE TABLE t4(a int)engine=myisam;
CREATE TABLE t5(a int)engine=myisam;
CREATE TABLE t6(a int)engine=myisam;
CREATE TABLE t7(a int)engine=myisam;
CREATE TABLE m1(a int)engine=merge union=(t1,t2,t3,t4,t5,t6,t7);
SELECT 1 FROM m1;
1
HANDLER m1 OPEN;
ERROR HY000: Table storage engine for 'm1' doesn't have this option
DROP TABLE m1,t1,t2,t3,t4,t5,t6,t7;
SELECT 1 FROM m1;
ERROR 42S02: Table 'test.m1' doesn't exist
#
# Bug #46614: Assertion in show_create_trigger()
#
CREATE TABLE t1(a int);
CREATE TABLE t2(a int);
CREATE TABLE t3(a int) ENGINE = MERGE UNION(t1, t2);
CREATE TRIGGER tr1 AFTER INSERT ON t3 FOR EACH ROW CALL foo();
SHOW CREATE TRIGGER tr1;
Trigger	sql_mode	SQL Original Statement	character_set_client	collation_connection	Database Collation
tr1		CREATE DEFINER=`root`@`localhost` TRIGGER tr1 AFTER INSERT ON t3 FOR EACH ROW CALL foo()	latin1	latin1_swedish_ci	latin1_swedish_ci
DROP TRIGGER tr1;
DROP TABLE t1, t2, t3;
#
# BUG#48265 - MRG_MYISAM problem (works in 5.0.85, does't work in 5.1.40)
#
CREATE DATABASE `test/1`;
CREATE TABLE `test/1`.`t/1`(a INT);
CREATE TABLE m1(a INT) ENGINE=MERGE UNION=(`test/1`.`t/1`);
SELECT * FROM m1;
a
SHOW CREATE TABLE m1;
Table	Create Table
m1	CREATE TABLE `m1` (
  `a` int(11) DEFAULT NULL
) ENGINE=MRG_MyISAM DEFAULT CHARSET=latin1 UNION=(`test/1`.`t/1`)
DROP TABLE m1;
CREATE TABLE `test/1`.m1(a INT) ENGINE=MERGE UNION=(`test/1`.`t/1`);
SELECT * FROM `test/1`.m1;
a
SHOW CREATE TABLE `test/1`.m1;
Table	Create Table
m1	CREATE TABLE `m1` (
  `a` int(11) DEFAULT NULL
) ENGINE=MRG_MyISAM DEFAULT CHARSET=latin1 UNION=(`t/1`)
DROP TABLE `test/1`.m1;
DROP TABLE `test/1`.`t/1`;
CREATE TEMPORARY TABLE `test/1`.`t/1`(a INT);
CREATE TEMPORARY TABLE m1(a INT) ENGINE=MERGE UNION=(`test/1`.`t/1`);
SELECT * FROM m1;
a
SHOW CREATE TABLE m1;
Table	Create Table
m1	CREATE TEMPORARY TABLE `m1` (
  `a` int(11) DEFAULT NULL
) ENGINE=MRG_MyISAM DEFAULT CHARSET=latin1 UNION=(`test/1`.`t/1`)
DROP TABLE m1;
CREATE TEMPORARY TABLE `test/1`.m1(a INT) ENGINE=MERGE UNION=(`test/1`.`t/1`);
SELECT * FROM `test/1`.m1;
a
SHOW CREATE TABLE `test/1`.m1;
Table	Create Table
m1	CREATE TEMPORARY TABLE `m1` (
  `a` int(11) DEFAULT NULL
) ENGINE=MRG_MyISAM DEFAULT CHARSET=latin1 UNION=(`t/1`)
DROP TABLE `test/1`.m1;
DROP TABLE `test/1`.`t/1`;
DROP DATABASE `test/1`;
CREATE TABLE `t@1`(a INT);
SELECT * FROM m1;
a
SHOW CREATE TABLE m1;
Table	Create Table
m1	CREATE TABLE `m1` (
  `a` int(11) DEFAULT NULL
) ENGINE=MRG_MyISAM DEFAULT CHARSET=latin1 UNION=(`t@1`)
DROP TABLE `t@1`;
CREATE DATABASE `test@1`;
CREATE TABLE `test@1`.`t@1`(a INT);
FLUSH TABLE m1;
SELECT * FROM m1;
a
SHOW CREATE TABLE m1;
Table	Create Table
m1	CREATE TABLE `m1` (
  `a` int(11) DEFAULT NULL
) ENGINE=MRG_MyISAM DEFAULT CHARSET=latin1 UNION=(`test@1`.`t@1`)
DROP TABLE m1;
DROP TABLE `test@1`.`t@1`;
DROP DATABASE `test@1`;
<<<<<<< HEAD
End of 5.1 tests
#
# An additional test case for Bug#27430 Crash in subquery code
# when in PS and table DDL changed after PREPARE
#
# Test merge table with too many merge children.
#
drop table if exists t_parent;
set @save_table_definition_cache=@@global.table_definition_cache;
#
# Set @@global.table_definition_cache to minimum
#
set @@global.table_definition_cache=400;
set @a=null;
#
# Create 400 merge children
#
set @a=concat("create table t_parent (a int) union(", @a,
") insert_method=first engine=mrg_myisam");
prepare stmt from @a;
execute stmt;
prepare stmt from "select * from t_parent";
execute stmt;
ERROR HY000: Prepared statement needs to be re-prepared
execute stmt;
ERROR HY000: Prepared statement needs to be re-prepared
execute stmt;
ERROR HY000: Prepared statement needs to be re-prepared
deallocate prepare stmt;
#
# Create merge parent 
#
#
# Cleanup
#
drop table t_parent;
set @@global.table_definition_cache=@save_table_definition_cache;
=======
#
# Bug#51494c rash with join, explain and 'sounds like' operator
#
CREATE TABLE t1 (a INT) ENGINE=MYISAM;
INSERT INTO t1 VALUES(1);
CREATE TABLE t2 (b INT NOT NULL,c INT,d INT,e BLOB NOT NULL,
KEY idx0 (d, c)) ENGINE=MERGE;
EXPLAIN SELECT * FROM t1 NATURAL RIGHT JOIN
t2 WHERE b SOUNDS LIKE e AND d = 1;
id	select_type	table	type	possible_keys	key	key_len	ref	rows	Extra
1	SIMPLE	NULL	NULL	NULL	NULL	NULL	NULL	NULL	Impossible WHERE noticed after reading const tables
DROP TABLE t2, t1;
End of 5.1 tests
>>>>>>> 9e9f7f7f
<|MERGE_RESOLUTION|>--- conflicted
+++ resolved
@@ -2286,7 +2286,18 @@
 DROP TABLE m1;
 DROP TABLE `test@1`.`t@1`;
 DROP DATABASE `test@1`;
-<<<<<<< HEAD
+#
+# Bug#51494c rash with join, explain and 'sounds like' operator
+#
+CREATE TABLE t1 (a INT) ENGINE=MYISAM;
+INSERT INTO t1 VALUES(1);
+CREATE TABLE t2 (b INT NOT NULL,c INT,d INT,e BLOB NOT NULL,
+KEY idx0 (d, c)) ENGINE=MERGE;
+EXPLAIN SELECT * FROM t1 NATURAL RIGHT JOIN
+t2 WHERE b SOUNDS LIKE e AND d = 1;
+id	select_type	table	type	possible_keys	key	key_len	ref	rows	Extra
+1	SIMPLE	NULL	NULL	NULL	NULL	NULL	NULL	NULL	Impossible WHERE noticed after reading const tables
+DROP TABLE t2, t1;
 End of 5.1 tests
 #
 # An additional test case for Bug#27430 Crash in subquery code
@@ -2323,19 +2334,4 @@
 # Cleanup
 #
 drop table t_parent;
-set @@global.table_definition_cache=@save_table_definition_cache;
-=======
-#
-# Bug#51494c rash with join, explain and 'sounds like' operator
-#
-CREATE TABLE t1 (a INT) ENGINE=MYISAM;
-INSERT INTO t1 VALUES(1);
-CREATE TABLE t2 (b INT NOT NULL,c INT,d INT,e BLOB NOT NULL,
-KEY idx0 (d, c)) ENGINE=MERGE;
-EXPLAIN SELECT * FROM t1 NATURAL RIGHT JOIN
-t2 WHERE b SOUNDS LIKE e AND d = 1;
-id	select_type	table	type	possible_keys	key	key_len	ref	rows	Extra
-1	SIMPLE	NULL	NULL	NULL	NULL	NULL	NULL	NULL	Impossible WHERE noticed after reading const tables
-DROP TABLE t2, t1;
-End of 5.1 tests
->>>>>>> 9e9f7f7f
+set @@global.table_definition_cache=@save_table_definition_cache;