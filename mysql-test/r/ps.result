--- conflicted
+++ resolved
@@ -4345,7 +4345,24 @@
 deallocate prepare stmt;
 drop view v1,v2,v3;
 drop table t1,t2,t3;
-<<<<<<< HEAD
+#
+# MDEV-10657: incorrect result returned with binary protocol
+# (prepared statements)
+#
+create table  t1 (code varchar(10) primary key);
+INSERT INTO t1(code) VALUES ('LINE1'), ('LINE2'), ('LINE3');
+SELECT X.*
+FROM
+(SELECT CODE, RN
+FROM
+(SELECT A.CODE, @cnt := @cnt + 1 AS RN
+FROM  t1 A, (SELECT @cnt := 0) C) T
+) X;
+CODE	RN
+LINE1	1
+LINE2	2
+LINE3	3
+drop table t1;
 # End of 5.5 tests
 #
 # Start of 10.2 tests
@@ -5103,25 +5120,4 @@
 END;
 $$
 ERROR 22007: Incorrect datetime value: '10' for column 'a' at row 1
-DROP PROCEDURE p1;
-=======
-#
-# MDEV-10657: incorrect result returned with binary protocol
-# (prepared statements)
-#
-create table  t1 (code varchar(10) primary key);
-INSERT INTO t1(code) VALUES ('LINE1'), ('LINE2'), ('LINE3');
-SELECT X.*
-FROM
-(SELECT CODE, RN
-FROM
-(SELECT A.CODE, @cnt := @cnt + 1 AS RN
-FROM  t1 A, (SELECT @cnt := 0) C) T
-) X;
-CODE	RN
-LINE1	1
-LINE2	2
-LINE3	3
-drop table t1;
-# End of 5.5 tests
->>>>>>> 016caa3d
+DROP PROCEDURE p1;