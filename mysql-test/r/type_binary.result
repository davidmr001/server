create table t1 (s1 binary(3));
insert into t1 values (0x61), (0x6120), (0x612020);
select hex(s1) from t1;
hex(s1)
610000
612000
612020
drop table t1;
create table t1 (s1 binary(2), s2 varbinary(2));
insert into t1 values (0x4100,0x4100);
select length(concat('*',s1,'*',s2,'*')) from t1;
length(concat('*',s1,'*',s2,'*'))
7
delete from t1;
insert into t1 values (0x4120,0x4120);
select length(concat('*',s1,'*',s2,'*')) from t1;
length(concat('*',s1,'*',s2,'*'))
7
drop table t1;
create table t1 (s1 varbinary(20), s2 varbinary(20));
show create table t1;
Table	Create Table
t1	CREATE TABLE `t1` (
  `s1` varbinary(20) default NULL,
  `s2` varbinary(20) default NULL
) ENGINE=MyISAM DEFAULT CHARSET=latin1
insert into t1 values (0x41,0x4100),(0x41,0x4120),(0x4100,0x4120);
select hex(s1), hex(s2) from t1;
hex(s1)	hex(s2)
41	4100
41	4120
4100	4120
select count(*) from t1 where s1 < s2;
count(*)
3
drop table t1;
create table t1 (s1 varbinary(2), s2 varchar(1));
insert into t1 values (0x41,'a'), (0x4100,'b'), (0x41,'c'), (0x4100,'d');
select hex(s1),s2 from t1 order by s1,s2;
hex(s1)	s2
41	a
41	c
4100	b
4100	d
drop table t1;
create table t1 (s1 binary(2) primary key);
insert into t1 values (0x01);
insert into t1 values (0x0120);
insert into t1 values (0x0100);
ERROR 23000: Duplicate entry '' for key 1
select hex(s1) from t1 order by s1;
hex(s1)
0100
0120
select hex(s1) from t1 where s1=0x01;
hex(s1)
select hex(s1) from t1 where s1=0x0120;
hex(s1)
0120
select hex(s1) from t1 where s1=0x0100;
hex(s1)
0100
select count(distinct s1) from t1;
count(distinct s1)
2
alter table t1 drop primary key;
select hex(s1) from t1 where s1=0x01;
hex(s1)
select hex(s1) from t1 where s1=0x0120;
hex(s1)
0120
select hex(s1) from t1 where s1=0x0100;
hex(s1)
0100
select count(distinct s1) from t1;
count(distinct s1)
2
drop table t1;
create table t1 (s1 varbinary(2) primary key);
insert into t1 values (0x01);
insert into t1 values (0x0120);
insert into t1 values (0x0100);
select hex(s1) from t1 order by s1;
hex(s1)
01
0100
0120
select hex(s1) from t1 where s1=0x01;
hex(s1)
01
select hex(s1) from t1 where s1=0x0120;
hex(s1)
0120
select hex(s1) from t1 where s1=0x0100;
hex(s1)
0100
select count(distinct s1) from t1;
count(distinct s1)
3
alter table t1 drop primary key;
select hex(s1) from t1 where s1=0x01;
hex(s1)
01
select hex(s1) from t1 where s1=0x0120;
hex(s1)
0120
select hex(s1) from t1 where s1=0x0100;
hex(s1)
0100
select count(distinct s1) from t1;
count(distinct s1)
3
drop table t1;
<<<<<<< HEAD
select hex(cast(0x10 as binary(2)));
hex(cast(0x10 as binary(2)))
1000
=======
create table t1 (b binary(2), vb varbinary(2));
insert into t1 values(0x4120, 0x4120);
insert into t1 values(0x412020, 0x412020);
Warnings:
Warning	1265	Data truncated for column 'b' at row 1
Warning	1265	Data truncated for column 'vb' at row 1
drop table t1;
create table t1 (c char(2), vc varchar(2));
insert into t1 values(0x4120, 0x4120);
insert into t1 values(0x412020, 0x412020);
Warnings:
Note	1265	Data truncated for column 'vc' at row 1
drop table t1;
set @old_sql_mode= @@sql_mode, sql_mode= 'traditional';
create table t1 (b binary(2), vb varbinary(2));
insert into t1 values(0x4120, 0x4120);
insert into t1 values(0x412020, NULL);
ERROR 22001: Data too long for column 'b' at row 1
insert into t1 values(NULL, 0x412020);
ERROR 22001: Data too long for column 'vb' at row 1
drop table t1;
set @@sql_mode= @old_sql_mode;
>>>>>>> 69946674
<|MERGE_RESOLUTION|>--- conflicted
+++ resolved
@@ -111,11 +111,9 @@
 count(distinct s1)
 3
 drop table t1;
-<<<<<<< HEAD
 select hex(cast(0x10 as binary(2)));
 hex(cast(0x10 as binary(2)))
 1000
-=======
 create table t1 (b binary(2), vb varbinary(2));
 insert into t1 values(0x4120, 0x4120);
 insert into t1 values(0x412020, 0x412020);
@@ -138,4 +136,4 @@
 ERROR 22001: Data too long for column 'vb' at row 1
 drop table t1;
 set @@sql_mode= @old_sql_mode;
->>>>>>> 69946674
+End of 5.0 tests