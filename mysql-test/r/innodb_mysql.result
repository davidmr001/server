SET SESSION STORAGE_ENGINE = InnoDB;
drop table if exists t1,t2,t1m,t1i,t2m,t2i,t4;
create table t1 (
c_id int(11) not null default '0',
org_id int(11) default null,
unique key contacts$c_id (c_id),
key contacts$org_id (org_id)
);
insert into t1 values
(2,null),(120,null),(141,null),(218,7), (128,1),
(151,2),(234,2),(236,2),(243,2),(255,2),(259,2),(232,3),(235,3),(238,3),
(246,3),(253,3),(269,3),(285,3),(291,3),(293,3),(131,4),(230,4),(231,4);
create table t2 (
slai_id int(11) not null default '0',
owner_tbl int(11) default null,
owner_id int(11) default null,
sla_id int(11) default null,
inc_web int(11) default null,
inc_email int(11) default null,
inc_chat int(11) default null,
inc_csr int(11) default null,
inc_total int(11) default null,
time_billed int(11) default null,
activedate timestamp null default null,
expiredate timestamp null default null,
state int(11) default null,
sla_set int(11) default null,
unique key t2$slai_id (slai_id),
key t2$owner_id (owner_id),
key t2$sla_id (sla_id)
);
insert into t2(slai_id, owner_tbl, owner_id, sla_id) values
(1,3,1,1), (3,3,10,2), (4,3,3,6), (5,3,2,5), (6,3,8,3), (7,3,9,7),
(8,3,6,8), (9,3,4,9), (10,3,5,10), (11,3,11,11), (12,3,7,12);
flush tables;
select si.slai_id
from t1 c join t2 si on
((si.owner_tbl = 3 and si.owner_id = c.org_id) or
( si.owner_tbl = 2 and si.owner_id = c.c_id))
where
c.c_id = 218 and expiredate is null;
slai_id
12
select * from t1 where org_id is null;
c_id	org_id
2	NULL
120	NULL
141	NULL
select si.slai_id
from t1 c join t2 si on
((si.owner_tbl = 3 and si.owner_id = c.org_id) or
( si.owner_tbl = 2 and si.owner_id = c.c_id))
where
c.c_id = 218 and expiredate is null;
slai_id
12
drop table t1, t2;
CREATE TABLE t1 (a int, b int, KEY b (b));
CREATE TABLE t2 (a int, b int, PRIMARY KEY  (a,b));
CREATE TABLE t3 (a int, b int, c int, PRIMARY KEY  (a),
UNIQUE KEY b (b,c), KEY a (a,b,c));
INSERT INTO t1 VALUES (1, 1);
INSERT INTO t1 SELECT a + 1, b + 1 FROM t1;
INSERT INTO t1 SELECT a + 2, b + 2 FROM t1;
INSERT INTO t2 VALUES (1,1),(1,2),(1,3),(1,4),(1,5),(1,6),(1,7),(1,8);
INSERT INTO t2 SELECT a + 1, b FROM t2;
DELETE FROM t2 WHERE a = 1 AND b < 2;
INSERT INTO t3 VALUES (1,1,1),(2,1,2);
INSERT INTO t3 SELECT a + 2, a + 2, 3 FROM t3;
INSERT INTO t3 SELECT a + 4, a + 4, 3 FROM t3;
SELECT STRAIGHT_JOIN SQL_NO_CACHE t1.b, t1.a FROM t1, t3, t2 WHERE
t3.a = t2.a AND t2.b = t1.a AND t3.b = 1 AND t3.c IN (1, 2)
ORDER BY t1.b LIMIT 2;
b	a
1	1
2	2
SELECT STRAIGHT_JOIN SQL_NO_CACHE t1.b, t1.a FROM t1, t3, t2 WHERE
t3.a = t2.a AND t2.b = t1.a AND t3.b = 1 AND t3.c IN (1, 2)
ORDER BY t1.b LIMIT 5;
b	a
1	1
2	2
2	2
3	3
3	3
DROP TABLE t1, t2, t3;
CREATE TABLE `t1` (`id1` INT) ;
INSERT INTO `t1` (`id1`) VALUES (1),(5),(2);
CREATE TABLE `t2` (
`id1` INT,
`id2` INT NOT NULL,
`id3` INT,
`id4` INT NOT NULL,
UNIQUE (`id2`,`id4`),
KEY (`id1`)
);
INSERT INTO `t2`(`id1`,`id2`,`id3`,`id4`) VALUES
(1,1,1,0),
(1,1,2,1),
(5,1,2,2),
(6,1,2,3),
(1,2,2,2),
(1,2,1,1);
SELECT `id1` FROM `t1` WHERE `id1` NOT IN (SELECT `id1` FROM `t2` WHERE `id2` = 1 AND `id3` = 2);
id1
2
DROP TABLE t1, t2;
create table t1 (c1 int) engine=innodb;
handler t1 open;
handler t1 read first;
c1
Before and after comparison
0
drop table t1;
CREATE TABLE t1(c1 TEXT, UNIQUE (c1(1)), cnt INT DEFAULT 1)
ENGINE=INNODB CHARACTER SET UTF8;
INSERT INTO t1 (c1) VALUES ('1a');
SELECT * FROM t1;
c1	cnt
1a	1
INSERT INTO t1 (c1) VALUES ('1b') ON DUPLICATE KEY UPDATE cnt=cnt+1;
SELECT * FROM t1;
c1	cnt
1a	2
DROP TABLE t1;
CREATE TABLE t1(c1 VARCHAR(2), UNIQUE (c1(1)), cnt INT DEFAULT 1)
ENGINE=INNODB CHARACTER SET UTF8;
INSERT INTO t1 (c1) VALUES ('1a');
SELECT * FROM t1;
c1	cnt
1a	1
INSERT INTO t1 (c1) VALUES ('1b') ON DUPLICATE KEY UPDATE cnt=cnt+1;
SELECT * FROM t1;
c1	cnt
1a	2
DROP TABLE t1;
CREATE TABLE t1(c1 CHAR(2), UNIQUE (c1(1)), cnt INT DEFAULT 1)
ENGINE=INNODB CHARACTER SET UTF8;
INSERT INTO t1 (c1) VALUES ('1a');
SELECT * FROM t1;
c1	cnt
1a	1
INSERT INTO t1 (c1) VALUES ('1b') ON DUPLICATE KEY UPDATE cnt=cnt+1;
SELECT * FROM t1;
c1	cnt
1a	2
DROP TABLE t1;
CREATE TABLE t1 (
a1 decimal(10,0) DEFAULT NULL,
a2 blob,
a3 time DEFAULT NULL,
a4 blob,
a5 char(175) DEFAULT NULL,
a6 timestamp NOT NULL DEFAULT '0000-00-00 00:00:00',
a7 tinyblob,
INDEX idx (a6,a7(239),a5)
) ENGINE=InnoDB;
EXPLAIN SELECT a4 FROM t1 WHERE
a6=NULL AND
a4='UNcT5pIde4I6c2SheTo4gt92OV1jgJCVkXmzyf325R1DwLURkbYHwhydANIZMbKTgdcR5xS';
id	select_type	table	type	possible_keys	key	key_len	ref	rows	Extra
1	SIMPLE	NULL	NULL	NULL	NULL	NULL	NULL	NULL	Impossible WHERE noticed after reading const tables
EXPLAIN SELECT t1.a4 FROM t1, t1 t WHERE
t.a6=t.a6 AND t1.a6=NULL AND
t1.a4='UNcT5pIde4I6c2SheTo4gt92OV1jgJCVkXmzyf325R1DwLURkbYHwhydANIZMbKTgdcR5xS';
id	select_type	table	type	possible_keys	key	key_len	ref	rows	Extra
1	SIMPLE	NULL	NULL	NULL	NULL	NULL	NULL	NULL	Impossible WHERE noticed after reading const tables
DROP TABLE t1;
End of 4.1 tests
create table t1m (a int) engine = MEMORY;
create table t1i (a int);
create table t2m (a int) engine = MEMORY;
create table t2i (a int);
insert into t2m values (5);
insert into t2i values (5);
select min(a) from t1i;
min(a)
NULL
select min(7) from t1i;
min(7)
NULL
select min(7) from DUAL;
min(7)
7
explain select min(7) from t2i join t1i;
id	select_type	table	type	possible_keys	key	key_len	ref	rows	Extra
1	SIMPLE	t2i	ALL	NULL	NULL	NULL	NULL	1	
1	SIMPLE	t1i	ALL	NULL	NULL	NULL	NULL	1	Using join buffer
select min(7) from t2i join t1i;
min(7)
NULL
select max(a) from t1i;
max(a)
NULL
select max(7) from t1i;
max(7)
NULL
select max(7) from DUAL;
max(7)
7
explain select max(7) from t2i join t1i;
id	select_type	table	type	possible_keys	key	key_len	ref	rows	Extra
1	SIMPLE	t2i	ALL	NULL	NULL	NULL	NULL	1	
1	SIMPLE	t1i	ALL	NULL	NULL	NULL	NULL	1	Using join buffer
select max(7) from t2i join t1i;
max(7)
NULL
select 1, min(a) from t1i where a=99;
1	min(a)
1	NULL
select 1, min(a) from t1i where 1=99;
1	min(a)
1	NULL
select 1, min(1) from t1i where a=99;
1	min(1)
1	NULL
select 1, min(1) from t1i where 1=99;
1	min(1)
1	NULL
select 1, max(a) from t1i where a=99;
1	max(a)
1	NULL
select 1, max(a) from t1i where 1=99;
1	max(a)
1	NULL
select 1, max(1) from t1i where a=99;
1	max(1)
1	NULL
select 1, max(1) from t1i where 1=99;
1	max(1)
1	NULL
explain select count(*), min(7), max(7) from t1m, t1i;
id	select_type	table	type	possible_keys	key	key_len	ref	rows	Extra
1	SIMPLE	t1m	system	NULL	NULL	NULL	NULL	0	const row not found
1	SIMPLE	t1i	ALL	NULL	NULL	NULL	NULL	1	
select count(*), min(7), max(7) from t1m, t1i;
count(*)	min(7)	max(7)
0	NULL	NULL
explain select count(*), min(7), max(7) from t1m, t2i;
id	select_type	table	type	possible_keys	key	key_len	ref	rows	Extra
1	SIMPLE	t1m	system	NULL	NULL	NULL	NULL	0	const row not found
1	SIMPLE	t2i	ALL	NULL	NULL	NULL	NULL	1	
select count(*), min(7), max(7) from t1m, t2i;
count(*)	min(7)	max(7)
0	NULL	NULL
explain select count(*), min(7), max(7) from t2m, t1i;
id	select_type	table	type	possible_keys	key	key_len	ref	rows	Extra
1	SIMPLE	t2m	system	NULL	NULL	NULL	NULL	1	
1	SIMPLE	t1i	ALL	NULL	NULL	NULL	NULL	1	
select count(*), min(7), max(7) from t2m, t1i;
count(*)	min(7)	max(7)
0	NULL	NULL
drop table t1m, t1i, t2m, t2i;
create table t1 (
a1 char(64), a2 char(64), b char(16), c char(16) not null, d char(16), dummy char(64) default ' '
) ENGINE = MEMORY;
insert into t1 (a1, a2, b, c, d) values
('a','a','a','a111','xy1'),('a','a','a','b111','xy2'),('a','a','a','c111','xy3'),('a','a','a','d111','xy4'),
('a','a','b','e112','xy1'),('a','a','b','f112','xy2'),('a','a','b','g112','xy3'),('a','a','b','h112','xy4'),
('a','b','a','i121','xy1'),('a','b','a','j121','xy2'),('a','b','a','k121','xy3'),('a','b','a','l121','xy4'),
('a','b','b','m122','xy1'),('a','b','b','n122','xy2'),('a','b','b','o122','xy3'),('a','b','b','p122','xy4'),
('b','a','a','a211','xy1'),('b','a','a','b211','xy2'),('b','a','a','c211','xy3'),('b','a','a','d211','xy4'),
('b','a','b','e212','xy1'),('b','a','b','f212','xy2'),('b','a','b','g212','xy3'),('b','a','b','h212','xy4'),
('b','b','a','i221','xy1'),('b','b','a','j221','xy2'),('b','b','a','k221','xy3'),('b','b','a','l221','xy4'),
('b','b','b','m222','xy1'),('b','b','b','n222','xy2'),('b','b','b','o222','xy3'),('b','b','b','p222','xy4'),
('c','a','a','a311','xy1'),('c','a','a','b311','xy2'),('c','a','a','c311','xy3'),('c','a','a','d311','xy4'),
('c','a','b','e312','xy1'),('c','a','b','f312','xy2'),('c','a','b','g312','xy3'),('c','a','b','h312','xy4'),
('c','b','a','i321','xy1'),('c','b','a','j321','xy2'),('c','b','a','k321','xy3'),('c','b','a','l321','xy4'),
('c','b','b','m322','xy1'),('c','b','b','n322','xy2'),('c','b','b','o322','xy3'),('c','b','b','p322','xy4'),
('d','a','a','a411','xy1'),('d','a','a','b411','xy2'),('d','a','a','c411','xy3'),('d','a','a','d411','xy4'),
('d','a','b','e412','xy1'),('d','a','b','f412','xy2'),('d','a','b','g412','xy3'),('d','a','b','h412','xy4'),
('d','b','a','i421','xy1'),('d','b','a','j421','xy2'),('d','b','a','k421','xy3'),('d','b','a','l421','xy4'),
('d','b','b','m422','xy1'),('d','b','b','n422','xy2'),('d','b','b','o422','xy3'),('d','b','b','p422','xy4'),
('a','a','a','a111','xy1'),('a','a','a','b111','xy2'),('a','a','a','c111','xy3'),('a','a','a','d111','xy4'),
('a','a','b','e112','xy1'),('a','a','b','f112','xy2'),('a','a','b','g112','xy3'),('a','a','b','h112','xy4'),
('a','b','a','i121','xy1'),('a','b','a','j121','xy2'),('a','b','a','k121','xy3'),('a','b','a','l121','xy4'),
('a','b','b','m122','xy1'),('a','b','b','n122','xy2'),('a','b','b','o122','xy3'),('a','b','b','p122','xy4'),
('b','a','a','a211','xy1'),('b','a','a','b211','xy2'),('b','a','a','c211','xy3'),('b','a','a','d211','xy4'),
('b','a','b','e212','xy1'),('b','a','b','f212','xy2'),('b','a','b','g212','xy3'),('b','a','b','h212','xy4'),
('b','b','a','i221','xy1'),('b','b','a','j221','xy2'),('b','b','a','k221','xy3'),('b','b','a','l221','xy4'),
('b','b','b','m222','xy1'),('b','b','b','n222','xy2'),('b','b','b','o222','xy3'),('b','b','b','p222','xy4'),
('c','a','a','a311','xy1'),('c','a','a','b311','xy2'),('c','a','a','c311','xy3'),('c','a','a','d311','xy4'),
('c','a','b','e312','xy1'),('c','a','b','f312','xy2'),('c','a','b','g312','xy3'),('c','a','b','h312','xy4'),
('c','b','a','i321','xy1'),('c','b','a','j321','xy2'),('c','b','a','k321','xy3'),('c','b','a','l321','xy4'),
('c','b','b','m322','xy1'),('c','b','b','n322','xy2'),('c','b','b','o322','xy3'),('c','b','b','p322','xy4'),
('d','a','a','a411','xy1'),('d','a','a','b411','xy2'),('d','a','a','c411','xy3'),('d','a','a','d411','xy4'),
('d','a','b','e412','xy1'),('d','a','b','f412','xy2'),('d','a','b','g412','xy3'),('d','a','b','h412','xy4'),
('d','b','a','i421','xy1'),('d','b','a','j421','xy2'),('d','b','a','k421','xy3'),('d','b','a','l421','xy4'),
('d','b','b','m422','xy1'),('d','b','b','n422','xy2'),('d','b','b','o422','xy3'),('d','b','b','p422','xy4');
create table t4 (
pk_col int auto_increment primary key, a1 char(64), a2 char(64), b char(16), c char(16) not null, d char(16), dummy char(64) default ' '
);
insert into t4 (a1, a2, b, c, d, dummy) select * from t1;
create index idx12672_0 on t4 (a1);
create index idx12672_1 on t4 (a1,a2,b,c);
create index idx12672_2 on t4 (a1,a2,b);
analyze table t4;
Table	Op	Msg_type	Msg_text
test.t4	analyze	status	OK
select distinct a1 from t4 where pk_col not in (1,2,3,4);
a1
a
b
c
d
drop table t1,t4;
DROP TABLE IF EXISTS t2, t1;
CREATE TABLE t1 (i INT NOT NULL PRIMARY KEY) ENGINE= InnoDB;
CREATE TABLE t2 (
i INT NOT NULL,
FOREIGN KEY (i) REFERENCES t1 (i) ON DELETE NO ACTION
) ENGINE= InnoDB;
INSERT INTO t1 VALUES (1);
INSERT INTO t2 VALUES (1);
DELETE IGNORE FROM t1 WHERE i = 1;
Warnings:
Error	1451	Cannot delete or update a parent row: a foreign key constraint fails (`test`.`t2`, CONSTRAINT `t2_ibfk_1` FOREIGN KEY (`i`) REFERENCES `t1` (`i`) ON DELETE NO ACTION)
SELECT * FROM t1, t2;
i	i
1	1
DROP TABLE t2, t1;
End of 4.1 tests.
create table t1 (
a varchar(30), b varchar(30), primary key(a), key(b)
);
select distinct a from t1;
a
drop table t1;
create table t1(a int, key(a));
insert into t1 values(1);
select a, count(a) from t1 group by a with rollup;
a	count(a)
1	1
NULL	1
drop table t1;
create table t1 (f1 int, f2 char(1), primary key(f1,f2));
insert into t1 values ( 1,"e"),(2,"a"),( 3,"c"),(4,"d");
alter table t1 drop primary key, add primary key (f2, f1);
explain select distinct f1 a, f1 b from t1;
id	select_type	table	type	possible_keys	key	key_len	ref	rows	Extra
1	SIMPLE	t1	index	NULL	PRIMARY	5	NULL	4	Using index; Using temporary
explain select distinct f1, f2 from t1;
id	select_type	table	type	possible_keys	key	key_len	ref	rows	Extra
1	SIMPLE	t1	range	NULL	PRIMARY	5	NULL	3	Using index for group-by; Using temporary
drop table t1;
CREATE TABLE t1 (id int(11) NOT NULL PRIMARY KEY, name varchar(20),
INDEX (name));
CREATE TABLE t2 (id int(11) NOT NULL PRIMARY KEY, fkey int(11));
ALTER TABLE t2 ADD FOREIGN KEY (fkey) REFERENCES t2(id);
INSERT INTO t1 VALUES (1,'A1'),(2,'A2'),(3,'B');
INSERT INTO t2 VALUES (1,1),(2,2),(3,2),(4,3),(5,3);
EXPLAIN
SELECT COUNT(*) FROM t2 LEFT JOIN t1 ON t2.fkey = t1.id
WHERE t1.name LIKE 'A%';
id	select_type	table	type	possible_keys	key	key_len	ref	rows	Extra
1	SIMPLE	t1	index	PRIMARY,name	name	23	NULL	3	Using where; Using index
1	SIMPLE	t2	ref	fkey	fkey	5	test.t1.id	1	Using where; Using index
EXPLAIN
SELECT COUNT(*) FROM t2 LEFT JOIN t1 ON t2.fkey = t1.id
WHERE t1.name LIKE 'A%' OR FALSE;
id	select_type	table	type	possible_keys	key	key_len	ref	rows	Extra
1	SIMPLE	t2	index	NULL	fkey	5	NULL	5	Using index
1	SIMPLE	t1	eq_ref	PRIMARY	PRIMARY	4	test.t2.fkey	1	Using where
DROP TABLE t1,t2;
CREATE TABLE t1 (a INT PRIMARY KEY, b INT, c FLOAT, KEY b(b)) ENGINE = INNODB;
INSERT INTO t1 VALUES (    1 , 1              , 1);
INSERT INTO t1 SELECT  a + 1 , MOD(a + 1 , 20), 1 FROM t1;
INSERT INTO t1 SELECT  a + 2 , MOD(a + 2 , 20), 1 FROM t1;
INSERT INTO t1 SELECT  a + 4 , MOD(a + 4 , 20), 1 FROM t1;
INSERT INTO t1 SELECT  a + 8 , MOD(a + 8 , 20), 1 FROM t1;
INSERT INTO t1 SELECT  a + 16, MOD(a + 16, 20), 1 FROM t1;
INSERT INTO t1 SELECT  a + 32, MOD(a + 32, 20), 1 FROM t1;
INSERT INTO t1 SELECT  a + 64, MOD(a + 64, 20), 1 FROM t1;
EXPLAIN SELECT b, SUM(c) FROM t1 GROUP BY b;
id	select_type	table	type	possible_keys	key	key_len	ref	rows	Extra
1	SIMPLE	t1	index	NULL	b	5	NULL	128	
EXPLAIN SELECT SQL_BIG_RESULT b, SUM(c) FROM t1 GROUP BY b;
id	select_type	table	type	possible_keys	key	key_len	ref	rows	Extra
1	SIMPLE	t1	ALL	NULL	NULL	NULL	NULL	128	Using filesort
DROP TABLE t1;
CREATE TABLE t1 (
id int NOT NULL,
name varchar(20) NOT NULL,
dept varchar(20) NOT NULL,
age tinyint(3) unsigned NOT NULL,
PRIMARY KEY (id),
INDEX (name,dept)
) ENGINE=InnoDB;
INSERT INTO t1(id, dept, age, name) VALUES
(3987, 'cs1', 10, 'rs1'), (3988, 'cs2', 20, 'rs1'), (3995, 'cs3', 10, 'rs2'),
(3996, 'cs4', 20, 'rs2'), (4003, 'cs5', 10, 'rs3'), (4004, 'cs6', 20, 'rs3'),
(4011, 'cs7', 10, 'rs4'), (4012, 'cs8', 20, 'rs4'), (4019, 'cs9', 10, 'rs5'),
(4020, 'cs10', 20, 'rs5'),(4027, 'cs11', 10, 'rs6'),(4028, 'cs12', 20, 'rs6');
EXPLAIN SELECT DISTINCT t1.name, t1.dept FROM t1 WHERE t1.name='rs5';
id	select_type	table	type	possible_keys	key	key_len	ref	rows	Extra
1	SIMPLE	t1	range	name	name	44	NULL	2	Using where; Using index for group-by
SELECT DISTINCT t1.name, t1.dept FROM t1 WHERE t1.name='rs5';
name	dept
rs5	cs10
rs5	cs9
DELETE FROM t1;
EXPLAIN SELECT DISTINCT t1.name, t1.dept FROM t1 WHERE t1.name='rs5';
id	select_type	table	type	possible_keys	key	key_len	ref	rows	Extra
1	SIMPLE	t1	range	name	name	44	NULL	2	Using where; Using index for group-by
SELECT DISTINCT t1.name, t1.dept FROM t1 WHERE t1.name='rs5';
name	dept
DROP TABLE t1;
show variables like 'innodb_rollback_on_timeout';
Variable_name	Value
innodb_rollback_on_timeout	OFF
create table t1 (a int unsigned not null primary key) engine = innodb;
insert into t1 values (1);
commit;
begin work;
insert into t1 values (2);
select * from t1;
a
1
2
begin work;
insert into t1 values (5);
select * from t1;
a
1
5
insert into t1 values (2);
ERROR HY000: Lock wait timeout exceeded; try restarting transaction
select * from t1;
a
1
5
commit;
select * from t1;
a
1
2
commit;
select * from t1;
a
1
2
5
drop table t1;
set @save_qcache_size=@@global.query_cache_size;
set @save_qcache_type=@@global.query_cache_type;
set global query_cache_size=10*1024*1024;
set global query_cache_type=1;
drop table if exists `test`;
Warnings:
Note	1051	Unknown table 'test'
CREATE TABLE `test` (`test1` varchar(3) NOT NULL,
`test2` varchar(4) NOT NULL,PRIMARY KEY  (`test1`))
ENGINE=InnoDB DEFAULT CHARSET=latin1;
INSERT INTO `test` (`test1`, `test2`) VALUES ('tes', '5678');
select * from test;
test1	test2
tes	5678
INSERT INTO `test` (`test1`, `test2`) VALUES ('tes', '1234')
ON DUPLICATE KEY UPDATE `test2` = '1234';
select * from test;
test1	test2
tes	1234
flush tables;
select * from test;
test1	test2
tes	1234
drop table test;
set global query_cache_type=@save_qcache_type;
set global query_cache_size=@save_qcache_size;
show variables like 'innodb_rollback_on_timeout';
Variable_name	Value
innodb_rollback_on_timeout	OFF
create table t1 (a int unsigned not null primary key) engine = innodb;
insert into t1 values (1);
commit;
begin work;
insert into t1 values (2);
select * from t1;
a
1
2
begin work;
insert into t1 values (5);
select * from t1;
a
1
5
insert into t1 values (2);
ERROR HY000: Lock wait timeout exceeded; try restarting transaction
select * from t1;
a
1
5
commit;
select * from t1;
a
1
2
commit;
select * from t1;
a
1
2
5
drop table t1;
set @save_qcache_size=@@global.query_cache_size;
set @save_qcache_type=@@global.query_cache_type;
set global query_cache_size=10*1024*1024;
set global query_cache_type=1;
drop table if exists `test`;
Warnings:
Note	1051	Unknown table 'test'
CREATE TABLE `test` (`test1` varchar(3) NOT NULL,
`test2` varchar(4) NOT NULL,PRIMARY KEY  (`test1`))
ENGINE=InnoDB DEFAULT CHARSET=latin1;
INSERT INTO `test` (`test1`, `test2`) VALUES ('tes', '5678');
select * from test;
test1	test2
tes	5678
INSERT INTO `test` (`test1`, `test2`) VALUES ('tes', '1234')
ON DUPLICATE KEY UPDATE `test2` = '1234';
select * from test;
test1	test2
tes	1234
flush tables;
select * from test;
test1	test2
tes	1234
drop table test;
set global query_cache_type=@save_qcache_type;
set global query_cache_size=@save_qcache_size;
End of 5.0 tests
create table t1(
id int auto_increment,
c char(1) not null,
counter int not null default 1,
primary key (id),
unique key (c)
) engine=innodb;
insert into t1 (id, c) values
(NULL, 'a'),
(NULL, 'a')
on duplicate key update id = values(id), counter = counter + 1;
select * from t1;
id	c	counter
2	a	2
insert into t1 (id, c) values
(NULL, 'b')
on duplicate key update id = values(id), counter = counter + 1;
select * from t1;
id	c	counter
2	a	2
3	b	1
truncate table t1;
insert into t1 (id, c) values (NULL, 'a');
select * from t1;
id	c	counter
1	a	1
insert into t1 (id, c) values (NULL, 'b'), (NULL, 'b')
on duplicate key update id = values(id), c = values(c), counter = counter + 1;
select * from t1;
id	c	counter
1	a	1
3	b	2
insert into t1 (id, c) values (NULL, 'a')
on duplicate key update id = values(id), c = values(c), counter = counter + 1;
select * from t1;
id	c	counter
3	b	2
4	a	2
drop table t1;
CREATE TABLE t1(
id int AUTO_INCREMENT PRIMARY KEY,
stat_id int NOT NULL,
acct_id int DEFAULT NULL,
INDEX idx1 (stat_id, acct_id),
INDEX idx2 (acct_id)
) ENGINE=MyISAM;
CREATE TABLE t2(
id int AUTO_INCREMENT PRIMARY KEY,
stat_id int NOT NULL,
acct_id int DEFAULT NULL,
INDEX idx1 (stat_id, acct_id),
INDEX idx2 (acct_id)
) ENGINE=InnoDB;
INSERT INTO t1(stat_id,acct_id) VALUES
(1,759), (2,831), (3,785), (4,854), (1,921),
(1,553), (2,589), (3,743), (2,827), (2,545),
(4,779), (4,783), (1,597), (1,785), (4,832),
(1,741), (1,833), (3,788), (2,973), (1,907);
INSERT INTO t1(stat_id,acct_id) SELECT stat_id, mod(id+100000, acct_id) FROM t1;
INSERT INTO t1(stat_id,acct_id) SELECT stat_id, mod(id+100000, acct_id) FROM t1;
INSERT INTO t1(stat_id,acct_id) SELECT stat_id, mod(id+100000, acct_id) FROM t1;
INSERT INTO t1(stat_id,acct_id) SELECT stat_id, mod(id+100000, acct_id) FROM t1;
INSERT INTO t1(stat_id,acct_id) SELECT stat_id, mod(id+100000, acct_id) FROM t1;
INSERT INTO t1(stat_id,acct_id) SELECT stat_id, mod(id+100000, acct_id) FROM t1;
INSERT INTO t1(stat_id,acct_id) SELECT stat_id, mod(id+100000, acct_id) FROM t1;
INSERT INTO t1(stat_id,acct_id) SELECT stat_id, mod(id+100000, acct_id) FROM t1;
INSERT INTO t1(stat_id,acct_id) SELECT stat_id, mod(id+100000, acct_id) FROM t1;
INSERT INTO t1(stat_id,acct_id) SELECT stat_id, mod(id+100000, acct_id) FROM t1;
INSERT INTO t1(stat_id,acct_id) SELECT stat_id, mod(id+100000, acct_id) FROM t1;
UPDATE t1 SET acct_id=785 
WHERE MOD(stat_id,2)=0 AND MOD(id,stat_id)=MOD(acct_id,stat_id);
OPTIMIZE TABLE t1;
Table	Op	Msg_type	Msg_text
test.t1	optimize	status	OK
SELECT COUNT(*) FROM t1;
COUNT(*)
40960
SELECT COUNT(*) FROM t1 WHERE acct_id=785;
COUNT(*)
8702
EXPLAIN SELECT COUNT(*) FROM t1 WHERE stat_id IN (1,3) AND acct_id=785;
id	select_type	table	type	possible_keys	key	key_len	ref	rows	Extra
1	SIMPLE	t1	range	idx1,idx2	idx1	9	NULL	2	Using where; Using index
INSERT INTO t2 SELECT * FROM t1;
OPTIMIZE TABLE t2;
Table	Op	Msg_type	Msg_text
test.t2	optimize	status	OK
EXPLAIN SELECT COUNT(*) FROM t2 WHERE stat_id IN (1,3) AND acct_id=785;
id	select_type	table	type	possible_keys	key	key_len	ref	rows	Extra
1	SIMPLE	t2	range	idx1,idx2	idx1	9	NULL	2	Using where; Using index
DROP TABLE t1,t2;
<<<<<<< HEAD
End of 5.0 tests
CREATE TABLE t1 (a int, b int);
insert into t1 values (1,1),(1,2);
CREATE TABLE t2 (primary key (a)) select * from t1;
ERROR 23000: Duplicate entry '1' for key 'PRIMARY'
drop table if exists t2;
Warnings:
Note	1051	Unknown table 't2'
CREATE TEMPORARY TABLE t2 (primary key (a)) select * from t1;
ERROR 23000: Duplicate entry '1' for key 'PRIMARY'
drop table if exists t2;
Warnings:
Note	1051	Unknown table 't2'
CREATE TABLE t2 (a int, b int, primary key (a));
BEGIN;
INSERT INTO t2 values(100,100);
CREATE TABLE IF NOT EXISTS t2 (primary key (a)) select * from t1;
ERROR 23000: Duplicate entry '1' for key 'PRIMARY'
SELECT * from t2;
a	b
100	100
ROLLBACK;
SELECT * from t2;
a	b
100	100
TRUNCATE table t2;
INSERT INTO t2 select * from t1;
ERROR 23000: Duplicate entry '1' for key 'PRIMARY'
SELECT * from t2;
a	b
drop table t2;
CREATE TEMPORARY TABLE t2 (a int, b int, primary key (a));
BEGIN;
INSERT INTO t2 values(100,100);
CREATE TEMPORARY TABLE IF NOT EXISTS t2 (primary key (a)) select * from t1;
ERROR 23000: Duplicate entry '1' for key 'PRIMARY'
SELECT * from t2;
a	b
100	100
COMMIT;
BEGIN;
INSERT INTO t2 values(101,101);
CREATE TEMPORARY TABLE IF NOT EXISTS t2 (primary key (a)) select * from t1;
ERROR 23000: Duplicate entry '1' for key 'PRIMARY'
SELECT * from t2;
a	b
100	100
101	101
ROLLBACK;
SELECT * from t2;
a	b
100	100
TRUNCATE table t2;
INSERT INTO t2 select * from t1;
ERROR 23000: Duplicate entry '1' for key 'PRIMARY'
SELECT * from t2;
a	b
drop table t1,t2;
create table t1(f1 varchar(800) binary not null, key(f1))
character set utf8 collate utf8_general_ci;
Warnings:
Warning	1071	Specified key was too long; max key length is 765 bytes
insert into t1 values('aaa');
drop table t1;
CREATE TABLE t1 (a INT PRIMARY KEY, b INT, c FLOAT, KEY b(b)) ENGINE = INNODB;
INSERT INTO t1 VALUES (    1 , 1              , 1);
INSERT INTO t1 SELECT  a + 1 , MOD(a + 1 , 20), 1 FROM t1;
INSERT INTO t1 SELECT  a + 2 , MOD(a + 2 , 20), 1 FROM t1;
INSERT INTO t1 SELECT  a + 4 , MOD(a + 4 , 20), 1 FROM t1;
INSERT INTO t1 SELECT  a + 8 , MOD(a + 8 , 20), 1 FROM t1;
INSERT INTO t1 SELECT  a + 16, MOD(a + 16, 20), 1 FROM t1;
INSERT INTO t1 SELECT  a + 32, MOD(a + 32, 20), 1 FROM t1;
INSERT INTO t1 SELECT  a + 64, MOD(a + 64, 20), 1 FROM t1;
EXPLAIN SELECT b, SUM(c) FROM t1 GROUP BY b;
id	select_type	table	type	possible_keys	key	key_len	ref	rows	Extra
1	SIMPLE	t1	index	NULL	b	5	NULL	128	
EXPLAIN SELECT SQL_BIG_RESULT b, SUM(c) FROM t1 GROUP BY b;
id	select_type	table	type	possible_keys	key	key_len	ref	rows	Extra
1	SIMPLE	t1	ALL	NULL	NULL	NULL	NULL	128	Using filesort
DROP TABLE t1;
show variables like 'innodb_rollback_on_timeout';
Variable_name	Value
innodb_rollback_on_timeout	OFF
create table t1 (a int unsigned not null primary key) engine = innodb;
insert into t1 values (1);
commit;
begin work;
insert into t1 values (2);
select * from t1;
a
1
2
begin work;
insert into t1 values (5);
select * from t1;
a
1
5
insert into t1 values (2);
ERROR HY000: Lock wait timeout exceeded; try restarting transaction
select * from t1;
a
1
5
commit;
select * from t1;
a
1
2
commit;
select * from t1;
a
1
2
5
drop table t1;
End of 5.0 tests
CREATE TABLE `t2` (
`k` int(11) NOT NULL auto_increment,
`a` int(11) default NULL,
`c` int(11) default NULL,
PRIMARY KEY  (`k`),
UNIQUE KEY `idx_1` (`a`)
);
insert into t2 ( a ) values ( 6 ) on duplicate key update c =
ifnull( c,
0 ) + 1;
insert into t2 ( a ) values ( 7 ) on duplicate key update c =
ifnull( c,
0 ) + 1;
select last_insert_id();
last_insert_id()
2
select * from t2;
k	a	c
1	6	NULL
2	7	NULL
insert into t2 ( a ) values ( 6 ) on duplicate key update c =
ifnull( c,
0 ) + 1;
select last_insert_id();
last_insert_id()
2
select last_insert_id(0);
last_insert_id(0)
0
insert into t2 ( a ) values ( 6 ) on duplicate key update c =
ifnull( c,
0 ) + 1;
select last_insert_id();
last_insert_id()
0
select * from t2;
k	a	c
1	6	2
2	7	NULL
insert ignore into t2 values (null,6,1),(10,8,1);
select last_insert_id();
last_insert_id()
0
insert ignore into t2 values (null,6,1),(null,8,1),(null,15,1),(null,20,1);
select last_insert_id();
last_insert_id()
11
select * from t2;
k	a	c
1	6	2
2	7	NULL
10	8	1
11	15	1
12	20	1
insert into t2 ( a ) values ( 6 ) on duplicate key update c =
ifnull( c,
0 ) + 1, k=last_insert_id(k);
select last_insert_id();
last_insert_id()
1
select * from t2;
k	a	c
1	6	3
2	7	NULL
10	8	1
11	15	1
12	20	1
drop table t2;
drop table if exists t1, t2;
create table t1 (i int);
alter table t1 modify i int default 1;
alter table t1 modify i int default 2, rename t2;
lock table t2 write;
alter table t2 modify i int default 3;
unlock tables;
lock table t2 write;
alter table t2 modify i int default 4, rename t1;
unlock tables;
drop table t1;
drop table if exists t1;
create table t1 (i int);
insert into t1 values ();
lock table t1 write;
alter table t1 modify i int default 1;
insert into t1 values ();
select * from t1;
i
NULL
1
alter table t1 change i c char(10) default "Two";
insert into t1 values ();
select * from t1;
c
NULL
1
Two
unlock tables;
select * from t1;
c
NULL
1
Two
drop tables t1;
End of 5.1 tests
=======
CREATE TABLE t1 (a CHAR(2), KEY (a)) ENGINE = InnoDB DEFAULT CHARSET=UTF8;
INSERT INTO t1 VALUES ('uk'),('bg');
SELECT * FROM t1 WHERE a = 'uk';
a
uk
DELETE FROM t1 WHERE a = 'uk';
SELECT * FROM t1 WHERE a = 'uk';
a
UPDATE t1 SET a = 'us' WHERE a = 'uk';
SELECT * FROM t1 WHERE a = 'uk';
a
CREATE TABLE t2 (a CHAR(2), KEY (a)) ENGINE = InnoDB;
INSERT INTO t2 VALUES ('uk'),('bg');
SELECT * FROM t2 WHERE a = 'uk';
a
uk
DELETE FROM t2 WHERE a = 'uk';
SELECT * FROM t2 WHERE a = 'uk';
a
INSERT INTO t2 VALUES ('uk');
UPDATE t2 SET a = 'us' WHERE a = 'uk';
SELECT * FROM t2 WHERE a = 'uk';
a
CREATE TABLE t3 (a CHAR(2), KEY (a)) ENGINE = MyISAM;
INSERT INTO t3 VALUES ('uk'),('bg');
SELECT * FROM t3 WHERE a = 'uk';
a
uk
DELETE FROM t3 WHERE a = 'uk';
SELECT * FROM t3 WHERE a = 'uk';
a
INSERT INTO t3 VALUES ('uk');
UPDATE t3 SET a = 'us' WHERE a = 'uk';
SELECT * FROM t3 WHERE a = 'uk';
a
DROP TABLE t1,t2,t3;
End of 5.0 tests
>>>>>>> 88d5c014
<|MERGE_RESOLUTION|>--- conflicted
+++ resolved
@@ -621,7 +621,42 @@
 id	select_type	table	type	possible_keys	key	key_len	ref	rows	Extra
 1	SIMPLE	t2	range	idx1,idx2	idx1	9	NULL	2	Using where; Using index
 DROP TABLE t1,t2;
-<<<<<<< HEAD
+CREATE TABLE t1 (a CHAR(2), KEY (a)) ENGINE = InnoDB DEFAULT CHARSET=UTF8;
+INSERT INTO t1 VALUES ('uk'),('bg');
+SELECT * FROM t1 WHERE a = 'uk';
+a
+uk
+DELETE FROM t1 WHERE a = 'uk';
+SELECT * FROM t1 WHERE a = 'uk';
+a
+UPDATE t1 SET a = 'us' WHERE a = 'uk';
+SELECT * FROM t1 WHERE a = 'uk';
+a
+CREATE TABLE t2 (a CHAR(2), KEY (a)) ENGINE = InnoDB;
+INSERT INTO t2 VALUES ('uk'),('bg');
+SELECT * FROM t2 WHERE a = 'uk';
+a
+uk
+DELETE FROM t2 WHERE a = 'uk';
+SELECT * FROM t2 WHERE a = 'uk';
+a
+INSERT INTO t2 VALUES ('uk');
+UPDATE t2 SET a = 'us' WHERE a = 'uk';
+SELECT * FROM t2 WHERE a = 'uk';
+a
+CREATE TABLE t3 (a CHAR(2), KEY (a)) ENGINE = MyISAM;
+INSERT INTO t3 VALUES ('uk'),('bg');
+SELECT * FROM t3 WHERE a = 'uk';
+a
+uk
+DELETE FROM t3 WHERE a = 'uk';
+SELECT * FROM t3 WHERE a = 'uk';
+a
+INSERT INTO t3 VALUES ('uk');
+UPDATE t3 SET a = 'us' WHERE a = 'uk';
+SELECT * FROM t3 WHERE a = 'uk';
+a
+DROP TABLE t1,t2,t3;
 End of 5.0 tests
 CREATE TABLE t1 (a int, b int);
 insert into t1 values (1,1),(1,2);
@@ -842,43 +877,4 @@
 1
 Two
 drop tables t1;
-End of 5.1 tests
-=======
-CREATE TABLE t1 (a CHAR(2), KEY (a)) ENGINE = InnoDB DEFAULT CHARSET=UTF8;
-INSERT INTO t1 VALUES ('uk'),('bg');
-SELECT * FROM t1 WHERE a = 'uk';
-a
-uk
-DELETE FROM t1 WHERE a = 'uk';
-SELECT * FROM t1 WHERE a = 'uk';
-a
-UPDATE t1 SET a = 'us' WHERE a = 'uk';
-SELECT * FROM t1 WHERE a = 'uk';
-a
-CREATE TABLE t2 (a CHAR(2), KEY (a)) ENGINE = InnoDB;
-INSERT INTO t2 VALUES ('uk'),('bg');
-SELECT * FROM t2 WHERE a = 'uk';
-a
-uk
-DELETE FROM t2 WHERE a = 'uk';
-SELECT * FROM t2 WHERE a = 'uk';
-a
-INSERT INTO t2 VALUES ('uk');
-UPDATE t2 SET a = 'us' WHERE a = 'uk';
-SELECT * FROM t2 WHERE a = 'uk';
-a
-CREATE TABLE t3 (a CHAR(2), KEY (a)) ENGINE = MyISAM;
-INSERT INTO t3 VALUES ('uk'),('bg');
-SELECT * FROM t3 WHERE a = 'uk';
-a
-uk
-DELETE FROM t3 WHERE a = 'uk';
-SELECT * FROM t3 WHERE a = 'uk';
-a
-INSERT INTO t3 VALUES ('uk');
-UPDATE t3 SET a = 'us' WHERE a = 'uk';
-SELECT * FROM t3 WHERE a = 'uk';
-a
-DROP TABLE t1,t2,t3;
-End of 5.0 tests
->>>>>>> 88d5c014
+End of 5.1 tests