#!/usr/bin/perl
# -*- cperl -*-

# Copyright (C) 2009 Sun Microsystems, Inc
#
# This program is free software; you can redistribute it and/or modify
# it under the terms of the GNU General Public License as published by
# the Free Software Foundation; version 2 of the License.
#
# This program is distributed in the hope that it will be useful,
# but WITHOUT ANY WARRANTY; without even the implied warranty of
# MERCHANTABILITY or FITNESS FOR A PARTICULAR PURPOSE.  See the
# GNU General Public License for more details.
#
# You should have received a copy of the GNU General Public License
# along with this program; if not, write to the Free Software
# Foundation, Inc., 59 Temple Place, Suite 330, Boston, MA 02111-1307 USA

#
##############################################################################
#
#  mysql-test-run.pl
#
#  Tool used for executing a suite of .test files
#
#  See the "MySQL Test framework manual" for more information
#  http://dev.mysql.com/doc/mysqltest/en/index.html
#
#
##############################################################################

use strict;
use warnings;

BEGIN {
  # Check that mysql-test-run.pl is started from mysql-test/
  unless ( -f "mysql-test-run.pl" )
  {
    print "**** ERROR **** ",
      "You must start mysql-test-run from the mysql-test/ directory\n";
    exit(1);
  }
  # Check that lib exist
  unless ( -d "lib/" )
  {
    print "**** ERROR **** ",
      "Could not find the lib/ directory \n";
    exit(1);
  }
}

BEGIN {
  # Check backward compatibility support
  # By setting the environment variable MTR_VERSION
  # it's possible to use a previous version of
  # mysql-test-run.pl
  my $version= $ENV{MTR_VERSION} || 2;
  if ( $version == 1 )
  {
    print "=======================================================\n";
    print "  WARNING: Using mysql-test-run.pl version 1!  \n";
    print "=======================================================\n";
    # Should use exec() here on *nix but this appears not to work on Windows
    exit(system($^X, "lib/v1/mysql-test-run.pl", @ARGV) >> 8);
  }
  elsif ( $version == 2 )
  {
    # This is the current version, just continue
    ;
  }
  else
  {
    print "ERROR: Version $version of mysql-test-run does not exist!\n";
    exit(1);
  }
}

use lib "lib";

use Cwd;
use Getopt::Long;
use My::File::Path; # Patched version of File::Path
use File::Basename;
use File::Copy;
use File::Find;
use File::Temp qw/tempdir/;
use File::Spec::Functions qw/splitdir/;
use My::Platform;
use My::SafeProcess;
use My::ConfigFactory;
use My::Options;
use My::Find;
use My::SysInfo;
use My::CoreDump;
use mtr_cases;
use mtr_report;
use mtr_match;
use mtr_unique;
use IO::Socket::INET;
use IO::Select;

require "lib/mtr_process.pl";
require "lib/mtr_io.pl";
require "lib/mtr_gcov.pl";
require "lib/mtr_gprof.pl";
require "lib/mtr_misc.pl";

$SIG{INT}= sub { mtr_error("Got ^C signal"); };

our $mysql_version_id;
our $glob_mysql_test_dir;
our $basedir;
our $bindir;

our $path_charsetsdir;
our $path_client_bindir;
our $path_client_libdir;
our $path_language;

our $path_current_testlog;
our $path_testlog;

our $default_vardir;
our $opt_vardir;                # Path to use for var/ dir
my $path_vardir_trace;          # unix formatted opt_vardir for trace files
my $opt_tmpdir;                 # Path to use for tmp/ dir
my $opt_tmpdir_pid;

END {
  if ( defined $opt_tmpdir_pid and $opt_tmpdir_pid == $$ )
  {
    # Remove the tempdir this process has created
    mtr_verbose("Removing tmpdir '$opt_tmpdir");
    rmtree($opt_tmpdir);
  }
}

sub env_or_val($$) { defined $ENV{$_[0]} ? $ENV{$_[0]} : $_[1] }

my $path_config_file;           # The generated config file, var/my.cnf

# Visual Studio produces executables in different sub-directories based on the
# configuration used to build them.  To make life easier, an environment
# variable or command-line option may be specified to control which set of
# executables will be used by the test suite.
our $opt_vs_config = $ENV{'MTR_VS_CONFIG'};

# If you add a new suite, please check TEST_DIRS in Makefile.am.
#
my $DEFAULT_SUITES= "main,sys_vars,binlog,federated,rpl,rpl_ndb,ndb,innodb,perfschema";
my $opt_suites;

our $opt_verbose= 0;  # Verbose output, enable with --verbose
our $exe_mysql;
our $exe_mysqladmin;
our $exe_mysqltest;
our $exe_libtool;

our $opt_big_test= 0;

our @opt_combinations;

our @opt_extra_mysqld_opt;

my $opt_compress;
my $opt_ssl;
my $opt_skip_ssl;
my @opt_skip_test_list;
our $opt_ssl_supported;
my $opt_ps_protocol;
my $opt_sp_protocol;
my $opt_cursor_protocol;
my $opt_view_protocol;

our $opt_debug;
our @opt_cases;                  # The test cases names in argv
our $opt_embedded_server;

# Options used when connecting to an already running server
my %opts_extern;
sub using_extern { return (keys %opts_extern > 0);};

our $opt_fast= 0;
our $opt_force;
our $opt_mem= $ENV{'MTR_MEM'};

our $opt_gcov;
our $opt_gcov_exe= "gcov";
our $opt_gcov_err= "mysql-test-gcov.msg";
our $opt_gcov_msg= "mysql-test-gcov.err";

our $opt_gprof;
our %gprof_dirs;

our $glob_debugger= 0;
our $opt_gdb;
our $opt_client_gdb;
our $opt_ddd;
our $opt_client_ddd;
our $opt_manual_gdb;
our $opt_manual_ddd;
our $opt_manual_debug;
our $opt_debugger;
our $opt_client_debugger;

my $config; # The currently running config
my $current_config_name; # The currently running config file template

our @opt_experimentals;
our $experimental_test_cases= [];

my $baseport;
# $opt_build_thread may later be set from $opt_port_base
my $opt_build_thread= $ENV{'MTR_BUILD_THREAD'} || "auto";
my $opt_port_base= $ENV{'MTR_PORT_BASE'} || "auto";
my $build_thread= 0;

my $opt_record;
my $opt_report_features;

my $opt_skip_core;

our $opt_check_testcases= 1;
my $opt_mark_progress;
my $opt_max_connections;

my $opt_sleep;

my $opt_testcase_timeout= $ENV{MTR_TESTCASE_TIMEOUT} ||  15; # minutes
my $opt_suite_timeout   = $ENV{MTR_SUITE_TIMEOUT}    || 300; # minutes
my $opt_shutdown_timeout= $ENV{MTR_SHUTDOWN_TIMEOUT} ||  10; # seconds
my $opt_start_timeout   = $ENV{MTR_START_TIMEOUT}    || 180; # seconds

sub testcase_timeout { return $opt_testcase_timeout * 60; };
sub suite_timeout { return $opt_suite_timeout * 60; };
sub check_timeout { return $opt_testcase_timeout * 6; };

my $opt_start;
my $opt_start_dirty;
my $opt_start_exit;
my $start_only;
my $opt_wait_all;
my $opt_user_args;
my $opt_repeat= 1;
my $opt_retry= 3;
my $opt_retry_failure= env_or_val(MTR_RETRY_FAILURE => 2);
my $opt_reorder= 1;

my $opt_strace_client;

our $opt_user = "root";

my $opt_valgrind= 0;
my $opt_valgrind_mysqld= 0;
my $opt_valgrind_mysqltest= 0;
my @default_valgrind_args= ("--show-reachable=yes");
my @valgrind_args;
my $opt_valgrind_path;
my $opt_callgrind;
my %mysqld_logs;
my $opt_debug_sync_timeout= 300; # Default timeout for WAIT_FOR actions.

our $opt_warnings= 1;

our $opt_skip_ndbcluster= 0;

my $exe_ndbd;
my $exe_ndb_mgmd;
my $exe_ndb_waiter;

our $debug_compiled_binaries;

our %mysqld_variables;

my $source_dist= 0;

my $opt_max_save_core= env_or_val(MTR_MAX_SAVE_CORE => 5);
my $opt_max_save_datadir= env_or_val(MTR_MAX_SAVE_DATADIR => 20);
my $opt_max_test_fail= env_or_val(MTR_MAX_TEST_FAIL => 10);

my $opt_parallel= $ENV{MTR_PARALLEL} || 1;

select(STDOUT);
$| = 1; # Automatically flush STDOUT

main();


sub main {
  # Default, verbosity on
  report_option('verbose', 0);

  # This is needed for test log evaluation in "gen-build-status-page"
  # in all cases where the calling tool does not log the commands
  # directly before it executes them, like "make test-force-pl" in RPM builds.
  mtr_report("Logging: $0 ", join(" ", @ARGV));

  command_line_setup();

  # --help will not reach here, so now it's safe to assume we have binaries
  My::SafeProcess::find_bin();

  if ( $opt_gcov ) {
    gcov_prepare($basedir);
  }

  if (!$opt_suites) {
    $opt_suites= $DEFAULT_SUITES;

    # Check for any extra suites to enable based on the path name
    my %extra_suites=
      (
       "mysql-5.1-new-ndb"              => "ndb_team",
       "mysql-5.1-new-ndb-merge"        => "ndb_team",
       "mysql-5.1-telco-6.2"            => "ndb_team",
       "mysql-5.1-telco-6.2-merge"      => "ndb_team",
       "mysql-5.1-telco-6.3"            => "ndb_team",
       "mysql-6.0-ndb"                  => "ndb_team",
      );

    foreach my $dir ( reverse splitdir($basedir) ) {
      my $extra_suite= $extra_suites{$dir};
      if (defined $extra_suite) {
	mtr_report("Found extra suite: $extra_suite");
	$opt_suites= "$extra_suite,$opt_suites";
	last;
      }
    }
  }

  mtr_report("Collecting tests...");
  my $tests= collect_test_cases($opt_reorder, $opt_suites, \@opt_cases, \@opt_skip_test_list);

  if ( $opt_report_features ) {
    # Put "report features" as the first test to run
    my $tinfo = My::Test->new
      (
       name           => 'report_features',
       # No result_file => Prints result
       path           => 'include/report-features.test',
       template_path  => "include/default_my.cnf",
       master_opt     => [],
       slave_opt      => [],
      );
    unshift(@$tests, $tinfo);
  }

  print "vardir: $opt_vardir\n";
  initialize_servers();

  #######################################################################
  my $num_tests= @$tests;
  if ( $opt_parallel eq "auto" ) {
    # Try to find a suitable value for number of workers
    my $sys_info= My::SysInfo->new();

    $opt_parallel= $sys_info->num_cpus();
    for my $limit (2000, 1500, 1000, 500){
      $opt_parallel-- if ($sys_info->min_bogomips() < $limit);
    }
    my $max_par= $ENV{MTR_MAX_PARALLEL} || 8;
    $opt_parallel= $max_par if ($opt_parallel > $max_par);
    $opt_parallel= $num_tests if ($opt_parallel > $num_tests);
    $opt_parallel= 1 if (IS_WINDOWS and $sys_info->isvm());
    $opt_parallel= 1 if ($opt_parallel < 1);
    mtr_report("Using parallel: $opt_parallel");
  }
  $ENV{MTR_PARALLEL} = $opt_parallel;

  if ($opt_parallel > 1 && $opt_start_exit) {
    mtr_warning("Parallel and --start-and-exit cannot be combined\n" .
               "Setting parallel to 1");
    $opt_parallel= 1;
  }

  # Create server socket on any free port
  my $server = new IO::Socket::INET
    (
     LocalAddr => 'localhost',
     Proto => 'tcp',
     Listen => $opt_parallel,
    );
  mtr_error("Could not create testcase server port: $!") unless $server;
  my $server_port = $server->sockport();
  mtr_report("Using server port $server_port");

  # Create child processes
  my %children;
  for my $child_num (1..$opt_parallel){
    my $child_pid= My::SafeProcess::Base::_safe_fork();
    if ($child_pid == 0){
      $server= undef; # Close the server port in child
      $tests= {}; # Don't need the tests list in child

      # Use subdir of var and tmp unless only one worker
      if ($opt_parallel > 1) {
	set_vardir("$opt_vardir/$child_num");
	$opt_tmpdir= "$opt_tmpdir/$child_num";
      }

      run_worker($server_port, $child_num);
      exit(1);
    }

    $children{$child_pid}= 1;
  }
  #######################################################################

  mtr_report();
  mtr_print_thick_line();
  mtr_print_header();

  my $completed= run_test_server($server, $tests, $opt_parallel);

  exit(0) if $opt_start_exit;

  # Send Ctrl-C to any children still running
  kill("INT", keys(%children));

  # Wait for childs to exit
  foreach my $pid (keys %children)
  {
    my $ret_pid= waitpid($pid, 0);
    if ($ret_pid != $pid){
      mtr_report("Unknown process $ret_pid exited");
    }
    else {
      delete $children{$ret_pid};
    }
  }

  if ( not defined @$completed ) {
    mtr_error("Test suite aborted");
  }

  if ( @$completed != $num_tests){

    if ($opt_force){
      # All test should have been run, print any that are still in $tests
      #foreach my $test ( @$tests ){
      #  $test->print_test();
      #}
    }

    # Not all tests completed, failure
    mtr_report();
    mtr_report("Only ", int(@$completed), " of $num_tests completed.");
    mtr_error("Not all tests completed");
  }

  mtr_print_line();

  if ( $opt_gcov ) {
    gcov_collect($basedir, $opt_gcov_exe,
		 $opt_gcov_msg, $opt_gcov_err);
  }

  mtr_report_stats("Completed", $completed);

  exit(0);
}


sub run_test_server ($$$) {
  my ($server, $tests, $childs) = @_;

  my $num_saved_cores= 0;  # Number of core files saved in vardir/log/ so far.
  my $num_saved_datadir= 0;  # Number of datadirs saved in vardir/log/ so far.
  my $num_failed_test= 0; # Number of tests failed so far

  # Scheduler variables
  my $max_ndb= $childs / 2;
  $max_ndb = 4 if $max_ndb > 4;
  $max_ndb = 1 if $max_ndb < 1;
  my $num_ndb_tests= 0;

  my $completed= [];
  my %running;
  my $result;
  my $exe_mysqld= find_mysqld($basedir) || ""; # Used as hint to CoreDump

  my $suite_timeout= start_timer(suite_timeout());

  my $s= IO::Select->new();
  $s->add($server);
  while (1) {
    my @ready = $s->can_read(1); # Wake up once every second
    foreach my $sock (@ready) {
      if ($sock == $server) {
	# New client connected
	my $child= $sock->accept();
	mtr_verbose("Client connected");
	$s->add($child);
	print $child "HELLO\n";
      }
      else {
	my $line= <$sock>;
	if (!defined $line) {
	  # Client disconnected
	  mtr_verbose("Child closed socket");
	  $s->remove($sock);
	  if (--$childs == 0){
	    return $completed;
	  }
	  next;
	}
	chomp($line);

	if ($line eq 'TESTRESULT'){
	  $result= My::Test::read_test($sock);
	  # $result->print_test();

	  # Report test status
	  mtr_report_test($result);

	  if ( $result->is_failed() ) {

	    # Save the workers "savedir" in var/log
	    my $worker_savedir= $result->{savedir};
	    my $worker_savename= basename($worker_savedir);
	    my $savedir= "$opt_vardir/log/$worker_savename";

	    if ($opt_max_save_datadir > 0 &&
		$num_saved_datadir >= $opt_max_save_datadir)
	    {
	      mtr_report(" - skipping '$worker_savedir/'");
	      rmtree($worker_savedir);
	    }
	    else {
	      mtr_report(" - saving '$worker_savedir/' to '$savedir/'");
	      rename($worker_savedir, $savedir);
	      # Move any core files from e.g. mysqltest
	      foreach my $coref (glob("core*"), glob("*.dmp"))
	      {
		mtr_report(" - found '$coref', moving it to '$savedir'");
                move($coref, $savedir);
              }
	      if ($opt_max_save_core > 0) {
		# Limit number of core files saved
		find({ no_chdir => 1,
		       wanted => sub {
			 my $core_file= $File::Find::name;
			 my $core_name= basename($core_file);

			 if ($core_name =~ /^core/ or  # Starting with core
			     (IS_WINDOWS and $core_name =~ /\.dmp$/)){
                                                       # Ending with .dmp
			   mtr_report(" - found '$core_name'",
				      "($num_saved_cores/$opt_max_save_core)");

			   My::CoreDump->show($core_file, $exe_mysqld);

			   if ($num_saved_cores >= $opt_max_save_core) {
			     mtr_report(" - deleting it, already saved",
					"$opt_max_save_core");
			     unlink("$core_file");
			   }
			   ++$num_saved_cores;
			 }
		       }
		     },
		     $savedir);
	      }
	    }
	    $num_saved_datadir++;
	    $num_failed_test++ unless ($result->{retries} ||
                                       $result->{exp_fail});

	    if ( !$opt_force ) {
	      # Test has failed, force is off
	      push(@$completed, $result);
	      return $completed;
	    }
	    elsif ($opt_max_test_fail > 0 and
		   $num_failed_test >= $opt_max_test_fail) {
	      push(@$completed, $result);
	      mtr_report_stats("Too many failed", $completed, 1);
	      mtr_report("Too many tests($num_failed_test) failed!",
			 "Terminating...");
	      return undef;
	    }
	  }

	  # Retry test run after test failure
	  my $retries= $result->{retries} || 2;
	  my $test_has_failed= $result->{failures} || 0;
	  if ($test_has_failed and $retries <= $opt_retry){
	    # Test should be run one more time unless it has failed
	    # too many times already
	    my $failures= $result->{failures};
	    if ($opt_retry > 1 and $failures >= $opt_retry_failure){
	      mtr_report("\nTest has failed $failures times,",
			 "no more retries!\n");
	    }
	    else {
	      mtr_report("\nRetrying test, attempt($retries/$opt_retry)...\n");
	      delete($result->{result});
	      $result->{retries}= $retries+1;
	      $result->write_test($sock, 'TESTCASE');
	      next;
	    }
	  }

	  # Repeat test $opt_repeat number of times
	  my $repeat= $result->{repeat} || 1;
	  # Don't repeat if test was skipped
	  if ($repeat < $opt_repeat && $result->{'result'} ne 'MTR_RES_SKIPPED')
	  {
	    $result->{retries}= 0;
	    $result->{rep_failures}++ if $result->{failures};
	    $result->{failures}= 0;
	    delete($result->{result});
	    $result->{repeat}= $repeat+1;
	    $result->write_test($sock, 'TESTCASE');
	    next;
	  }

	  # Remove from list of running
	  mtr_error("'", $result->{name},"' is not known to be running")
	    unless delete $running{$result->key()};

	  # Update scheduler variables
	  $num_ndb_tests-- if ($result->{ndb_test});

	  # Save result in completed list
	  push(@$completed, $result);

	}
	elsif ($line eq 'START'){
	  ; # Send first test
	}
	else {
	  mtr_error("Unknown response: '$line' from client");
	}

	# Find next test to schedule
	# - Try to use same configuration as worker used last time
	# - Limit number of parallel ndb tests

	my $next;
	my $second_best;
	for(my $i= 0; $i <= @$tests; $i++)
	{
	  my $t= $tests->[$i];

	  last unless defined $t;

	  if (run_testcase_check_skip_test($t)){
	    # Move the test to completed list
	    #mtr_report("skip - Moving test $i to completed");
	    push(@$completed, splice(@$tests, $i, 1));

	    # Since the test at pos $i was taken away, next
	    # test will also be at $i -> redo
	    redo;
	  }

	  # Limit number of parallell NDB tests
	  if ($t->{ndb_test} and $num_ndb_tests >= $max_ndb){
	    #mtr_report("Skipping, num ndb is already at max, $num_ndb_tests");
	    next;
	  }

	  # Prefer same configuration, or just use next if --noreorder
	  if (!$opt_reorder or (defined $result and
	      $result->{template_path} eq $t->{template_path}))
	  {
	    #mtr_report("Test uses same config => good match");
	    # Test uses same config => good match
	    $next= splice(@$tests, $i, 1);
	    last;
	  }

	  # Second best choice is the first that does not fulfill
	  # any of the above conditions
	  if (!defined $second_best){
	    #mtr_report("Setting second_best to $i");
	    $second_best= $i;
	  }
	}

	# Use second best choice if no other test has been found
	if (!$next and defined $second_best){
	  #mtr_report("Take second best choice $second_best");
	  mtr_error("Internal error, second best too large($second_best)")
	    if $second_best >  $#$tests;
	  $next= splice(@$tests, $second_best, 1);
	}

	if ($next) {
	  #$next->print_test();
	  $next->write_test($sock, 'TESTCASE');
	  $running{$next->key()}= $next;
	  $num_ndb_tests++ if ($next->{ndb_test});
	}
	else {
	  # No more test, tell child to exit
	  #mtr_report("Saying BYE to child");
	  print $sock "BYE\n";
	}
      }
    }

    # ----------------------------------------------------
    # Check if test suite timer expired
    # ----------------------------------------------------
    if ( has_expired($suite_timeout) )
    {
      mtr_report_stats("Timeout", $completed, 1);
      mtr_report("Test suite timeout! Terminating...");
      return undef;
    }
  }
}


sub run_worker ($) {
  my ($server_port, $thread_num)= @_;

  $SIG{INT}= sub { exit(1); };

  # Connect to server
  my $server = new IO::Socket::INET
    (
     PeerAddr => 'localhost',
     PeerPort => $server_port,
     Proto    => 'tcp'
    );
  mtr_error("Could not connect to server at port $server_port: $!")
    unless $server;

  # --------------------------------------------------------------------------
  # Set worker name
  # --------------------------------------------------------------------------
  report_option('name',"worker[$thread_num]");

  # --------------------------------------------------------------------------
  # Set different ports per thread
  # --------------------------------------------------------------------------
  set_build_thread_ports($thread_num);

  # --------------------------------------------------------------------------
  # Turn off verbosity in workers, unless explicitly specified
  # --------------------------------------------------------------------------
  report_option('verbose', undef) if ($opt_verbose == 0);

  environment_setup();

  # Read hello from server which it will send when shared
  # resources have been setup
  my $hello= <$server>;

  setup_vardir();
  check_running_as_root();

  if ( using_extern() ) {
    create_config_file_for_extern(%opts_extern);
  }

  # Ask server for first test
  print $server "START\n";

  while(my $line= <$server>){
    chomp($line);
    if ($line eq 'TESTCASE'){
      my $test= My::Test::read_test($server);
      #$test->print_test();

      # Clear comment and logfile, to avoid
      # reusing them from previous test
      delete($test->{'comment'});
      delete($test->{'logfile'});

      $test->{worker} = $thread_num if $opt_parallel > 1;

      run_testcase($test);
      #$test->{result}= 'MTR_RES_PASSED';
      # Send it back, now with results set
      #$test->print_test();
      $test->write_test($server, 'TESTRESULT');
    }
    elsif ($line eq 'BYE'){
      mtr_report("Server said BYE");
      stop_all_servers($opt_shutdown_timeout);
      if ($opt_valgrind_mysqld) {
        valgrind_exit_reports();
      }
      if ( $opt_gprof ) {
	gprof_collect (find_mysqld($basedir), keys %gprof_dirs);
      }
      exit(0);
    }
    else {
      mtr_error("Could not understand server, '$line'");
    }
  }

  stop_all_servers();

  exit(1);
}


sub ignore_option {
  my ($opt, $value)= @_;
  mtr_report("Ignoring option '$opt'");
}



# Setup any paths that are $opt_vardir related
sub set_vardir {
  my ($vardir)= @_;

  $opt_vardir= $vardir;

  $path_vardir_trace= $opt_vardir;
  # Chop off any "c:", DBUG likes a unix path ex: c:/src/... => /src/...
  $path_vardir_trace=~ s/^\w://;

  # Location of my.cnf that all clients use
  $path_config_file= "$opt_vardir/my.cnf";

  $path_testlog=         "$opt_vardir/log/mysqltest.log";
  $path_current_testlog= "$opt_vardir/log/current_test";

}


sub command_line_setup {
  my $opt_comment;
  my $opt_usage;
  my $opt_list_options;

  # Read the command line options
  # Note: Keep list, and the order, in sync with usage at end of this file
  Getopt::Long::Configure("pass_through");
  my %options=(
             # Control what engine/variation to run
             'embedded-server'          => \$opt_embedded_server,
             'ps-protocol'              => \$opt_ps_protocol,
             'sp-protocol'              => \$opt_sp_protocol,
             'view-protocol'            => \$opt_view_protocol,
             'cursor-protocol'          => \$opt_cursor_protocol,
             'ssl|with-openssl'         => \$opt_ssl,
             'skip-ssl'                 => \$opt_skip_ssl,
             'compress'                 => \$opt_compress,
             'vs-config'                => \$opt_vs_config,

	     # Max number of parallel threads to use
	     'parallel=s'               => \$opt_parallel,

             # Config file to use as template for all tests
	     'defaults-file=s'          => \&collect_option,
	     # Extra config file to append to all generated configs
	     'defaults-extra-file=s'    => \&collect_option,

             # Control what test suites or cases to run
             'force'                    => \$opt_force,
             'with-ndbcluster-only'     => \&collect_option,
             'skip-ndbcluster|skip-ndb' => \$opt_skip_ndbcluster,
             'suite|suites=s'           => \$opt_suites,
             'skip-rpl'                 => \&collect_option,
             'skip-test=s'              => \&collect_option,
             'do-test=s'                => \&collect_option,
             'start-from=s'             => \&collect_option,
             'big-test'                 => \$opt_big_test,
	     'combination=s'            => \@opt_combinations,
             'skip-combinations'        => \&collect_option,
             'experimental=s'           => \@opt_experimentals,
	     'skip-im'                  => \&ignore_option,

             # Specify ports
	     'build-thread|mtr-build-thread=i' => \$opt_build_thread,
	     'port-base|mtr-port-base=i'       => \$opt_port_base,

             # Test case authoring
             'record'                   => \$opt_record,
             'check-testcases!'         => \$opt_check_testcases,
             'mark-progress'            => \$opt_mark_progress,

             # Extra options used when starting mysqld
             'mysqld=s'                 => \@opt_extra_mysqld_opt,

             # Run test on running server
             'extern=s'                  => \%opts_extern, # Append to hash

             # Debugging
             'debug'                    => \$opt_debug,
             'gdb'                      => \$opt_gdb,
             'client-gdb'               => \$opt_client_gdb,
             'manual-gdb'               => \$opt_manual_gdb,
             'manual-debug'             => \$opt_manual_debug,
             'ddd'                      => \$opt_ddd,
             'client-ddd'               => \$opt_client_ddd,
             'manual-ddd'               => \$opt_manual_ddd,
	     'debugger=s'               => \$opt_debugger,
	     'client-debugger=s'        => \$opt_client_debugger,
             'strace-client:s'          => \$opt_strace_client,
             'max-save-core=i'          => \$opt_max_save_core,
             'max-save-datadir=i'       => \$opt_max_save_datadir,
             'max-test-fail=i'          => \$opt_max_test_fail,

             # Coverage, profiling etc
             'gcov'                     => \$opt_gcov,
             'gprof'                    => \$opt_gprof,
             'valgrind|valgrind-all'    => \$opt_valgrind,
             'valgrind-mysqltest'       => \$opt_valgrind_mysqltest,
             'valgrind-mysqld'          => \$opt_valgrind_mysqld,
             'valgrind-options=s'       => sub {
	       my ($opt, $value)= @_;
	       # Deprecated option unless it's what we know pushbuild uses
	       if ($value eq "--gen-suppressions=all --show-reachable=yes") {
		 push(@valgrind_args, $_) for (split(' ', $value));
		 return;
	       }
	       die("--valgrind-options=s is deprecated. Use ",
		   "--valgrind-option=s, to be specified several",
		   " times if necessary");
	     },
             'valgrind-option=s'        => \@valgrind_args,
             'valgrind-path=s'          => \$opt_valgrind_path,
	     'callgrind'                => \$opt_callgrind,
	     'debug-sync-timeout=i'     => \$opt_debug_sync_timeout,

	     # Directories
             'tmpdir=s'                 => \$opt_tmpdir,
             'vardir=s'                 => \$opt_vardir,
             'mem'                      => \$opt_mem,
             'client-bindir=s'          => \$path_client_bindir,
             'client-libdir=s'          => \$path_client_libdir,

             # Misc
             'report-features'          => \$opt_report_features,
             'comment=s'                => \$opt_comment,
             'fast'                     => \$opt_fast,
             'reorder!'                 => \$opt_reorder,
             'enable-disabled'          => \&collect_option,
             'verbose+'                 => \$opt_verbose,
             'verbose-restart'          => \&report_option,
             'sleep=i'                  => \$opt_sleep,
             'start-dirty'              => \$opt_start_dirty,
             'start-and-exit'           => \$opt_start_exit,
             'start'                    => \$opt_start,
	     'user-args'                => \$opt_user_args,
             'wait-all'                 => \$opt_wait_all,
	     'print-testcases'          => \&collect_option,
	     'repeat=i'                 => \$opt_repeat,
	     'retry=i'                  => \$opt_retry,
	     'retry-failure=i'          => \$opt_retry_failure,
             'timer!'                   => \&report_option,
             'user=s'                   => \$opt_user,
             'testcase-timeout=i'       => \$opt_testcase_timeout,
             'suite-timeout=i'          => \$opt_suite_timeout,
             'shutdown-timeout=i'       => \$opt_shutdown_timeout,
             'warnings!'                => \$opt_warnings,
	     'timestamp'                => \&report_option,
	     'timediff'                 => \&report_option,
	     'max-connections=i'        => \$opt_max_connections,
	     'default-myisam!'          => \&collect_option,

             'help|h'                   => \$opt_usage,
             'list-options'             => \$opt_list_options,
             'skip-test-list=s'         => \@opt_skip_test_list
           );

  GetOptions(%options) or usage("Can't read options");

  usage("") if $opt_usage;
  list_options(\%options) if $opt_list_options;

  # --------------------------------------------------------------------------
  # Setup verbosity
  # --------------------------------------------------------------------------
  if ($opt_verbose != 0){
    report_option('verbose', $opt_verbose);
  }

  if ( -d "../sql" )
  {
    $source_dist=  1;
  }

  # Find the absolute path to the test directory
  $glob_mysql_test_dir= cwd();
  if ($glob_mysql_test_dir =~ / /)
  {
    die("Working directory \"$glob_mysql_test_dir\" contains space\n".
	"Bailing out, cannot function properly with space in path");
  }
  if (IS_CYGWIN)
  {
    # Use mixed path format i.e c:/path/to/
    $glob_mysql_test_dir= mixed_path($glob_mysql_test_dir);
  }

  # In most cases, the base directory we find everything relative to,
  # is the parent directory of the "mysql-test" directory. For source
  # distributions, TAR binary distributions and some other packages.
  $basedir= dirname($glob_mysql_test_dir);

  # In the RPM case, binaries and libraries are installed in the
  # default system locations, instead of having our own private base
  # directory. And we install "/usr/share/mysql-test". Moving up one
  # more directory relative to "mysql-test" gives us a usable base
  # directory for RPM installs.
  if ( ! $source_dist and ! -d "$basedir/bin" )
  {
    $basedir= dirname($basedir);
  }
  
  # Respect MTR_BINDIR variable, which is typically set in to the 
  # build directory in out-of-source builds.
  $bindir=$ENV{MTR_BINDIR}||$basedir;
  
  # Look for the client binaries directory
  if ($path_client_bindir)
  {
    # --client-bindir=path set on command line, check that the path exists
    $path_client_bindir= mtr_path_exists($path_client_bindir);
  }
  else
  {
    $path_client_bindir= mtr_path_exists("$bindir/client_release",
					 "$bindir/client_debug",
					 vs_config_dirs('client', ''),
					 "$bindir/client",
					 "$bindir/bin");
  }

  # Look for language files and charsetsdir, use same share
  $path_language=   mtr_path_exists("$bindir/share/mysql",
                                    "$bindir/sql/share",
                                    "$bindir/share");
  my $path_share= $path_language;
  $path_charsetsdir =   mtr_path_exists("$basedir/share/mysql/charsets",
                                    "$basedir/sql/share/charsets",
                                    "$basedir/share/charsets");

  if (using_extern())
  {
    # Connect to the running mysqld and find out what it supports
    collect_mysqld_features_from_running_server();
  }
  else
  {
    # Run the mysqld to find out what features are available
    collect_mysqld_features();
  }

  if ( $opt_comment )
  {
    mtr_report();
    mtr_print_thick_line('#');
    mtr_report("# $opt_comment");
    mtr_print_thick_line('#');
  }

  if ( @opt_experimentals )
  {
    # $^O on Windows considered not generic enough
    my $plat= (IS_WINDOWS) ? 'windows' : $^O;

    # read the list of experimental test cases from the files specified on
    # the command line
    $experimental_test_cases = [];
    foreach my $exp_file (@opt_experimentals)
    {
      open(FILE, "<", $exp_file)
	or mtr_error("Can't read experimental file: $exp_file");
      mtr_report("Using experimental file: $exp_file");
      while(<FILE>) {
	chomp;
	# remove comments (# foo) at the beginning of the line, or after a 
	# blank at the end of the line
	s/( +|^)#.*$//;
	# If @ platform specifier given, use this entry only if it contains
	# @<platform> or @!<xxx> where xxx != platform
	if (/\@.*/)
	{
	  next if (/\@!$plat/);
	  next unless (/\@$plat/ or /\@!/);
	  # Then remove @ and everything after it
	  s/\@.*$//;
	}
	# remove whitespace
	s/^ +//;              
	s/ +$//;
	# if nothing left, don't need to remember this line
	if ( $_ eq "" ) {
	  next;
	}
	# remember what is left as the name of another test case that should be
	# treated as experimental
	print " - $_\n";
	push @$experimental_test_cases, $_;
      }
      close FILE;
    }
  }

  foreach my $arg ( @ARGV )
  {
    if ( $arg =~ /^--skip-/ )
    {
      push(@opt_extra_mysqld_opt, $arg);
    }
    elsif ( $arg =~ /^--$/ )
    {
      # It is an effect of setting 'pass_through' in option processing
      # that the lone '--' separating options from arguments survives,
      # simply ignore it.
    }
    elsif ( $arg =~ /^-/ )
    {
      usage("Invalid option \"$arg\"");
    }
    else
    {
      push(@opt_cases, $arg);
    }
  }

  # --------------------------------------------------------------------------
  # Find out type of logging that are being used
  # --------------------------------------------------------------------------
  foreach my $arg ( @opt_extra_mysqld_opt )
  {
    if ( $arg =~ /binlog[-_]format=(\S+)/ )
    {
      # Save this for collect phase
      collect_option('binlog-format', $1);
      mtr_report("Using binlog format '$1'");
    }
  }


  # --------------------------------------------------------------------------
  # Find out default storage engine being used(if any)
  # --------------------------------------------------------------------------
  foreach my $arg ( @opt_extra_mysqld_opt )
  {
    if ( $arg =~ /default-storage-engine=(\S+)/ )
    {
      # Save this for collect phase
      collect_option('default-storage-engine', $1);
      mtr_report("Using default engine '$1'")
    }
  }

  if (IS_WINDOWS and defined $opt_mem) {
    mtr_report("--mem not supported on Windows, ignored");
    $opt_mem= undef;
  }

  if ($opt_port_base ne "auto")
  {
    if (my $rem= $opt_port_base % 10)
    {
      mtr_warning ("Port base $opt_port_base rounded down to multiple of 10");
      $opt_port_base-= $rem;
    }
    $opt_build_thread= $opt_port_base / 10 - 1000;
  }

  # --------------------------------------------------------------------------
  # Check if we should speed up tests by trying to run on tmpfs
  # --------------------------------------------------------------------------
  if ( defined $opt_mem)
  {
    mtr_error("Can't use --mem and --vardir at the same time ")
      if $opt_vardir;
    mtr_error("Can't use --mem and --tmpdir at the same time ")
      if $opt_tmpdir;

    # Search through list of locations that are known
    # to be "fast disks" to find a suitable location
    # Use --mem=<dir> as first location to look.
    my @tmpfs_locations= ($opt_mem, "/dev/shm", "/tmp");

    foreach my $fs (@tmpfs_locations)
    {
      if ( -d $fs )
      {
	my $template= "var_${opt_build_thread}_XXXX";
	$opt_mem= tempdir( $template, DIR => $fs, CLEANUP => 0);
	last;
      }
    }
  }

  # --------------------------------------------------------------------------
  # Set the "var/" directory, the base for everything else
  # --------------------------------------------------------------------------
  if(defined $ENV{MTR_BINDIR})
  {
    $default_vardir= "$ENV{MTR_BINDIR}/mysql-test/var";
  }
  else
  {
    $default_vardir= "$glob_mysql_test_dir/var";
  }
  if ( ! $opt_vardir )
  {
    $opt_vardir= $default_vardir;
  }

  # We make the path absolute, as the server will do a chdir() before usage
  unless ( $opt_vardir =~ m,^/, or
           (IS_WINDOWS and $opt_vardir =~ m,^[a-z]:/,i) )
  {
    # Make absolute path, relative test dir
    $opt_vardir= "$glob_mysql_test_dir/$opt_vardir";
  }

  set_vardir($opt_vardir);

  # --------------------------------------------------------------------------
  # Set the "tmp" directory
  # --------------------------------------------------------------------------
  if ( ! $opt_tmpdir )
  {
    $opt_tmpdir=       "$opt_vardir/tmp" unless $opt_tmpdir;

    if (check_socket_path_length("$opt_tmpdir/mysql_testsocket.sock"))
    {
      mtr_report("Too long tmpdir path '$opt_tmpdir'",
		 " creating a shorter one...");

      # Create temporary directory in standard location for temporary files
      $opt_tmpdir= tempdir( TMPDIR => 1, CLEANUP => 0 );
      mtr_report(" - using tmpdir: '$opt_tmpdir'\n");

      # Remember pid that created dir so it's removed by correct process
      $opt_tmpdir_pid= $$;
    }
  }
  $opt_tmpdir =~ s,/+$,,;       # Remove ending slash if any

  # --------------------------------------------------------------------------
  # fast option
  # --------------------------------------------------------------------------
  if ($opt_fast){
    $opt_shutdown_timeout= 0; # Kill processes instead of nice shutdown
  }

  # --------------------------------------------------------------------------
  # Check parallel value
  # --------------------------------------------------------------------------
  if ($opt_parallel ne "auto" && $opt_parallel < 1)
  {
    mtr_error("0 or negative parallel value makes no sense, use 'auto' or positive number");
  }

  # --------------------------------------------------------------------------
  # Record flag
  # --------------------------------------------------------------------------
  if ( $opt_record and ! @opt_cases )
  {
    mtr_error("Will not run in record mode without a specific test case");
  }

  if ( $opt_record ) {
    # Use only one worker with --record
    $opt_parallel= 1;
  }

  # --------------------------------------------------------------------------
  # Embedded server flag
  # --------------------------------------------------------------------------
  if ( $opt_embedded_server )
  {
    if ( IS_WINDOWS )
    {
      # Add the location for libmysqld.dll to the path.
      my $separator= ";";
      my $lib_mysqld=
        mtr_path_exists(vs_config_dirs('libmysqld',''));
      if ( IS_CYGWIN )
      {
	$lib_mysqld= posix_path($lib_mysqld);
	$separator= ":";
      }
      $ENV{'PATH'}= "$ENV{'PATH'}".$separator.$lib_mysqld;
    }
    $opt_skip_ndbcluster= 1;       # Turn off use of NDB cluster
    $opt_skip_ssl= 1;              # Turn off use of SSL

    # Turn off use of bin log
    push(@opt_extra_mysqld_opt, "--skip-log-bin");

    if ( using_extern() )
    {
      mtr_error("Can't use --extern with --embedded-server");
    }


    if ($opt_gdb)
    {
      mtr_warning("Silently converting --gdb to --client-gdb in embedded mode");
      $opt_client_gdb= $opt_gdb;
      $opt_gdb= undef;
    }

    if ($opt_ddd)
    {
      mtr_warning("Silently converting --ddd to --client-ddd in embedded mode");
      $opt_client_ddd= $opt_ddd;
      $opt_ddd= undef;
    }

    if ($opt_debugger)
    {
      mtr_warning("Silently converting --debugger to --client-debugger in embedded mode");
      $opt_client_debugger= $opt_debugger;
      $opt_debugger= undef;
    }

    if ( $opt_gdb || $opt_ddd || $opt_manual_gdb || $opt_manual_ddd ||
	 $opt_manual_debug || $opt_debugger )
    {
      mtr_error("You need to use the client debug options for the",
		"embedded server. Ex: --client-gdb");
    }
  }

  # --------------------------------------------------------------------------
  # Big test flags
  # --------------------------------------------------------------------------
   if ( $opt_big_test )
   {
     $ENV{'BIG_TEST'}= 1;
   }

  # --------------------------------------------------------------------------
  # Gcov flag
  # --------------------------------------------------------------------------
  if ( ($opt_gcov or $opt_gprof) and ! $source_dist )
  {
    mtr_error("Coverage test needs the source - please use source dist");
  }

  # --------------------------------------------------------------------------
  # Check debug related options
  # --------------------------------------------------------------------------
  if ( $opt_gdb || $opt_client_gdb || $opt_ddd || $opt_client_ddd ||
       $opt_manual_gdb || $opt_manual_ddd || $opt_manual_debug ||
       $opt_debugger || $opt_client_debugger )
  {
    # Indicate that we are using debugger
    $glob_debugger= 1;
    if ( using_extern() )
    {
      mtr_error("Can't use --extern when using debugger");
    }
    # Set one week timeout (check-testcase timeout will be 1/10th)
    $opt_testcase_timeout= 7 * 24 * 60;
    $opt_suite_timeout= 7 * 24 * 60;
    # One day to shutdown
    $opt_shutdown_timeout= 24 * 60;
    # One day for PID file creation (this is given in seconds not minutes)
    $opt_start_timeout= 24 * 60 * 60;
  }

  # --------------------------------------------------------------------------
  # Modified behavior with --start options
  # --------------------------------------------------------------------------
  if ($opt_start or $opt_start_dirty or $opt_start_exit) {
    collect_option ('quick-collect', 1);
    $start_only= 1;
  }

  # --------------------------------------------------------------------------
  # Check use of user-args
  # --------------------------------------------------------------------------

  if ($opt_user_args) {
    mtr_error("--user-args only valid with --start options")
      unless $start_only;
    mtr_error("--user-args cannot be combined with named suites or tests")
      if $opt_suites || @opt_cases;
  }

  # --------------------------------------------------------------------------
  # Check use of wait-all
  # --------------------------------------------------------------------------

  if ($opt_wait_all && ! $start_only)
  {
    mtr_error("--wait-all can only be used with --start options");
  }

  # --------------------------------------------------------------------------
  # Check timeout arguments
  # --------------------------------------------------------------------------

  mtr_error("Invalid value '$opt_testcase_timeout' supplied ".
	    "for option --testcase-timeout")
    if ($opt_testcase_timeout <= 0);
  mtr_error("Invalid value '$opt_suite_timeout' supplied ".
	    "for option --testsuite-timeout")
    if ($opt_suite_timeout <= 0);

  # --------------------------------------------------------------------------
  # Check valgrind arguments
  # --------------------------------------------------------------------------
  if ( $opt_valgrind or $opt_valgrind_path or @valgrind_args)
  {
    mtr_report("Turning on valgrind for all executables");
    $opt_valgrind= 1;
    $opt_valgrind_mysqld= 1;
    $opt_valgrind_mysqltest= 1;

    # Increase the timeouts when running with valgrind
    $opt_testcase_timeout*= 10;
    $opt_suite_timeout*= 6;
    $opt_start_timeout*= 10;

  }
  elsif ( $opt_valgrind_mysqld )
  {
    mtr_report("Turning on valgrind for mysqld(s) only");
    $opt_valgrind= 1;
  }
  elsif ( $opt_valgrind_mysqltest )
  {
    mtr_report("Turning on valgrind for mysqltest and mysql_client_test only");
    $opt_valgrind= 1;
  }

  if ( $opt_callgrind )
  {
    mtr_report("Turning on valgrind with callgrind for mysqld(s)");
    $opt_valgrind= 1;
    $opt_valgrind_mysqld= 1;

    # Set special valgrind options unless options passed on command line
    push(@valgrind_args, "--trace-children=yes")
      unless @valgrind_args;
  }

  if ( $opt_valgrind )
  {
    # Set valgrind_options to default unless already defined
    push(@valgrind_args, @default_valgrind_args)
      unless @valgrind_args;

    # Don't add --quiet; you will loose the summary reports.

    mtr_report("Running valgrind with options \"",
	       join(" ", @valgrind_args), "\"");
  }

  mtr_report("Checking supported features...");

  check_ndbcluster_support(\%mysqld_variables);
  check_ssl_support(\%mysqld_variables);
  check_debug_support(\%mysqld_variables);

  executable_setup();

}


#
# To make it easier for different devs to work on the same host,
# an environment variable can be used to control all ports. A small
# number is to be used, 0 - 16 or similar.
#
# Note the MASTER_MYPORT has to be set the same in all 4.x and 5.x
# versions of this script, else a 4.0 test run might conflict with a
# 5.1 test run, even if different MTR_BUILD_THREAD is used. This means
# all port numbers might not be used in this version of the script.
#
# Also note the limitation of ports we are allowed to hand out. This
# differs between operating systems and configuration, see
# http://www.ncftp.com/ncftpd/doc/misc/ephemeral_ports.html
# But a fairly safe range seems to be 5001 - 32767
#
sub set_build_thread_ports($) {
  my $thread= shift || 0;

  if ( lc($opt_build_thread) eq 'auto' ) {
    my $found_free = 0;
    $build_thread = 300;	# Start attempts from here
    while (! $found_free)
    {
      $build_thread= mtr_get_unique_id($build_thread, 349);
      if ( !defined $build_thread ) {
        mtr_error("Could not get a unique build thread id");
      }
      $found_free= check_ports_free($build_thread);
      # If not free, release and try from next number
      if (! $found_free) {
        mtr_release_unique_id();
        $build_thread++;
      }
    }
  }
  else
  {
    $build_thread = $opt_build_thread + $thread - 1;
    if (! check_ports_free($build_thread)) {
      # Some port was not free(which one has already been printed)
      mtr_error("Some port(s) was not free")
    }
  }
  $ENV{MTR_BUILD_THREAD}= $build_thread;

  # Calculate baseport
  $baseport= $build_thread * 10 + 10000;
  if ( $baseport < 5001 or $baseport + 9 >= 32767 )
  {
    mtr_error("MTR_BUILD_THREAD number results in a port",
              "outside 5001 - 32767",
              "($baseport - $baseport + 9)");
  }

  mtr_report("Using MTR_BUILD_THREAD $build_thread,",
	     "with reserved ports $baseport..".($baseport+9));

}


sub collect_mysqld_features {
  my $found_variable_list_start= 0;
  my $use_tmpdir;
  if ( defined $opt_tmpdir and -d $opt_tmpdir){
    # Create the tempdir in $opt_tmpdir
    $use_tmpdir= $opt_tmpdir;
  }
  my $tmpdir= tempdir(CLEANUP => 0, # Directory removed by this function
		      DIR => $use_tmpdir);

  #
  # Execute "mysqld --no-defaults --help --verbose" to get a
  # list of all features and settings
  #
  # --no-defaults and --skip-grant-tables are to avoid loading
  # system-wide configs and plugins
  #
  # --datadir must exist, mysqld will chdir into it
  #
  my $args;
  mtr_init_args(\$args);
  mtr_add_arg($args, "--no-defaults");
  mtr_add_arg($args, "--datadir=%s", mixed_path($tmpdir));
  mtr_add_arg($args, "--lc-messages-dir=%s", $path_language);
  mtr_add_arg($args, "--skip-grant-tables");
  mtr_add_arg($args, "--verbose");
  mtr_add_arg($args, "--help");

  # Need --user=root if running as *nix root user
  if (!IS_WINDOWS and $> == 0)
  {
    mtr_add_arg($args, "--user=root");
  }

  my $exe_mysqld= find_mysqld($basedir);
  my $cmd= join(" ", $exe_mysqld, @$args);
  my $list= `$cmd`;

  foreach my $line (split('\n', $list))
  {
    # First look for version
    if ( !$mysql_version_id )
    {
      # Look for version
      my $exe_name= basename($exe_mysqld);
      mtr_verbose("exe_name: $exe_name");
      if ( $line =~ /^\S*$exe_name\s\sVer\s([0-9]*)\.([0-9]*)\.([0-9]*)/ )
      {
	#print "Major: $1 Minor: $2 Build: $3\n";
	$mysql_version_id= $1*10000 + $2*100 + $3;
	#print "mysql_version_id: $mysql_version_id\n";
	mtr_report("MySQL Version $1.$2.$3");
      }
    }
    else
    {
      if (!$found_variable_list_start)
      {
	# Look for start of variables list
	if ( $line =~ /[\-]+\s[\-]+/ )
	{
	  $found_variable_list_start= 1;
	}
      }
      else
      {
	# Put variables into hash
	if ( $line =~ /^([\S]+)[ \t]+(.*?)\r?$/ )
	{
	  # print "$1=\"$2\"\n";
	  $mysqld_variables{$1}= $2;
	}
	else
	{
	  # The variable list is ended with a blank line
	  if ( $line =~ /^[\s]*$/ )
	  {
	    last;
	  }
	  else
	  {
	    # Send out a warning, we should fix the variables that has no
	    # space between variable name and it's value
	    # or should it be fixed width column parsing? It does not
	    # look like that in function my_print_variables in my_getopt.c
	    mtr_warning("Could not parse variable list line : $line");
	  }
	}
      }
    }
  }
  rmtree($tmpdir);
  mtr_error("Could not find version of MySQL") unless $mysql_version_id;
  mtr_error("Could not find variabes list") unless $found_variable_list_start;

}



sub collect_mysqld_features_from_running_server ()
{
  my $mysql= mtr_exe_exists("$path_client_bindir/mysql");

  my $args;
  mtr_init_args(\$args);

  mtr_add_arg($args, "--no-defaults");
  mtr_add_arg($args, "--user=%s", $opt_user);

  while (my ($option, $value)= each( %opts_extern )) {
    mtr_add_arg($args, "--$option=$value");
  }

  mtr_add_arg($args, "--silent"); # Tab separated output
  mtr_add_arg($args, "-e '%s'", "use mysql; SHOW VARIABLES");
  my $cmd= "$mysql " . join(' ', @$args);
  mtr_verbose("cmd: $cmd");

  my $list = `$cmd` or
    mtr_error("Could not connect to extern server using command: '$cmd'");
  foreach my $line (split('\n', $list ))
  {
    # Put variables into hash
    if ( $line =~ /^([\S]+)[ \t]+(.*?)\r?$/ )
    {
      # print "$1=\"$2\"\n";
      $mysqld_variables{$1}= $2;
    }
  }

  # "Convert" innodb flag
  $mysqld_variables{'innodb'}= "ON"
    if ($mysqld_variables{'have_innodb'} eq "YES");

  # Parse version
  my $version_str= $mysqld_variables{'version'};
  if ( $version_str =~ /^([0-9]*)\.([0-9]*)\.([0-9]*)/ )
  {
    #print "Major: $1 Minor: $2 Build: $3\n";
    $mysql_version_id= $1*10000 + $2*100 + $3;
    #print "mysql_version_id: $mysql_version_id\n";
    mtr_report("MySQL Version $1.$2.$3");
  }
  mtr_error("Could not find version of MySQL") unless $mysql_version_id;
}

sub find_mysqld {

  my ($mysqld_basedir)= $ENV{MTR_BINDIR}|| @_;

  my @mysqld_names= ("mysqld", "mysqld-max-nt", "mysqld-max",
		     "mysqld-nt");

  if ( $opt_debug ){
    # Put mysqld-debug first in the list of binaries to look for
    mtr_verbose("Adding mysqld-debug first in list of binaries to look for");
    unshift(@mysqld_names, "mysqld-debug");
  }

  return my_find_bin($mysqld_basedir,
		     ["sql", "libexec", "sbin", "bin"],
		     [@mysqld_names]);
}


sub executable_setup () {

  #
  # Check if libtool is available in this distribution/clone
  # we need it when valgrinding or debugging non installed binary
  # Otherwise valgrind will valgrind the libtool wrapper or bash
  # and gdb will not find the real executable to debug
  #
  if ( -x "../libtool")
  {
    $exe_libtool= "../libtool";
    if ($opt_valgrind or $glob_debugger)
    {
      mtr_report("Using \"$exe_libtool\" when running valgrind or debugger");
    }
  }

  # Look for the client binaries
  $exe_mysqladmin=     mtr_exe_exists("$path_client_bindir/mysqladmin");
  $exe_mysql=          mtr_exe_exists("$path_client_bindir/mysql");

  if ( ! $opt_skip_ndbcluster )
  {
    $exe_ndbd=
      my_find_bin($basedir,
		  ["storage/ndb/src/kernel", "libexec", "sbin", "bin"],
		  "ndbd");

    $exe_ndb_mgmd=
      my_find_bin($basedir,
		  ["storage/ndb/src/mgmsrv", "libexec", "sbin", "bin"],
		  "ndb_mgmd");

    $exe_ndb_waiter=
      my_find_bin($basedir,
		  ["storage/ndb/tools/", "bin"],
		  "ndb_waiter");

  }

  # Look for mysqltest executable
  if ( $opt_embedded_server )
  {
    $exe_mysqltest=
      mtr_exe_exists(vs_config_dirs('libmysqld/examples','mysqltest_embedded'),
                     "$basedir/libmysqld/examples/mysqltest_embedded",
                     "$path_client_bindir/mysqltest_embedded");
  }
  else
  {
    $exe_mysqltest= mtr_exe_exists("$path_client_bindir/mysqltest");
  }

}


sub client_debug_arg($$) {
  my ($args, $client_name)= @_;

  if ( $opt_debug ) {
    mtr_add_arg($args,
		"--debug=d:t:A,%s/log/%s.trace",
		$path_vardir_trace, $client_name)
  }
}


sub client_arguments ($;$) {
 my $client_name= shift;
  my $group_suffix= shift;
  my $client_exe= mtr_exe_exists("$path_client_bindir/$client_name");

  my $args;
  mtr_init_args(\$args);
  mtr_add_arg($args, "--defaults-file=%s", $path_config_file);
  if (defined($group_suffix)) {
    mtr_add_arg($args, "--defaults-group-suffix=%s", $group_suffix);
    client_debug_arg($args, "$client_name-$group_suffix");
  }
  else
  {
    client_debug_arg($args, $client_name);
  }
  return mtr_args2str($client_exe, @$args);
}


sub mysqlslap_arguments () {
  my $exe= mtr_exe_maybe_exists("$path_client_bindir/mysqlslap");
  if ( $exe eq "" ) {
    # mysqlap was not found

    if (defined $mysql_version_id and $mysql_version_id >= 50100 ) {
      mtr_error("Could not find the mysqlslap binary");
    }
    return ""; # Don't care about mysqlslap
  }

  my $args;
  mtr_init_args(\$args);
  mtr_add_arg($args, "--defaults-file=%s", $path_config_file);
  client_debug_arg($args, "mysqlslap");
  return mtr_args2str($exe, @$args);
}


sub mysqldump_arguments ($) {
  my($group_suffix) = @_;
  my $exe= mtr_exe_exists("$path_client_bindir/mysqldump");

  my $args;
  mtr_init_args(\$args);
  mtr_add_arg($args, "--defaults-file=%s", $path_config_file);
  mtr_add_arg($args, "--defaults-group-suffix=%s", $group_suffix);
  client_debug_arg($args, "mysqldump-$group_suffix");
  return mtr_args2str($exe, @$args);
}


sub mysql_client_test_arguments(){
  my $exe;
  # mysql_client_test executable may _not_ exist
  if ( $opt_embedded_server ) {
    $exe= mtr_exe_maybe_exists(
            vs_config_dirs('libmysqld/examples','mysql_client_test_embedded'),
	      "$basedir/libmysqld/examples/mysql_client_test_embedded",
		"$basedir/bin/mysql_client_test_embedded");
  } else {
    $exe= mtr_exe_maybe_exists(vs_config_dirs('tests', 'mysql_client_test'),
			       "$basedir/tests/mysql_client_test",
			       "$basedir/bin/mysql_client_test");
  }

  my $args;
  mtr_init_args(\$args);
  if ( $opt_valgrind_mysqltest ) {
    valgrind_arguments($args, \$exe);
  }
  mtr_add_arg($args, "--defaults-file=%s", $path_config_file);
  mtr_add_arg($args, "--testcase");
  mtr_add_arg($args, "--vardir=$opt_vardir");
  client_debug_arg($args,"mysql_client_test");

  return mtr_args2str($exe, @$args);
}


#
# Set environment to be used by childs of this process for
# things that are constant during the whole lifetime of mysql-test-run
#

sub find_plugin($$)
{
  my ($plugin, $location)  = @_;
  my $plugin_filename;
    
  if (IS_WINDOWS)
  {
     $plugin_filename = $plugin.".dll"; 
  }
  else 
  {
     $plugin_filename = $plugin.".so";
  }

  my $lib_example_plugin=
    mtr_file_exists(vs_config_dirs($location,$plugin_filename),
                    "$basedir/lib/plugin/".$plugin_filename,
                    "$basedir/$location/.libs/".$plugin_filename,
                    "$basedir/lib/mysql/plugin/".$plugin_filename,
                    );
  return $lib_example_plugin;
}

sub environment_setup {

  umask(022);

  my @ld_library_paths;

  if ($path_client_libdir)
  {
    # Use the --client-libdir passed on commandline
    push(@ld_library_paths, "$path_client_libdir");
  }
  else
  {
    # Setup LD_LIBRARY_PATH so the libraries from this distro/clone
    # are used in favor of the system installed ones
    if ( $source_dist )
    {
      push(@ld_library_paths, "$basedir/libmysql/.libs/",
	   "$basedir/libmysql_r/.libs/",
	   "$basedir/zlib/.libs/");
    }
    else
    {
      push(@ld_library_paths, "$basedir/lib", "$basedir/lib/mysql");
    }
  }

  # --------------------------------------------------------------------------
  # Add the path where libndbclient can be found
  # --------------------------------------------------------------------------
  if ( !$opt_skip_ndbcluster )
  {
    push(@ld_library_paths,  "$basedir/storage/ndb/src/.libs");
  }

  # --------------------------------------------------------------------------
  # Add the path where mysqld will find udf_example.so
  # --------------------------------------------------------------------------
  my $udf_example_filename;
  if (IS_WINDOWS)
  {
    $udf_example_filename = "udf_example.dll";
  }
  else
  {
    $udf_example_filename = "udf_example.so";
  }
  my $lib_udf_example=
    mtr_file_exists(vs_config_dirs('sql', $udf_example_filename),
		    "$basedir/sql/.libs/$udf_example_filename",);

  if ( $lib_udf_example )
  {
    push(@ld_library_paths, dirname($lib_udf_example));
  }

  $ENV{'UDF_EXAMPLE_LIB'}=
    ($lib_udf_example ? basename($lib_udf_example) : "");
  $ENV{'UDF_EXAMPLE_LIB_OPT'}= "--plugin-dir=".
    ($lib_udf_example ? dirname($lib_udf_example) : "");

  # --------------------------------------------------------------------------
  # Add the path where mysqld will find ha_example.so
  # --------------------------------------------------------------------------
  if ($mysql_version_id >= 50100) {
    my ($lib_example_plugin) = find_plugin("ha_example", "storage/example");
    
    if($lib_example_plugin) 
    {  
      $ENV{'EXAMPLE_PLUGIN'}=
        ($lib_example_plugin ? basename($lib_example_plugin) : "");
      $ENV{'EXAMPLE_PLUGIN_OPT'}= "--plugin-dir=".
      ($lib_example_plugin ? dirname($lib_example_plugin) : "");

      $ENV{'HA_EXAMPLE_SO'}="'".basename($lib_example_plugin)."'";
      $ENV{'EXAMPLE_PLUGIN_LOAD'}="--plugin_load=EXAMPLE=".basename($lib_example_plugin);
    }
    else
    {
      # Some ".opt" files use some of these variables, so they must be defined
      $ENV{'EXAMPLE_PLUGIN'}= "";
      $ENV{'EXAMPLE_PLUGIN_OPT'}= "";
      $ENV{'HA_EXAMPLE_SO'}= "";
      $ENV{'EXAMPLE_PLUGIN_LOAD'}= "";
    }
  }
 

  # --------------------------------------------------------------------------
  # Add the path where mysqld will find semisync plugins
  # --------------------------------------------------------------------------
  if (!$opt_embedded_server) {


    my ($lib_semisync_master_plugin) = find_plugin("semisync_master", "plugin/semisync");
    my ($lib_semisync_slave_plugin) = find_plugin("semisync_slave", "plugin/semisync");


    if ($lib_semisync_master_plugin && $lib_semisync_slave_plugin)
    {
      $ENV{'SEMISYNC_MASTER_PLUGIN'}= basename($lib_semisync_master_plugin);
      $ENV{'SEMISYNC_SLAVE_PLUGIN'}= basename($lib_semisync_slave_plugin);
      $ENV{'SEMISYNC_PLUGIN_OPT'}= "--plugin-dir=".dirname($lib_semisync_master_plugin);
    }
    else
    {
      $ENV{'SEMISYNC_MASTER_PLUGIN'}= "";
      $ENV{'SEMISYNC_SLAVE_PLUGIN'}= "";
      $ENV{'SEMISYNC_PLUGIN_OPT'}="--plugin-dir=";
    }
  }

  # ----------------------------------------------------
  # Add the paths where mysqld will find archive/blackhole/federated plugins.
  # ----------------------------------------------------
  $ENV{'ARCHIVE_PLUGIN_DIR'} =
    dirname(find_plugin("ha_archive", "storage/archive"));
  $ENV{'BLACKHOLE_PLUGIN_DIR'} =
    dirname(find_plugin("ha_blackhole", "storage/blackhole"));
  $ENV{'FEDERATED_PLUGIN_DIR'} =
    dirname(find_plugin("ha_federated", "storage/federated"));

  # ----------------------------------------------------
  # Add the path where mysqld will find mypluglib.so
  # ----------------------------------------------------

  my  ($lib_simple_parser) = find_plugin("mypluglib", "plugin/fulltext"); 

  $ENV{'MYPLUGLIB_SO'}="'".basename($lib_simple_parser)."'";
  $ENV{'SIMPLE_PARSER'}=
    ($lib_simple_parser ? basename($lib_simple_parser) : "");
  $ENV{'SIMPLE_PARSER_OPT'}= "--plugin-dir=".
    ($lib_simple_parser ? dirname($lib_simple_parser) : "");

  # --------------------------------------------------------------------------
  # Valgrind need to be run with debug libraries otherwise it's almost
  # impossible to add correct supressions, that means if "/usr/lib/debug"
  # is available, it should be added to
  # LD_LIBRARY_PATH
  #
  # But pthread is broken in libc6-dbg on Debian <= 3.1 (see Debian
  # bug 399035, http://bugs.debian.org/cgi-bin/bugreport.cgi?bug=399035),
  # so don't change LD_LIBRARY_PATH on that platform.
  # --------------------------------------------------------------------------
  my $debug_libraries_path= "/usr/lib/debug";
  my $deb_version;
  if (  $opt_valgrind and -d $debug_libraries_path and
        (! -e '/etc/debian_version' or
	 ($deb_version=
	    mtr_grab_file('/etc/debian_version')) !~ /^[0-9]+\.[0-9]$/ or
         $deb_version > 3.1 ) )
  {
    push(@ld_library_paths, $debug_libraries_path);
  }

  $ENV{'LD_LIBRARY_PATH'}= join(":", @ld_library_paths,
				$ENV{'LD_LIBRARY_PATH'} ?
				split(':', $ENV{'LD_LIBRARY_PATH'}) : ());
  mtr_debug("LD_LIBRARY_PATH: $ENV{'LD_LIBRARY_PATH'}");

  $ENV{'DYLD_LIBRARY_PATH'}= join(":", @ld_library_paths,
				  $ENV{'DYLD_LIBRARY_PATH'} ?
				  split(':', $ENV{'DYLD_LIBRARY_PATH'}) : ());
  mtr_debug("DYLD_LIBRARY_PATH: $ENV{'DYLD_LIBRARY_PATH'}");

  # The environment variable used for shared libs on AIX
  $ENV{'SHLIB_PATH'}= join(":", @ld_library_paths,
                           $ENV{'SHLIB_PATH'} ?
                           split(':', $ENV{'SHLIB_PATH'}) : ());
  mtr_debug("SHLIB_PATH: $ENV{'SHLIB_PATH'}");

  # The environment variable used for shared libs on hp-ux
  $ENV{'LIBPATH'}= join(":", @ld_library_paths,
                        $ENV{'LIBPATH'} ?
                        split(':', $ENV{'LIBPATH'}) : ());
  mtr_debug("LIBPATH: $ENV{'LIBPATH'}");

  $ENV{'UMASK'}=              "0660"; # The octal *string*
  $ENV{'UMASK_DIR'}=          "0770"; # The octal *string*

  #
  # MySQL tests can produce output in various character sets
  # (especially, ctype_xxx.test). To avoid confusing Perl
  # with output which is incompatible with the current locale
  # settings, we reset the current values of LC_ALL and LC_CTYPE to "C".
  # For details, please see
  # Bug#27636 tests fails if LC_* variables set to *_*.UTF-8
  #
  $ENV{'LC_ALL'}=             "C";
  $ENV{'LC_CTYPE'}=           "C";

  $ENV{'LC_COLLATE'}=         "C";
  $ENV{'USE_RUNNING_SERVER'}= using_extern();
  $ENV{'MYSQL_TEST_DIR'}=     $glob_mysql_test_dir;
  $ENV{'DEFAULT_MASTER_PORT'}= $mysqld_variables{'port'};
  $ENV{'MYSQL_TMP_DIR'}=      $opt_tmpdir;
  $ENV{'MYSQLTEST_VARDIR'}=   $opt_vardir;
  $ENV{'MYSQL_LIBDIR'}=       "$basedir/lib";
  $ENV{'MYSQL_SHAREDIR'}=     $path_language;
  $ENV{'MYSQL_CHARSETSDIR'}=  $path_charsetsdir;

  # ----------------------------------------------------
  # Setup env for NDB
  # ----------------------------------------------------
  if ( ! $opt_skip_ndbcluster )
  {
    $ENV{'NDB_MGM'}=
      my_find_bin($basedir,
		  ["storage/ndb/src/mgmclient", "bin"],
		  "ndb_mgm");

    $ENV{'NDB_TOOLS_DIR'}=
      my_find_dir($basedir,
		  ["storage/ndb/tools", "bin"]);

    $ENV{'NDB_EXAMPLES_DIR'}=
      my_find_dir($basedir,
		  ["storage/ndb/ndbapi-examples", "bin"]);

    $ENV{'NDB_EXAMPLES_BINARY'}=
      my_find_bin($basedir,
		  ["storage/ndb/ndbapi-examples/ndbapi_simple", "bin"],
		  "ndbapi_simple", NOT_REQUIRED);

    my $path_ndb_testrun_log= "$opt_vardir/log/ndb_testrun.log";
    $ENV{'NDB_TOOLS_OUTPUT'}=         $path_ndb_testrun_log;
    $ENV{'NDB_EXAMPLES_OUTPUT'}=      $path_ndb_testrun_log;
  }

  # ----------------------------------------------------
  # mysql clients
  # ----------------------------------------------------
  $ENV{'MYSQL_CHECK'}=              client_arguments("mysqlcheck");
  $ENV{'MYSQL_DUMP'}=               mysqldump_arguments(".1");
  $ENV{'MYSQL_DUMP_SLAVE'}=         mysqldump_arguments(".2");
  $ENV{'MYSQL_SLAP'}=               mysqlslap_arguments();
  $ENV{'MYSQL_IMPORT'}=             client_arguments("mysqlimport");
  $ENV{'MYSQL_SHOW'}=               client_arguments("mysqlshow");
  $ENV{'MYSQL_BINLOG'}=             client_arguments("mysqlbinlog");
  $ENV{'MYSQL'}=                    client_arguments("mysql");
  $ENV{'MYSQL_SLAVE'}=              client_arguments("mysql", ".2");
  $ENV{'MYSQL_UPGRADE'}=            client_arguments("mysql_upgrade");
  $ENV{'MYSQLADMIN'}=               native_path($exe_mysqladmin);
  $ENV{'MYSQL_CLIENT_TEST'}=        mysql_client_test_arguments();
  $ENV{'EXE_MYSQL'}=                $exe_mysql;

  # ----------------------------------------------------
  # bug25714 executable may _not_ exist in
  # some versions, test using it should be skipped
  # ----------------------------------------------------
  my $exe_bug25714=
      mtr_exe_maybe_exists(vs_config_dirs('tests', 'bug25714'),
                           "$basedir/tests/bug25714");
  $ENV{'MYSQL_BUG25714'}=  native_path($exe_bug25714);

  # ----------------------------------------------------
  # mysql_fix_privilege_tables.sql
  # ----------------------------------------------------
  my $file_mysql_fix_privilege_tables=
    mtr_file_exists("$basedir/scripts/mysql_fix_privilege_tables.sql",
		    "$basedir/share/mysql_fix_privilege_tables.sql",
		    "$basedir/share/mysql/mysql_fix_privilege_tables.sql");
  $ENV{'MYSQL_FIX_PRIVILEGE_TABLES'}=  $file_mysql_fix_privilege_tables;

  # ----------------------------------------------------
  # my_print_defaults
  # ----------------------------------------------------
  my $exe_my_print_defaults=
    mtr_exe_exists(vs_config_dirs('extra', 'my_print_defaults'),
		   "$path_client_bindir/my_print_defaults",
		   "$basedir/extra/my_print_defaults");
  $ENV{'MYSQL_MY_PRINT_DEFAULTS'}= native_path($exe_my_print_defaults);

  # ----------------------------------------------------
  # Setup env so childs can execute myisampack and myisamchk
  # ----------------------------------------------------
  $ENV{'MYISAMCHK'}= native_path(mtr_exe_exists(
                       vs_config_dirs('storage/myisam', 'myisamchk'),
                       vs_config_dirs('myisam', 'myisamchk'),
                       "$path_client_bindir/myisamchk",
                       "$basedir/storage/myisam/myisamchk",
                       "$basedir/myisam/myisamchk"));
  $ENV{'MYISAMPACK'}= native_path(mtr_exe_exists(
                        vs_config_dirs('storage/myisam', 'myisampack'),
                        vs_config_dirs('myisam', 'myisampack'),
                        "$path_client_bindir/myisampack",
                        "$basedir/storage/myisam/myisampack",
                        "$basedir/myisam/myisampack"));

  # ----------------------------------------------------
  # mysqlhotcopy
  # ----------------------------------------------------
  my $mysqlhotcopy=
    mtr_pl_maybe_exists("$bindir/scripts/mysqlhotcopy");
  # Since mysqltest interprets the real path as "false" in an if,
  # use 1 ("true") to indicate "not exists" so it can be tested for
  $ENV{'MYSQLHOTCOPY'}= $mysqlhotcopy || 1;

  # ----------------------------------------------------
  # perror
  # ----------------------------------------------------
  my $exe_perror= mtr_exe_exists(vs_config_dirs('extra', 'perror'),
				 "$basedir/extra/perror",
				 "$path_client_bindir/perror");
  $ENV{'MY_PERROR'}= native_path($exe_perror);

  # Create an environment variable to make it possible
  # to detect that valgrind is being used from test cases
  $ENV{'VALGRIND_TEST'}= $opt_valgrind;

}



#
# Remove var and any directories in var/ created by previous
# tests
#
sub remove_stale_vardir () {

  mtr_report("Removing old var directory...");

  # Safety!
  mtr_error("No, don't remove the vardir when running with --extern")
    if using_extern();

  mtr_verbose("opt_vardir: $opt_vardir");
  if ( $opt_vardir eq $default_vardir )
  {
    #
    # Running with "var" in mysql-test dir
    #
    if ( -l $opt_vardir)
    {
      # var is a symlink

      if ( $opt_mem )
      {
	# Remove the directory which the link points at
	mtr_verbose("Removing " . readlink($opt_vardir));
	rmtree(readlink($opt_vardir));

	# Remove the "var" symlink
	mtr_verbose("unlink($opt_vardir)");
	unlink($opt_vardir);
      }
      else
      {
	# Some users creates a soft link in mysql-test/var to another area
	# - allow it, but remove all files in it

	mtr_report(" - WARNING: Using the 'mysql-test/var' symlink");

	# Make sure the directory where it points exist
	mtr_error("The destination for symlink $opt_vardir does not exist")
	  if ! -d readlink($opt_vardir);

	foreach my $bin ( glob("$opt_vardir/*") )
	{
	  mtr_verbose("Removing bin $bin");
	  rmtree($bin);
	}
      }
    }
    else
    {
      # Remove the entire "var" dir
      mtr_verbose("Removing $opt_vardir/");
      rmtree("$opt_vardir/");
    }

    if ( $opt_mem )
    {
      # A symlink from var/ to $opt_mem will be set up
      # remove the $opt_mem dir to assure the symlink
      # won't point at an old directory
      mtr_verbose("Removing $opt_mem");
      rmtree($opt_mem);
    }

  }
  else
  {
    #
    # Running with "var" in some other place
    #

    # Remove the var/ dir in mysql-test dir if any
    # this could be an old symlink that shouldn't be there
    mtr_verbose("Removing $default_vardir");
    rmtree($default_vardir);

    # Remove the "var" dir
    mtr_verbose("Removing $opt_vardir/");
    rmtree("$opt_vardir/");
  }
  # Remove the "tmp" dir
  mtr_verbose("Removing $opt_tmpdir/");
  rmtree("$opt_tmpdir/");
}



#
# Create var and the directories needed in var
#
sub setup_vardir() {
  mtr_report("Creating var directory '$opt_vardir'...");

  if ( $opt_vardir eq $default_vardir )
  {
    #
    # Running with "var" in mysql-test dir
    #
    if ( -l $opt_vardir )
    {
      #  it's a symlink

      # Make sure the directory where it points exist
      mtr_error("The destination for symlink $opt_vardir does not exist")
	if ! -d readlink($opt_vardir);
    }
    elsif ( $opt_mem )
    {
      # Runinng with "var" as a link to some "memory" location, normally tmpfs
      mtr_verbose("Creating $opt_mem");
      mkpath($opt_mem);

      mtr_report(" - symlinking 'var' to '$opt_mem'");
      symlink($opt_mem, $opt_vardir);
    }
  }

  if ( ! -d $opt_vardir )
  {
    mtr_verbose("Creating $opt_vardir");
    mkpath($opt_vardir);
  }

  # Ensure a proper error message if vardir couldn't be created
  unless ( -d $opt_vardir and -w $opt_vardir )
  {
    mtr_error("Writable 'var' directory is needed, use the " .
	      "'--vardir=<path>' option");
  }

  mkpath("$opt_vardir/log");
  mkpath("$opt_vardir/run");

  # Create var/tmp and tmp - they might be different
  mkpath("$opt_vardir/tmp");
  mkpath($opt_tmpdir) if ($opt_tmpdir ne "$opt_vardir/tmp");

  # On some operating systems, there is a limit to the length of a
  # UNIX domain socket's path far below PATH_MAX.
  # Don't allow that to happen
  if (check_socket_path_length("$opt_tmpdir/testsocket.sock")){
    mtr_error("Socket path '$opt_tmpdir' too long, it would be ",
	      "truncated and thus not possible to use for connection to ",
	      "MySQL Server. Set a shorter with --tmpdir=<path> option");
  }

  # copy all files from std_data into var/std_data
  # and make them world readable
  copytree("$glob_mysql_test_dir/std_data", "$opt_vardir/std_data", "0022");

  # Remove old log files
  foreach my $name (glob("r/*.progress r/*.log r/*.warnings"))
  {
    unlink($name);
  }
}


#
# Check if running as root
# i.e a file can be read regardless what mode we set it to
#
sub  check_running_as_root () {
  my $test_file= "$opt_vardir/test_running_as_root.txt";
  mtr_tofile($test_file, "MySQL");
  chmod(oct("0000"), $test_file);

  my $result="";
  if (open(FILE,"<",$test_file))
  {
    $result= join('', <FILE>);
    close FILE;
  }

  # Some filesystems( for example CIFS) allows reading a file
  # although mode was set to 0000, but in that case a stat on
  # the file will not return 0000
  my $file_mode= (stat($test_file))[2] & 07777;

  mtr_verbose("result: $result, file_mode: $file_mode");
  if ($result eq "MySQL" && $file_mode == 0)
  {
    mtr_warning("running this script as _root_ will cause some " .
                "tests to be skipped");
    $ENV{'MYSQL_TEST_ROOT'}= "YES";
  }

  chmod(oct("0755"), $test_file);
  unlink($test_file);
}


sub check_ssl_support ($) {
  my $mysqld_variables= shift;

  if ($opt_skip_ssl)
  {
    mtr_report(" - skipping SSL");
    $opt_ssl_supported= 0;
    $opt_ssl= 0;
    return;
  }

  if ( ! $mysqld_variables->{'ssl'} )
  {
    if ( $opt_ssl)
    {
      mtr_error("Couldn't find support for SSL");
      return;
    }
    mtr_report(" - skipping SSL, mysqld not compiled with SSL");
    $opt_ssl_supported= 0;
    $opt_ssl= 0;
    return;
  }
  mtr_report(" - SSL connections supported");
  $opt_ssl_supported= 1;
}


sub check_debug_support ($) {
  my $mysqld_variables= shift;

  if ( ! $mysqld_variables->{'debug'} )
  {
    #mtr_report(" - binaries are not debug compiled");
    $debug_compiled_binaries= 0;

    if ( $opt_debug )
    {
      mtr_error("Can't use --debug, binaries does not support it");
    }
    return;
  }
  mtr_report(" - binaries are debug compiled");
  $debug_compiled_binaries= 1;
}


#
# Helper function to handle configuration-based subdirectories which Visual
# Studio uses for storing binaries.  If opt_vs_config is set, this returns
# a path based on that setting; if not, it returns paths for the default
# /release/ and /debug/ subdirectories.
#
# $exe can be undefined, if the directory itself will be used
#
sub vs_config_dirs ($$) {
  my ($path_part, $exe) = @_;

  $exe = "" if not defined $exe;
  if ($opt_vs_config)
  {
    return ("$bindir/$path_part/$opt_vs_config/$exe");
  }

  return ("$bindir/$path_part/Release/$exe",
          "$bindir/$path_part/RelWithDebinfo/$exe",
          "$bindir/$path_part/Debug/$exe",
          "$bindir/$path_part/$exe");
}


sub check_ndbcluster_support ($) {
  my $mysqld_variables= shift;

  if ($opt_skip_ndbcluster)
  {
    mtr_report(" - skipping ndbcluster");
    return;
  }

  if ( ! $mysqld_variables{'ndb-connectstring'} )
  {
    mtr_report(" - skipping ndbcluster, mysqld not compiled with ndbcluster");
    $opt_skip_ndbcluster= 2;
    return;
  }

  mtr_report(" - using ndbcluster when necessary, mysqld supports it");

  return;
}


sub ndbcluster_wait_started($$){
  my $cluster= shift;
  my $ndb_waiter_extra_opt= shift;
  my $path_waitlog= join('/', $opt_vardir, $cluster->name(), "ndb_waiter.log");

  my $args;
  mtr_init_args(\$args);
  mtr_add_arg($args, "--defaults-file=%s", $path_config_file);
  mtr_add_arg($args, "--defaults-group-suffix=%s", $cluster->suffix());
  mtr_add_arg($args, "--timeout=%d", $opt_start_timeout);

  if ($ndb_waiter_extra_opt)
  {
    mtr_add_arg($args, "$ndb_waiter_extra_opt");
  }

  # Start the ndb_waiter which will connect to the ndb_mgmd
  # and poll it for state of the ndbd's, will return when
  # all nodes in the cluster is started

  my $res= My::SafeProcess->run
    (
     name          => "ndb_waiter ".$cluster->name(),
     path          => $exe_ndb_waiter,
     args          => \$args,
     output        => $path_waitlog,
     error         => $path_waitlog,
     append        => 1,
    );

  # Check that ndb_mgmd(s) are still alive
  foreach my $ndb_mgmd ( in_cluster($cluster, ndb_mgmds()) )
  {
    my $proc= $ndb_mgmd->{proc};
    if ( ! $proc->wait_one(0) )
    {
      mtr_warning("$proc died");
      return 2;
    }
  }

  # Check that all started ndbd(s) are still alive
  foreach my $ndbd ( in_cluster($cluster, ndbds()) )
  {
    my $proc= $ndbd->{proc};
    next unless defined $proc;
    if ( ! $proc->wait_one(0) )
    {
      mtr_warning("$proc died");
      return 3;
    }
  }

  if ($res)
  {
    mtr_verbose("ndbcluster_wait_started failed");
    return 1;
  }
  return 0;
}


sub ndb_mgmd_wait_started($) {
  my ($cluster)= @_;

  my $retries= 100;
  while ($retries)
  {
    my $result= ndbcluster_wait_started($cluster, "--no-contact");
    if ($result == 0)
    {
      # ndb_mgmd is started
      mtr_verbose("ndb_mgmd is started");
      return 0;
    }
    elsif ($result > 1)
    {
      mtr_warning("Cluster process failed while waiting for start");
      return $result;
    }

    mtr_milli_sleep(100);
    $retries--;
  }

  return 1;
}


sub ndb_mgmd_start ($$) {
  my ($cluster, $ndb_mgmd)= @_;

  mtr_verbose("ndb_mgmd_start");

  my $dir= $ndb_mgmd->value("DataDir");
  mkpath($dir) unless -d $dir;

  my $args;
  mtr_init_args(\$args);
  mtr_add_arg($args, "--defaults-file=%s", $path_config_file);
  mtr_add_arg($args, "--defaults-group-suffix=%s", $cluster->suffix());
  mtr_add_arg($args, "--mycnf");
  mtr_add_arg($args, "--nodaemon");

  my $path_ndb_mgmd_log= "$dir/ndb_mgmd.log";

  $ndb_mgmd->{'proc'}= My::SafeProcess->new
    (
     name          => $ndb_mgmd->after('cluster_config.'),
     path          => $exe_ndb_mgmd,
     args          => \$args,
     output        => $path_ndb_mgmd_log,
     error         => $path_ndb_mgmd_log,
     append        => 1,
     verbose       => $opt_verbose,
    );
  mtr_verbose("Started $ndb_mgmd->{proc}");

  # FIXME Should not be needed
  # Unfortunately the cluster nodes will fail to start
  # if ndb_mgmd has not started properly
  if (ndb_mgmd_wait_started($cluster))
  {
    mtr_warning("Failed to wait for start of ndb_mgmd");
    return 1;
  }

  return 0;
}


sub ndbd_start {
  my ($cluster, $ndbd)= @_;

  mtr_verbose("ndbd_start");

  my $dir= $ndbd->value("DataDir");
  mkpath($dir) unless -d $dir;

  my $args;
  mtr_init_args(\$args);
  mtr_add_arg($args, "--defaults-file=%s", $path_config_file);
  mtr_add_arg($args, "--defaults-group-suffix=%s", $cluster->suffix());
  mtr_add_arg($args, "--nodaemon");

# > 5.0 { 'character-sets-dir' => \&fix_charset_dir },


  my $path_ndbd_log= "$dir/ndbd.log";
  my $proc= My::SafeProcess->new
    (
     name          => $ndbd->after('cluster_config.'),
     path          => $exe_ndbd,
     args          => \$args,
     output        => $path_ndbd_log,
     error         => $path_ndbd_log,
     append        => 1,
     verbose       => $opt_verbose,
    );
  mtr_verbose("Started $proc");

  $ndbd->{proc}= $proc;

  return;
}


sub ndbcluster_start ($) {
  my $cluster= shift;

  mtr_verbose("ndbcluster_start '".$cluster->name()."'");

  foreach my $ndb_mgmd ( in_cluster($cluster, ndb_mgmds()) )
  {
    next if started($ndb_mgmd);
    ndb_mgmd_start($cluster, $ndb_mgmd);
  }

  foreach my $ndbd ( in_cluster($cluster, ndbds()) )
  {
    next if started($ndbd);
    ndbd_start($cluster, $ndbd);
  }

  return 0;
}


sub create_config_file_for_extern {
  my %opts=
    (
     socket     => '/tmp/mysqld.sock',
     port       => 3306,
     user       => $opt_user,
     password   => '',
     @_
    );

  mtr_report("Creating my.cnf file for extern server...");
  my $F= IO::File->new($path_config_file, "w")
    or mtr_error("Can't write to $path_config_file: $!");

  print $F "[client]\n";
  while (my ($option, $value)= each( %opts )) {
    print $F "$option= $value\n";
    mtr_report(" $option= $value");
  }

  print $F <<EOF

# binlog reads from [client] and [mysqlbinlog]
[mysqlbinlog]
character-sets-dir= $path_charsetsdir
local-load= $opt_tmpdir

EOF
;

  $F= undef; # Close file
}


#
# Kill processes left from previous runs, normally
# there should be none so make sure to warn
# if there is one
#
sub kill_leftovers ($) {
  my $rundir= shift;
  return unless ( -d $rundir );

  mtr_report("Checking leftover processes...");

  # Scan the "run" directory for process id's to kill
  opendir(RUNDIR, $rundir)
    or mtr_error("kill_leftovers, can't open dir \"$rundir\": $!");
  while ( my $elem= readdir(RUNDIR) )
  {
    # Only read pid from files that end with .pid
    if ( $elem =~ /.*[.]pid$/ )
    {
      my $pidfile= "$rundir/$elem";
      next unless -f $pidfile;
      my $pid= mtr_fromfile($pidfile);
      unlink($pidfile);
      unless ($pid=~ /^(\d+)/){
	# The pid was not a valid number
	mtr_warning("Got invalid pid '$pid' from '$elem'");
	next;
      }
      mtr_report(" - found old pid $pid in '$elem', killing it...");

      my $ret= kill("KILL", $pid);
      if ($ret == 0) {
	mtr_report("   process did not exist!");
	next;
      }

      my $check_counter= 100;
      while ($ret > 0 and $check_counter--) {
	mtr_milli_sleep(100);
	$ret= kill(0, $pid);
      }
      mtr_report($check_counter ? "   ok!" : "   failed!");
    }
    else
    {
      mtr_warning("Found non pid file '$elem' in '$rundir'")
	if -f "$rundir/$elem";
    }
  }
  closedir(RUNDIR);
}

#
# Check that all the ports that are going to
# be used are free
#
sub check_ports_free ($)
{
  my $bthread= shift;
  my $portbase = $bthread * 10 + 10000;
  for ($portbase..$portbase+9){
    if (mtr_ping_port($_)){
      mtr_report(" - 'localhost:$_' was not free");
      return 0; # One port was not free
    }
  }

  return 1; # All ports free
}


sub initialize_servers {

  if ( using_extern() )
  {
    # Running against an already started server, if the specified
    # vardir does not already exist it should be created
    if ( ! -d $opt_vardir )
    {
      setup_vardir();
    }
    else
    {
      mtr_verbose("No need to create '$opt_vardir' it already exists");
    }
  }
  else
  {
    # Kill leftovers from previous run
    # using any pidfiles found in var/run
    kill_leftovers("$opt_vardir/run");

    if ( ! $opt_start_dirty )
    {
      remove_stale_vardir();
      setup_vardir();

      mysql_install_db(default_mysqld(), "$opt_vardir/install.db");
    }
  }
}


#
# Remove all newline characters expect after semicolon
#
sub sql_to_bootstrap {
  my ($sql) = @_;
  my @lines= split(/\n/, $sql);
  my $result= "\n";
  my $delimiter= ';';

  foreach my $line (@lines) {

    # Change current delimiter if line starts with "delimiter"
    if ( $line =~ /^delimiter (.*)/ ) {
      my $new= $1;
      # Remove old delimiter from end of new
      $new=~ s/\Q$delimiter\E$//;
      $delimiter = $new;
      mtr_debug("changed delimiter to $delimiter");
      # No need to add the delimiter to result
      next;
    }

    # Add newline if line ends with $delimiter
    # and convert the current delimiter to semicolon
    if ( $line =~ /\Q$delimiter\E$/ ){
      $line =~ s/\Q$delimiter\E$/;/;
      $result.= "$line\n";
      mtr_debug("Added default delimiter");
      next;
    }

    # Remove comments starting with --
    if ( $line =~ /^\s*--/ ) {
      mtr_debug("Discarded $line");
      next;
    }

    # Replace @HOSTNAME with localhost
    $line=~ s/\'\@HOSTNAME\@\'/localhost/;

    # Default, just add the line without newline
    # but with a space as separator
    $result.= "$line ";

  }
  return $result;
}


sub default_mysqld {
  # Generate new config file from template
  my $config= My::ConfigFactory->new_config
    ( {
       basedir         => $basedir,
       testdir         => $glob_mysql_test_dir,
       template_path   => "include/default_my.cnf",
       vardir          => $opt_vardir,
       tmpdir          => $opt_tmpdir,
       baseport        => 0,
       user            => $opt_user,
       password        => '',
      }
    );

  my $mysqld= $config->group('mysqld.1')
    or mtr_error("Couldn't find mysqld.1 in default config");
  return $mysqld;
}


sub mysql_install_db {
  my ($mysqld, $datadir)= @_;

  my $install_datadir= $datadir || $mysqld->value('datadir');
  my $install_basedir= $mysqld->value('basedir');
  my $install_lang= $mysqld->value('lc-messages-dir');
  my $install_chsdir= $mysqld->value('character-sets-dir');

  mtr_report("Installing system database...");

  my $args;
  mtr_init_args(\$args);
  mtr_add_arg($args, "--no-defaults");
  mtr_add_arg($args, "--bootstrap");
  mtr_add_arg($args, "--basedir=%s", $install_basedir);
  mtr_add_arg($args, "--datadir=%s", $install_datadir);
  mtr_add_arg($args, "--loose-skip-falcon");
  mtr_add_arg($args, "--loose-skip-ndbcluster");
  mtr_add_arg($args, "--tmpdir=%s", "$opt_vardir/tmp/");
  mtr_add_arg($args, "--core-file");

  if ( $opt_debug )
  {
    mtr_add_arg($args, "--debug=d:t:i:A,%s/log/bootstrap.trace",
		$path_vardir_trace);
  }

  mtr_add_arg($args, "--lc-messages-dir=%s", $install_lang);
  mtr_add_arg($args, "--character-sets-dir=%s", $install_chsdir);

  # InnoDB arguments that affect file location and sizes may
  # need to be given to the bootstrap process as well as the
  # server process.
  foreach my $extra_opt ( @opt_extra_mysqld_opt ) {
    if ($extra_opt =~ /--innodb/) {
      mtr_add_arg($args, $extra_opt);
    }
  }

  # If DISABLE_GRANT_OPTIONS is defined when the server is compiled (e.g.,
  # configure --disable-grant-options), mysqld will not recognize the
  # --bootstrap or --skip-grant-tables options.  The user can set
  # MYSQLD_BOOTSTRAP to the full path to a mysqld which does accept
  # --bootstrap, to accommodate this.
  my $exe_mysqld_bootstrap =
    $ENV{'MYSQLD_BOOTSTRAP'} || find_mysqld($install_basedir);

  # ----------------------------------------------------------------------
  # export MYSQLD_BOOTSTRAP_CMD variable containing <path>/mysqld <args>
  # ----------------------------------------------------------------------
  $ENV{'MYSQLD_BOOTSTRAP_CMD'}= "$exe_mysqld_bootstrap " . join(" ", @$args);



  # ----------------------------------------------------------------------
  # Create the bootstrap.sql file
  # ----------------------------------------------------------------------
  my $bootstrap_sql_file= "$opt_vardir/tmp/bootstrap.sql";

  my $path_sql= my_find_file($install_basedir,
			     ["mysql", "sql/share", "share/mysql",
			      "share", "scripts"],
			     "mysql_system_tables.sql",
			     NOT_REQUIRED);

  if (-f $path_sql )
  {
    my $sql_dir= dirname($path_sql);
    # Use the mysql database for system tables
    mtr_tofile($bootstrap_sql_file, "use mysql\n");

    # Add the offical mysql system tables
    # for a production system
    mtr_appendfile_to_file("$sql_dir/mysql_system_tables.sql",
			   $bootstrap_sql_file);

    # Add the mysql system tables initial data
    # for a production system
    mtr_appendfile_to_file("$sql_dir/mysql_system_tables_data.sql",
			   $bootstrap_sql_file);

    # Add test data for timezone - this is just a subset, on a real
    # system these tables will be populated either by mysql_tzinfo_to_sql
    # or by downloading the timezone table package from our website
    mtr_appendfile_to_file("$sql_dir/mysql_test_data_timezone.sql",
			   $bootstrap_sql_file);

    # Fill help tables, just an empty file when running from bk repo
    # but will be replaced by a real fill_help_tables.sql when
    # building the source dist
    mtr_appendfile_to_file("$sql_dir/fill_help_tables.sql",
			   $bootstrap_sql_file);

  }
  else
  {
    # Install db from init_db.sql that exist in early 5.1 and 5.0
    # versions of MySQL
    my $init_file= "$install_basedir/mysql-test/lib/init_db.sql";
    mtr_report(" - from '$init_file'");
    my $text= mtr_grab_file($init_file) or
      mtr_error("Can't open '$init_file': $!");

    mtr_tofile($bootstrap_sql_file,
	       sql_to_bootstrap($text));
  }

  # Remove anonymous users
  mtr_tofile($bootstrap_sql_file,
	     "DELETE FROM mysql.user where user= '';\n");

  # Create mtr database
  mtr_tofile($bootstrap_sql_file,
	     "CREATE DATABASE mtr;\n");

  # Add help tables and data for warning detection and supression
  mtr_tofile($bootstrap_sql_file,
             sql_to_bootstrap(mtr_grab_file("include/mtr_warnings.sql")));

  # Add procedures for checking server is restored after testcase
  mtr_tofile($bootstrap_sql_file,
             sql_to_bootstrap(mtr_grab_file("include/mtr_check.sql")));

  # Log bootstrap command
  my $path_bootstrap_log= "$opt_vardir/log/bootstrap.log";
  mtr_tofile($path_bootstrap_log,
	     "$exe_mysqld_bootstrap " . join(" ", @$args) . "\n");

  # Create directories mysql and test
  mkpath("$install_datadir/mysql");
  mkpath("$install_datadir/test");

  if ( My::SafeProcess->run
       (
	name          => "bootstrap",
	path          => $exe_mysqld_bootstrap,
	args          => \$args,
	input         => $bootstrap_sql_file,
	output        => $path_bootstrap_log,
	error         => $path_bootstrap_log,
	append        => 1,
	verbose       => $opt_verbose,
       ) != 0)
  {
    mtr_error("Error executing mysqld --bootstrap\n" .
              "Could not install system database from $bootstrap_sql_file\n" .
	      "see $path_bootstrap_log for errors");
  }
}


sub run_testcase_check_skip_test($)
{
  my ($tinfo)= @_;

  # ----------------------------------------------------------------------
  # If marked to skip, just print out and return.
  # Note that a test case not marked as 'skip' can still be
  # skipped later, because of the test case itself in cooperation
  # with the mysqltest program tells us so.
  # ----------------------------------------------------------------------

  if ( $tinfo->{'skip'} )
  {
    mtr_report_test_skipped($tinfo) unless $start_only;
    return 1;
  }

  return 0;
}


sub run_query {
  my ($tinfo, $mysqld, $query)= @_;

  my $args;
  mtr_init_args(\$args);
  mtr_add_arg($args, "--defaults-file=%s", $path_config_file);
  mtr_add_arg($args, "--defaults-group-suffix=%s", $mysqld->after('mysqld'));

  mtr_add_arg($args, "-e %s", $query);

  my $res= My::SafeProcess->run
    (
     name          => "run_query -> ".$mysqld->name(),
     path          => $exe_mysql,
     args          => \$args,
     output        => '/dev/null',
     error         => '/dev/null'
    );

  return $res
}


sub do_before_run_mysqltest($)
{
  my $tinfo= shift;

  # Remove old files produced by mysqltest
  my $base_file= mtr_match_extension($tinfo->{result_file},
				     "result"); # Trim extension
  if (defined $base_file ){
    unlink("$base_file.reject");
    unlink("$base_file.progress");
    unlink("$base_file.log");
    unlink("$base_file.warnings");
  }

  if ( $mysql_version_id < 50000 ) {
    # Set environment variable NDB_STATUS_OK to 1
    # if script decided to run mysqltest cluster _is_ installed ok
    $ENV{'NDB_STATUS_OK'} = "1";
  } elsif ( $mysql_version_id < 50100 ) {
    # Set environment variable NDB_STATUS_OK to YES
    # if script decided to run mysqltest cluster _is_ installed ok
    $ENV{'NDB_STATUS_OK'} = "YES";
  }
}


#
# Check all server for sideffects
#
# RETURN VALUE
#  0 ok
#  1 Check failed
#  >1 Fatal errro

sub check_testcase($$)
{
  my ($tinfo, $mode)= @_;
  my $tname= $tinfo->{name};

  # Start the mysqltest processes in parallel to save time
  # also makes it possible to wait for any process to exit during the check
  my %started;
  foreach my $mysqld ( mysqlds() )
  {
    # Skip if server has been restarted with additional options
    if ( defined $mysqld->{'proc'} && ! exists $mysqld->{'restart_opts'} )
    {
      my $proc= start_check_testcase($tinfo, $mode, $mysqld);
      $started{$proc->pid()}= $proc;
    }
  }

  # Return immediately if no check proceess was started
  return 0 unless ( keys %started );

  my $timeout= start_timer(check_timeout());

  while (1){
    my $result;
    my $proc= My::SafeProcess->wait_any_timeout($timeout);
    mtr_report("Got $proc");

    if ( delete $started{$proc->pid()} ) {

      my $err_file= $proc->user_data();
      my $base_file= mtr_match_extension($err_file, "err"); # Trim extension

      # One check testcase process returned
      my $res= $proc->exit_status();

      if ( $res == 0){
	# Check completed without problem

	# Remove the .err file the check generated
	unlink($err_file);

	# Remove the .result file the check generated
	if ( $mode eq 'after' ){
	  unlink("$base_file.result");
	}

	if ( keys(%started) == 0){
	  # All checks completed
	  return 0;
	}
	# Wait for next process to exit
	next;
      }
      else
      {
	if ( $mode eq "after" and $res == 1 )
	{
	  # Test failed, grab the report mysqltest has created
	  my $report= mtr_grab_file($err_file);
	  $tinfo->{check}.=
	    "\nMTR's internal check of the test case '$tname' failed.
This means that the test case does not preserve the state that existed
before the test case was executed.  Most likely the test case did not
do a proper clean-up.
This is the diff of the states of the servers before and after the
test case was executed:\n";
	  $tinfo->{check}.= $report;

	  # Check failed, mark the test case with that info
	  $tinfo->{'check_testcase_failed'}= 1;
	  $result= 1;
	}
	elsif ( $res )
	{
	  my $report= mtr_grab_file($err_file);
	  $tinfo->{comment}.=
	    "Could not execute 'check-testcase' $mode ".
	      "testcase '$tname' (res: $res):\n";
	  $tinfo->{comment}.= $report;

	  $result= 2;
	}

	# Remove the .result file the check generated
	unlink("$base_file.result");

      }
    }
    elsif ( $proc->{timeout} ) {
      $tinfo->{comment}.= "Timeout for 'check-testcase' expired after "
	.check_timeout()." seconds";
      $result= 4;
    }
    else {
      # Unknown process returned, most likley a crash, abort everything
      $tinfo->{comment}=
	"The server $proc crashed while running ".
	"'check testcase $mode test'".
	get_log_from_proc($proc, $tinfo->{name});
      $result= 3;
    }

    # Kill any check processes still running
    map($_->kill(), values(%started));

    return $result;
  }

  mtr_error("INTERNAL_ERROR: check_testcase");
}


# Start run mysqltest on one server
#
# RETURN VALUE
#  0 OK
#  1 Check failed
#
sub start_run_one ($$) {
  my ($mysqld, $run)= @_;

  my $name= "$run-".$mysqld->name();

  my $args;
  mtr_init_args(\$args);

  mtr_add_arg($args, "--defaults-file=%s", $path_config_file);
  mtr_add_arg($args, "--defaults-group-suffix=%s", $mysqld->after('mysqld'));

  mtr_add_arg($args, "--silent");
  mtr_add_arg($args, "--test-file=%s", "include/$run.test");

  my $errfile= "$opt_vardir/tmp/$name.err";
  my $proc= My::SafeProcess->new
    (
     name          => $name,
     path          => $exe_mysqltest,
     error         => $errfile,
     output        => $errfile,
     args          => \$args,
     user_data     => $errfile,
     verbose       => $opt_verbose,
    );
  mtr_verbose("Started $proc");
  return $proc;
}


#
# Run script on all servers, collect results
#
# RETURN VALUE
#  0 ok
#  1 Failure

sub run_on_all($$)
{
  my ($tinfo, $run)= @_;

  # Start the mysqltest processes in parallel to save time
  # also makes it possible to wait for any process to exit during the check
  # and to have a timeout process
  my %started;
  foreach my $mysqld ( mysqlds() )
  {
    if ( defined $mysqld->{'proc'} )
    {
      my $proc= start_run_one($mysqld, $run);
      $started{$proc->pid()}= $proc;
    }
  }

  # Return immediately if no check proceess was started
  return 0 unless ( keys %started );

  my $timeout= start_timer(check_timeout());

  while (1){
    my $result;
    my $proc= My::SafeProcess->wait_any_timeout($timeout);
    mtr_report("Got $proc");

    if ( delete $started{$proc->pid()} ) {

      # One mysqltest process returned
      my $err_file= $proc->user_data();
      my $res= $proc->exit_status();

      # Append the report from .err file
      $tinfo->{comment}.= " == $err_file ==\n";
      $tinfo->{comment}.= mtr_grab_file($err_file);
      $tinfo->{comment}.= "\n";

      # Remove the .err file
      unlink($err_file);

      if ( keys(%started) == 0){
	# All completed
	return 0;
      }

      # Wait for next process to exit
      next;
    }
    elsif ($proc->{timeout}) {
      $tinfo->{comment}.= "Timeout for '$run' expired after "
	.check_timeout()." seconds";
    }
    else {
      # Unknown process returned, most likley a crash, abort everything
      $tinfo->{comment}.=
	"The server $proc crashed while running '$run'".
	get_log_from_proc($proc, $tinfo->{name});
    }

    # Kill any check processes still running
    map($_->kill(), values(%started));

    return 1;
  }
  mtr_error("INTERNAL_ERROR: run_on_all");
}


sub mark_log {
  my ($log, $tinfo)= @_;
  my $log_msg= "CURRENT_TEST: $tinfo->{name}\n";
  mtr_tofile($log, $log_msg);
}


sub find_testcase_skipped_reason($)
{
  my ($tinfo)= @_;

  # Set default message
  $tinfo->{'comment'}= "Detected by testcase(no log file)";

  # Open the test log file
  my $F= IO::File->new($path_current_testlog)
    or return;
  my $reason;

  while ( my $line= <$F> )
  {
    # Look for "reason: <reason for skipping test>"
    if ( $line =~ /reason: (.*)/ )
    {
      $reason= $1;
    }
  }

  if ( ! $reason )
  {
    mtr_warning("Could not find reason for skipping test in $path_current_testlog");
    $reason= "Detected by testcase(reason unknown) ";
  }
  $tinfo->{'comment'}= $reason;
}


sub find_analyze_request
{
  # Open the test log file
  my $F= IO::File->new($path_current_testlog)
    or return;
  my $analyze;

  while ( my $line= <$F> )
  {
    # Look for "reason: <reason for skipping test>"
    if ( $line =~ /analyze: (.*)/ )
    {
      $analyze= $1;
    }
  }

  return $analyze;
}


# The test can leave a file in var/tmp/ to signal
# that all servers should be restarted
sub restart_forced_by_test
{
  my $restart = 0;
  foreach my $mysqld ( mysqlds() )
  {
    my $datadir = $mysqld->value('datadir');
    my $force_restart_file = "$datadir/mtr/force_restart";
    if ( -f $force_restart_file )
    {
      mtr_verbose("Restart of servers forced by test");
      $restart = 1;
      last;
    }
  }
  return $restart;
}


# Return timezone value of tinfo or default value
sub timezone {
  my ($tinfo)= @_;
  return $tinfo->{timezone} || "GMT-3";
}


# Storage for changed environment variables
my %old_env;

#
# Run a single test case
#
# RETURN VALUE
#  0 OK
#  > 0 failure
#

sub run_testcase ($) {
  my $tinfo=  shift;

  mtr_verbose("Running test:", $tinfo->{name});

  # Allow only alpanumerics pluss _ - + . in combination names,
  # or anything beginning with -- (the latter comes from --combination)
  my $combination= $tinfo->{combination};
  if ($combination && $combination !~ /^\w[-\w\.\+]+$/
                   && $combination !~ /^--/)
  {
    mtr_error("Combination '$combination' contains illegal characters");
  }
  # -------------------------------------------------------
  # Init variables that can change between each test case
  # -------------------------------------------------------
  my $timezone= timezone($tinfo);
  $ENV{'TZ'}= $timezone;
  mtr_verbose("Setting timezone: $timezone");

  if ( ! using_extern() )
  {
    my @restart= servers_need_restart($tinfo);
    if ( @restart != 0) {
      stop_servers($tinfo, @restart );
    }

    if ( started(all_servers()) == 0 )
    {

      # Remove old datadirs
      clean_datadir() unless $opt_start_dirty;

      # Restore old ENV
      while (my ($option, $value)= each( %old_env )) {
	if (defined $value){
	  mtr_verbose("Restoring $option to $value");
	  $ENV{$option}= $value;

	} else {
	  mtr_verbose("Removing $option");
	  delete($ENV{$option});
	}
      }
      %old_env= ();

      mtr_verbose("Generating my.cnf from '$tinfo->{template_path}'");

      # Generate new config file from template
      $config= My::ConfigFactory->new_config
	( {
	   basedir         => $basedir,
	   testdir         => $glob_mysql_test_dir,
	   template_path   => $tinfo->{template_path},
	   extra_template_path => $tinfo->{extra_template_path},
	   vardir          => $opt_vardir,
	   tmpdir          => $opt_tmpdir,
	   baseport        => $baseport,
	   #hosts          => [ 'host1', 'host2' ],
	   user            => $opt_user,
	   password        => '',
	   ssl             => $opt_ssl_supported,
	   embedded        => $opt_embedded_server,
	  }
	);

      # Write the new my.cnf
      $config->save($path_config_file);

      # Remember current config so a restart can occur when a test need
      # to use a different one
      $current_config_name= $tinfo->{template_path};

      #
      # Set variables in the ENV section
      #
      foreach my $option ($config->options_in_group("ENV"))
      {
	# Save old value to restore it before next time
	$old_env{$option->name()}= $ENV{$option->name()};

	mtr_verbose($option->name(), "=",$option->value());
	$ENV{$option->name()}= $option->value();
      }
    }

    # Write start of testcase to log
    mark_log($path_current_testlog, $tinfo);

    if (start_servers($tinfo))
    {
      report_failure_and_restart($tinfo);
      return 1;
    }
  }

  # --------------------------------------------------------------------
  # If --start or --start-dirty given, stop here to let user manually
  # run tests
  # If --wait-all is also given, do the same, but don't die if one
  # server exits
  # ----------------------------------------------------------------------

  if ( $start_only )
  {
    mtr_print("\nStarted", started(all_servers()));
    mtr_print("Using config for test", $tinfo->{name});
    mtr_print("Port and socket path for server(s):");
    foreach my $mysqld ( mysqlds() )
    {
      mtr_print ($mysqld->name() . "  " . $mysqld->value('port') .
	      "  " . $mysqld->value('socket'));
    }
    if ( $opt_start_exit )
    {
      mtr_print("Server(s) started, not waiting for them to finish");
      if (IS_WINDOWS)
      {
	POSIX::_exit(0);	# exit hangs here in ActiveState Perl
      }
      else
      {
	exit(0);
      }
    }
    mtr_print("Waiting for server(s) to exit...");
    if ( $opt_wait_all ) {
      My::SafeProcess->wait_all();
      mtr_print( "All servers exited" );
      exit(1);
    }
    else {
      my $proc= My::SafeProcess->wait_any();
      if ( grep($proc eq $_, started(all_servers())) )
      {
        mtr_print("Server $proc died");
        exit(1);
      }
      mtr_print("Unknown process $proc died");
      exit(1);
    }
  }

  my $test_timeout= start_timer(testcase_timeout());

  do_before_run_mysqltest($tinfo);

  if ( $opt_check_testcases and check_testcase($tinfo, "before") ){
    # Failed to record state of server or server crashed
    report_failure_and_restart($tinfo);

    return 1;
  }

  my $test= start_mysqltest($tinfo);
  # Set only when we have to keep waiting after expectedly died server
  my $keep_waiting_proc = 0;

  while (1)
  {
    my $proc;
    if ($keep_waiting_proc)
    {
      # Any other process exited?
      $proc = My::SafeProcess->check_any();
      if ($proc)
      {
	mtr_verbose ("Found exited process $proc");
      }
      else
      {
	$proc = $keep_waiting_proc;
	# Also check if timer has expired, if so cancel waiting
	if ( has_expired($test_timeout) )
	{
	  $keep_waiting_proc = 0;
	}
      }
    }
    if (! $keep_waiting_proc)
    {
      $proc= My::SafeProcess->wait_any_timeout($test_timeout);
    }

    # Will be restored if we need to keep waiting
    $keep_waiting_proc = 0;

    unless ( defined $proc )
    {
      mtr_error("wait_any failed");
    }
    mtr_verbose("Got $proc");

    # ----------------------------------------------------
    # Was it the test program that exited
    # ----------------------------------------------------
    if ($proc eq $test)
    {
      my $res= $test->exit_status();

      if ($res == 0 and $opt_warnings and check_warnings($tinfo) )
      {
	# Test case suceeded, but it has produced unexpected
	# warnings, continue in $res == 1
	$res= 1;
      }

      if ( $res == 0 )
      {
	my $check_res;
	if ( restart_forced_by_test() )
	{
	  stop_all_servers($opt_shutdown_timeout);
	}
	elsif ( $opt_check_testcases and
	     $check_res= check_testcase($tinfo, "after"))
	{
	  if ($check_res == 1) {
	    # Test case had sideeffects, not fatal error, just continue
	    stop_all_servers($opt_shutdown_timeout);
	    mtr_report("Resuming tests...\n");
	  }
	  else {
	    # Test case check failed fatally, probably a server crashed
	    report_failure_and_restart($tinfo);
	    return 1;
	  }
	}
	mtr_report_test_passed($tinfo);
      }
      elsif ( $res == 62 )
      {
	# Testcase itself tell us to skip this one
	$tinfo->{skip_detected_by_test}= 1;
	# Try to get reason from test log file
	find_testcase_skipped_reason($tinfo);
	mtr_report_test_skipped($tinfo);
      }
      elsif ( $res == 65 )
      {
	# Testprogram killed by signal
	$tinfo->{comment}=
	  "testprogram crashed(returned code $res)";
	report_failure_and_restart($tinfo);
      }
      elsif ( $res == 1 )
      {
	# Check if the test tool requests that
	# an analyze script should be run
	my $analyze= find_analyze_request();
	if ($analyze){
	  run_on_all($tinfo, "analyze-$analyze");
	}

	# Wait a bit and see if a server died, if so report that instead
	mtr_milli_sleep(100);
	my $srvproc= My::SafeProcess::check_any();
	if ($srvproc && grep($srvproc eq $_, started(all_servers()))) {
	  $proc= $srvproc;
	  goto SRVDIED;
	}

	# Test case failure reported by mysqltest
	report_failure_and_restart($tinfo);
      }
      else
      {
	# mysqltest failed, probably crashed
	$tinfo->{comment}=
	  "mysqltest failed with unexpected return code $res\n";
	report_failure_and_restart($tinfo);
      }

      # Save info from this testcase run to mysqltest.log
      if( -f $path_current_testlog)
      {
	mtr_appendfile_to_file($path_current_testlog, $path_testlog);
	unlink($path_current_testlog);
      }

      return ($res == 62) ? 0 : $res;

    }

    # ----------------------------------------------------
    # Check if it was an expected crash
    # ----------------------------------------------------
    SRVDIED:
    my $check_crash = check_expected_crash_and_restart($proc);
    if ($check_crash)
    {
      # Keep waiting if it returned 2, if 1 don't wait or stop waiting.
      $keep_waiting_proc = 0 if $check_crash == 1;
      $keep_waiting_proc = $proc if $check_crash == 2;
      next;
    }

    # ----------------------------------------------------
    # Stop the test case timer
    # ----------------------------------------------------
    $test_timeout= 0;

    # ----------------------------------------------------
    # Check if it was a server that died
    # ----------------------------------------------------
    if ( grep($proc eq $_, started(all_servers())) )
    {
      # Server failed, probably crashed
      $tinfo->{comment}=
	"Server $proc failed during test run" .
	get_log_from_proc($proc, $tinfo->{name});

      # ----------------------------------------------------
      # It's not mysqltest that has exited, kill it
      # ----------------------------------------------------
      $test->kill();

      report_failure_and_restart($tinfo);
      return 1;
    }

    # Try to dump core for mysqltest and all servers
    foreach my $proc ($test, started(all_servers())) 
    {
      mtr_print("Trying to dump core for $proc");
      if ($proc->dump_core())
      {
	$proc->wait_one(20);
      }
    }

    # ----------------------------------------------------
    # It's not mysqltest that has exited, kill it
    # ----------------------------------------------------
    $test->kill();

    # ----------------------------------------------------
    # Check if testcase timer expired
    # ----------------------------------------------------
    if ( $proc->{timeout} )
    {
      my $log_file_name= $opt_vardir."/log/".$tinfo->{shortname}.".log";
      $tinfo->{comment}=
        "Test case timeout after ".testcase_timeout().
	  " seconds\n\n";
      # Add 20 last executed commands from test case log file
      if  (-e $log_file_name)
      {
        $tinfo->{comment}.=
	   "== $log_file_name == \n".
	     mtr_lastlinesfromfile($log_file_name, 20)."\n";
      }
      $tinfo->{'timeout'}= testcase_timeout(); # Mark as timeout
      run_on_all($tinfo, 'analyze-timeout');

      report_failure_and_restart($tinfo);
      return 1;
    }

    mtr_error("Unhandled process $proc exited");
  }
  mtr_error("Should never come here");
}


# Extract server log from after the last occurrence of named test
# Return as an array of lines
#

sub extract_server_log ($$) {
  my ($error_log, $tname) = @_;

  # Open the servers .err log file and read all lines
  # belonging to current tets into @lines
  my $Ferr = IO::File->new($error_log)
    or mtr_error("Could not open file '$error_log' for reading: $!");

  my @lines;
  my $found_test= 0;		# Set once we've found the log of this test
  while ( my $line = <$Ferr> )
  {
    if ($found_test)
    {
      # If test wasn't last after all, discard what we found, test again.
      if ( $line =~ /^CURRENT_TEST:/)
      {
	@lines= ();
	$found_test= $line =~ /^CURRENT_TEST: $tname/;
      }
      else
      {
	push(@lines, $line);
      }
    }
    else
    {
      # Search for beginning of test, until found
      $found_test= 1 if ($line =~ /^CURRENT_TEST: $tname/);
    }
  }
  $Ferr = undef; # Close error log file

  return @lines;
}

# Get log from server identified from its $proc object, from named test
# Return as a single string
#

sub get_log_from_proc ($$) {
  my ($proc, $name)= @_;
  my $srv_log= "";

  foreach my $mysqld (mysqlds()) {
    if ($mysqld->{proc} eq $proc) {
      my @srv_lines= extract_server_log($mysqld->value('#log-error'), $name);
      $srv_log= "\nServer log from this test:\n" . join ("", @srv_lines);
      last;
    }
  }
  return $srv_log;
}

# Perform a rough examination of the servers
# error log and write all lines that look
# suspicious into $error_log.warnings
#
sub extract_warning_lines ($$) {
  my ($error_log, $tname) = @_;

  my @lines= extract_server_log($error_log, $tname);

# Write all suspicious lines to $error_log.warnings file
  my $warning_log = "$error_log.warnings";
  my $Fwarn = IO::File->new($warning_log, "w")
    or die("Could not open file '$warning_log' for writing: $!");
  print $Fwarn "Suspicious lines from $error_log\n";

  my @patterns =
    (
     qr/^Warning:|mysqld: Warning|\[Warning\]/,
     qr/^Error:|\[ERROR\]/,
     qr/^==\d+==\s+\S/, # valgrind errors
     qr/InnoDB: Warning|InnoDB: Error/,
     qr/^safe_mutex:|allocated at line/,
     qr/missing DBUG_RETURN/,
     qr/Attempting backtrace/,
     qr/Assertion .* failed/,
    );
  my $skip_valgrind= 0;

  foreach my $line ( @lines )
  {
    if ($opt_valgrind_mysqld) {
      # Skip valgrind summary from tests where server has been restarted
      # Should this contain memory leaks, the final report will find it
<<<<<<< HEAD
      $skip_valgrind= 1 if $line =~ /^==\d+== ERROR SUMMARY:/;
      $skip_valgrind= 1 if $line =~ /^==\d+== HEAP SUMMARY:/;
=======
      # Use a generic pattern for summaries
      $skip_valgrind= 1 if $line =~ /^==\d+== [A-Z ]+ SUMMARY:/;
>>>>>>> 01e68201
      $skip_valgrind= 0 unless $line =~ /^==\d+==/;
      next if $skip_valgrind;
    }
    foreach my $pat ( @patterns )
    {
      if ( $line =~ /$pat/ )
      {
	print $Fwarn $line;
	last;
      }
    }
  }
  $Fwarn = undef; # Close file

}


# Run include/check-warnings.test
#
# RETURN VALUE
#  0 OK
#  1 Check failed
#
sub start_check_warnings ($$) {
  my $tinfo=    shift;
  my $mysqld=   shift;

  my $name= "warnings-".$mysqld->name();

  my $log_error= $mysqld->value('#log-error');
  # To be communicated to the test
  $ENV{MTR_LOG_ERROR}= $log_error;
  extract_warning_lines($log_error, $tinfo->{name});

  my $args;
  mtr_init_args(\$args);

  mtr_add_arg($args, "--defaults-file=%s", $path_config_file);
  mtr_add_arg($args, "--defaults-group-suffix=%s", $mysqld->after('mysqld'));
  mtr_add_arg($args, "--test-file=%s", "include/check-warnings.test");

  if ( $opt_embedded_server )
  {

    # Get the args needed for the embedded server
    # and append them to args prefixed
    # with --sever-arg=

    my $mysqld=  $config->group('embedded')
      or mtr_error("Could not get [embedded] section");

    my $mysqld_args;
    mtr_init_args(\$mysqld_args);
    my $extra_opts= get_extra_opts($mysqld, $tinfo);
    mysqld_arguments($mysqld_args, $mysqld, $extra_opts);
    mtr_add_arg($args, "--server-arg=%s", $_) for @$mysqld_args;
  }

  my $errfile= "$opt_vardir/tmp/$name.err";
  my $proc= My::SafeProcess->new
    (
     name          => $name,
     path          => $exe_mysqltest,
     error         => $errfile,
     output        => $errfile,
     args          => \$args,
     user_data     => $errfile,
     verbose       => $opt_verbose,
    );
  mtr_verbose("Started $proc");
  return $proc;
}


#
# Loop through our list of processes and check the error log
# for unexepcted errors and warnings
#
sub check_warnings ($) {
  my ($tinfo)= @_;
  my $res= 0;

  my $tname= $tinfo->{name};

  # Clear previous warnings
  delete($tinfo->{warnings});

  # Start the mysqltest processes in parallel to save time
  # also makes it possible to wait for any process to exit during the check
  my %started;
  foreach my $mysqld ( mysqlds() )
  {
    if ( defined $mysqld->{'proc'} )
    {
      my $proc= start_check_warnings($tinfo, $mysqld);
      $started{$proc->pid()}= $proc;
    }
  }

  # Return immediately if no check proceess was started
  return 0 unless ( keys %started );

  my $timeout= start_timer(check_timeout());

  while (1){
    my $result= 0;
    my $proc= My::SafeProcess->wait_any_timeout($timeout);
    mtr_report("Got $proc");

    if ( delete $started{$proc->pid()} ) {
      # One check warning process returned
      my $res= $proc->exit_status();
      my $err_file= $proc->user_data();

      if ( $res == 0 or $res == 62 ){

	if ( $res == 0 ) {
	  # Check completed with problem
	  my $report= mtr_grab_file($err_file);
	  # Log to var/log/warnings file
	  mtr_tofile("$opt_vardir/log/warnings",
		     $tname."\n".$report);

	  $tinfo->{'warnings'}.= $report;
	  $result= 1;
	}

	if ( $res == 62 ) {
	  # Test case was ok and called "skip"
	  # Remove the .err file the check generated
	  unlink($err_file);
	}

	if ( keys(%started) == 0){
	  # All checks completed
	  return $result;
	}
	# Wait for next process to exit
	next;
      }
      else
      {
	my $report= mtr_grab_file($err_file);
	$tinfo->{comment}.=
	  "Could not execute 'check-warnings' for ".
	    "testcase '$tname' (res: $res):\n";
	$tinfo->{comment}.= $report;

	$result= 2;
      }
    }
    elsif ( $proc->{timeout} ) {
      $tinfo->{comment}.= "Timeout for 'check warnings' expired after "
	.check_timeout()." seconds";
      $result= 4;
    }
    else {
      # Unknown process returned, most likley a crash, abort everything
      $tinfo->{comment}=
	"The server $proc crashed while running 'check warnings'".
	get_log_from_proc($proc, $tinfo->{name});
      $result= 3;
    }

    # Kill any check processes still running
    map($_->kill(), values(%started));

    return $result;
  }

  mtr_error("INTERNAL_ERROR: check_warnings");
}


#
# Loop through our list of processes and look for and entry
# with the provided pid, if found check for the file indicating
# expected crash and restart it.
#
sub check_expected_crash_and_restart {
  my ($proc)= @_;

  foreach my $mysqld ( mysqlds() )
  {
    next unless ( $mysqld->{proc} and $mysqld->{proc} eq $proc );

    # Check if crash expected by looking at the .expect file
    # in var/tmp
    my $expect_file= "$opt_vardir/tmp/".$mysqld->name().".expect";
    if ( -f $expect_file )
    {
      mtr_verbose("Crash was expected, file '$expect_file' exists");

      for (my $waits = 0;  $waits < 50;  $waits++)
      {
	# If last line in expect file starts with "wait"
	# sleep a little and try again, thus allowing the
	# test script to control when the server should start
	# up again. Keep trying for up to 5s at a time.
	my $last_line= mtr_lastlinesfromfile($expect_file, 1);
	if ($last_line =~ /^wait/ )
	{
	  mtr_verbose("Test says wait before restart") if $waits == 0;
	  mtr_milli_sleep(100);
	  next;
	}

	# If last line begins "restart:", the rest of the line is read as
        # extra command line options to add to the restarted mysqld.
        # Anything other than 'wait' or 'restart:' (with a colon) will
        # result in a restart with original mysqld options.
	if ($last_line =~ /restart:(.+)/) {
	  my @rest_opt= split(' ', $1);
	  $mysqld->{'restart_opts'}= \@rest_opt;
	} else {
	  delete $mysqld->{'restart_opts'};
	}
	unlink($expect_file);

	# Start server with same settings as last time
	mysqld_start($mysqld, $mysqld->{'started_opts'});

	return 1;
      }
      # Loop ran through: we should keep waiting after a re-check
      return 2;
    }
  }

  # Not an expected crash
  return 0;
}


# Remove all files and subdirectories of a directory
sub clean_dir {
  my ($dir)= @_;
  mtr_verbose("clean_dir: $dir");
  finddepth(
	  { no_chdir => 1,
	    wanted => sub {
	      if (-d $_){
		# A dir
		if ($_ eq $dir){
		  # The dir to clean
		  return;
		} else {
		  mtr_verbose("rmdir: '$_'");
		  rmdir($_) or mtr_warning("rmdir($_) failed: $!");
		}
	      } else {
		# Hopefully a file
		mtr_verbose("unlink: '$_'");
		unlink($_) or mtr_warning("unlink($_) failed: $!");
	      }
	    }
	  },
	    $dir);
}


sub clean_datadir {

  mtr_verbose("Cleaning datadirs...");

  if (started(all_servers()) != 0){
    mtr_error("Trying to clean datadir before all servers stopped");
  }

  foreach my $cluster ( clusters() )
  {
    my $cluster_dir= "$opt_vardir/".$cluster->{name};
    mtr_verbose(" - removing '$cluster_dir'");
    rmtree($cluster_dir);

  }

  foreach my $mysqld ( mysqlds() )
  {
    my $mysqld_dir= dirname($mysqld->value('datadir'));
    if (-d $mysqld_dir ) {
      mtr_verbose(" - removing '$mysqld_dir'");
      rmtree($mysqld_dir);
    }
  }

  # Remove all files in tmp and var/tmp
  clean_dir("$opt_vardir/tmp");
  if ($opt_tmpdir ne "$opt_vardir/tmp"){
    clean_dir($opt_tmpdir);
  }
}


#
# Save datadir before it's removed
#
sub save_datadir_after_failure($$) {
  my ($dir, $savedir)= @_;

  mtr_report(" - saving '$dir'");
  my $dir_name= basename($dir);
  rename("$dir", "$savedir/$dir_name");
}


sub remove_ndbfs_from_ndbd_datadir {
  my ($ndbd_datadir)= @_;
  # Remove the ndb_*_fs directory from ndbd.X/ dir
  foreach my $ndbfs_dir ( glob("$ndbd_datadir/ndb_*_fs") )
  {
    next unless -d $ndbfs_dir; # Skip if not a directory
    rmtree($ndbfs_dir);
  }
}


sub after_failure ($) {
  my ($tinfo)= @_;

  mtr_report("Saving datadirs...");

  my $save_dir= "$opt_vardir/log/";
  $save_dir.= $tinfo->{name};
  # Add combination name if any
  $save_dir.= "-$tinfo->{combination}"
    if defined $tinfo->{combination};

  # Save savedir  path for server
  $tinfo->{savedir}= $save_dir;

  mkpath($save_dir) if ! -d $save_dir;

  # Save the used my.cnf file
  copy($path_config_file, $save_dir);

  # Copy the tmp dir
  copytree("$opt_vardir/tmp/", "$save_dir/tmp/");

  if ( clusters() ) {
    foreach my $cluster ( clusters() ) {
      my $cluster_dir= "$opt_vardir/".$cluster->{name};

      # Remove the fileystem of each ndbd
      foreach my $ndbd ( in_cluster($cluster, ndbds()) )
      {
        my $ndbd_datadir= $ndbd->value("DataDir");
        remove_ndbfs_from_ndbd_datadir($ndbd_datadir);
      }

      save_datadir_after_failure($cluster_dir, $save_dir);
    }
  }
  else {
    foreach my $mysqld ( mysqlds() ) {
      my $data_dir= $mysqld->value('datadir');
      save_datadir_after_failure(dirname($data_dir), $save_dir);
    }
  }
}


sub report_failure_and_restart ($) {
  my $tinfo= shift;

  stop_all_servers();

  $tinfo->{'result'}= 'MTR_RES_FAILED';

  my $test_failures= $tinfo->{'failures'} || 0;
  $tinfo->{'failures'}=  $test_failures + 1;


  if ( $tinfo->{comment} )
  {
    # The test failure has been detected by mysql-test-run.pl
    # when starting the servers or due to other error, the reason for
    # failing the test is saved in "comment"
    ;
  }

  if ( !defined $tinfo->{logfile} )
  {
    my $logfile= $path_current_testlog;
    if ( defined $logfile )
    {
      if ( -f $logfile )
      {
	# Test failure was detected by test tool and its report
	# about what failed has been saved to file. Save the report
	# in tinfo
	$tinfo->{logfile}= mtr_fromfile($logfile);
	# If no newlines in the test log:
	# (it will contain the CURRENT_TEST written by mtr, so is not empty)
	if ($tinfo->{logfile} !~ /\n/)
	{
	  # Show how far it got before suddenly failing
	  $tinfo->{comment}.= "mysqltest failed but provided no output\n";
	  my $log_file_name= $opt_vardir."/log/".$tinfo->{shortname}.".log";
	  if (-e $log_file_name) {
	    $tinfo->{comment}.=
	      "The result from queries just before the failure was:".
	      "\n< snip >\n".
	      mtr_lastlinesfromfile($log_file_name, 20)."\n";
	  }
	}
      }
      else
      {
	# The test tool report didn't exist, display an
	# error message
	$tinfo->{logfile}= "Could not open test tool report '$logfile'";
      }
    }
  }

  after_failure($tinfo);

  mtr_report_test($tinfo);

}


sub run_sh_script {
  my ($script)= @_;

  return 0 unless defined $script;

  mtr_verbose("Running '$script'");
  my $ret= system("/bin/sh $script") >> 8;
  return $ret;
}


sub mysqld_stop {
  my $mysqld= shift or die "usage: mysqld_stop(<mysqld>)";

  my $args;
  mtr_init_args(\$args);

  mtr_add_arg($args, "--no-defaults");
  mtr_add_arg($args, "--character-sets-dir=%s", $mysqld->value('character-sets-dir'));
  mtr_add_arg($args, "--user=%s", $opt_user);
  mtr_add_arg($args, "--password=");
  mtr_add_arg($args, "--port=%d", $mysqld->value('port'));
  mtr_add_arg($args, "--host=%s", $mysqld->value('#host'));
  mtr_add_arg($args, "--connect_timeout=20");
  mtr_add_arg($args, "--protocol=tcp");

  mtr_add_arg($args, "shutdown");

  My::SafeProcess->run
    (
     name          => "mysqladmin shutdown ".$mysqld->name(),
     path          => $exe_mysqladmin,
     args          => \$args,
     error         => "/dev/null",

    );
}


sub mysqld_arguments ($$$) {
  my $args=              shift;
  my $mysqld=            shift;
  my $extra_opts=        shift;

  mtr_add_arg($args, "--defaults-file=%s",  $path_config_file);

  # When mysqld is run by a root user(euid is 0), it will fail
  # to start unless we specify what user to run as, see BUG#30630
  my $euid= $>;
  if (!IS_WINDOWS and $euid == 0 and
      (grep(/^--user/, @$extra_opts)) == 0) {
    mtr_add_arg($args, "--user=root");
  }

  if ( $opt_valgrind_mysqld )
  {
    if ( $mysql_version_id < 50100 )
    {
      mtr_add_arg($args, "--skip-bdb");
    }
  }

  if ( $mysql_version_id >= 50106 && !$opt_user_args)
  {
    # Turn on logging to file
    mtr_add_arg($args, "--log-output=file");
  }

  # Check if "extra_opt" contains skip-log-bin
  my $skip_binlog= grep(/^(--|--loose-)skip-log-bin/, @$extra_opts);

  # Indicate to mysqld it will be debugged in debugger
  if ( $glob_debugger )
  {
    mtr_add_arg($args, "--gdb");
  }

  my $found_skip_core= 0;
  foreach my $arg ( @$extra_opts )
  {
    # Allow --skip-core-file to be set in <testname>-[master|slave].opt file
    if ($arg eq "--skip-core-file")
    {
      $found_skip_core= 1;
    }
    elsif ($skip_binlog and mtr_match_prefix($arg, "--binlog-format"))
    {
      ; # Dont add --binlog-format when running without binlog
    }
    elsif ($arg eq "--loose-skip-log-bin" and
           $mysqld->option("log-slave-updates"))
    {
      ; # Dont add --skip-log-bin when mysqld have --log-slave-updates in config
    }
    elsif ($arg eq "")
    {
      # We can get an empty argument when  we set environment variables to ""
      # (e.g plugin not found). Just skip it.
    }
    else
    {
      mtr_add_arg($args, "%s", $arg);
    }
  }
  $opt_skip_core = $found_skip_core;
  if ( !$found_skip_core && !$opt_user_args )
  {
    mtr_add_arg($args, "%s", "--core-file");
  }

  # Enable the debug sync facility, set default wait timeout.
  # Facility stays disabled if timeout value is zero.
  mtr_add_arg($args, "--loose-debug-sync-timeout=%s",
              $opt_debug_sync_timeout) unless $opt_user_args;

  return $args;
}



sub mysqld_start ($$) {
  my $mysqld=            shift;
  my $extra_opts=        shift;

  mtr_verbose(My::Options::toStr("mysqld_start", @$extra_opts));

  my $exe= find_mysqld($mysqld->value('basedir'));
  my $wait_for_pid_file= 1;

  mtr_error("Internal error: mysqld should never be started for embedded")
    if $opt_embedded_server;

  my $args;
  mtr_init_args(\$args);

  if ( $opt_valgrind_mysqld )
  {
    valgrind_arguments($args, \$exe);
  }

  mtr_add_arg($args, "--defaults-group-suffix=%s", $mysqld->after('mysqld'));

  # Add any additional options from an in-test restart
  my @all_opts= @$extra_opts;
  if (exists $mysqld->{'restart_opts'}) {
    push (@all_opts, @{$mysqld->{'restart_opts'}});
  }
  mysqld_arguments($args,$mysqld,\@all_opts);

  if ( $opt_debug )
  {
    mtr_add_arg($args, "--debug=d:t:i:A,%s/log/%s.trace",
		$path_vardir_trace, $mysqld->name());
  }

  if (IS_WINDOWS)
  {
    # Trick the server to send output to stderr, with --console
    mtr_add_arg($args, "--console");
  }

  if ( $opt_gdb || $opt_manual_gdb )
  {
    gdb_arguments(\$args, \$exe, $mysqld->name());
  }
  elsif ( $opt_ddd || $opt_manual_ddd )
  {
    ddd_arguments(\$args, \$exe, $mysqld->name());
  }
  elsif ( $opt_debugger )
  {
    debugger_arguments(\$args, \$exe, $mysqld->name());
  }
  elsif ( $opt_manual_debug )
  {
     print "\nStart " .$mysqld->name()." in your debugger\n" .
           "dir: $glob_mysql_test_dir\n" .
           "exe: $exe\n" .
	   "args:  " . join(" ", @$args)  . "\n\n" .
	   "Waiting ....\n";

     # Indicate the exe should not be started
    $exe= undef;
  }
  else
  {
    # Default to not wait until pid file has been created
    $wait_for_pid_file= 0;
  }

  # Remove the old pidfile if any
  unlink($mysqld->value('pid-file'));

  my $output= $mysqld->value('#log-error');
  if ( $opt_valgrind and $opt_debug )
  {
    # When both --valgrind and --debug is selected, send
    # all output to the trace file, making it possible to
    # see the exact location where valgrind complains
    $output= "$opt_vardir/log/".$mysqld->name().".trace";
  }
  # Remember this log file for valgrind error report search
  $mysqld_logs{$output}= 1 if $opt_valgrind;
  # Remember data dir for gmon.out files if using gprof
  $gprof_dirs{$mysqld->value('datadir')}= 1 if $opt_gprof;

  if ( defined $exe )
  {
    $mysqld->{'proc'}= My::SafeProcess->new
      (
       name          => $mysqld->name(),
       path          => $exe,
       args          => \$args,
       output        => $output,
       error         => $output,
       append        => 1,
       verbose       => $opt_verbose,
       nocore        => $opt_skip_core,
       host          => undef,
       shutdown      => sub { mysqld_stop($mysqld) },
      );
    mtr_verbose("Started $mysqld->{proc}");
  }

  if ( $wait_for_pid_file &&
       !sleep_until_file_created($mysqld->value('pid-file'),
				 $opt_start_timeout,
				 $mysqld->{'proc'}))
  {
    my $mname= $mysqld->name();
    mtr_error("Failed to start mysqld $mname with command $exe");
  }

  # Remember options used when starting
  $mysqld->{'started_opts'}= $extra_opts;

  return;
}


sub stop_all_servers () {
  my $shutdown_timeout = $_[0] or 0;

  mtr_verbose("Stopping all servers...");

  # Kill all started servers
  My::SafeProcess::shutdown($shutdown_timeout,
			    started(all_servers()));

  # Remove pidfiles
  foreach my $server ( all_servers() )
  {
    my $pid_file= $server->if_exist('pid-file');
    unlink($pid_file) if defined $pid_file;
  }

  # Mark servers as stopped
  map($_->{proc}= undef, all_servers());

}


# Find out if server should be restarted for this test
sub server_need_restart {
  my ($tinfo, $server)= @_;

  if ( using_extern() )
  {
    mtr_verbose_restart($server, "no restart for --extern server");
    return 0;
  }

  if ( $tinfo->{'force_restart'} ) {
    mtr_verbose_restart($server, "forced in .opt file");
    return 1;
  }

  if ( $tinfo->{template_path} ne $current_config_name)
  {
    mtr_verbose_restart($server, "using different config file");
    return 1;
  }

  if ( $tinfo->{'master_sh'}  || $tinfo->{'slave_sh'} )
  {
    mtr_verbose_restart($server, "sh script to run");
    return 1;
  }

  if ( ! started($server) )
  {
    mtr_verbose_restart($server, "not started");
    return 1;
  }

  my $started_tinfo= $server->{'started_tinfo'};
  if ( defined $started_tinfo )
  {

    # Check if timezone of  test that server was started
    # with differs from timezone of next test
    if ( timezone($started_tinfo) ne timezone($tinfo) )
    {
      mtr_verbose_restart($server, "different timezone");
      return 1;
    }
  }

  # Temporary re-enable the "always restart slave" hack
  # this should be removed asap, but will require that each rpl
  # testcase cleanup better after itself - ie. stop and reset
  # replication
  # Use the "#!use-slave-opt" marker to detect that this is a "slave"
  # server
  if ( $server->option("#!use-slave-opt") ){
    mtr_verbose_restart($server, "Always restart slave(s)");
    return 1;
  }

  my $is_mysqld= grep ($server eq $_, mysqlds());
  if ($is_mysqld)
  {

    # Check that running process was started with same options
    # as the current test requires
    my $extra_opts= get_extra_opts($server, $tinfo);
    my $started_opts= $server->{'started_opts'};

    # Also, always restart if server had been restarted with additional
    # options within test.
    if (!My::Options::same($started_opts, $extra_opts) ||
        exists $server->{'restart_opts'})
    {
      my $use_dynamic_option_switch= 0;
      if (!$use_dynamic_option_switch)
      {
	mtr_verbose_restart($server, "running with different options '" .
			    join(" ", @{$extra_opts}) . "' != '" .
			    join(" ", @{$started_opts}) . "'" );
	return 1;
      }

      mtr_verbose(My::Options::toStr("started_opts", @$started_opts));
      mtr_verbose(My::Options::toStr("extra_opts", @$extra_opts));

      # Get diff and check if dynamic switch is possible
      my @diff_opts= My::Options::diff($started_opts, $extra_opts);
      mtr_verbose(My::Options::toStr("diff_opts", @diff_opts));

      my $query= My::Options::toSQL(@diff_opts);
      mtr_verbose("Attempting dynamic switch '$query'");
      if (run_query($tinfo, $server, $query)){
	mtr_verbose("Restart: running with different options '" .
		    join(" ", @{$extra_opts}) . "' != '" .
		    join(" ", @{$started_opts}) . "'" );
	return 1;
      }

      # Remember the dynamically set options
      $server->{'started_opts'}= $extra_opts;
    }
  }

  # Default, no restart
  return 0;
}


sub servers_need_restart($) {
  my ($tinfo)= @_;
  return grep { server_need_restart($tinfo, $_); } all_servers();
}



#
# Return list of specific servers
#  - there is no servers in an empty config
#
sub _like   { return $config ? $config->like($_[0]) : (); }
sub mysqlds { return _like('mysqld.'); }
sub ndbds   { return _like('cluster_config.ndbd.');}
sub ndb_mgmds { return _like('cluster_config.ndb_mgmd.'); }
sub clusters  { return _like('mysql_cluster.'); }
sub all_servers { return ( mysqlds(), ndb_mgmds(), ndbds() ); }


#
# Filter a list of servers and return only those that are part
# of the specified cluster
#
sub in_cluster {
  my ($cluster)= shift;
  # Return only processes for a specific cluster
  return grep { $_->suffix() eq $cluster->suffix() } @_;
}



#
# Filter a list of servers and return the SafeProcess
# for only those that are started or stopped
#
sub started { return grep(defined $_, map($_->{proc}, @_));  }
sub stopped { return grep(!defined $_, map($_->{proc}, @_)); }


sub envsubst {
  my $string= shift;

  if ( ! defined $ENV{$string} )
  {
    mtr_error(".opt file references '$string' which is not set");
  }

  return $ENV{$string};
}


sub get_extra_opts {
  # No extra options if --user-args
  return \@opt_extra_mysqld_opt if $opt_user_args;

  my ($mysqld, $tinfo)= @_;

  my $opts=
    $mysqld->option("#!use-slave-opt") ?
      $tinfo->{slave_opt} : $tinfo->{master_opt};

  # Expand environment variables
  foreach my $opt ( @$opts )
  {
    $opt =~ s/\$\{(\w+)\}/envsubst($1)/ge;
    $opt =~ s/\$(\w+)/envsubst($1)/ge;
  }
  return $opts;
}


sub stop_servers($$) {
  my ($tinfo, @servers)= @_;

  # Remember if we restarted for this test case (count restarts)
  $tinfo->{'restarted'}= 1;

  if ( join('|', @servers) eq join('|', all_servers()) )
  {
    # All servers are going down, use some kind of order to
    # avoid too many warnings in the log files

   mtr_report("Restarting all servers");

    #  mysqld processes
    My::SafeProcess::shutdown( $opt_shutdown_timeout, started(mysqlds()) );

    # cluster processes
    My::SafeProcess::shutdown( $opt_shutdown_timeout,
			       started(ndbds(), ndb_mgmds()) );
  }
  else
  {
    mtr_report("Restarting ", started(@servers));

     # Stop only some servers
    My::SafeProcess::shutdown( $opt_shutdown_timeout,
			       started(@servers) );
  }

  foreach my $server (@servers)
  {
    # Mark server as stopped
    $server->{proc}= undef;

    # Forget history
    delete $server->{'started_tinfo'};
    delete $server->{'started_opts'};
    delete $server->{'started_cnf'};
  }
}


#
# start_servers
#
# Start servers not already started
#
# RETURN
#  0 OK
#  1 Start failed
#
sub start_servers($) {
  my ($tinfo)= @_;

  # Make sure the safe_process also exits from now on
  # Could not be done before, as we don't want this for the bootstrap
  if ($opt_start_exit) {
    My::SafeProcess->start_exit();
  }

  # Start clusters
  foreach my $cluster ( clusters() )
  {
    ndbcluster_start($cluster);
  }

  # Start mysqlds
  foreach my $mysqld ( mysqlds() )
  {
    if ( $mysqld->{proc} )
    {
      # Already started

      # Write start of testcase to log file
      mark_log($mysqld->value('#log-error'), $tinfo);

      next;
    }

    my $datadir= $mysqld->value('datadir');
    if ($opt_start_dirty)
    {
      # Don't delete anything if starting dirty
      ;
    }
    else
    {

      my @options= ('log-bin', 'relay-log');
      foreach my $option_name ( @options )  {
	next unless $mysqld->option($option_name);

	my $file_name= $mysqld->value($option_name);
	next unless
	  defined $file_name and
	    -e $file_name;

	mtr_debug(" -removing '$file_name'");
	unlink($file_name) or die ("unable to remove file '$file_name'");
      }

      if (-d $datadir ) {
	mtr_verbose(" - removing '$datadir'");
	rmtree($datadir);
      }
    }

    my $mysqld_basedir= $mysqld->value('basedir');
    if ( $basedir eq $mysqld_basedir )
    {
      if (! $opt_start_dirty)	# If dirty, keep possibly grown system db
      {
	# Copy datadir from installed system db
	for my $path ( "$opt_vardir", "$opt_vardir/..") {
	  my $install_db= "$path/install.db";
	  copytree($install_db, $datadir)
	    if -d $install_db;
	}
	mtr_error("Failed to copy system db to '$datadir'")
	  unless -d $datadir;
      }
    }
    else
    {
      mysql_install_db($mysqld); # For versional testing

      mtr_error("Failed to install system db to '$datadir'")
	unless -d $datadir;

    }

    # Create the servers tmpdir
    my $tmpdir= $mysqld->value('tmpdir');
    mkpath($tmpdir) unless -d $tmpdir;

    # Write start of testcase to log file
    mark_log($mysqld->value('#log-error'), $tinfo);

    # Run <tname>-master.sh
    if ($mysqld->option('#!run-master-sh') and
       run_sh_script($tinfo->{master_sh}) )
    {
      $tinfo->{'comment'}= "Failed to execute '$tinfo->{master_sh}'";
      return 1;
    }

    # Run <tname>-slave.sh
    if ($mysqld->option('#!run-slave-sh') and
	run_sh_script($tinfo->{slave_sh}))
    {
      $tinfo->{'comment'}= "Failed to execute '$tinfo->{slave_sh}'";
      return 1;
    }

    if (!$opt_embedded_server)
    {
      my $extra_opts= get_extra_opts($mysqld, $tinfo);
      mysqld_start($mysqld,$extra_opts);

      # Save this test case information, so next can examine it
      $mysqld->{'started_tinfo'}= $tinfo;
    }

  }

  # Wait for clusters to start
  foreach my $cluster ( clusters() )
  {
    if (ndbcluster_wait_started($cluster, ""))
    {
      # failed to start
      $tinfo->{'comment'}= "Start of '".$cluster->name()."' cluster failed";
      return 1;
    }
  }

  # Wait for mysqlds to start
  foreach my $mysqld ( mysqlds() )
  {
    next if !started($mysqld);

    if (sleep_until_file_created($mysqld->value('pid-file'),
				 $opt_start_timeout,
				 $mysqld->{'proc'}) == 0) {
      $tinfo->{comment}=
	"Failed to start ".$mysqld->name();

      my $logfile= $mysqld->value('#log-error');
      if ( defined $logfile and -f $logfile )
      {
        my @srv_lines= extract_server_log($logfile, $tinfo->{name});
	$tinfo->{logfile}= "Server log is:\n" . join ("", @srv_lines);
      }
      else
      {
	$tinfo->{logfile}= "Could not open server logfile: '$logfile'";
      }
      return 1;
    }
  }
  return 0;
}


#
# Run include/check-testcase.test
# Before a testcase, run in record mode and save result file to var/tmp
# After testcase, run and compare with the recorded file, they should be equal!
#
# RETURN VALUE
#  The newly started process
#
sub start_check_testcase ($$$) {
  my $tinfo=    shift;
  my $mode=     shift;
  my $mysqld=   shift;

  my $name= "check-".$mysqld->name();
  # Replace dots in name with underscore to avoid that mysqltest
  # misinterpret's what the filename extension is :(
  $name=~ s/\./_/g;

  my $args;
  mtr_init_args(\$args);

  mtr_add_arg($args, "--defaults-file=%s", $path_config_file);
  mtr_add_arg($args, "--defaults-group-suffix=%s", $mysqld->after('mysqld'));
  mtr_add_arg($args, "--result-file=%s", "$opt_vardir/tmp/$name.result");
  mtr_add_arg($args, "--test-file=%s", "include/check-testcase.test");
  mtr_add_arg($args, "--verbose");

  if ( $mode eq "before" )
  {
    mtr_add_arg($args, "--record");
  }
  my $errfile= "$opt_vardir/tmp/$name.err";
  my $proc= My::SafeProcess->new
    (
     name          => $name,
     path          => $exe_mysqltest,
     error         => $errfile,
     output        => $errfile,
     args          => \$args,
     user_data     => $errfile,
     verbose       => $opt_verbose,
    );

  mtr_report("Started $proc");
  return $proc;
}


sub run_mysqltest ($) {
  my $proc= start_mysqltest(@_);
  $proc->wait();
}


sub start_mysqltest ($) {
  my ($tinfo)= @_;
  my $exe= $exe_mysqltest;
  my $args;

  mtr_init_args(\$args);

  mtr_add_arg($args, "--defaults-file=%s", $path_config_file);
  mtr_add_arg($args, "--silent");
  mtr_add_arg($args, "--tmpdir=%s", $opt_tmpdir);
  mtr_add_arg($args, "--character-sets-dir=%s", $path_charsetsdir);
  mtr_add_arg($args, "--logdir=%s/log", $opt_vardir);

  # Log line number and time  for each line in .test file
  mtr_add_arg($args, "--mark-progress")
    if $opt_mark_progress;

  mtr_add_arg($args, "--database=test");

  if ( $opt_ps_protocol )
  {
    mtr_add_arg($args, "--ps-protocol");
  }

  if ( $opt_sp_protocol )
  {
    mtr_add_arg($args, "--sp-protocol");
  }

  if ( $opt_view_protocol )
  {
    mtr_add_arg($args, "--view-protocol");
  }

  if ( $opt_cursor_protocol )
  {
    mtr_add_arg($args, "--cursor-protocol");
  }

  if ( $opt_strace_client )
  {
    $exe=  $opt_strace_client || "strace";
    mtr_add_arg($args, "-o");
    mtr_add_arg($args, "%s/log/mysqltest.strace", $opt_vardir);
    mtr_add_arg($args, "$exe_mysqltest");
  }

  mtr_add_arg($args, "--timer-file=%s/log/timer", $opt_vardir);

  if ( $opt_compress )
  {
    mtr_add_arg($args, "--compress");
  }

  if ( $opt_sleep )
  {
    mtr_add_arg($args, "--sleep=%d", $opt_sleep);
  }

  if ( $opt_ssl )
  {
    # Turn on SSL for _all_ test cases if option --ssl was used
    mtr_add_arg($args, "--ssl");
  }

  if ( $opt_max_connections ) {
    mtr_add_arg($args, "--max-connections=%d", $opt_max_connections);
  }

  if ( $opt_embedded_server )
  {

    # Get the args needed for the embedded server
    # and append them to args prefixed
    # with --sever-arg=

    my $mysqld=  $config->group('embedded')
      or mtr_error("Could not get [embedded] section");

    my $mysqld_args;
    mtr_init_args(\$mysqld_args);
    my $extra_opts= get_extra_opts($mysqld, $tinfo);
    mysqld_arguments($mysqld_args, $mysqld, $extra_opts);
    mtr_add_arg($args, "--server-arg=%s", $_) for @$mysqld_args;

    if (IS_WINDOWS)
    {
      # Trick the server to send output to stderr, with --console
      mtr_add_arg($args, "--server-arg=--console");
    }
  }

  # ----------------------------------------------------------------------
  # export MYSQL_TEST variable containing <path>/mysqltest <args>
  # ----------------------------------------------------------------------
  $ENV{'MYSQL_TEST'}= mtr_args2str($exe_mysqltest, @$args);

  # ----------------------------------------------------------------------
  # Add arguments that should not go into the MYSQL_TEST env var
  # ----------------------------------------------------------------------
  if ( $opt_valgrind_mysqltest )
  {
    # Prefix the Valgrind options to the argument list.
    # We do this here, since we do not want to Valgrind the nested invocations
    # of mysqltest; that would mess up the stderr output causing test failure.
    my @args_saved = @$args;
    mtr_init_args(\$args);
    valgrind_arguments($args, \$exe);
    mtr_add_arg($args, "%s", $_) for @args_saved;
  }

  mtr_add_arg($args, "--test-file=%s", $tinfo->{'path'});

  # Number of lines of resut to include in failure report
  mtr_add_arg($args, "--tail-lines=20");

  if ( defined $tinfo->{'result_file'} ) {
    mtr_add_arg($args, "--result-file=%s", $tinfo->{'result_file'});
  }

  client_debug_arg($args, "mysqltest");

  if ( $opt_record )
  {
    mtr_add_arg($args, "--record");

    # When recording to a non existing result file
    # the name of that file is in "record_file"
    if ( defined $tinfo->{'record_file'} ) {
      mtr_add_arg($args, "--result-file=%s", $tinfo->{record_file});
    }
  }

  if ( $opt_client_gdb )
  {
    gdb_arguments(\$args, \$exe, "client");
  }
  elsif ( $opt_client_ddd )
  {
    ddd_arguments(\$args, \$exe, "client");
  }
  elsif ( $opt_client_debugger )
  {
    debugger_arguments(\$args, \$exe, "client");
  }

  my $proc= My::SafeProcess->new
    (
     name          => "mysqltest",
     path          => $exe,
     args          => \$args,
     append        => 1,
     error         => $path_current_testlog,
     verbose       => $opt_verbose,
    );
  mtr_verbose("Started $proc");
  return $proc;
}


#
# Modify the exe and args so that program is run in gdb in xterm
#
sub gdb_arguments {
  my $args= shift;
  my $exe=  shift;
  my $type= shift;

  # Write $args to gdb init file
  my $str= join " ", map { s/"/\\"/g; "\"$_\""; } @$$args;
  my $gdb_init_file= "$opt_vardir/tmp/gdbinit.$type";

  # Remove the old gdbinit file
  unlink($gdb_init_file);

  if ( $type eq "client" )
  {
    # write init file for client
    mtr_tofile($gdb_init_file,
	       "set args $str\n" .
	       "break main\n");
  }
  else
  {
    # write init file for mysqld
    mtr_tofile($gdb_init_file,
	       "set args $str\n" .
	       "break mysql_parse\n" .
	       "commands 1\n" .
	       "disable 1\n" .
	       "end\n" .
	       "run");
  }

  if ( $opt_manual_gdb )
  {
     print "\nTo start gdb for $type, type in another window:\n";
     print "gdb -cd $glob_mysql_test_dir -x $gdb_init_file $$exe\n";

     # Indicate the exe should not be started
     $$exe= undef;
     return;
  }

  $$args= [];
  mtr_add_arg($$args, "-title");
  mtr_add_arg($$args, "$type");
  mtr_add_arg($$args, "-e");

  if ( $exe_libtool )
  {
    mtr_add_arg($$args, $exe_libtool);
    mtr_add_arg($$args, "--mode=execute");
  }

  mtr_add_arg($$args, "gdb");
  mtr_add_arg($$args, "-x");
  mtr_add_arg($$args, "$gdb_init_file");
  mtr_add_arg($$args, "$$exe");

  $$exe= "xterm";
}


#
# Modify the exe and args so that program is run in ddd
#
sub ddd_arguments {
  my $args= shift;
  my $exe=  shift;
  my $type= shift;

  # Write $args to ddd init file
  my $str= join " ", map { s/"/\\"/g; "\"$_\""; } @$$args;
  my $gdb_init_file= "$opt_vardir/tmp/gdbinit.$type";

  # Remove the old gdbinit file
  unlink($gdb_init_file);

  if ( $type eq "client" )
  {
    # write init file for client
    mtr_tofile($gdb_init_file,
	       "set args $str\n" .
	       "break main\n");
  }
  else
  {
    # write init file for mysqld
    mtr_tofile($gdb_init_file,
	       "file $$exe\n" .
	       "set args $str\n" .
	       "break mysql_parse\n" .
	       "commands 1\n" .
	       "disable 1\n" .
	       "end");
  }

  if ( $opt_manual_ddd )
  {
     print "\nTo start ddd for $type, type in another window:\n";
     print "ddd -cd $glob_mysql_test_dir -x $gdb_init_file $$exe\n";

     # Indicate the exe should not be started
     $$exe= undef;
     return;
  }

  my $save_exe= $$exe;
  $$args= [];
  if ( $exe_libtool )
  {
    $$exe= $exe_libtool;
    mtr_add_arg($$args, "--mode=execute");
    mtr_add_arg($$args, "ddd");
  }
  else
  {
    $$exe= "ddd";
  }
  mtr_add_arg($$args, "--command=$gdb_init_file");
  mtr_add_arg($$args, "$save_exe");
}


#
# Modify the exe and args so that program is run in the selected debugger
#
sub debugger_arguments {
  my $args= shift;
  my $exe=  shift;
  my $debugger= $opt_debugger || $opt_client_debugger;

  if ( $debugger =~ /vcexpress|vc|devenv/ )
  {
    # vc[express] /debugexe exe arg1 .. argn

    # Add name of the exe and /debugexe before args
    unshift(@$$args, "$$exe");
    unshift(@$$args, "/debugexe");

    # Set exe to debuggername
    $$exe= $debugger;

  }
  elsif ( $debugger =~ /windbg/ )
  {
    # windbg exe arg1 .. argn

    # Add name of the exe before args
    unshift(@$$args, "$$exe");

    # Set exe to debuggername
    $$exe= $debugger;

  }
  elsif ( $debugger eq "dbx" )
  {
    # xterm -e dbx -r exe arg1 .. argn

    unshift(@$$args, $$exe);
    unshift(@$$args, "-r");
    unshift(@$$args, $debugger);
    unshift(@$$args, "-e");

    $$exe= "xterm";

  }
  else
  {
    mtr_error("Unknown argument \"$debugger\" passed to --debugger");
  }
}


#
# Modify the exe and args so that program is run in valgrind
#
sub valgrind_arguments {
  my $args= shift;
  my $exe=  shift;

  if ( $opt_callgrind)
  {
    mtr_add_arg($args, "--tool=callgrind");
    mtr_add_arg($args, "--base=$opt_vardir/log");
  }
  else
  {
    mtr_add_arg($args, "--tool=memcheck"); # From >= 2.1.2 needs this option
    mtr_add_arg($args, "--leak-check=yes");
    mtr_add_arg($args, "--num-callers=16");
    mtr_add_arg($args, "--suppressions=%s/valgrind.supp", $glob_mysql_test_dir)
      if -f "$glob_mysql_test_dir/valgrind.supp";
  }

  # Add valgrind options, can be overriden by user
  mtr_add_arg($args, '%s', $_) for (@valgrind_args);

  mtr_add_arg($args, $$exe);

  $$exe= $opt_valgrind_path || "valgrind";

  if ($exe_libtool)
  {
    # Add "libtool --mode-execute" before the test to execute
    # if running in valgrind(to avoid valgrinding bash)
    unshift(@$args, "--mode=execute", $$exe);
    $$exe= $exe_libtool;
  }
}

#
# Search server logs for valgrind reports printed at mysqld termination
#

sub valgrind_exit_reports() {
  foreach my $log_file (keys %mysqld_logs)
  {
    my @culprits= ();
    my $valgrind_rep= "";
    my $found_report= 0;
    my $err_in_report= 0;

    my $LOGF = IO::File->new($log_file)
      or mtr_error("Could not open file '$log_file' for reading: $!");

    while ( my $line = <$LOGF> )
    {
      if ($line =~ /^CURRENT_TEST: (.+)$/)
      {
        my $testname= $1;
        # If we have a report, report it if needed and start new list of tests
        if ($found_report)
        {
          if ($err_in_report)
          {
            mtr_print ("Valgrind report from $log_file after tests:\n",
                        @culprits);
            mtr_print_line();
            print ("$valgrind_rep\n");
            $err_in_report= 0;
          }
          # Make ready to collect new report
          @culprits= ();
          $found_report= 0;
          $valgrind_rep= "";
        }
        push (@culprits, $testname);
        next;
      }
      # This line marks the start of a valgrind report
      $found_report= 1 if $line =~ /ERROR SUMMARY:/;

      if ($found_report) {
        $line=~ s/^==\d+== //;
        $valgrind_rep .= $line;
        $err_in_report= 1 if $line =~ /ERROR SUMMARY: [1-9]/;
        $err_in_report= 1 if $line =~ /definitely lost: [1-9]/;
        $err_in_report= 1 if $line =~ /possibly lost: [1-9]/;
      }
    }

    $LOGF= undef;

    if ($err_in_report) {
      mtr_print ("Valgrind report from $log_file after tests:\n", @culprits);
      mtr_print_line();
      print ("$valgrind_rep\n");
    }
  }
}

#
# Usage
#
sub usage ($) {
  my ($message)= @_;

  if ( $message )
  {
    print STDERR "$message\n";
  }

  print <<HERE;

$0 [ OPTIONS ] [ TESTCASE ]

Options to control what engine/variation to run

  embedded-server       Use the embedded server, i.e. no mysqld daemons
  ps-protocol           Use the binary protocol between client and server
  cursor-protocol       Use the cursor protocol between client and server
                        (implies --ps-protocol)
  view-protocol         Create a view to execute all non updating queries
  sp-protocol           Create a stored procedure to execute all queries
  compress              Use the compressed protocol between client and server
  ssl                   Use ssl protocol between client and server
  skip-ssl              Dont start server with support for ssl connections
  vs-config             Visual Studio configuration used to create executables
                        (default: MTR_VS_CONFIG environment variable)

  defaults-file=<config template> Use fixed config template for all
                        tests
  defaults_extra_file=<config template> Extra config template to add to
                        all generated configs
  combination=<opt>     Use at least twice to run tests with specified 
                        options to mysqld
  skip-combinations     Ignore combination file (or options)

Options to control directories to use
  tmpdir=DIR            The directory where temporary files are stored
                        (default: ./var/tmp).
  vardir=DIR            The directory where files generated from the test run
                        is stored (default: ./var). Specifying a ramdisk or
                        tmpfs will speed up tests.
  mem                   Run testsuite in "memory" using tmpfs or ramdisk
                        Attempts to find a suitable location
                        using a builtin list of standard locations
                        for tmpfs (/dev/shm)
                        The option can also be set using environment
                        variable MTR_MEM=[DIR]
  client-bindir=PATH    Path to the directory where client binaries are located
  client-libdir=PATH    Path to the directory where client libraries are located


Options to control what test suites or cases to run

  force                 Continue to run the suite after failure
  with-ndbcluster-only  Run only tests that include "ndb" in the filename
  skip-ndb[cluster]     Skip all tests that need cluster
  do-test=PREFIX or REGEX
                        Run test cases which name are prefixed with PREFIX
                        or fulfills REGEX
  skip-test=PREFIX or REGEX
                        Skip test cases which name are prefixed with PREFIX
                        or fulfills REGEX
  start-from=PREFIX     Run test cases starting test prefixed with PREFIX where
                        prefix may be suite.testname or just testname
  suite[s]=NAME1,..,NAMEN
                        Collect tests in suites from the comma separated
                        list of suite names.
                        The default is: "$DEFAULT_SUITES"
  skip-rpl              Skip the replication test cases.
  big-test              Also run tests marked as "big"
  enable-disabled       Run also tests marked as disabled
  print-testcases       Don't run the tests but print details about all the
                        selected tests, in the order they would be run.
  skip-test-list=FILE   Skip the tests listed in FILE. Each line in the file
                        is an entry and should be formatted as: 
                        <TESTNAME> : <COMMENT>

Options that specify ports

  mtr-port-base=#       Base for port numbers, ports from this number to
  port-base=#           number+9 are reserved. Should be divisible by 10;
                        if not it will be rounded down. May be set with
                        environment variable MTR_PORT_BASE. If this value is
                        set and is not "auto", it overrides build-thread.
  mtr-build-thread=#    Specify unique number to calculate port number(s) from.
  build-thread=#        Can be set in environment variable MTR_BUILD_THREAD.
                        Set  MTR_BUILD_THREAD="auto" to automatically aquire
                        a build thread id that is unique to current host

Options for test case authoring

  record TESTNAME       (Re)genereate the result file for TESTNAME
  check-testcases       Check testcases for sideeffects
  mark-progress         Log line number and elapsed time to <testname>.progress

Options that pass on options

  mysqld=ARGS           Specify additional arguments to "mysqld"

Options to run test on running server

  extern option=value   Run only the tests against an already started server
                        the options to use for connection to the extern server
                        must be specified using name-value pair notation
                        For example:
                         ./$0 --extern socket=/tmp/mysqld.sock

Options for debugging the product

  client-ddd            Start mysqltest client in ddd
  client-debugger=NAME  Start mysqltest in the selected debugger
  client-gdb            Start mysqltest client in gdb
  ddd                   Start mysqld in ddd
  debug                 Dump trace output for all servers and client programs
  debugger=NAME         Start mysqld in the selected debugger
  gdb                   Start the mysqld(s) in gdb
  manual-debug          Let user manually start mysqld in debugger, before
                        running test(s)
  manual-gdb            Let user manually start mysqld in gdb, before running
                        test(s)
  manual-ddd            Let user manually start mysqld in ddd, before running
                        test(s)
  strace-client=[path]  Create strace output for mysqltest client, optionally
                        specifying name and path to the trace program to use.
                        Example: $0 --strace-client=ktrace
  max-save-core         Limit the number of core files saved (to avoid filling
                        up disks for heavily crashing server). Defaults to
                        $opt_max_save_core, set to 0 for no limit. Set
                        it's default with MTR_MAX_SAVE_CORE
  max-save-datadir      Limit the number of datadir saved (to avoid filling
                        up disks for heavily crashing server). Defaults to
                        $opt_max_save_datadir, set to 0 for no limit. Set
                        it's default with MTR_MAX_SAVE_DATDIR
  max-test-fail         Limit the number of test failurs before aborting
                        the current test run. Defaults to
                        $opt_max_test_fail, set to 0 for no limit. Set
                        it's default with MTR_MAX_TEST_FAIL

Options for valgrind

  valgrind              Run the "mysqltest" and "mysqld" executables using
                        valgrind with default options
  valgrind-all          Synonym for --valgrind
  valgrind-mysqltest    Run the "mysqltest" and "mysql_client_test" executable
                        with valgrind
  valgrind-mysqld       Run the "mysqld" executable with valgrind
  valgrind-options=ARGS Deprecated, use --valgrind-option
  valgrind-option=ARGS  Option to give valgrind, replaces default option(s),
                        can be specified more then once
  valgrind-path=<EXE>   Path to the valgrind executable
  callgrind             Instruct valgrind to use callgrind

Misc options
  user=USER             User for connecting to mysqld(default: $opt_user)
  comment=STR           Write STR to the output
  notimer               Don't show test case execution time
  verbose               More verbose output(use multiple times for even more)
  verbose-restart       Write when and why servers are restarted
  start                 Only initialize and start the servers, using the
                        startup settings for the first specified test case
                        Example:
                         $0 --start alias &
  start-and-exit        Same as --start, but mysql-test-run terminates and
                        leaves just the server running
  start-dirty           Only start the servers (without initialization) for
                        the first specified test case
  user-args             In combination with start* and no test name, drops
                        arguments to mysqld except those speficied with
                        --mysqld (if any)
  wait-all              If --start or --start-dirty option is used, wait for all
                        servers to exit before finishing the process
  fast                  Run as fast as possible, dont't wait for servers
                        to shutdown etc.
  parallel=N            Run tests in N parallel threads (default=1)
                        Use parallel=auto for auto-setting of N
  repeat=N              Run each test N number of times
  retry=N               Retry tests that fail N times, limit number of failures
                        to $opt_retry_failure
  retry-failure=N       Limit number of retries for a failed test
  reorder               Reorder tests to get fewer server restarts
  help                  Get this help text

  testcase-timeout=MINUTES Max test case run time (default $opt_testcase_timeout)
  suite-timeout=MINUTES Max test suite run time (default $opt_suite_timeout)
  shutdown-timeout=SECONDS Max number of seconds to wait for server shutdown
                        before killing servers (default $opt_shutdown_timeout)
  warnings              Scan the log files for warnings. Use --nowarnings
                        to turn off.

  sleep=SECONDS         Passed to mysqltest, will be used as fixed sleep time
  debug-sync-timeout=NUM Set default timeout for WAIT_FOR debug sync
                        actions. Disable facility with NUM=0.
  gcov                  Collect coverage information after the test.
                        The result is a gcov file per source and header file.
  experimental=<file>   Refer to list of tests considered experimental;
                        failures will be marked exp-fail instead of fail.
  report-features       First run a "test" that reports mysql features
  timestamp             Print timestamp before each test report line
  timediff              With --timestamp, also print time passed since
                        *previous* test started
  max-connections=N     Max number of open connection to server in mysqltest
  default-myisam        Set default storage engine to MyISAM for non-innodb
                        tests. This is needed after switching default storage
                        engine to InnoDB.
HERE
  exit(1);

}

sub list_options ($) {
  my $hash= shift;

  for (keys %$hash) {
    s/([:=].*|[+!])$//;
    s/\|/\n--/g;
    print "--$_\n" unless /list-options/;
  }

  exit(1);
}
<|MERGE_RESOLUTION|>--- conflicted
+++ resolved
@@ -3863,13 +3863,8 @@
     if ($opt_valgrind_mysqld) {
       # Skip valgrind summary from tests where server has been restarted
       # Should this contain memory leaks, the final report will find it
-<<<<<<< HEAD
-      $skip_valgrind= 1 if $line =~ /^==\d+== ERROR SUMMARY:/;
-      $skip_valgrind= 1 if $line =~ /^==\d+== HEAP SUMMARY:/;
-=======
       # Use a generic pattern for summaries
       $skip_valgrind= 1 if $line =~ /^==\d+== [A-Z ]+ SUMMARY:/;
->>>>>>> 01e68201
       $skip_valgrind= 0 unless $line =~ /^==\d+==/;
       next if $skip_valgrind;
     }
