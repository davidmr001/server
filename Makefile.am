--- conflicted
+++ resolved
@@ -1,8 +1,4 @@
-<<<<<<< HEAD
-# Copyright 2000-2008 MySQL AB, 2009 Sun Microsystems, Inc.
-=======
 # Copyright (c) 2000, 2010, Oracle and/or its affiliates. All rights reserved.
->>>>>>> fddb1f1b
 # 
 # This program is free software; you can redistribute it and/or modify
 # it under the terms of the GNU General Public License as published by
@@ -30,7 +26,6 @@
 			@sql_union_dirs@ unittest \
 			@sql_server@ @man_dirs@ tests \
 			netware @libmysqld_dirs@ \
-<<<<<<< HEAD
 			mysql-test support-files sql-bench @tools_dirs@ \
 			win
 
@@ -42,29 +37,6 @@
 			mysql-test support-files sql-bench server-tools \
 			win \
 			BUILD
-=======
-			@bench_dirs@ support-files @tools_dirs@
-
-DIST_SUBDIRS =		. include @docs_dirs@ zlib \
-			@readline_topdir@ sql-common \
-			@thread_dirs@ pstack \
-			@sql_union_dirs@ scripts @man_dirs@ tests SSL\
-			BUILD netware @libmysqld_dirs@ \
-			@bench_dirs@ support-files @tools_dirs@ win
-
-# Run these targets before any others, also make part of clean target,
-# to make sure we create new links after a clean.
-BUILT_SOURCES = linked_client_sources linked_server_sources \
-		 @linked_client_targets@ \
-		 @linked_libmysqld_targets@ \
-		 linked_include_sources @linked_netware_sources@
-
-# The db.h file is a bit special, see note in "configure.in".
-# In the case we didn't compile with bdb, a dummy file is put
-# there, but will not be removed by the bdb make file becuase
-# it will never be called.
-CLEANFILES = $(BUILT_SOURCES) bdb/build_unix/db.h
->>>>>>> fddb1f1b
 DISTCLEANFILES = ac_available_languages_fragment
 
 # Create permission databases
